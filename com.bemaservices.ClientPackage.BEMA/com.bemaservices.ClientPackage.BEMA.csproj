﻿<?xml version="1.0" encoding="utf-8"?>
<Project ToolsVersion="15.0" xmlns="http://schemas.microsoft.com/developer/msbuild/2003">
  <Import Project="$(MSBuildExtensionsPath)\$(MSBuildToolsVersion)\Microsoft.Common.props" Condition="Exists('$(MSBuildExtensionsPath)\$(MSBuildToolsVersion)\Microsoft.Common.props')" />
  <Import Project="$(MSBuildProjectDirectory)\Build.tasks" />
  <PropertyGroup>
    <Configuration Condition=" '$(Configuration)' == '' ">Debug</Configuration>
    <Platform Condition=" '$(Platform)' == '' ">AnyCPU</Platform>
    <ProjectGuid>{7102F1C8-9B6A-40B8-B692-B9A455313004}</ProjectGuid>
    <OutputType>Library</OutputType>
    <AppDesignerFolder>Properties</AppDesignerFolder>
    <RootNamespace>com.bemaservices.ClientPackage.BEMA</RootNamespace>
    <AssemblyName>com.bemaservices.ClientPackage.BEMA</AssemblyName>
    <TargetFrameworkVersion>v4.5.2</TargetFrameworkVersion>
    <FileAlignment>512</FileAlignment>
    <TargetFrameworkProfile />
    <Deterministic>true</Deterministic>
  </PropertyGroup>
  <PropertyGroup Condition=" '$(Configuration)|$(Platform)' == 'Debug|AnyCPU' ">
    <DebugSymbols>true</DebugSymbols>
    <DebugType>full</DebugType>
    <Optimize>false</Optimize>
    <OutputPath>bin\Debug\</OutputPath>
    <DefineConstants>DEBUG;TRACE</DefineConstants>
    <ErrorReport>prompt</ErrorReport>
    <WarningLevel>4</WarningLevel>
  </PropertyGroup>
  <PropertyGroup Condition=" '$(Configuration)|$(Platform)' == 'Release|AnyCPU' ">
    <DebugType>pdbonly</DebugType>
    <Optimize>true</Optimize>
    <OutputPath>bin\Release\</OutputPath>
    <DefineConstants>TRACE</DefineConstants>
    <ErrorReport>prompt</ErrorReport>
    <WarningLevel>4</WarningLevel>
  </PropertyGroup>
  <ItemGroup>
    <Reference Include="DotLiquid">
      <HintPath>..\RockWeb\Bin\DotLiquid.dll</HintPath>
    </Reference>
    <Reference Include="EntityFramework">
      <HintPath>..\RockWeb\Bin\EntityFramework.dll</HintPath>
    </Reference>
    <Reference Include="EntityFramework.SqlServer">
      <HintPath>..\RockWeb\Bin\EntityFramework.SqlServer.dll</HintPath>
    </Reference>
    <Reference Include="Microsoft.Data.Edm, Version=5.6.2.0, Culture=neutral, PublicKeyToken=31bf3856ad364e35, processorArchitecture=MSIL">
      <SpecificVersion>False</SpecificVersion>
      <HintPath>..\RockWeb\Bin\Microsoft.Data.Edm.dll</HintPath>
    </Reference>
    <Reference Include="Microsoft.Data.OData, Version=5.6.2.0, Culture=neutral, PublicKeyToken=31bf3856ad364e35, processorArchitecture=MSIL">
      <SpecificVersion>False</SpecificVersion>
      <HintPath>..\RockWeb\Bin\Microsoft.Data.OData.dll</HintPath>
    </Reference>
    <Reference Include="Newtonsoft.Json, Version=6.0.0.0, Culture=neutral, PublicKeyToken=30ad4fe6b2a6aeed, processorArchitecture=MSIL">
      <SpecificVersion>False</SpecificVersion>
      <HintPath>..\RockWeb\Bin\Newtonsoft.Json.dll</HintPath>
    </Reference>
    <Reference Include="Rock">
      <HintPath>..\RockWeb\Bin\Rock.dll</HintPath>
    </Reference>
    <Reference Include="Rock.Rest">
      <HintPath>..\RockWeb\Bin\Rock.Rest.dll</HintPath>
    </Reference>
    <Reference Include="System" />
    <Reference Include="System.ComponentModel.Composition" />
    <Reference Include="System.ComponentModel.DataAnnotations" />
    <Reference Include="System.Core" />
    <Reference Include="System.Runtime.Serialization" />
    <Reference Include="System.Xml.Linq" />
    <Reference Include="System.Data.DataSetExtensions" />
    <Reference Include="Microsoft.CSharp" />
    <Reference Include="System.Data" />
    <Reference Include="System.Net.Http" />
    <Reference Include="System.Xml" />
  </ItemGroup>
  <ItemGroup>
    <Compile Include="Migrations\001_InitialSetup.cs" />
    <None Include="Migrations\002_PagesAllowingUnencryptedTraffic.cs.exclude" />
<<<<<<< HEAD
    <None Include="Migrations\005_GiversWithoutPledges.cs.exclude" />
=======
    <None Include="Migrations\004_StaffGivingSQLReport.cs.exclude" />
>>>>>>> a44044bb
    <Compile Include="Properties\AssemblyInfo.cs" />
    <None Include="Migrations\003_GivingHistoryByMonthLineGraph.cs.exclude" />
  </ItemGroup>
  <ItemGroup>
    <None Include=".gitignore" />
    <None Include="Build.tasks" />
    <None Include="builds\.version" />
  </ItemGroup>
  <Import Project="$(MSBuildToolsPath)\Microsoft.CSharp.targets" />
  <PropertyGroup>
    <!-- There may be a better way of building this reference, but I don't see it -->
    <MSBuildCommunityTasksPath>$(SolutionDir)\packages\MSBuildTasks.1.5.0.235\tools</MSBuildCommunityTasksPath>
  </PropertyGroup>
  <Import Project="..\packages\MSBuildTasks.1.5.0.235\build\MSBuildTasks.targets" Condition="Exists('..\packages\MSBuildTasks.1.5.0.235\build\MSBuildTasks.targets')" />
  <PropertyGroup>
    <BuildDir>builds</BuildDir>
  </PropertyGroup>
  <Target Name="BeforeBuild" DependsOnTargets="UpdateAssemblyVersion">
  </Target>
  <Target Name="AfterBuild" DependsOnTargets="BuildPackageZip">
  </Target>
  <!-- Clean old stuff -->
  <Target Name="DeleteFiles">
    <ItemGroup>
      <OldFiles Include="$(BuildDir)\tmp\**" />
    </ItemGroup>
    <Delete Files="@(OldFiles)" />
  </Target>
  <!-- Prepare the files to be zipped -->
  <Target Name="CopyFiles" DependsOnTargets="DeleteFiles">
    <ItemGroup>
      <CopyFiles Include="$(OutputPath)com.bemaservices.ClientPackage.BEMA.dll;" />
      <BlockCode Include="..\RockWeb\Plugins\com_bemaservices\CustomBlocks\BEMA\**\*.*" />
      <VersionFile Include="builds\.version" />
    </ItemGroup>
    <MakeDir Directories="$(BuildDir)\tmp" Condition="!Exists('$(BuildDir)\tmp')" />
    <MakeDir Directories="$(BuildDir)\tmp\content" Condition="!Exists('$(BuildDir)\tmp\content')" />
    <MakeDir Directories="$(BuildDir)\tmp\content\bin" Condition="!Exists('$(BuildDir)\tmp\content\bin')" />
    <MakeDir Directories="$(BuildDir)\tmp\content\Plugins" Condition="!Exists('$(BuildDir)\tmp\content\Plugins')" />
    <MakeDir Directories="$(BuildDir)\tmp\install" Condition="!Exists('$(BuildDir)\tmp\install')" />
    <MakeDir Directories="$(BuildDir)\tmp\uninstall" Condition="!Exists('$(BuildDir)\tmp\uninstall')" />
    <Copy SourceFiles="@(CopyFiles)" DestinationFolder="$(BuildDir)\tmp\content\bin\" />
    <Copy SourceFiles="@(BlockCode)" DestinationFiles="@(BlockCode->'$(BuildDir)\tmp\content\Plugins\com_bemaservices\CustomBlocks\BEMA\%(RecursiveDir)%(Filename)%(Extension)')" />
    <!-- Just put the .version file into the install and uninstall folder so that those folders are created in the zip -->
    <Copy SourceFiles="@(VersionFile)" DestinationFolder="$(BuildDir)\tmp\install" />
    <Copy SourceFiles="@(VersionFile)" DestinationFolder="$(BuildDir)\tmp\uninstall" />
  </Target>
  <!-- Create the package zip file -->
  <Target Name="BuildPackageZip" DependsOnTargets="CopyFiles" Condition="'$(Configuration)' == 'Release'">
    <ItemGroup>
      <ZipFiles Include="$(BuildDir)\tmp\**" />
    </ItemGroup>
    <Version VersionFile="builds\.version" BuildType="None" RevisionType="None">
      <Output TaskParameter="Major" PropertyName="Major" />
      <Output TaskParameter="Minor" PropertyName="Minor" />
      <Output TaskParameter="Build" PropertyName="Build" />
      <Output TaskParameter="Revision" PropertyName="Revision" />
    </Version>
    <PropertyGroup>
      <PackageOut>$(BuildDir)\$(Major).$(Minor).$(Build)</PackageOut>
    </PropertyGroup>
    <MakeDir Directories="$(PackageOut)" Condition="!Exists('$(PackageOut)')" />
    <Message Text="Version: $(Major).$(Minor).$(Build).$(Revision)" />
    <Zip Files="@(ZipFiles)" WorkingDirectory="$(BuildDir)\tmp\" ZipFileName="$(PackageOut)\ClientPackage-BEMA-v$(Major).$(Minor).$(Build).$(Revision).plugin" ZipLevel="9" />
  </Target>
  <Import Project="..\packages\MSBuildTasks.1.5.0.235\build\MSBuildTasks.targets" Condition="Exists('..\packages\MSBuildTasks.1.5.0.235\build\MSBuildTasks.targets')" />
  <Target Name="EnsureNuGetPackageBuildImports" BeforeTargets="PrepareForBuild">
    <PropertyGroup>
      <ErrorText>This project references NuGet package(s) that are missing on this computer. Use NuGet Package Restore to download them.  For more information, see http://go.microsoft.com/fwlink/?LinkID=322105. The missing file is {0}.</ErrorText>
    </PropertyGroup>
    <Error Condition="!Exists('..\packages\MSBuildTasks.1.5.0.235\build\MSBuildTasks.targets')" Text="$([System.String]::Format('$(ErrorText)', '..\packages\MSBuildTasks.1.5.0.235\build\MSBuildTasks.targets'))" />
  </Target>
  <Target Name="UpdateAssemblyVersion" Condition="'$(Configuration)' == 'Release'">
    <!-- 
    	When creating a new version of this project, update the Build number 
    	(and Major and Minor if needed) in the .version file to be the correct version.
    	The revision number will always be automatic.
    -->
    <!-- 
      We'll increment the version number only during the "BeforeBuild" and then use this
      new version number during the "AfterBuild" step for the zip and plugin packaging. 
    -->
    <Version VersionFile="builds\.version" BuildType="None" RevisionType="Increment">
      <Output TaskParameter="Major" PropertyName="Major" />
      <Output TaskParameter="Minor" PropertyName="Minor" />
      <Output TaskParameter="Build" PropertyName="Build" />
      <Output TaskParameter="Revision" PropertyName="Revision" />
    </Version>
    <ItemGroup>
      <!--<AssemblyFile Include="Properties\AssemblyInfo.cs" />-->
      <RegexTransform Include="Properties\AssemblyInfo.cs">
        <Find>(?&lt;major&gt;\d+)\.(?&lt;minor&gt;\d+)\.\d+\.(?&lt;revision&gt;\d+)</Find>
        <ReplaceWith>$(Major).$(Minor).$(Build).$(Revision)</ReplaceWith>
      </RegexTransform>
    </ItemGroup>
    <RegexTransform Items="@(RegexTransform)" />
  </Target>
</Project><|MERGE_RESOLUTION|>--- conflicted
+++ resolved
@@ -75,11 +75,8 @@
   <ItemGroup>
     <Compile Include="Migrations\001_InitialSetup.cs" />
     <None Include="Migrations\002_PagesAllowingUnencryptedTraffic.cs.exclude" />
-<<<<<<< HEAD
     <None Include="Migrations\005_GiversWithoutPledges.cs.exclude" />
-=======
     <None Include="Migrations\004_StaffGivingSQLReport.cs.exclude" />
->>>>>>> a44044bb
     <Compile Include="Properties\AssemblyInfo.cs" />
     <None Include="Migrations\003_GivingHistoryByMonthLineGraph.cs.exclude" />
   </ItemGroup>
