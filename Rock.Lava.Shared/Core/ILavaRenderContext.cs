﻿// <copyright>
// Copyright by the Spark Development Network
//
// Licensed under the Rock Community License (the "License");
// you may not use this file except in compliance with the License.
// You may obtain a copy of the License at
//
// http://www.rockrms.com/license
//
// Unless required by applicable law or agreed to in writing, software
// distributed under the License is distributed on an "AS IS" BASIS,
// WITHOUT WARRANTIES OR CONDITIONS OF ANY KIND, either express or implied.
// See the License for the specific language governing permissions and
// limitations under the License.
// </copyright>
//

using System;
using System.Collections.Generic;

namespace Rock.Lava
{
    /// <summary>
    /// Specifies the scope of a variable relative to the current Lava context.
    /// </summary>
    public enum LavaContextRelativeScopeSpecifier
    {
        [Obsolete( "[v17] Use Default instead." )]
        Current = 0,

        /// <summary>
        /// The scope appropriate to the current operation, as determined by the framework.
        /// </summary>
        Default = 0,

        /// <summary>
        /// The immediate parent of the current scope.
        /// </summary>
        Parent = 1,

<<<<<<< HEAD
        /// <summary>
        /// The root-level or template scope.
        /// </summary>
        Root = 2,

        /// <summary>
        /// The current local scope.
        /// </summary>
        Local = 3
=======
        [Obsolete("The behavior of this setting is equivalent to Current. (v16.1).")]
        Root = 2
>>>>>>> e6fdfda5
    }

    /// <summary>
    /// Represents the configuration and data used by the Lava Engine to resolve a Lava template.
    /// </summary>
    public interface ILavaRenderContext
    {
        /// <summary>
        /// Get an instance of a Lava service component of the specified type.
        /// </summary>
        /// <typeparam name="TService"></typeparam>
        /// <returns></returns>
        TService GetService<TService>()
            where TService : class, ILavaService;

        /// <summary>
        /// Get an instance of a Lava service component of the specified type.
        /// </summary>
        /// <param name="serviceType"></param>
        /// <returns></returns>
        ILavaService GetService( Type serviceType );

        /// <summary>
        /// Gets a named value that is for internal use only, by other components of the Lava engine.
        /// Internal values are not available to be resolved in the Lava Template.
        /// </summary>
        /// <param name="key"></param>
        object GetInternalField( string key, object defaultValue = null );

        /// <summary>
        /// Gets the collection of variables defined for internal use only.
        /// Internal values are not available to be resolved in the Lava Template.
        /// </summary>
        LavaDataDictionary GetInternalFields();

        /// <summary>
        /// Sets a named value that is for internal use only, by other components of the Lava engine.
        /// Internal values are not available to be resolved in the Lava Template.
        /// </summary>
        /// <param name="key"></param>
        /// <param name="value"></param>
        void SetInternalField( string key, object value );

        /// <summary>
        /// Sets a collection of named values for internal use only.
        /// Internal values are not available to be resolved in the Lava Template.
        /// </summary>
        /// <param name="fieldValues"></param>
        void SetInternalFields( IDictionary<string, object> fieldValues );

        /// <summary>
        /// Sets a collection of named values for internal use only.
        /// Internal values are not available to be resolved in the Lava Template.
        /// </summary>
        /// <param name="fieldValues"></param>
        void SetInternalFields( ILavaDataDictionary fieldValues );

        /// <summary>
        /// Sets a collection of named values for internal use only.
        /// Internal values are not available to be resolved in the Lava Template.
        /// </summary>
        /// <param name="fieldValues"></param>
        /// <remarks>This method overload exists to disambiguate calls using the LavaDataDictionary parameter.</remarks>
        void SetInternalFields( LavaDataDictionary fieldValues );

        /// <summary>
        /// Gets the value of a field that is accessible for merging into a template.
        /// </summary>
        /// <param name="key"></param>
        /// <param name="defaultValue"></param>
        /// <returns></returns>
        object GetMergeField( string key, object defaultValue = null );

        /// <summary>
        /// Gets the user-defined variables in the current context that are accessible in a template.
        /// </summary>
        LavaDataDictionary GetMergeFields();

        /// <summary>
        /// Sets the value of a field that is accessible for merging into a template.
        /// </summary>
        /// <param name="key"></param>
        /// <param name="value"></param>
        /// <param name="scope">Current, Parent, or Root.</param>
        /// <returns></returns>
        void SetMergeField( string key, object value, LavaContextRelativeScopeSpecifier scope = LavaContextRelativeScopeSpecifier.Default );

        /// <summary>
        /// Sets the user-defined variables in the current context that are internally available to custom filters and tags.
        /// </summary>
        /// <param name="fieldValues"></param>
        void SetMergeFields( ILavaDataDictionary fieldValues );

        /// <summary>
        /// Sets the user-defined variables in the current context that are internally available to custom filters and tags.
        /// </summary>
        /// <param name="fieldValues"></param>
        void SetMergeFields( IDictionary<string, object> fieldValues );

        /// <summary>
        /// Sets the user-defined variables in the current context that are internally available to custom filters and tags.
        /// </summary>
        /// <param name="fieldValues"></param>
        /// <remarks>This method overload exists to disambiguate calls using the LavaDataDictionary parameter.</remarks>
        void SetMergeFields( LavaDataDictionary fieldValues );

        /// <summary>
        /// Get or set the value of a field that is accessible for merging into a template.
        /// </summary>
        /// <param name="key"></param>
        /// <returns></returns>
        object this[string key] { get; set; }

        /// <summary>
        /// Gets the Lava Commands that are enabled for this context.
        /// </summary>
        List<string> GetEnabledCommands();

        /// <summary>
        /// Sets the Lava commands enabled for this template.
        /// </summary>
        /// <param name="commands"></param>
        void SetEnabledCommands( IEnumerable<string> commands );

        /// <summary>
        /// Sets the Lava commands enabled for this template.
        /// </summary>
        /// <param name="commandList">A delimited list of command names.</param>
        /// <param name="delimiter">The list delimiter.</param>
        void SetEnabledCommands( string commandList, string delimiter = "," );

        /// <summary>
        /// Executes the specified action in a new child scope.
        /// </summary>
        /// <param name="callback"></param>
        void ExecuteInChildScope( Action<ILavaRenderContext> callback );

        /// <summary>
        /// Creates a new child scope. Values added to the child scope will be released once <see cref="ExitChildScope" /> is called.
        /// Values in the parent scope remain available to the child scope.
        /// </summary>
        void EnterChildScope();

        /// <summary>
        /// Exits the current scope that has been created by <see cref="EnterChildScope" />.
        /// </summary>
        void ExitChildScope();
    }
}<|MERGE_RESOLUTION|>--- conflicted
+++ resolved
@@ -38,20 +38,13 @@
         /// </summary>
         Parent = 1,
 
-<<<<<<< HEAD
-        /// <summary>
-        /// The root-level or template scope.
-        /// </summary>
-        Root = 2,
-
         /// <summary>
         /// The current local scope.
         /// </summary>
-        Local = 3
-=======
-        [Obsolete("The behavior of this setting is equivalent to Current. (v16.1).")]
+        Local = 3,
+
+        [Obsolete("The behavior of this setting is equivalent to Default. (v16.1).")]
         Root = 2
->>>>>>> e6fdfda5
     }
 
     /// <summary>
