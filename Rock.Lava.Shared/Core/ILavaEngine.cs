﻿// <copyright>
// Copyright by the Spark Development Network
//
// Licensed under the Rock Community License (the "License");
// you may not use this file except in compliance with the License.
// You may obtain a copy of the License at
//
// http://www.rockrms.com/license
//
// Unless required by applicable law or agreed to in writing, software
// distributed under the License is distributed on an "AS IS" BASIS,
// WITHOUT WARRANTIES OR CONDITIONS OF ANY KIND, either express or implied.
// See the License for the specific language governing permissions and
// limitations under the License.
// </copyright>
//

using System;
using System.Collections.Generic;
using System.Reflection;

namespace Rock.Lava
{
    /// <summary>
    /// Represents the Lava Engine that is responsible for compiling and rendering templates.
    /// </summary>
    public interface ILavaEngine
    {
        /// <summary>
        /// An event that is triggered when the LavaEngine encounters a processing exception.
        /// </summary>
        event EventHandler<LavaEngineExceptionEventArgs> ExceptionEncountered;

        /// <summary>
        /// Remove all items from the template cache.
        /// </summary>
        void ClearTemplateCache();

        /// <summary>
        /// Gets the component that implements template caching for the Lava Engine.
        /// </summary>
        ILavaTemplateCacheService TemplateCacheService { get; }

        /// <summary>
        /// Set configuration options for the Lava engine.
        /// </summary>
        /// <param name="options"></param>
        void Initialize( LavaEngineConfigurationOptions options = null );

        /// <summary>
        /// The descriptive name of the Liquid framework on which Lava is currently operating.
        /// </summary>
        string EngineName { get; }

        /// <summary>
        /// The Liquid framework currently used to parse and render Lava templates.
        /// </summary>
        LavaEngineTypeSpecifier EngineType { get; }

        /// <summary>
        /// Creates a new render context instance.
        /// </summary>
        /// <returns></returns>
        ILavaRenderContext NewRenderContext();

        /// <summary>
        /// Creates a new render context instance with the specified Lava commands enabled.
        /// </summary>
        /// <param name="enabledCommands"></param>
        /// <returns></returns>
        ILavaRenderContext NewRenderContext( IEnumerable<string> enabledCommands );

        /// <summary>
        /// Creates a new render context instance.
        /// </summary>
        /// <param name="mergeFields"></param>
        /// <param name="enabledCommands"></param>
        /// <returns></returns>
        ILavaRenderContext NewRenderContext( IDictionary<string, object> mergeFields, IEnumerable<string> enabledCommands = null );

        /// <summary>
        /// Creates a new render context instance.
        /// </summary>
        /// <param name="mergeFields"></param>
        /// <param name="enabledCommands"></param>
        /// <returns></returns>
        ILavaRenderContext NewRenderContext( ILavaDataDictionary mergeFields, IEnumerable<string> enabledCommands = null );

        /// <summary>
        /// Creates a new render context instance.
        /// </summary>
        /// <param name="mergeFields"></param>
        /// <param name="enabledCommands"></param>
        /// <returns></returns>
        /// <remarks>This method overload exists to disambiguate calls using the LavaDataDictionary parameter.</remarks>
        ILavaRenderContext NewRenderContext( LavaDataDictionary mergeFields, IEnumerable<string> enabledCommands = null );

        /// <summary>
        /// Register one or more filter functions that are implemented by the supplied Type.
        /// A filter must be defined as a public static function that returns a string.
        /// </summary>
        /// <param name="implementingType"></param>
        void RegisterFilters( Type implementingType );

        /// <summary>
        /// Register a filter function.
        /// A filter must be defined as a public static function that returns a string.
        /// </summary>
        /// <param name="filterMethod"></param>
        /// <param name="filterName"></param>
        void RegisterFilter( MethodInfo filterMethod, string filterName = null );

        /// <summary>
        /// Register a Lava Tag elemennt.
        /// </summary>
        /// <param name="name"></param>
        /// <param name="factoryMethod"></param>
        void RegisterTag( string name, Func<string, ILavaTag> factoryMethod );

        /// <summary>
        /// Register a Lava Block element.
        /// </summary>
        /// <param name="name"></param>
        /// <param name="factoryMethod"></param>
        void RegisterBlock( string name, Func<string, ILavaBlock> factoryMethod );

        /// <summary>
        /// Registers a shortcode definition that can be used to create new instances of a shortcode during the rendering process.
        /// </summary>
        /// <param name="shortcodeDefinition"></param>
        void RegisterShortcode( DynamicShortcodeDefinition shortcodeDefinition );

        /// <summary>
        /// Registers a shortcode with a factory method that provides the definition of the shortcode on demand.
        /// The supplied definition is used to create a new DynamicShortcode instance to render the shortcode.
        /// This method of registration is suitable for shortcodes that can be modified at runtime, such as user-defined shortcodes stored in a Rock database.
        /// </summary>
        /// <param name="name"></param>
        /// <param name="factoryMethod"></param>
        void RegisterShortcode( string name, Func<string, DynamicShortcodeDefinition> factoryMethod );

        /// <summary>
        /// Registers a shortcode with a factory method that provides a new instance of the shortcode.
        /// This method of registration is suitable for shortcodes that are defined by a code component and cannot be modified at runtime.
        /// </summary>
        /// <param name="name"></param>
        /// <param name="factoryMethod"></param>
        void RegisterShortcode( string name, Func<string, ILavaShortcode> factoryMethod );
<<<<<<< HEAD

        /// <summary>
        /// Remove the registration entry for a Tag with the specified name.
        /// </summary>
        /// <param name="name"></param>
        /// <returns>true, if the item was previously registered.</returns>
        bool DeregisterTag( string name );

        /// <summary>
        /// Remove the registration entry for a Block with the specified name.
        /// </summary>
        /// <param name="name"></param>
        /// <returns>true, if the item was previously registered.</returns>
        bool DeregisterBlock( string name );
=======

        /// <summary>
        /// Remove the registration entry for a Tag with the specified name.
        /// </summary>
        /// <param name="name"></param>
        void DeregisterTag( string name );

        /// <summary>
        /// Remove the registration entry for a Block with the specified name.
        /// </summary>
        /// <param name="name"></param>
        void DeregisterBlock( string name );
>>>>>>> 0bfe3f81

        /// <summary>
        /// Remove the registration entry for a Shortcode with the specified name.
        /// </summary>
        /// <param name="name"></param>
<<<<<<< HEAD
        /// <returns>true, if the item was previously registered.</returns>
        bool DeregisterShortcode( string name );
=======
        void DeregisterShortcode( string name );
>>>>>>> 0bfe3f81

        /// <summary>
        /// Gets the collection of all registered Lava document elements.
        /// </summary>
        /// <returns></returns>
        Dictionary<string, ILavaElementInfo> GetRegisteredElements();

        /// <summary>
        /// Parse the provided text into a compiled Lava template object. The resulting template can be used to render output with a variety of render contexts.
        /// </summary>
        /// <param name="inputTemplate"></param>
<<<<<<< HEAD
        /// <returns>A compiled template object.</returns>
        LavaParseResult ParseTemplate( string inputTemplate );
=======
        /// <returns>
        /// The rendered output of the template.
        /// If the template is invalid, returns an error message or an empty string according to the current ExceptionHandlingStrategy setting.
        /// </returns>
        LavaRenderResult RenderTemplate( string inputTemplate );
>>>>>>> 0bfe3f81

        /// <summary>
        /// Render the provided template.
        /// </summary>
        /// <param name="inputTemplate"></param>
        /// <returns>
        /// The rendered output of the template.
        /// If the template is invalid, returns an error message or an empty string according to the current ExceptionHandlingStrategy setting.
        /// </returns>
<<<<<<< HEAD
        LavaRenderResult RenderTemplate( string inputTemplate );
=======
        //string RenderTemplate( string inputTemplate, ILavaRenderContext context );
>>>>>>> 0bfe3f81

        /// <summary>
        /// Render the provided template in a new context with the specified merge fields.
        /// </summary>
        /// <param name="inputTemplate"></param>
        /// <param name="mergeFields">The collection of merge fields to be added to the context used to render the template.</param>
        /// <returns>
        /// The rendered output of the template.
        /// If the template is invalid, returns an error message or an empty string according to the current ExceptionHandlingStrategy setting.
        /// </returns>
        LavaRenderResult RenderTemplate( string inputTemplate, ILavaDataDictionary mergeFields );

        /// <summary>
<<<<<<< HEAD
        /// Render the provided template in a new context with the specified parameters.
        /// </summary>
        /// <param name="inputTemplate"></param>
        /// <param name="parameters">The settings applied to the rendering process.</param>
        /// <returns>
        /// A LavaRenderResult object, containing the rendered output of the template or any errors encountered during the rendering process.
        /// </returns>
        LavaRenderResult RenderTemplate( string inputTemplate, LavaRenderParameters parameters );

        /// <summary>
=======
>>>>>>> 0bfe3f81
        /// Render the provided template in a new context with the specified merge fields.
        /// </summary>
        /// <param name="inputTemplate"></param>
        /// <param name="parameters">The settings applied to the rendering process.</param>
        /// <returns>
        /// A LavaRenderResult object, containing the rendered output of the template or any errors encountered during the rendering process.
        /// </returns>
<<<<<<< HEAD
        LavaRenderResult RenderTemplate( ILavaTemplate inputTemplate, LavaRenderParameters parameters );
=======
        LavaRenderResult RenderTemplate( string inputTemplate, LavaRenderParameters parameters );
>>>>>>> 0bfe3f81

        /// <summary>
        /// Render the provided template in a new context with the specified merge fields.
        /// </summary>
        /// <param name="inputTemplate"></param>
<<<<<<< HEAD
        /// <param name="context">The context in which the template should be rendered.</param>
        /// <returns>
        /// A LavaRenderResult object, containing the rendered output of the template or any errors encountered during the rendering process.
        /// </returns>
        LavaRenderResult RenderTemplate( ILavaTemplate inputTemplate, ILavaRenderContext context );
=======
        /// <param name="parameters">The settings applied to the rendering process.</param>
        /// <returns>
        /// A LavaRenderResult object, containing the rendered output of the template or any errors encountered during the rendering process.
        /// </returns>
        LavaRenderResult RenderTemplate( ILavaTemplate inputTemplate, LavaRenderParameters parameters );
>>>>>>> 0bfe3f81

        /// <summary>
        /// Register a type that can be referenced in a template during the rendering process.
        /// </summary>
        /// <param name="type"></param>
        /// <remarks>
        /// The [LavaVisible] and [LavaHidden] custom attributes can be applied to determine the visibility of individual properties.
        /// If these attributes are not applied to any members of the type, all members are visible by default.
        /// </remarks>
        void RegisterSafeType( Type type );

        /// <summary>
        /// Register a type that can be referenced in a template during the rendering process.
        /// </summary>
        /// <param name="type"></param>
        /// <param name="allowedMembers">
        /// The names of the properties that are visible to the Lava renderer.
        /// Specifying this parameter overrides the effect of any [LavaVisible] and [LavaHidden] custom attributes applied to the type.
        /// </param>
        void RegisterSafeType( Type type, IEnumerable<string> allowedMembers );

        /// <summary>
<<<<<<< HEAD
=======
        /// Try to parse the provided template.
        /// </summary>
        /// <param name="inputTemplate"></param>
        /// <param name="template"></param>
        /// <returns></returns>
        //bool TryParseTemplate( string inputTemplate, out ILavaTemplate template, out List<Exception> errors );

        /// <summary>
        /// Parse the provided template.
        /// </summary>
        /// <param name="inputTemplate"></param>
        /// <returns>A compiled template object.</returns>
        LavaParseResult ParseTemplate( string inputTemplate );

        /// <summary>
>>>>>>> 0bfe3f81
        /// Compare two objects for equivalence according to the applicable Lava equality rules for the input object types.
        /// </summary>
        /// <param name="left"></param>
        /// <param name="right"></param>
        /// <returns>True if the two objects are considered equal.</returns>
        bool AreEqualValue( object left, object right );

        /// <summary>
        /// Gets or sets the strategy for handling exceptions encountered during the rendering process.
        /// </summary>
        ExceptionHandlingStrategySpecifier ExceptionHandlingStrategy { get; set; }
    }

    #region Enumerations

    public enum LavaEngineTypeSpecifier
    {
        // A fork of the DotLiquid framework, customised to include Lava syntax and features.
        RockLiquid = 1,
        // DotLiquid is an open-source implementation of the Liquid templating language. [https://github.com/dotliquid/dotliquid]
        DotLiquid = 2,
        // Fluid is an open-source implementation of the Liquid templating language. [https://github.com/sebastienros/fluid]
        Fluid = 3,
    }

    /// <summary>
    /// Specifies a strategy for handling exceptions encountered during the template rendering process.
    /// </summary>
    public enum ExceptionHandlingStrategySpecifier
    {
        /// <summary>
        /// Throw the exception to be handled by the caller.
        /// </summary>
        Throw = 0,
        /// <summary>
        /// Render the exception message as template output.
        /// </summary>
        RenderToOutput = 1,
        /// <summary>
        /// Ignore the exception and do not render any output.
        /// </summary>
        Ignore = 2
    }

    /// <summary>
    /// Contains the result of a Lava template rendering operation.
    /// </summary>
    public class LavaRenderResult
    {
        public string Text;
        public List<Exception> Errors;
        public bool HasErrors
        {
            get
            {
                return this.Errors != null
                       && this.Errors.Count > 0;
            }
        }

        public LavaException GetLavaException()
        {
            if ( this.Errors == null
                 || this.Errors.Count == 0 )
            {
                return null;
            }

            if ( this.Errors.Count == 1 )
            {
                if ( this.Errors[0] is LavaException le )
                {
                    return le;
                }
                else
                {
                    return new LavaException( "One or more errors occurred while processing a Lava template.", this.Errors[0] );
                }
            }

            var ae = new AggregateException( this.Errors );

            return new LavaException( "One or more errors occurred while processing a Lava template.", ae.Flatten() );
        }
    }

    /// <summary>
    /// Contains the result of a Lava template rendering operation.
    /// </summary>
    public class LavaParseResult
    {
        public ILavaTemplate Template;
        public List<Exception> Errors;
        public bool HasErrors
        {
            get
            {
                return this.Errors != null
                       && this.Errors.Count > 0;
            }
        }

        public LavaException GetLavaException()
        {
            if ( this.Errors == null
                 || this.Errors.Count == 0 )
            {
                return null;
            }

            if ( this.Errors.Count == 1 )
            {
                if ( this.Errors[0] is LavaException le )
                {
                    return le;
                }
                else
                {
                    return new LavaException( "One or more errors occurred while parsing a Lava template.", this.Errors[0] );
                }
            }

            var ae = new AggregateException( this.Errors );

            return new LavaException( "One or more errors occurred while parsing a Lava template.", ae.Flatten() );
        }
    }

    #endregion

    #region Support Classes

    /// <summary>
    /// Contains the result of a Lava template rendering operation.
    /// </summary>
    public class LavaRenderResult
    {
        public string Text;
        public Exception Error;

        /// <summary>
        /// A flag indicating if the operation encountered any errors.
        /// </summary>
        public bool HasErrors
        {
            get
            {
                return this.Error != null;
            }
        }

        /// <summary>
        /// Get the Error result as a LavaException.
        /// </summary>
        /// <param name="message"></param>
        /// <returns></returns>
        public LavaException GetLavaException( string message = null )
        {
            if ( this.Error == null )
            {
                return null;
            }

            if ( string.IsNullOrWhiteSpace( message ) )
            {
                message = this.Error.Message;
            }

            if ( this.Error is LavaException le )
            {
                return le;
            }
            else
            {
                return new LavaException( message, this.Error );
            }
        }
    }

    /// <summary>
    /// Contains the result of a Lava template rendering operation.
    /// </summary>
    public class LavaParseResult
    {
        public ILavaTemplate Template;
        public Exception Error;

        /// <summary>
        /// A flag indicating if the operation encountered any errors.
        /// </summary>
        public bool HasErrors
        {
            get
            {
                return this.Error != null;
            }
        }

        /// <summary>
        /// Get the Error result as a LavaException.
        /// </summary>
        /// <param name="message"></param>
        /// <returns></returns>
        public LavaException GetLavaException()
        {
            if ( this.Error == null )
            {
                return null;
            }

            if ( this.Error is LavaException le )
            {
                return le;
            }
            else
            {
                return new LavaException( "An error occurred while parsing a Lava template.", this.Error );
            }
        }
    }

    /// <summary>
    /// Contains details of an event that is fired when the Lava Engine encounters a processing exception.
    /// </summary>
    public class LavaEngineExceptionEventArgs : EventArgs
    {
        public LavaException Exception;
    }

    #endregion
}<|MERGE_RESOLUTION|>--- conflicted
+++ resolved
@@ -146,7 +146,6 @@
         /// <param name="name"></param>
         /// <param name="factoryMethod"></param>
         void RegisterShortcode( string name, Func<string, ILavaShortcode> factoryMethod );
-<<<<<<< HEAD
 
         /// <summary>
         /// Remove the registration entry for a Tag with the specified name.
@@ -161,31 +160,13 @@
         /// <param name="name"></param>
         /// <returns>true, if the item was previously registered.</returns>
         bool DeregisterBlock( string name );
-=======
-
-        /// <summary>
-        /// Remove the registration entry for a Tag with the specified name.
-        /// </summary>
-        /// <param name="name"></param>
-        void DeregisterTag( string name );
-
-        /// <summary>
-        /// Remove the registration entry for a Block with the specified name.
-        /// </summary>
-        /// <param name="name"></param>
-        void DeregisterBlock( string name );
->>>>>>> 0bfe3f81
 
         /// <summary>
         /// Remove the registration entry for a Shortcode with the specified name.
         /// </summary>
         /// <param name="name"></param>
-<<<<<<< HEAD
         /// <returns>true, if the item was previously registered.</returns>
         bool DeregisterShortcode( string name );
-=======
-        void DeregisterShortcode( string name );
->>>>>>> 0bfe3f81
 
         /// <summary>
         /// Gets the collection of all registered Lava document elements.
@@ -197,30 +178,18 @@
         /// Parse the provided text into a compiled Lava template object. The resulting template can be used to render output with a variety of render contexts.
         /// </summary>
         /// <param name="inputTemplate"></param>
-<<<<<<< HEAD
         /// <returns>A compiled template object.</returns>
         LavaParseResult ParseTemplate( string inputTemplate );
-=======
+
+        /// <summary>
+        /// Render the provided template.
+        /// </summary>
+        /// <param name="inputTemplate"></param>
         /// <returns>
         /// The rendered output of the template.
         /// If the template is invalid, returns an error message or an empty string according to the current ExceptionHandlingStrategy setting.
         /// </returns>
         LavaRenderResult RenderTemplate( string inputTemplate );
->>>>>>> 0bfe3f81
-
-        /// <summary>
-        /// Render the provided template.
-        /// </summary>
-        /// <param name="inputTemplate"></param>
-        /// <returns>
-        /// The rendered output of the template.
-        /// If the template is invalid, returns an error message or an empty string according to the current ExceptionHandlingStrategy setting.
-        /// </returns>
-<<<<<<< HEAD
-        LavaRenderResult RenderTemplate( string inputTemplate );
-=======
-        //string RenderTemplate( string inputTemplate, ILavaRenderContext context );
->>>>>>> 0bfe3f81
 
         /// <summary>
         /// Render the provided template in a new context with the specified merge fields.
@@ -234,7 +203,6 @@
         LavaRenderResult RenderTemplate( string inputTemplate, ILavaDataDictionary mergeFields );
 
         /// <summary>
-<<<<<<< HEAD
         /// Render the provided template in a new context with the specified parameters.
         /// </summary>
         /// <param name="inputTemplate"></param>
@@ -245,8 +213,6 @@
         LavaRenderResult RenderTemplate( string inputTemplate, LavaRenderParameters parameters );
 
         /// <summary>
-=======
->>>>>>> 0bfe3f81
         /// Render the provided template in a new context with the specified merge fields.
         /// </summary>
         /// <param name="inputTemplate"></param>
@@ -254,29 +220,17 @@
         /// <returns>
         /// A LavaRenderResult object, containing the rendered output of the template or any errors encountered during the rendering process.
         /// </returns>
-<<<<<<< HEAD
         LavaRenderResult RenderTemplate( ILavaTemplate inputTemplate, LavaRenderParameters parameters );
-=======
-        LavaRenderResult RenderTemplate( string inputTemplate, LavaRenderParameters parameters );
->>>>>>> 0bfe3f81
 
         /// <summary>
         /// Render the provided template in a new context with the specified merge fields.
         /// </summary>
         /// <param name="inputTemplate"></param>
-<<<<<<< HEAD
         /// <param name="context">The context in which the template should be rendered.</param>
         /// <returns>
         /// A LavaRenderResult object, containing the rendered output of the template or any errors encountered during the rendering process.
         /// </returns>
         LavaRenderResult RenderTemplate( ILavaTemplate inputTemplate, ILavaRenderContext context );
-=======
-        /// <param name="parameters">The settings applied to the rendering process.</param>
-        /// <returns>
-        /// A LavaRenderResult object, containing the rendered output of the template or any errors encountered during the rendering process.
-        /// </returns>
-        LavaRenderResult RenderTemplate( ILavaTemplate inputTemplate, LavaRenderParameters parameters );
->>>>>>> 0bfe3f81
 
         /// <summary>
         /// Register a type that can be referenced in a template during the rendering process.
@@ -299,24 +253,6 @@
         void RegisterSafeType( Type type, IEnumerable<string> allowedMembers );
 
         /// <summary>
-<<<<<<< HEAD
-=======
-        /// Try to parse the provided template.
-        /// </summary>
-        /// <param name="inputTemplate"></param>
-        /// <param name="template"></param>
-        /// <returns></returns>
-        //bool TryParseTemplate( string inputTemplate, out ILavaTemplate template, out List<Exception> errors );
-
-        /// <summary>
-        /// Parse the provided template.
-        /// </summary>
-        /// <param name="inputTemplate"></param>
-        /// <returns>A compiled template object.</returns>
-        LavaParseResult ParseTemplate( string inputTemplate );
-
-        /// <summary>
->>>>>>> 0bfe3f81
         /// Compare two objects for equivalence according to the applicable Lava equality rules for the input object types.
         /// </summary>
         /// <param name="left"></param>
