--- conflicted
+++ resolved
@@ -6,13 +6,8 @@
                   Source="LoginPage.xaml"
                   Icon="./resources/statement-printer.ico"
                   MinHeight="600"
-<<<<<<< HEAD
-                  MinWidth="550"
-                  Height="700"
-=======
                   MinWidth="960"
                   Height="600"
->>>>>>> d645108d
                   Width="960"
                   FontFamily="./resources/#Open Sans Regular"
                   ShowsNavigationUI="False"
