﻿<?xml version="1.0" encoding="utf-8"?>
<Project ToolsVersion="14.0" DefaultTargets="Build" xmlns="http://schemas.microsoft.com/developer/msbuild/2003">
  <Import Project="$(MSBuildExtensionsPath)\$(MSBuildToolsVersion)\Microsoft.Common.props" Condition="Exists('$(MSBuildExtensionsPath)\$(MSBuildToolsVersion)\Microsoft.Common.props')" />
  <PropertyGroup>
    <Configuration Condition=" '$(Configuration)' == '' ">Debug</Configuration>
    <Platform Condition=" '$(Platform)' == '' ">AnyCPU</Platform>
    <ProjectGuid>{1F5956F2-2B0F-49B8-AAF1-2CC28F01426A}</ProjectGuid>
    <OutputType>Library</OutputType>
    <AppDesignerFolder>Properties</AppDesignerFolder>
    <RootNamespace>Rock.SignNow</RootNamespace>
    <AssemblyName>Rock.SignNow</AssemblyName>
    <TargetFrameworkVersion>v4.5.2</TargetFrameworkVersion>
    <FileAlignment>512</FileAlignment>
    <TargetFrameworkProfile />
  </PropertyGroup>
  <PropertyGroup Condition=" '$(Configuration)|$(Platform)' == 'Debug|AnyCPU' ">
    <DebugSymbols>true</DebugSymbols>
    <DebugType>full</DebugType>
    <Optimize>false</Optimize>
    <OutputPath>bin\</OutputPath>
    <DefineConstants>DEBUG;TRACE</DefineConstants>
    <ErrorReport>prompt</ErrorReport>
    <WarningLevel>4</WarningLevel>
  </PropertyGroup>
  <PropertyGroup Condition=" '$(Configuration)|$(Platform)' == 'Release|AnyCPU' ">
    <DebugType>pdbonly</DebugType>
    <Optimize>true</Optimize>
    <OutputPath>bin\</OutputPath>
    <DefineConstants>TRACE</DefineConstants>
    <ErrorReport>prompt</ErrorReport>
    <WarningLevel>4</WarningLevel>
  </PropertyGroup>
  <ItemGroup>
    <Reference Include="CSLibrary, Version=2.0.2.0, Culture=neutral, processorArchitecture=MSIL">
      <HintPath>..\packages\CudaSign.2.0.5\lib\CSLibrary.dll</HintPath>
      <Private>True</Private>
    </Reference>
    <Reference Include="Newtonsoft.Json, Version=9.0.0.0, Culture=neutral, PublicKeyToken=30ad4fe6b2a6aeed, processorArchitecture=MSIL">
      <HintPath>..\packages\Newtonsoft.Json.9.0.1\lib\net45\Newtonsoft.Json.dll</HintPath>
      <Private>True</Private>
    </Reference>
<<<<<<< HEAD
    <Reference Include="RestSharp">
      <HintPath>..\packages\RestSharp.105.2.3\lib\net452\RestSharp.dll</HintPath>
=======
    <Reference Include="RestSharp, Version=105.2.3.0, Culture=neutral, processorArchitecture=MSIL">
      <HintPath>..\packages\RestSharp.105.2.3\lib\net452\RestSharp.dll</HintPath>
      <Private>True</Private>
>>>>>>> 5df9cd2b
    </Reference>
    <Reference Include="System" />
    <Reference Include="System.ComponentModel.Composition" />
    <Reference Include="System.Core" />
    <Reference Include="System.Web" />
    <Reference Include="System.Xml.Linq" />
    <Reference Include="System.Data.DataSetExtensions" />
    <Reference Include="Microsoft.CSharp" />
    <Reference Include="System.Data" />
    <Reference Include="System.Net.Http" />
    <Reference Include="System.Xml" />
  </ItemGroup>
  <ItemGroup>
    <Compile Include="Properties\AssemblyInfo.cs" />
    <Compile Include="SignNow.cs" />
  </ItemGroup>
  <ItemGroup>
    <ProjectReference Include="..\DotLiquid\DotLiquid.csproj">
      <Project>{00edcb8d-ef33-459c-ad62-02876bd24dff}</Project>
      <Name>DotLiquid</Name>
    </ProjectReference>
    <ProjectReference Include="..\Rock\Rock.csproj">
      <Project>{185a31d7-3037-4dae-8797-0459849a84bd}</Project>
      <Name>Rock</Name>
    </ProjectReference>
  </ItemGroup>
  <ItemGroup>
    <None Include="app.config" />
    <None Include="packages.config" />
  </ItemGroup>
  <Import Project="$(MSBuildToolsPath)\Microsoft.CSharp.targets" />
  <!-- To modify your build process, add your task inside one of the targets below and uncomment it. 
       Other similar extension points exist, see Microsoft.Common.targets.
  <Target Name="BeforeBuild">
  </Target>
  <Target Name="AfterBuild">
  </Target>
  -->
</Project><|MERGE_RESOLUTION|>--- conflicted
+++ resolved
@@ -17,7 +17,7 @@
     <DebugSymbols>true</DebugSymbols>
     <DebugType>full</DebugType>
     <Optimize>false</Optimize>
-    <OutputPath>bin\</OutputPath>
+    <OutputPath>bin\Debug\</OutputPath>
     <DefineConstants>DEBUG;TRACE</DefineConstants>
     <ErrorReport>prompt</ErrorReport>
     <WarningLevel>4</WarningLevel>
@@ -25,7 +25,7 @@
   <PropertyGroup Condition=" '$(Configuration)|$(Platform)' == 'Release|AnyCPU' ">
     <DebugType>pdbonly</DebugType>
     <Optimize>true</Optimize>
-    <OutputPath>bin\</OutputPath>
+    <OutputPath>bin\Release\</OutputPath>
     <DefineConstants>TRACE</DefineConstants>
     <ErrorReport>prompt</ErrorReport>
     <WarningLevel>4</WarningLevel>
@@ -39,14 +39,9 @@
       <HintPath>..\packages\Newtonsoft.Json.9.0.1\lib\net45\Newtonsoft.Json.dll</HintPath>
       <Private>True</Private>
     </Reference>
-<<<<<<< HEAD
-    <Reference Include="RestSharp">
-      <HintPath>..\packages\RestSharp.105.2.3\lib\net452\RestSharp.dll</HintPath>
-=======
     <Reference Include="RestSharp, Version=105.2.3.0, Culture=neutral, processorArchitecture=MSIL">
       <HintPath>..\packages\RestSharp.105.2.3\lib\net452\RestSharp.dll</HintPath>
       <Private>True</Private>
->>>>>>> 5df9cd2b
     </Reference>
     <Reference Include="System" />
     <Reference Include="System.ComponentModel.Composition" />
