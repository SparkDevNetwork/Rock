--- conflicted
+++ resolved
@@ -191,39 +191,6 @@
             return currentPersonAlias == null ? ( int? ) null : currentPersonAlias.Id;
         }
 
-<<<<<<< HEAD
-#if REVIEW_WEBFORMS
-        /// <summary>
-        /// Creates a response with the NoContent status code.
-        /// </summary>
-        /// <returns>The response.</returns>
-        protected IHttpActionResult NoContent()
-        {
-            return StatusCode( System.Net.HttpStatusCode.NoContent );
-        }
-
-        /// <summary>
-        /// Creates a response with the Accepted status code.
-        /// </summary>
-        /// <typeparam name="T">The type of the content.</typeparam>
-        /// <param name="content">The content.</param>
-        /// <returns>The response</returns>
-        protected IHttpActionResult Accepted<T>( T content )
-        {
-            return Content( HttpStatusCode.Accepted, content );
-        }
-
-        internal IHttpActionResult BadRequest( RockApiError error )
-        {
-            return BadRequest( error.Message );
-        }
-
-        internal IHttpActionResult NotFound( RockApiError error )
-        {
-            return ResponseMessage( ControllerContext.Request.CreateErrorResponse( HttpStatusCode.NotFound, error.Message ) );
-        }
-#endif
-=======
         /// <summary>
         /// Determines whether the current person has is authorized for the
         /// security action on the current controller action. This will return
@@ -297,6 +264,5 @@
         }
 
         #endregion
->>>>>>> a3feeb82
     }
 }