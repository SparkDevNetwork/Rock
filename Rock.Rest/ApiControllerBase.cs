﻿// <copyright>
// Copyright by the Spark Development Network
//
// Licensed under the Rock Community License (the "License");
// you may not use this file except in compliance with the License.
// You may obtain a copy of the License at
//
// http://www.rockrms.com/license
//
// Unless required by applicable law or agreed to in writing, software
// distributed under the License is distributed on an "AS IS" BASIS,
// WITHOUT WARRANTIES OR CONDITIONS OF ANY KIND, either express or implied.
// See the License for the specific language governing permissions and
// limitations under the License.
// </copyright>
//
<<<<<<< HEAD
using System.Net;
=======
using System;
>>>>>>> 34a36e40
using System.Net.Http;
using System.ServiceModel.Channels;
using System.Threading;
using System.Threading.Tasks;
using System.Web.Http;
using System.Web.Http.Controllers;
using System.Web.Http.OData;

#if NET5_0_OR_GREATER
using Microsoft.AspNet.OData;
using Microsoft.AspNetCore.Mvc;
#endif

using Rock.Data;
using Rock.Model;
using Rock.Net;

namespace Rock.Rest
{
    /*
     * NOTE: We could have inherited from System.Web.Http.OData.ODataController, but that changes 
     * the response format from vanilla REST to OData format. That breaks existing Rock Rest clients.
     * 
     */

    /// <summary>
    /// Base ApiController for Rock REST endpoints
    /// Supports ODataV3 Queries and ODataRouting
    /// </summary>
    /// <seealso cref="System.Web.Http.ApiController" />
    [ODataRouting]
#if NET5_0_OR_GREATER
    public class ApiControllerBase : ControllerBase
#else
    public class ApiControllerBase : ApiController
#endif
    {
        /// <summary>
        /// Gets the rock request context that describes the current request
        /// being made.
        /// </summary>
        /// <value>
        /// The rock request context that describes the current request
        /// being made.
        /// </value>
        public RockRequestContext RockRequestContext => _rockRequestContext.Value;
        private Lazy<RockRequestContext> _rockRequestContext;

        /// <inheritdoc/>
        public override Task<HttpResponseMessage> ExecuteAsync( HttpControllerContext controllerContext, CancellationToken cancellationToken )
        {
            // Initialize as lazy since very few API calls use this yet. Once
            // it becomes more common the lazy part can be removed.
            _rockRequestContext = new Lazy<RockRequestContext>( () => new Net.RockRequestContext( controllerContext.Request ) );

            return base.ExecuteAsync( controllerContext, cancellationToken );
        }

        /// <summary>
        /// Gets the currently logged in Person
        /// </summary>
        /// <returns></returns>
        protected virtual Rock.Model.Person GetPerson()
        {
            return GetPerson( null );
        }

        /// <summary>
        /// Gets the currently logged in Person
        /// </summary>
        /// <param name="controller">The ApiController instance that is looking up the current person.</param>
        /// <param name="rockContext">The rock context.</param>
        /// <returns></returns>
        internal static Rock.Model.Person GetPerson( ApiController controller, RockContext rockContext )
        {
<<<<<<< HEAD
#if NET5_0_OR_GREATER
            if ( HttpContext.Items.ContainsKey( "Person" ) )
            {
                return HttpContext.Items["Person"] as Person;
            }

            var principal = User;
#else
            if ( Request.Properties.Keys.Contains( "Person" ) )
=======
            if ( controller.Request.Properties.Keys.Contains( "Person" ) )
>>>>>>> 34a36e40
            {
                return controller.Request.Properties["Person"] as Person;
            }

<<<<<<< HEAD
            var principal = ControllerContext.Request.GetUserPrincipal();
#endif
=======
            var principal = controller.ControllerContext.Request.GetUserPrincipal();
>>>>>>> 34a36e40
            if ( principal != null && principal.Identity != null )
            {
                if ( principal.Identity.Name.StartsWith( "rckipid=" ) )
                {
                    var personService = new Model.PersonService( rockContext ?? new RockContext() );
                    Rock.Model.Person impersonatedPerson = personService.GetByImpersonationToken( principal.Identity.Name.Substring( 8 ), false, null );
                    if ( impersonatedPerson != null )
                    {
                        return impersonatedPerson;
                    }
                }
                else
                {
                    var userLoginService = new Rock.Model.UserLoginService( rockContext ?? new RockContext() );
                    var userLogin = userLoginService.GetByUserName( principal.Identity.Name );

                    if ( userLogin != null )
                    {
                        var person = userLogin.Person;
<<<<<<< HEAD
#if NET5_0_OR_GREATER
                        HttpContext.Items.Add( "Person", person );
#else
                        Request.Properties.Add( "Person", person );
#endif
=======
                        controller.Request.Properties.Add( "Person", person );
>>>>>>> 34a36e40
                        return userLogin.Person;
                    }
                }
            }

            return null;
        }

        /// <summary>
<<<<<<< HEAD
        /// Ensures that the HttpContext has a CurrentPerson value.
        /// </summary>
        protected virtual void EnsureHttpContextHasCurrentPerson()
        {
#if NET5_0_OR_GREATER
            if ( !HttpContext.Items.ContainsKey( "CurrentPerson" ) )
            {
                HttpContext.Items.Add( "CurrentPerson", GetPerson() );
            }
#else
            System.Web.HttpContext.Current.AddOrReplaceItem( "CurrentPerson", GetPerson() );
#endif
=======
        /// Gets the currently logged in Person
        /// </summary>
        /// <param name="rockContext">The rock context.</param>
        /// <returns></returns>
        protected virtual Rock.Model.Person GetPerson( RockContext rockContext )
        {
            return GetPerson( this, rockContext );
>>>>>>> 34a36e40
        }

        /// <summary>
        /// Gets the primary person alias of the currently logged in person
        /// </summary>
        /// <returns></returns>
        protected virtual Rock.Model.PersonAlias GetPersonAlias()
        {
            return GetPersonAlias( null );
        }

        /// <summary>
        /// Gets the primary person alias of the currently logged in person
        /// </summary>
        /// <param name="rockContext">The rock context.</param>
        /// <returns></returns>
        protected virtual Rock.Model.PersonAlias GetPersonAlias( RockContext rockContext )
        {
            var person = GetPerson( rockContext );
            if ( person != null )
            {
                return person.PrimaryAlias;
            }

            return null;
        }

        /// <summary>
        /// Gets the primary person alias ID of the currently logged in person
        /// </summary>
        /// <returns></returns>
        protected virtual int? GetPersonAliasId()
        {
            return GetPersonAliasId( null );
        }

        /// <summary>
        /// Gets the primary person alias ID of the currently logged in person
        /// </summary>
        /// <param name="rockContext">The rock context.</param>
        /// <returns></returns>
        protected virtual int? GetPersonAliasId( RockContext rockContext )
        {
            var currentPersonAlias = GetPersonAlias( rockContext );
            return currentPersonAlias == null ? ( int? ) null : currentPersonAlias.Id;
        }

#if !NET5_0_OR_GREATER
        /// <summary>
        /// Creates a response with the NoContent status code.
        /// </summary>
        /// <returns>The response.</returns>
        protected IHttpActionResult NoContent()
        {
            return StatusCode( System.Net.HttpStatusCode.NoContent );
        }

        /// <summary>
        /// Creates a response with the Accepted status code.
        /// </summary>
        /// <typeparam name="T">The type of the content.</typeparam>
        /// <param name="content">The content.</param>
        /// <returns>The response</returns>
        protected IHttpActionResult Accepted<T>( T content )
        {
            return Content( HttpStatusCode.Accepted, content );
        }

        internal IHttpActionResult BadRequest( RockApiError error )
        {
            return BadRequest( error.Message );
        }

        internal IHttpActionResult NotFound( RockApiError error )
        {
            return ResponseMessage( ControllerContext.Request.CreateErrorResponse( HttpStatusCode.NotFound, error.Message ) );
        }
#endif
    }
}<|MERGE_RESOLUTION|>--- conflicted
+++ resolved
@@ -14,11 +14,8 @@
 // limitations under the License.
 // </copyright>
 //
-<<<<<<< HEAD
+using System;
 using System.Net;
-=======
-using System;
->>>>>>> 34a36e40
 using System.Net.Http;
 using System.ServiceModel.Channels;
 using System.Threading;
@@ -94,29 +91,12 @@
         /// <returns></returns>
         internal static Rock.Model.Person GetPerson( ApiController controller, RockContext rockContext )
         {
-<<<<<<< HEAD
-#if NET5_0_OR_GREATER
-            if ( HttpContext.Items.ContainsKey( "Person" ) )
-            {
-                return HttpContext.Items["Person"] as Person;
-            }
-
-            var principal = User;
-#else
-            if ( Request.Properties.Keys.Contains( "Person" ) )
-=======
             if ( controller.Request.Properties.Keys.Contains( "Person" ) )
->>>>>>> 34a36e40
             {
                 return controller.Request.Properties["Person"] as Person;
             }
 
-<<<<<<< HEAD
-            var principal = ControllerContext.Request.GetUserPrincipal();
-#endif
-=======
             var principal = controller.ControllerContext.Request.GetUserPrincipal();
->>>>>>> 34a36e40
             if ( principal != null && principal.Identity != null )
             {
                 if ( principal.Identity.Name.StartsWith( "rckipid=" ) )
@@ -136,15 +116,7 @@
                     if ( userLogin != null )
                     {
                         var person = userLogin.Person;
-<<<<<<< HEAD
-#if NET5_0_OR_GREATER
-                        HttpContext.Items.Add( "Person", person );
-#else
-                        Request.Properties.Add( "Person", person );
-#endif
-=======
                         controller.Request.Properties.Add( "Person", person );
->>>>>>> 34a36e40
                         return userLogin.Person;
                     }
                 }
@@ -154,20 +126,6 @@
         }
 
         /// <summary>
-<<<<<<< HEAD
-        /// Ensures that the HttpContext has a CurrentPerson value.
-        /// </summary>
-        protected virtual void EnsureHttpContextHasCurrentPerson()
-        {
-#if NET5_0_OR_GREATER
-            if ( !HttpContext.Items.ContainsKey( "CurrentPerson" ) )
-            {
-                HttpContext.Items.Add( "CurrentPerson", GetPerson() );
-            }
-#else
-            System.Web.HttpContext.Current.AddOrReplaceItem( "CurrentPerson", GetPerson() );
-#endif
-=======
         /// Gets the currently logged in Person
         /// </summary>
         /// <param name="rockContext">The rock context.</param>
@@ -175,7 +133,6 @@
         protected virtual Rock.Model.Person GetPerson( RockContext rockContext )
         {
             return GetPerson( this, rockContext );
->>>>>>> 34a36e40
         }
 
         /// <summary>
