﻿// <copyright>
// Copyright by the Spark Development Network
//
// Licensed under the Rock Community License (the "License");
// you may not use this file except in compliance with the License.
// You may obtain a copy of the License at
//
// http://www.rockrms.com/license
//
// Unless required by applicable law or agreed to in writing, software
// distributed under the License is distributed on an "AS IS" BASIS,
// WITHOUT WARRANTIES OR CONDITIONS OF ANY KIND, either express or implied.
// See the License for the specific language governing permissions and
// limitations under the License.
// </copyright>
//
using System;
using System.Net;
using System.Net.Http;
using System.Reflection;
using System.ServiceModel.Channels;
using System.Threading;
using System.Threading.Tasks;
using System.Web.Http;
using System.Web.Http.Controllers;
using System.Web.Http.OData;

using Microsoft.Extensions.DependencyInjection;

using Rock.Data;
using Rock.Model;
using Rock.Net;
<<<<<<< HEAD
using Rock.Rest.Utility;
using Rock.Web.Cache;

#if WEBFORMS
using System.Web.Http.Results;

using IActionResult = System.Web.Http.IHttpActionResult;
#endif
=======
>>>>>>> fe45fa3a

namespace Rock.Rest
{
    /*
     * NOTE: We could have inherited from System.Web.Http.OData.ODataController, but that changes
     * the response format from vanilla REST to OData format. That breaks existing Rock Rest clients.
     *
     */

    /// <summary>
    /// Base ApiController for Rock REST endpoints
    /// Supports ODataV3 Queries and ODataRouting
    /// </summary>
    /// <seealso cref="System.Web.Http.ApiController" />
    [ODataRouting]
    public class ApiControllerBase : ApiController
    {
        /// <summary>
        /// Gets the rock request context that describes the current request
        /// being made.
        /// </summary>
        /// <value>
        /// The rock request context that describes the current request
        /// being made.
        /// </value>
        public RockRequestContext RockRequestContext { get; private set; }

        /// <inheritdoc/>
        public override Task<HttpResponseMessage> ExecuteAsync( HttpControllerContext controllerContext, CancellationToken cancellationToken )
        {
<<<<<<< HEAD
            var responseContext = new RockMessageResponseContext();
            RockRequestContext = new RockRequestContext( new HttpRequestMessageWrapper( controllerContext.Request ), responseContext );
            RockRequestContextAccessor.RequestContext = RockRequestContext;

            var responseMessage = await base.ExecuteAsync( controllerContext, cancellationToken );

            responseContext.Update( responseMessage );

            RockRequestContextAccessor.RequestContext = null;

            return responseMessage;
=======
            if ( controllerContext.Request.Properties["RockServiceProvider"] is IServiceProvider serviceProvider )
            {
                RockRequestContext = serviceProvider.GetRequiredService<IRockRequestContextAccessor>().RockRequestContext;
            }

            return base.ExecuteAsync( controllerContext, cancellationToken );
>>>>>>> fe45fa3a
        }

        /// <summary>
        /// Gets the currently logged in Person
        /// </summary>
        /// <returns></returns>
        protected virtual Rock.Model.Person GetPerson()
        {
            return GetPerson( null );
        }

        /// <summary>
        /// Gets the currently logged in Person
        /// </summary>
        /// <param name="controller">The ApiController instance that is looking up the current person.</param>
        /// <param name="rockContext">The rock context.</param>
        /// <returns></returns>
        internal static Rock.Model.Person GetPerson( ApiController controller, RockContext rockContext )
        {
            if ( controller.Request.Properties.Keys.Contains( "Person" ) )
            {
                return controller.Request.Properties["Person"] as Person;
            }

            var principal = controller.ControllerContext.Request.GetUserPrincipal();
            if ( principal != null && principal.Identity != null )
            {
                if ( principal.Identity.Name.StartsWith( "rckipid=" ) )
                {
                    var personService = new Model.PersonService( rockContext ?? new RockContext() );
                    Rock.Model.Person impersonatedPerson = personService.GetByImpersonationToken( principal.Identity.Name.Substring( 8 ), false, null );
                    if ( impersonatedPerson != null )
                    {
                        return impersonatedPerson;
                    }
                }
                else
                {
                    var userLoginService = new Rock.Model.UserLoginService( rockContext ?? new RockContext() );
                    var userLogin = userLoginService.GetByUserName( principal.Identity.Name );

                    if ( userLogin != null )
                    {
                        var person = userLogin.Person;
                        controller.Request.Properties.Add( "Person", person );
                        return userLogin.Person;
                    }
                }
            }

            return null;
        }

        /// <summary>
        /// Gets the currently logged in Person
        /// </summary>
        /// <param name="rockContext">The rock context.</param>
        /// <returns></returns>
        protected virtual Rock.Model.Person GetPerson( RockContext rockContext )
        {
            return GetPerson( this, rockContext );
        }

        /// <summary>
        /// Gets the primary person alias of the currently logged in person
        /// </summary>
        /// <returns></returns>
        protected virtual Rock.Model.PersonAlias GetPersonAlias()
        {
            return GetPersonAlias( null );
        }

        /// <summary>
        /// Gets the primary person alias of the currently logged in person
        /// </summary>
        /// <param name="rockContext">The rock context.</param>
        /// <returns></returns>
        protected virtual Rock.Model.PersonAlias GetPersonAlias( RockContext rockContext )
        {
            var person = GetPerson( rockContext );
            if ( person != null )
            {
                return person.PrimaryAlias;
            }

            return null;
        }

        /// <summary>
        /// Gets the primary person alias ID of the currently logged in person
        /// </summary>
        /// <returns></returns>
        protected virtual int? GetPersonAliasId()
        {
            return GetPersonAliasId( null );
        }

        /// <summary>
        /// Gets the primary person alias ID of the currently logged in person
        /// </summary>
        /// <param name="rockContext">The rock context.</param>
        /// <returns></returns>
        protected virtual int? GetPersonAliasId( RockContext rockContext )
        {
            var currentPersonAlias = GetPersonAlias( rockContext );
            return currentPersonAlias == null ? ( int? ) null : currentPersonAlias.Id;
        }

        /// <summary>
        /// Determines whether the current person has unrestricted view access
        /// to the current controller action.
        /// </summary>
        /// <returns><c>true</c> if the current person has unrestricted view access; otherwise, <c>false</c>.</returns>
        protected bool IsCurrentPersonUnrestrictedView()
        {
            if ( ActionContext.ActionDescriptor is ReflectedHttpActionDescriptor actionDescriptor )
            {
                var restGuid = actionDescriptor.MethodInfo.GetCustomAttribute<SystemGuid.RestActionGuidAttribute>()?.Guid;

                if ( restGuid.HasValue )
                {
                    var restAction = RestActionCache.Get( restGuid.Value );

                    return restAction?.IsAuthorized( "UnrestrictedView", RockRequestContext.CurrentPerson ) ?? false;
                }
            }

            return false;
        }

        /// <summary>
        /// Determines whether the current person has unrestricted edit access
        /// to the current controller action.
        /// </summary>
        /// <returns><c>true</c> if the current person has unrestricted view access; otherwise, <c>false</c>.</returns>
        protected bool IsCurrentPersonUnrestrictedEdit()
        {
            if ( ActionContext.ActionDescriptor is ReflectedHttpActionDescriptor actionDescriptor )
            {
                var restGuid = actionDescriptor.MethodInfo.GetCustomAttribute<SystemGuid.RestActionGuidAttribute>()?.Guid;

                if ( restGuid.HasValue )
                {
                    var restAction = RestActionCache.Get( restGuid.Value );

                    return restAction?.IsAuthorized( "UnrestrictedEdit", RockRequestContext.CurrentPerson ) ?? false;
                }
            }

            return false;
        }

        #region .NET Core compatible methods

        /// <summary>
        /// Returns a response object to indicate that no content was generated.
        /// </summary>
        /// <returns>The response object.</returns>
        protected IActionResult NoContent()
        {
            return new StatusCodeResult( HttpStatusCode.NoContent, this );
        }

        /// <summary>
        /// Creates a not found response with the given error message.
        /// </summary>
        /// <param name="errorMessage">The error message.</param>
        /// <returns>The response object.</returns>
        protected IActionResult NotFound( string errorMessage )
        {
            var error = new HttpError( errorMessage );

            return new NegotiatedContentResult<HttpError>( HttpStatusCode.NotFound, error, this );
        }

        /// <summary>
        /// Creates an unauthorized response with the given error message.
        /// </summary>
        /// <param name="errorMessage">The error message.</param>
        /// <returns>The response object.</returns>
        protected IActionResult Unauthorized( string errorMessage )
        {
            var error = new HttpError( errorMessage );

            return new NegotiatedContentResult<HttpError>( HttpStatusCode.Unauthorized, error, this );
        }

        /// <summary>
        /// Creates an internals erver error response with the given error message.
        /// </summary>
        /// <param name="errorMessage">The error message.</param>
        /// <returns>The response object.</returns>
        protected IActionResult InternalServerError( string errorMessage )
        {
            var error = new HttpError( errorMessage );

            return new NegotiatedContentResult<HttpError>( HttpStatusCode.InternalServerError, error, this );
        }

        #endregion
    }
}<|MERGE_RESOLUTION|>--- conflicted
+++ resolved
@@ -30,7 +30,6 @@
 using Rock.Data;
 using Rock.Model;
 using Rock.Net;
-<<<<<<< HEAD
 using Rock.Rest.Utility;
 using Rock.Web.Cache;
 
@@ -39,8 +38,6 @@
 
 using IActionResult = System.Web.Http.IHttpActionResult;
 #endif
-=======
->>>>>>> fe45fa3a
 
 namespace Rock.Rest
 {
@@ -71,26 +68,12 @@
         /// <inheritdoc/>
         public override Task<HttpResponseMessage> ExecuteAsync( HttpControllerContext controllerContext, CancellationToken cancellationToken )
         {
-<<<<<<< HEAD
-            var responseContext = new RockMessageResponseContext();
-            RockRequestContext = new RockRequestContext( new HttpRequestMessageWrapper( controllerContext.Request ), responseContext );
-            RockRequestContextAccessor.RequestContext = RockRequestContext;
-
-            var responseMessage = await base.ExecuteAsync( controllerContext, cancellationToken );
-
-            responseContext.Update( responseMessage );
-
-            RockRequestContextAccessor.RequestContext = null;
-
-            return responseMessage;
-=======
             if ( controllerContext.Request.Properties["RockServiceProvider"] is IServiceProvider serviceProvider )
             {
                 RockRequestContext = serviceProvider.GetRequiredService<IRockRequestContextAccessor>().RockRequestContext;
             }
 
             return base.ExecuteAsync( controllerContext, cancellationToken );
->>>>>>> fe45fa3a
         }
 
         /// <summary>
