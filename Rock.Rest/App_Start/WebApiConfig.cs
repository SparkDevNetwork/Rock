--- conflicted
+++ resolved
@@ -108,11 +108,8 @@
 
             // register Swagger and its routes first
             Rock.Rest.Swagger.SwaggerConfig.Register( config );
-<<<<<<< HEAD
-#endif
-=======
+#endif
             Rock.Rest.Swagger.SwaggerConfigV2.Register( config );
->>>>>>> a3feeb82
 
             // Add API route for dataviews
             config.Routes.MapHttpRoute(
