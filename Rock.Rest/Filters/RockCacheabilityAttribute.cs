﻿// <copyright>
// Copyright by the Spark Development Network
//
// Licensed under the Rock Community License (the "License");
// you may not use this file except in compliance with the License.
// You may obtain a copy of the License at
//
// http://www.rockrms.com/license
//
// Unless required by applicable law or agreed to in writing, software
// distributed under the License is distributed on an "AS IS" BASIS,
// WITHOUT WARRANTIES OR CONDITIONS OF ANY KIND, either express or implied.
// See the License for the specific language governing permissions and
// limitations under the License.
// </copyright>
//
using System;
using System.Collections.Generic;
using System.Linq;
using System.Net;
using System.Net.Http;
using System.Text.RegularExpressions;
using System.Web.Http;
using System.Web.Http.Controllers;
using System.Web.Http.Filters;
using System.Web.Http.ModelBinding;

using Rock.Data;
using Rock.Model;
using Rock.Web.Cache;

namespace Rock.Rest.Filters
{
    /// <summary>
    /// Class RockCacheabilityAttribute.
    /// Implements the <see cref="System.Web.Http.Filters.ActionFilterAttribute" />
    /// </summary>
    public class RockCacheabilityAttribute : ActionFilterAttribute
    {
        /// <summary>
        /// Occurs after the action method is invoked.
        /// </summary>
        /// <param name="actionExecutedContext">The action executed context.</param>
        public override void OnActionExecuted( HttpActionExecutedContext actionExecutedContext )
        {
            base.OnActionExecuted( actionExecutedContext );

            var reflectedHttpActionDescriptor = ( ReflectedHttpActionDescriptor ) actionExecutedContext.ActionContext.ActionDescriptor;
            var actionMethod = actionExecutedContext.Request.Method.Method;
            var controller = actionExecutedContext.ActionContext.ActionDescriptor.ControllerDescriptor;

<<<<<<< HEAD
            var apiId = RestControllerService.GetApiId( reflectedHttpActionDescriptor.MethodInfo, actionMethod, controller.ControllerName, out RockGuidAttribute rockGuid );
            var restActionCache = RestActionCache.Get( apiId, rockGuid?.Guid ?? Guid.Empty );
            var cacheControl = restActionCache.CacheControlHeader.IsNotNullOrWhiteSpace() ? restActionCache.CacheControlHeader : "no-store";

            if ( restActionCache != null && restActionCache.CacheControlHeader.IsNotNullOrWhiteSpace() )
=======
            var apiId = RestControllerService.GetApiId( reflectedHttpActionDescriptor.MethodInfo, actionMethod, controller.ControllerName );
            var restActionCache = RestActionCache.Get( apiId );
            if ( restActionCache != null )
>>>>>>> 73144d7d
            {
                var cacheControl = restActionCache.CacheControlHeader.IsNotNullOrWhiteSpace() ? restActionCache.CacheControlHeader : "no-store";

                if ( restActionCache.CacheControlHeader.IsNotNullOrWhiteSpace() )
                {
                    actionExecutedContext.Response.Headers.Add( "Cache-Control", cacheControl );
                }
            }
        }
    }
}<|MERGE_RESOLUTION|>--- conflicted
+++ resolved
@@ -49,17 +49,9 @@
             var actionMethod = actionExecutedContext.Request.Method.Method;
             var controller = actionExecutedContext.ActionContext.ActionDescriptor.ControllerDescriptor;
 
-<<<<<<< HEAD
             var apiId = RestControllerService.GetApiId( reflectedHttpActionDescriptor.MethodInfo, actionMethod, controller.ControllerName, out RockGuidAttribute rockGuid );
             var restActionCache = RestActionCache.Get( apiId, rockGuid?.Guid ?? Guid.Empty );
-            var cacheControl = restActionCache.CacheControlHeader.IsNotNullOrWhiteSpace() ? restActionCache.CacheControlHeader : "no-store";
-
-            if ( restActionCache != null && restActionCache.CacheControlHeader.IsNotNullOrWhiteSpace() )
-=======
-            var apiId = RestControllerService.GetApiId( reflectedHttpActionDescriptor.MethodInfo, actionMethod, controller.ControllerName );
-            var restActionCache = RestActionCache.Get( apiId );
             if ( restActionCache != null )
->>>>>>> 73144d7d
             {
                 var cacheControl = restActionCache.CacheControlHeader.IsNotNullOrWhiteSpace() ? restActionCache.CacheControlHeader : "no-store";
 
