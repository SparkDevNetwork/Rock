﻿// <copyright>
// Copyright by the Spark Development Network
//
// Licensed under the Rock Community License (the "License");
// you may not use this file except in compliance with the License.
// You may obtain a copy of the License at
//
// http://www.rockrms.com/license
//
// Unless required by applicable law or agreed to in writing, software
// distributed under the License is distributed on an "AS IS" BASIS,
// WITHOUT WARRANTIES OR CONDITIONS OF ANY KIND, either express or implied.
// See the License for the specific language governing permissions and
// limitations under the License.
// </copyright>
//

using System;
using System.Collections.Generic;
using System.Data.Entity;
using System.Linq;
using System.Text.RegularExpressions;
using System.Web.Http;
using Rock.Badge;
using Rock.ClientService.Core.Category;
using Rock.ClientService.Core.Category.Options;
using Rock.Communication;
using Rock.Data;
using Rock.Extension;
using Rock.Model;
using Rock.Rest.Filters;
using Rock.Security;
using Rock.ViewModels.Controls;
using Rock.ViewModels.CRM;
using Rock.ViewModels.Rest.Controls;
using Rock.ViewModels.Utility;
using Rock.Web.Cache;

namespace Rock.Rest.v2
{
    /// <summary>
    /// Provides API endpoints for the Controls controller.
    /// </summary>
    [RoutePrefix( "api/v2/Controls" )]
    [Rock.SystemGuid.RestControllerGuid( "815B51F0-B552-47FD-8915-C653EEDD5B67")]
    public class ControlsController : ApiControllerBase
    {
        #region Audit Detail

        /// <summary>
        /// Gets the audit details about the entity.
        /// </summary>
        /// <param name="options">The options that describe which entity to be audited.</param>
        /// <returns>A <see cref="EntityAuditBag"/> that contains the requested information.</returns>
        [HttpPost]
        [Authenticate]
        [System.Web.Http.Route( "AuditDetailGetAuditDetails" )]
        [Rock.SystemGuid.RestActionGuid( "714d83c9-96e4-49d7-81af-2eed7d5ccd56" )]
        public IHttpActionResult AuditDetailGetAuditDetails( [FromBody] AuditDetailGetAuditDetailsOptionsBag options )
        {
            using ( var rockContext = new RockContext() )
            {
                var grant = SecurityGrant.FromToken( options.SecurityGrantToken );

                // Get the entity type identifier to use to lookup the entity.
                var entityType = EntityTypeCache.Get( options.EntityTypeGuid )?.GetEntityType();

                if ( entityType == null )
                {
                    return NotFound();
                }

                var entity = Reflection.GetIEntityForEntityType( entityType, options.EntityKey, rockContext ) as IModel;

                if ( entity == null )
                {
                    return NotFound();
                }

                // If the entity can be secured, ensure the person has access to it.
                if ( entity is ISecured securedEntity )
                {
                    var isAuthorized = securedEntity.IsAuthorized( Authorization.VIEW, RockRequestContext.CurrentPerson )
                        || grant?.IsAccessGranted( entity, Authorization.VIEW ) == true;

                    if ( !isAuthorized )
                    {
                        return Unauthorized();
                    }
                }

                return Ok( entity.GetEntityAuditBag() );
            }
        }

        #endregion

        #region Badge List

        /// <summary>
        /// Get the rendered badge information for a specific entity.
        /// </summary>
        /// <param name="options">The options that describe which badges to render.</param>
        /// <returns>A collection of <see cref="RenderedBadgeBag"/> objects.</returns>
        [HttpPost]
        [System.Web.Http.Route( "BadgeListGetBadges" )]
        [Rock.SystemGuid.RestActionGuid( "34387b98-bf7e-4000-a28a-24ea08605285" )]
        public IHttpActionResult BadgeListGetBadges( [FromBody] BadgeListGetBadgesOptionsBag options )
        {
            using ( var rockContext = new RockContext() )
            {
                var entityTypeCache = EntityTypeCache.Get( options.EntityTypeGuid, rockContext );
                var entityType = entityTypeCache?.GetEntityType();
                var grant = SecurityGrant.FromToken( options.SecurityGrantToken );

                // Verify that we found the entity type.
                if ( entityType == null )
                {
                    return BadRequest( "Unknown entity type." );
                }

                // Load the entity and verify we got one.
                var entity = Rock.Reflection.GetIEntityForEntityType( entityType, options.EntityKey );

                if ( entity == null )
                {
                    return NotFound();
                }

                // If the entity can be secured, ensure the person has access to it.
                if ( entity is ISecured securedEntity )
                {
                    var isAuthorized = securedEntity.IsAuthorized( Authorization.VIEW, RockRequestContext.CurrentPerson )
                        || grant?.IsAccessGranted( entity, Authorization.VIEW ) == true;

                    if ( !isAuthorized )
                    {
                        return Unauthorized();
                    }
                }

                List<BadgeCache> badges;

                // Load the list of badges that were requested or all badges
                // if no specific badges were requested.
                if ( options.BadgeTypeGuids != null && options.BadgeTypeGuids.Any() )
                {
                    badges = options.BadgeTypeGuids
                        .Select( g => BadgeCache.Get( g ) )
                        .Where( b => b != null )
                        .ToList();
                }
                else
                {
                    badges = BadgeCache.All()
                        .Where( b => !b.EntityTypeId.HasValue || b.EntityTypeId.Value == entityTypeCache.Id )
                        .ToList();
                }

                // Filter out any badges that don't apply to the entity or are not
                // authorized by the person to be viewed.
                badges = badges.Where( b => b.IsAuthorized( Authorization.VIEW, RockRequestContext.CurrentPerson )
                        || grant?.IsAccessGranted( b, Authorization.VIEW ) == true )
                    .ToList();

                // Render all the badges and then filter out any that are empty.
                var badgeResults = badges.Select( b => b.RenderBadge( entity ) )
                    .Where( b => b.Html.IsNotNullOrWhiteSpace() || b.JavaScript.IsNotNullOrWhiteSpace() )
                    .ToList();

                return Ok( badgeResults );
            }
        }

        #endregion

        #region Category Picker

        private static readonly Regex QualifierValueLookupRegex = new Regex( "^{EL:((?:[a-f\\d]{8})-(?:[a-f\\d]{4})-(?:[a-f\\d]{4})-(?:[a-f\\d]{4})-(?:[a-f\\d]{12})):((?:[a-f\\d]{8})-(?:[a-f\\d]{4})-(?:[a-f\\d]{4})-(?:[a-f\\d]{4})-(?:[a-f\\d]{12}))}$", RegexOptions.IgnoreCase );

        /// <summary>
        /// Gets the child items that match the options sent in the request body.
        /// This endpoint returns items formatted for use in a tree view control.
        /// </summary>
        /// <param name="options">The options that describe which items to load.</param>
        /// <returns>A collection of view models that represent the tree items.</returns>
        [HttpPost]
        [System.Web.Http.Route( "CategoryPickerChildTreeItems" )]
        [Authenticate]
        [Rock.SystemGuid.RestActionGuid( "A1D07211-6C50-463B-98ED-1622DC4D73DD" )]
        public IHttpActionResult CategoryPickerChildTreeItems( [FromBody] CategoryPickerChildTreeItemsOptionsBag options )
        {
            using ( var rockContext = new RockContext() )
            {
                var clientService = new CategoryClientService( rockContext, GetPerson( rockContext ) );
                var grant = SecurityGrant.FromToken( options.SecurityGrantToken );

                var items = clientService.GetCategorizedTreeItems( new CategoryItemTreeOptions
                {
                    ParentGuid = options.ParentGuid,
                    GetCategorizedItems = options.GetCategorizedItems,
                    EntityTypeGuid = options.EntityTypeGuid,
                    EntityTypeQualifierColumn = options.EntityTypeQualifierColumn,
                    EntityTypeQualifierValue = GetQualifierValueLookupResult( options.EntityTypeQualifierValue, rockContext ),
                    IncludeUnnamedEntityItems = options.IncludeUnnamedEntityItems,
                    IncludeCategoriesWithoutChildren = options.IncludeCategoriesWithoutChildren,
                    DefaultIconCssClass = options.DefaultIconCssClass,
                    IncludeInactiveItems = options.IncludeInactiveItems,
                    LazyLoad = options.LazyLoad,
                    SecurityGrant = grant
                } );

                return Ok( items );
            }
        }

        /// <summary>
        /// Checks if the qualifier value is a lookup and if so translate it to the
        /// identifier from the unique identifier. Otherwise returns the original
        /// value.
        /// </summary>
        /// <remarks>
        /// At some point this needs to be moved into a ClientService layer, but
        /// I'm not sure where since it isn't related to any one service.
        /// </remarks>
        /// <param name="value">The value to be translated.</param>
        /// <param name="rockContext">The rock context.</param>
        /// <returns>The qualifier value to use.</returns>
        private static string GetQualifierValueLookupResult( string value, RockContext rockContext )
        {
            if ( value == null )
            {
                return null;
            }

            var m = QualifierValueLookupRegex.Match( value );

            if ( m.Success )
            {
                int? id = null;

                if ( Guid.TryParse( m.Groups[1].Value, out var g1 ) && Guid.TryParse( m.Groups[2].Value, out var g2 ) )
                {
                    id = Rock.Reflection.GetEntityIdForEntityType( g1, g2, rockContext );
                }

                return id?.ToString() ?? "0";
            }
            else
            {
                return value;
            }
        }

        #endregion

        #region Defined Value Picker

        /// <summary>
        /// Gets the child items that match the options sent in the request body.
        /// This endpoint returns items formatted for use in a tree view control.
        /// </summary>
        /// <param name="options">The options that describe which defined values to load.</param>
        /// <returns>A collection of view models that represent the defined values.</returns>
        [HttpPost]
        [System.Web.Http.Route( "DefinedValuePickerGetDefinedValues" )]
        [Authenticate]
        [Rock.SystemGuid.RestActionGuid( "1E4A1812-8A2C-4266-8F39-3004C1DEBC9F" )]
        public IHttpActionResult DefinedValuePickerGetDefinedValues( DefinedValuePickerGetDefinedValuesOptionsBag options )
        {
            using ( var rockContext = new RockContext() )
            {
                var definedType = DefinedTypeCache.Get( options.DefinedTypeGuid );
                var grant = SecurityGrant.FromToken( options.SecurityGrantToken );

                if ( definedType == null || !definedType.IsAuthorized( Rock.Security.Authorization.VIEW, RockRequestContext.CurrentPerson ) )
                {
                    return NotFound();
                }

                var definedValues = definedType.DefinedValues
                    .Where( v => ( v.IsAuthorized( Authorization.VIEW, RockRequestContext.CurrentPerson ) || grant?.IsAccessGranted( v, Authorization.VIEW ) == true )
                        && ( options.IncludeInactive || v.IsActive ) )
                    .OrderBy( v => v.Order )
                    .ThenBy( v => v.Value )
                    .Select( v => new ListItemBag
                    {
                        Value = v.Guid.ToString(),
                        Text = v.Value
                    } )
                    .ToList();

                return Ok( definedValues );
            }
        }

        #endregion

        #region Entity Tag List

        /// <summary>
        /// Gets the tags that are currently specified for the given entity.
        /// </summary>
        /// <param name="options">The options that describe which tags to load.</param>
        /// <returns>A collection of <see cref="EntityTagListTagBag"/> that represent the tags.</returns>
        [HttpPost]
        [System.Web.Http.Route( "EntityTagListGetEntityTags" )]
        [Authenticate]
        [Rock.SystemGuid.RestActionGuid( "7542d4b3-17dc-4640-acbd-f02784130401" )]
        public IHttpActionResult EntityTagListGetEntityTags( [FromBody] EntityTagListGetEntityTagsOptionsBag options )
        {
            using ( var rockContext = new RockContext() )
            {
                var entityTypeId = EntityTypeCache.GetId( options.EntityTypeGuid );
                var entityGuid = Reflection.GetEntityGuidForEntityType( options.EntityTypeGuid, options.EntityKey, false, rockContext );
                var grant = SecurityGrant.FromToken( options.SecurityGrantToken );

                if ( !entityTypeId.HasValue || !entityGuid.HasValue )
                {
                    return NotFound();
                }

                var taggedItemService = new TaggedItemService( rockContext );
                var items = taggedItemService.Get( entityTypeId.Value, string.Empty, string.Empty, RockRequestContext.CurrentPerson?.Id, entityGuid.Value, options.CategoryGuid, false )
                    .Include( ti => ti.Tag.Category )
                    .Select( ti => ti.Tag )
                    .ToList()
                    .Where( t => t.IsAuthorized( Authorization.VIEW, RockRequestContext.CurrentPerson ) || grant?.IsAccessGranted( t, Authorization.VIEW ) == true )
                    .Select( t => GetTagBagFromTag( t ) )
                    .ToList();

                return Ok( items );
            }
        }

        /// <summary>
        /// Gets the tags that are available for the given entity.
        /// </summary>
        /// <param name="options">The options that describe which tags to load.</param>
        /// <returns>A collection of list item bags that represent the tags.</returns>
        [HttpPost]
        [System.Web.Http.Route( "EntityTagListGetAvailableTags" )]
        [Authenticate]
        [Rock.SystemGuid.RestActionGuid( "91890d39-6e3e-4623-aad7-f32e686c784e" )]
        public IHttpActionResult EntityTagListGetAvailableTags( [FromBody] EntityTagListGetAvailableTagsOptionsBag options )
        {
            using ( var rockContext = new RockContext() )
            {
                var entityTypeId = EntityTypeCache.GetId( options.EntityTypeGuid );
                var entityGuid = Reflection.GetEntityGuidForEntityType( options.EntityTypeGuid, options.EntityKey, false, rockContext );
                var grant = SecurityGrant.FromToken( options.SecurityGrantToken );

                if ( !entityTypeId.HasValue || !entityGuid.HasValue )
                {
                    return NotFound();
                }

                var tagService = new TagService( rockContext );
                var items = tagService.Get( entityTypeId.Value, string.Empty, string.Empty, RockRequestContext.CurrentPerson?.Id, options.CategoryGuid, false )
                    .Where( t => t.Name.StartsWith( options.Name )
                        && !t.TaggedItems.Any( i => i.EntityGuid == entityGuid ) )
                    .ToList()
                    .Where( t => t.IsAuthorized( Authorization.VIEW, RockRequestContext.CurrentPerson ) || grant?.IsAccessGranted( t, Authorization.VIEW ) == true )
                    .Select( t => GetTagBagFromTag( t ) )
                    .ToList();

                return Ok( items );
            }
        }

        /// <summary>
        /// Create a new personal tag for the EntityTagList control.
        /// </summary>
        /// <param name="options">The options that describe the tag to be created.</param>
        /// <returns>An instance of <see cref="EntityTagListTagBag"/> that represents the tag.</returns>
        [HttpPost]
        [System.Web.Http.Route( "EntityTagListCreatePersonalTag" )]
        [Authenticate]
        [Rock.SystemGuid.RestActionGuid( "8ccb7b8d-5d5c-4aa6-a12c-ed062c7afa05" )]
        public IHttpActionResult EntityTagListCreatePersonalTag( [FromBody] EntityTagListCreatePersonalTagOptionsBag options )
        {
            if ( RockRequestContext.CurrentPerson == null )
            {
                return Unauthorized();
            }

            using ( var rockContext = new RockContext() )
            {
                var grant = SecurityGrant.FromToken( options.SecurityGrantToken );
                var entityTypeId = EntityTypeCache.GetId( options.EntityTypeGuid );

                if ( !entityTypeId.HasValue )
                {
                    return NotFound();
                }

                var tagService = new TagService( rockContext );
                var tag = tagService.Get( entityTypeId.Value, string.Empty, string.Empty, RockRequestContext.CurrentPerson?.Id, options.Name, options.CategoryGuid, true );

                // If the personal tag already exists, use a 409 to indicate
                // it already exists and return the existing tag.
                if ( tag != null && tag.OwnerPersonAliasId.HasValue )
                {
                    // If the personal tag isn't active, make it active.
                    if ( !tag.IsActive )
                    {
                        tag.IsActive = true;
                        System.Web.HttpContext.Current.AddOrReplaceItem( "CurrentPerson", RockRequestContext.CurrentPerson );
                        rockContext.SaveChanges();
                    }

                    return Content( System.Net.HttpStatusCode.Conflict, GetTagBagFromTag( tag ) );
                }

                // At this point tag either doesn't exist or was an organization
                // tag so we need to create a new personal tag.
                tag = new Tag
                {
                    EntityTypeId = entityTypeId,
                    OwnerPersonAliasId = new PersonAliasService( rockContext ).GetPrimaryAliasId( RockRequestContext.CurrentPerson.Id ),
                    Name = options.Name
                };

                if ( options.CategoryGuid.HasValue )
                {
                    var category = new CategoryService( rockContext ).Get( options.CategoryGuid.Value );

                    if ( category == null || ( !category.IsAuthorized( Authorization.VIEW, RockRequestContext.CurrentPerson ) && !grant?.IsAccessGranted( category, Authorization.VIEW ) != true ) )
                    {
                        return NotFound();
                    }

                    // Set the category as well so we can properly convert to a bag.
                    tag.Category = category;
                    tag.CategoryId = category.Id;
                }

                tagService.Add( tag );

                System.Web.HttpContext.Current.AddOrReplaceItem( "CurrentPerson", RockRequestContext.CurrentPerson );
                rockContext.SaveChanges();

                return Content( System.Net.HttpStatusCode.Created, GetTagBagFromTag( tag ) );
            }
        }

        /// <summary>
        /// Adds a tag on the given entity.
        /// </summary>
        /// <param name="options">The options that describe the tag and the entity to be tagged.</param>
        /// <returns>An instance of <see cref="EntityTagListTagBag"/> that represents the tag applied to the entity.</returns>
        [HttpPost]
        [System.Web.Http.Route( "EntityTagListAddEntityTag" )]
        [Authenticate]
        [Rock.SystemGuid.RestActionGuid( "c9cacc7f-68de-4765-8967-b50ee2949062" )]
        public IHttpActionResult EntityTagListAddEntityTag( [FromBody] EntityTagListAddEntityTagOptionsBag options )
        {
            using ( var rockContext = new RockContext() )
            {
                var entityTypeId = EntityTypeCache.GetId( options.EntityTypeGuid );
                var entityGuid = Reflection.GetEntityGuidForEntityType( options.EntityTypeGuid, options.EntityKey, false, rockContext );
                var grant = SecurityGrant.FromToken( options.SecurityGrantToken );

                if ( !entityTypeId.HasValue || !entityGuid.HasValue )
                {
                    return NotFound();
                }

                var tagService = new TagService( rockContext );
                var tag = tagService.Get( options.TagKey );

                if ( tag == null || ( !tag.IsAuthorized( Authorization.TAG, RockRequestContext.CurrentPerson ) && grant?.IsAccessGranted( tag, Authorization.VIEW ) != true ) )
                {
                    return NotFound();
                }

                // If the entity is not already tagged, then tag it.
                var taggedItem = tag.TaggedItems.FirstOrDefault( i => i.EntityGuid.Equals( entityGuid ) );

                if ( taggedItem == null )
                {
                    taggedItem = new TaggedItem
                    {
                        Tag = tag,
                        EntityTypeId = entityTypeId.Value,
                        EntityGuid = entityGuid.Value
                    };

                    tag.TaggedItems.Add( taggedItem );

                    System.Web.HttpContext.Current.AddOrReplaceItem( "CurrentPerson", RockRequestContext.CurrentPerson );
                    rockContext.SaveChanges();
                }

                return Ok( GetTagBagFromTag( tag ) );
            }
        }

        /// <summary>
        /// Removes a tag from the given entity.
        /// </summary>
        /// <param name="options">The options that describe the tag and the entity to be untagged.</param>
        /// <returns>A response code that indicates success or failure.</returns>
        [HttpPost]
        [System.Web.Http.Route( "EntityTagListRemoveEntityTag" )]
        [Authenticate]
        [Rock.SystemGuid.RestActionGuid( "6a78d538-87db-43fe-9150-4e9a3f276afe" )]
        public IHttpActionResult EntityTagListRemoveEntityTag( [FromBody] EntityTagListRemoveEntityTagOptionsBag options )
        {
            using ( var rockContext = new RockContext() )
            {
                var entityTypeId = EntityTypeCache.GetId( options.EntityTypeGuid );
                var entityGuid = Reflection.GetEntityGuidForEntityType( options.EntityTypeGuid, options.EntityKey, false, rockContext );
                var grant = SecurityGrant.FromToken( options.SecurityGrantToken );
                var tagService = new TagService( rockContext );
                var taggedItemService = new TaggedItemService( rockContext );

                if ( !entityTypeId.HasValue || !entityGuid.HasValue )
                {
                    return NotFound();
                }

                var tag = tagService.Get( options.TagKey );

                if ( tag == null || ( !tag.IsAuthorized( Authorization.TAG, RockRequestContext.CurrentPerson ) && grant?.IsAccessGranted( tag, Authorization.VIEW ) != true ) )
                {
                    return NotFound();
                }

                // If the entity is tagged, then untag it.
                var taggedItem = taggedItemService.Queryable()
                    .FirstOrDefault( ti => ti.TagId == tag.Id && ti.EntityGuid == entityGuid.Value );

                if ( taggedItem != null )
                {
                    taggedItemService.Delete( taggedItem );

                    System.Web.HttpContext.Current.AddOrReplaceItem( "CurrentPerson", RockRequestContext.CurrentPerson );
                    rockContext.SaveChanges();
                }

                return Ok();
            }
        }

        private static EntityTagListTagBag GetTagBagFromTag( Tag tag )
        {
            return new EntityTagListTagBag
            {
                IdKey = tag.IdKey,
                BackgroundColor = tag.BackgroundColor,
                Category = tag.Category != null
                    ? new ListItemBag
                    {
                        Value = tag.Category.Guid.ToString(),
                        Text = tag.Category.ToString()
                    }
                    : null,
                EntityTypeGuid = tag.EntityTypeId.HasValue ? EntityTypeCache.Get( tag.EntityTypeId.Value ).Guid : Guid.Empty,
                IconCssClass = tag.IconCssClass,
                IsPersonal = tag.OwnerPersonAliasId.HasValue,
                Name = tag.Name
            };
        }

        #endregion

        #region Entity Type Picker

        /// <summary>
        /// Gets the entity types that can be displayed in the entity type picker.
        /// </summary>
        /// <param name="options">The options that describe which items to load.</param>
        /// <returns>A collection of view models that represent the tree items.</returns>
        [HttpPost]
        [System.Web.Http.Route( "EntityTypePickerGetEntityTypes" )]
        [Authenticate]
        [Rock.SystemGuid.RestActionGuid( "AFDD3D40-5856-478B-A41A-0539127F0631" )]
        public IHttpActionResult EntityTypePickerGetEntityTypes( [FromBody] EntityTypePickerGetEntityTypesOptionsBag options )
        {
            using ( var rockContext = new RockContext() )
            {
                var items = EntityTypeCache.All( rockContext )
                    .Where( t => t.IsEntity )
                    .OrderByDescending( t => t.IsCommon )
                    .ThenBy( t => t.FriendlyName )
                    .Select( t => new ListItemBag
                    {
                        Value = t.Guid.ToString(),
                        Text = t.FriendlyName,
                        Category = t.IsCommon ? "Common" : "All Entities"
                    } )
                    .ToList();

                return Ok( items );
            }
        }

        #endregion

        #region Field Type Editor

        /// <summary>
        /// Gets the available field types for the current person.
        /// </summary>
        /// <param name="options">The options that provide details about the request.</param>
        /// <returns>A collection <see cref="ListItemBag"/> that represents the field types that are available.</returns>
        [HttpPost]
        [System.Web.Http.Route( "FieldTypeEditorGetAvailableFieldTypes" )]
        [Authenticate]
        [Rock.SystemGuid.RestActionGuid( "FEDEF3F7-FCB0-4538-9629-177C7D2AE06F" )]
        public IHttpActionResult FieldTypeEditorGetAvailableFieldTypes( [FromBody] FieldTypeEditorGetAvailableFieldTypesOptionsBag options )
        {
            var fieldTypes = FieldTypeCache.All()
                .Where( f => f.Platform.HasFlag( Rock.Utility.RockPlatform.Obsidian ) )
                .ToList();

            var fieldTypeItems = fieldTypes
                .Select( f => new ListItemBag
                {
                    Text = f.Name,
                    Value = f.Guid.ToString()
                } )
                .ToList();

            return Ok( fieldTypeItems );
        }

        /// <summary>
        /// Gets the attribute configuration information provided and returns a new
        /// set of configuration data. This is used by the attribute editor control
        /// when a field type makes a change that requires new data to be retrieved
        /// in order for it to continue editing the attribute.
        /// </summary>
        /// <param name="options">The view model that contains the update request.</param>
        /// <returns>An instance of <see cref="FieldTypeEditorUpdateAttributeConfigurationResultBag"/> that represents the state of the attribute configuration.</returns>
        [HttpPost]
        [System.Web.Http.Route( "FieldTypeEditorUpdateAttributeConfiguration" )]
        [Authenticate]
        [Rock.SystemGuid.RestActionGuid( "AFDF0EC4-5D17-4278-9FA6-3F859F38E3B5" )]
        public IHttpActionResult FieldTypeEditorUpdateAttributeConfiguration( [FromBody] FieldTypeEditorUpdateAttributeConfigurationOptionsBag options )
        {
            var fieldType = Rock.Web.Cache.FieldTypeCache.Get( options.FieldTypeGuid )?.Field;

            if ( fieldType == null )
            {
                return BadRequest( "Unknown field type." );
            }

            // Convert the public configuration options into our private
            // configuration options (values).
            var configurationValues = fieldType.GetPrivateConfigurationValues( options.ConfigurationValues );

            // Convert the default value from the public value into our
            // private internal value.
            var privateDefaultValue = fieldType.GetPrivateEditValue( options.DefaultValue, configurationValues );

            // Get the new configuration properties from the currently selected
            // options.
            var configurationProperties = fieldType.GetPublicEditConfigurationProperties( configurationValues );

            // Get the public configuration options from the internal options (values).
            var publicConfigurationValues = fieldType.GetPublicConfigurationValues( configurationValues, Field.ConfigurationValueUsage.Configure, null );

            return Ok( new FieldTypeEditorUpdateAttributeConfigurationResultBag
            {
                ConfigurationProperties = configurationProperties,
                ConfigurationValues = publicConfigurationValues,
                DefaultValue = fieldType.GetPublicEditValue( privateDefaultValue, configurationValues )
            } );
        }

        #endregion

        #region Following

        /// <summary>
        /// Determines if the entity is currently being followed by the logged in person.
        /// </summary>
        /// <param name="options">The options that describe which entity to be checked.</param>
        /// <returns>A <see cref="FollowingGetFollowingResponseBag"/> that contains the followed state of the entity.</returns>
        [HttpPost]
        [Authenticate]
        [System.Web.Http.Route( "FollowingGetFollowing" )]
        [Rock.SystemGuid.RestActionGuid( "fa1cc136-a994-4870-9507-818ea7a70f01" )]
        public IHttpActionResult FollowingGetFollowing( [FromBody] FollowingGetFollowingOptionsBag options )
        {
            using ( var rockContext = new RockContext() )
            {
                if ( RockRequestContext.CurrentPerson == null )
                {
                    return Unauthorized();
                }

                // Get the entity type identifier to use to lookup the entity.
                int? entityTypeId = EntityTypeCache.GetId( options.EntityTypeGuid );

                if ( !entityTypeId.HasValue )
                {
                    return NotFound();
                }

                int? entityId = null;

                // Special handling for a person record, need to translate it to
                // a person alias record.
                if ( entityTypeId.Value == EntityTypeCache.GetId<Person>() )
                {
                    entityTypeId = EntityTypeCache.GetId<PersonAlias>();
                    entityId = new PersonService( rockContext ).Get( options.EntityKey, true )?.PrimaryAliasId;
                }
                else
                {
                    // Get the entity identifier to use for the following query.
                    entityId = Reflection.GetEntityIdForEntityType( entityTypeId.Value, options.EntityKey, true, rockContext );
                }

                if ( !entityId.HasValue )
                {
                    return NotFound();
                }

                var purposeKey = options.PurposeKey ?? string.Empty;

                // Look for any following objects that match the criteria.
                var followings = new FollowingService( rockContext ).Queryable()
                    .Where( f =>
                        f.EntityTypeId == entityTypeId.Value &&
                        f.EntityId == entityId.Value &&
                        f.PersonAlias.PersonId == RockRequestContext.CurrentPerson.Id &&
                        ( ( f.PurposeKey == null && purposeKey == "" ) || f.PurposeKey == purposeKey ) );

                return Ok( new FollowingGetFollowingResponseBag
                {
                    IsFollowing = followings.Any()
                } );
            }
        }

        /// <summary>
        /// Sets the following state of the entity for the logged in person.
        /// </summary>
        /// <param name="options">The options that describe which entity to be followed or unfollowed.</param>
        /// <returns>An HTTP status code that indicates if the request was successful.</returns>
        [HttpPost]
        [Authenticate]
        [System.Web.Http.Route( "FollowingSetFollowing" )]
        [Rock.SystemGuid.RestActionGuid( "8ca2eafb-e577-4f65-8d96-f42d8d5aae7a" )]
        public IHttpActionResult FollowingSetFollowing( [FromBody] FollowingSetFollowingOptionsBag options )
        {
            using ( var rockContext = new RockContext() )
            {
                var followingService = new FollowingService( rockContext );

                if ( RockRequestContext.CurrentPerson == null )
                {
                    return Unauthorized();
                }

                // Get the entity type identifier to use to lookup the entity.
                int? entityTypeId = EntityTypeCache.GetId( options.EntityTypeGuid );

                if ( !entityTypeId.HasValue )
                {
                    return NotFound();
                }

                int? entityId = null;

                // Special handling for a person record, need to translate it to
                // a person alias record.
                if ( entityTypeId.Value == EntityTypeCache.GetId<Person>() )
                {
                    entityTypeId = EntityTypeCache.GetId<PersonAlias>();
                    entityId = new PersonService( rockContext ).Get( options.EntityKey, true )?.PrimaryAliasId;
                }
                else
                {
                    // Get the entity identifier to use for the following query.
                    entityId = Reflection.GetEntityIdForEntityType( entityTypeId.Value, options.EntityKey, true, rockContext );
                }

                if ( !entityId.HasValue )
                {
                    return NotFound();
                }

                var purposeKey = options.PurposeKey ?? string.Empty;

                // Look for any following objects that match the criteria.
                var followings = followingService.Queryable()
                    .Where( f =>
                        f.EntityTypeId == entityTypeId.Value &&
                        f.EntityId == entityId.Value &&
                        f.PersonAlias.PersonId == RockRequestContext.CurrentPerson.Id &&
                        ( ( f.PurposeKey == null && purposeKey == "" ) || f.PurposeKey == purposeKey ) );

                if ( options.IsFollowing )
                {
                    // Already following, don't need to add a new record.
                    if ( followings.Any() )
                    {
                        return Ok();
                    }

                    var following = new Following
                    {
                        EntityTypeId = entityTypeId.Value,
                        EntityId = entityId.Value,
                        PersonAliasId = RockRequestContext.CurrentPerson.PrimaryAliasId.Value,
                        PurposeKey = purposeKey
                    };

                    followingService.Add( following );

                    if ( !following.IsValid )
                    {
                        return BadRequest( string.Join( ", ", following.ValidationResults.Select( r => r.ErrorMessage ) ) );
                    }
                }
                else
                {
                    foreach ( var following in followings )
                    {
                        // Don't check security here because a person is allowed
                        // to un-follow/delete something they previously followed.
                        followingService.Delete( following );
                    }
                }

                System.Web.HttpContext.Current.AddOrReplaceItem( "CurrentPerson", RockRequestContext.CurrentPerson );

                rockContext.SaveChanges();

                return Ok();
            }
        }

        #endregion

        #region Location Picker

        /// <summary>
        /// Gets the child locations, excluding inactive items.
        /// </summary>
        /// <param name="options">The options that describe which child locations to retrieve.</param>
        /// <returns>A collection of <see cref="TreeItemBag"/> objects that represent the child locations.</returns>
        [Authenticate, Secured]
        [HttpPost]
        [System.Web.Http.Route( "LocationPickerGetActiveChildren" )]
        [Rock.SystemGuid.RestActionGuid( "E57312EC-92A7-464C-AA7E-5320DDFAEF3D" )]
        public IHttpActionResult LocationPickerGetActiveChildren( [FromBody] LocationPickerGetActiveChildrenOptionsBag options )
        {
            IQueryable<Location> qry;

            using ( var rockContext = new RockContext() )
            {
                var locationService = new LocationService( rockContext );
                var grant = SecurityGrant.FromToken( options.SecurityGrantToken );

                if ( options.Guid == Guid.Empty )
                {
                    qry = locationService.Queryable().AsNoTracking().Where( a => a.ParentLocationId == null );
                    if ( options.RootLocationGuid != Guid.Empty )
                    {
                        qry = qry.Where( a => a.Guid == options.RootLocationGuid );
                    }
                }
                else
                {
                    qry = locationService.Queryable().AsNoTracking().Where( a => a.ParentLocation.Guid == options.Guid );
                }

                // limit to only active locations.
                qry = qry.Where( a => a.IsActive );

                // limit to only Named Locations (don't show home addresses, etc)
                qry = qry.Where( a => a.Name != null && a.Name != string.Empty );

                List<Location> locationList = new List<Location>();
                List<TreeItemBag> locationNameList = new List<TreeItemBag>();

                var person = GetPerson();

                foreach ( var location in qry.OrderBy( l => l.Name ) )
                {
                    if ( location.IsAuthorized( Authorization.VIEW, person ) || grant?.IsAccessGranted( location, Authorization.VIEW ) == true )
                    {
                        locationList.Add( location );
                        var treeViewItem = new TreeItemBag();
                        treeViewItem.Value = location.Guid.ToString();
                        treeViewItem.Text = location.Name;
                        locationNameList.Add( treeViewItem );
                    }
                }

                // try to quickly figure out which items have Children
                List<int> resultIds = locationList.Select( a => a.Id ).ToList();

                var qryHasChildren = locationService.Queryable().AsNoTracking()
                    .Where( l =>
                        l.ParentLocationId.HasValue &&
                        resultIds.Contains( l.ParentLocationId.Value ) &&
                        l.IsActive
                    )
                    .Select( l => l.ParentLocation.Guid )
                    .Distinct()
                    .ToList();

                var qryHasChildrenList = qryHasChildren.ToList();

                foreach ( var item in locationNameList )
                {
                    var locationGuid = item.Value.AsGuid();
                    item.IsFolder = qryHasChildrenList.Any( a => a == locationGuid );
                    item.HasChildren = item.IsFolder;
                }

                return Ok( locationNameList );
            }
        }

        #endregion

        #region Person Picker

        /// <summary>
        /// Searches for people that match the given search options and returns
        /// those matches.
        /// </summary>
        /// <param name="options">The options that describe how the search should be performed.</param>
        /// <returns>A collection of <see cref="Rock.Rest.Controllers.PersonSearchResult"/> objects.</returns>
        [Authenticate]
        [Secured]
        [HttpPost]
        [System.Web.Http.Route( "PersonPickerSearch" )]
        [Rock.SystemGuid.RestActionGuid( "1947578D-B28F-4956-8666-DCC8C0F2B945" )]
        public IQueryable<Rock.Rest.Controllers.PersonSearchResult> PersonPickerSearch( [FromBody] PersonPickerSearchOptionsBag options )
        {
            var rockContext = new RockContext();

            // Chain to the v1 controller.
            return Rock.Rest.Controllers.PeopleController.SearchForPeople( rockContext, options.Name, options.Address, options.Phone, options.Email, options.IncludeDetails, options.IncludeBusinesses, options.IncludeDeceased, false );
        }

        #endregion

        #region Save Financial Account Form

        /// <summary>
        /// Saves the financial account.
        /// </summary>
        /// <param name="options">The options that describe what account should be saved.</param>
        /// <returns></returns>
        [Authenticate]
        [HttpPost]
        [System.Web.Http.Route( "SaveFinancialAccountFormSaveAccount" )]
        [Rock.SystemGuid.RestActionGuid( "544B6302-A9E0-430E-A1C1-7BCBC4A6230C" )]
        public SaveFinancialAccountFormSaveAccountResultBag SaveFinancialAccountFormSaveAccount( [FromBody] SaveFinancialAccountFormSaveAccountOptionsBag options )
        {
            // Validate the arguments
            if ( options?.TransactionCode.IsNullOrWhiteSpace() != false )
            {
                return new SaveFinancialAccountFormSaveAccountResultBag
                {
                    Title = "Sorry",
                    Detail = "The account information cannot be saved as there's not a valid transaction code to reference",
                    IsSuccess = false
                };
            }

            if ( options.SavedAccountName.IsNullOrWhiteSpace() )
            {
                return new SaveFinancialAccountFormSaveAccountResultBag
                {
                    Title = "Missing Account Name",
                    Detail = "Please enter a name to use for this account",
                    IsSuccess = false
                };
            }

            var currentPerson = GetPerson();
            var isAnonymous = currentPerson == null;

            using ( var rockContext = new RockContext() )
            {
                if ( isAnonymous )
                {
                    if ( options.Username.IsNullOrWhiteSpace() || options.Password.IsNullOrWhiteSpace() )
                    {
                        return new SaveFinancialAccountFormSaveAccountResultBag
                        {
                            Title = "Missing Information",
                            Detail = "A username and password are required when saving an account",
                            IsSuccess = false
                        };
                    }

                    var userLoginService = new UserLoginService( rockContext );

                    if ( userLoginService.GetByUserName( options.Username ) != null )
                    {
                        return new SaveFinancialAccountFormSaveAccountResultBag
                        {
                            Title = "Invalid Username",
                            Detail = "The selected Username is already being used. Please select a different Username",
                            IsSuccess = false
                        };
                    }

                    if ( !UserLoginService.IsPasswordValid( options.Password ) )
                    {
                        return new SaveFinancialAccountFormSaveAccountResultBag
                        {
                            Title = "Invalid Password",
                            Detail = UserLoginService.FriendlyPasswordRules(),
                            IsSuccess = false
                        };
                    }
                }

                // Load the gateway from the database
                var financialGatewayService = new FinancialGatewayService( rockContext );
                var financialGateway = financialGatewayService.Get( options.GatewayGuid );
                var gateway = financialGateway?.GetGatewayComponent();

                if ( gateway is null )
                {
                    return new SaveFinancialAccountFormSaveAccountResultBag
                    {
                        Title = "Invalid Gateway",
                        Detail = "Sorry, the financial gateway information is not valid.",
                        IsSuccess = false
                    };
                }

                // Load the transaction from the database
                var financialTransactionService = new FinancialTransactionService( rockContext );
                var transaction = financialTransactionService.GetByTransactionCode( financialGateway.Id, options.TransactionCode );
                var transactionPersonAlias = transaction?.AuthorizedPersonAlias;
                var transactionPerson = transactionPersonAlias?.Person;
                var paymentDetail = transaction?.FinancialPaymentDetail;

                if ( transactionPerson is null || paymentDetail is null )
                {
                    return new SaveFinancialAccountFormSaveAccountResultBag
                    {
                        Title = "Invalid Transaction",
                        Detail = "Sorry, the account information cannot be saved as there's not a valid transaction to reference",
                        IsSuccess = false
                    };
                }

                // Create the login if needed
                if ( isAnonymous )
                {
                    var user = UserLoginService.Create(
                        rockContext,
                        transactionPerson,
                        AuthenticationServiceType.Internal,
                        EntityTypeCache.Get( SystemGuid.EntityType.AUTHENTICATION_DATABASE.AsGuid() ).Id,
                        options.Username,
                        options.Password,
                        false );

                    var mergeFields = Lava.LavaHelper.GetCommonMergeFields( null, currentPerson );
                    // TODO mergeFields.Add( "ConfirmAccountUrl", RootPath + "ConfirmAccount" );
                    mergeFields.Add( "Person", transactionPerson );
                    mergeFields.Add( "User", user );

                    var emailMessage = new RockEmailMessage( SystemGuid.SystemCommunication.SECURITY_CONFIRM_ACCOUNT.AsGuid() );
                    emailMessage.AddRecipient( new RockEmailMessageRecipient( transactionPerson, mergeFields ) );
                    // TODO emailMessage.AppRoot = ResolveRockUrl( "~/" );
                    // TODO emailMessage.ThemeRoot = ResolveRockUrl( "~~/" );
                    emailMessage.CreateCommunicationRecord = false;
                    emailMessage.Send();
                }

                var savedAccount = new FinancialPersonSavedAccount
                {
                    PersonAliasId = transactionPersonAlias.Id,
                    ReferenceNumber = options.TransactionCode,
                    GatewayPersonIdentifier = options.GatewayPersonIdentifier,
                    Name = options.SavedAccountName,
                    TransactionCode = options.TransactionCode,
                    FinancialGatewayId = financialGateway.Id,
                    FinancialPaymentDetail = new FinancialPaymentDetail
                    {
                        AccountNumberMasked = paymentDetail.AccountNumberMasked,
                        CurrencyTypeValueId = paymentDetail.CurrencyTypeValueId,
                        CreditCardTypeValueId = paymentDetail.CreditCardTypeValueId,
                        NameOnCard = paymentDetail.NameOnCard,
                        ExpirationMonth = paymentDetail.ExpirationMonth,
                        ExpirationYear = paymentDetail.ExpirationYear,
                        BillingLocationId = paymentDetail.BillingLocationId
                    }
                };

                var financialPersonSavedAccountService = new FinancialPersonSavedAccountService( rockContext );
                financialPersonSavedAccountService.Add( savedAccount );

                System.Web.HttpContext.Current.AddOrReplaceItem( "CurrentPerson", RockRequestContext.CurrentPerson );
                rockContext.SaveChanges();

                return new SaveFinancialAccountFormSaveAccountResultBag
                {
                    Title = "Success",
                    Detail = "The account has been saved for future use",
                    IsSuccess = true
                };
            }
        }

        #endregion

<<<<<<< HEAD
        #region Achievement Type Picker
=======
        #region Assessment Type Picker
>>>>>>> b1a1fd71

        /// <summary>
        /// Gets the achievement types that can be displayed in the achievement type picker.
        /// </summary>
        /// <param name="options">The options that describe which items to load.</param>
        /// <returns>A collection of view models that represent the tree items.</returns>
        [HttpPost]
<<<<<<< HEAD
        [System.Web.Http.Route( "AchievementTypePickerGetAchievementTypes" )]
        [Authenticate]
        [Rock.SystemGuid.RestActionGuid( "F98E3033-C652-4031-94B3-E7C44ECA51AA" )]
        public IHttpActionResult AchievementTypePickerGetEntityTypes( [FromBody] AchievementTypePickerGetAchievementTypesOptionsBag options )
        {
            using ( var rockContext = new RockContext() )
            {
                var items = AchievementTypeCache.All( rockContext )
                    .Select( t => new ListItemBag
                    {
                        Value = t.Guid.ToString(),
                        Text = t.Name,
                        Category = t.Category?.Name
=======
        [System.Web.Http.Route( "AssessmentTypePickerGetAssessmentTypes" )]
        [Authenticate]
        [Rock.SystemGuid.RestActionGuid( "B47DCE1B-89D7-4DD5-88A7-B3C393D49A7C  " )]
        public IHttpActionResult AssessmentTypePickerGetEntityTypes( [FromBody] AssessmentTypePickerGetAssessmentTypesOptionsBag options )
        {
            using ( var rockContext = new RockContext() )
            {
                var items = AssessmentTypeCache.All( rockContext )
                    .Where( at =>
                    {
                        if (options.isInactiveIncluded == true)
                        {
                            return true;
                        }

                        return at.IsActive;
                    } )
                    .OrderBy( at => at.Title )
                    .ThenBy( at => at.Id )
                    .Select( at => new ListItemBag
                    {
                        Value = at.Guid.ToString(),
                        Text = at.Title
>>>>>>> b1a1fd71
                    } )
                    .ToList();

                return Ok( items );
            }
        }

        #endregion
<<<<<<< HEAD

        #region Badge Component Picker

        /// <summary>
        /// Gets the badge components that can be displayed in the badge component picker.
        /// </summary>
        /// <param name="options">The options that describe which items to load.</param>
        /// <returns>A collection of list items that represent the badge components.</returns>
        [HttpPost]
        [System.Web.Http.Route( "BadgeComponentPickerGetBadgeComponents" )]
        [Authenticate]
        [Rock.SystemGuid.RestActionGuid( "ABDFC10F-BCCC-4AF1-8DB3-88A26862485D" )]
        public IHttpActionResult BadgeComponentPickerGetEntityTypes( [FromBody] BadgeComponentPickerGetBadgeComponentsOptionsBag options )
        {
            var componentsList = GetComponentListItems( "Rock.Badge.BadgeContainer, Rock", ( Component component ) =>
            {
                var badgeComponent = component as BadgeComponent;
                var entityType = EntityTypeCache.Get( options.EntityTypeGuid.GetValueOrDefault() )?.Name;

                return badgeComponent != null && badgeComponent.DoesApplyToEntityType(entityType);
            } );

            return Ok( componentsList );
        }

        #endregion

        #region Helper Methods

        /// <summary>
        /// Retrieve a list of ListItems representing components for the given container type
        /// </summary>
        /// <param name="containerType"></param>
        /// <returns>A list of ListItems representing components</returns>
        protected List<ListItemBag> GetComponentListItems( string containerType )
        {
            return GetComponentListItems( containerType, (x) => true );
        }

        /// <summary>
        /// Retrieve a list of ListItems representing components for the given container type. Filters any components
        /// out that don't pass the given validator
        /// </summary>
        /// <param name="containerType"></param>
        /// <param name="isValidComponentChecker"></param>
        /// <returns>A list of ListItems representing components</returns>
        protected List<ListItemBag> GetComponentListItems( string containerType, Func<Component, bool> isValidComponentChecker )
        {
            if ( containerType.IsNullOrWhiteSpace() )
            {
                return null;
            }

            var resolvedContainerType = Type.GetType( containerType );

            if ( resolvedContainerType == null )
            {
                return null;
            }

            var instanceProperty = resolvedContainerType.GetProperty( "Instance" );

            if ( instanceProperty == null )
            {
                return null;
            }

            var container = instanceProperty.GetValue( null, null ) as IContainer;
            var componentDictionary = container?.Dictionary;

            var items = new List<ListItemBag>();

            foreach ( var component in componentDictionary )
            {
                var componentValue = component.Value.Value;
                var entityType = EntityTypeCache.Get( componentValue.GetType() );

                if ( !componentValue.IsActive || entityType == null || !isValidComponentChecker(componentValue) )
                {
                    continue;
                }

                var componentName = component.Value.Key;

                // If the component name already has a space then trust
                // that they are using the exact name formatting they want.
                if ( !componentName.Contains( ' ' ) )
                {
                    componentName = componentName.SplitCase();
                }

                items.Add( new ListItemBag
                {
                    Text = componentName,
                    Value = entityType.Guid.ToString().ToUpper()
                } );
            }


            return items;
        }

        #endregion
=======
>>>>>>> b1a1fd71
    }
}<|MERGE_RESOLUTION|>--- conflicted
+++ resolved
@@ -1113,11 +1113,7 @@
 
         #endregion
 
-<<<<<<< HEAD
         #region Achievement Type Picker
-=======
-        #region Assessment Type Picker
->>>>>>> b1a1fd71
 
         /// <summary>
         /// Gets the achievement types that can be displayed in the achievement type picker.
@@ -1125,7 +1121,6 @@
         /// <param name="options">The options that describe which items to load.</param>
         /// <returns>A collection of view models that represent the tree items.</returns>
         [HttpPost]
-<<<<<<< HEAD
         [System.Web.Http.Route( "AchievementTypePickerGetAchievementTypes" )]
         [Authenticate]
         [Rock.SystemGuid.RestActionGuid( "F98E3033-C652-4031-94B3-E7C44ECA51AA" )]
@@ -1139,7 +1134,23 @@
                         Value = t.Guid.ToString(),
                         Text = t.Name,
                         Category = t.Category?.Name
-=======
+                    } )
+                    .ToList();
+
+                return Ok( items );
+            }
+        }
+
+        #endregion
+
+        #region Assessment Type Picker
+
+        /// <summary>
+        /// Gets the achievement types that can be displayed in the achievement type picker.
+        /// </summary>
+        /// <param name="options">The options that describe which items to load.</param>
+        /// <returns>A collection of view models that represent the tree items.</returns>
+        [HttpPost]
         [System.Web.Http.Route( "AssessmentTypePickerGetAssessmentTypes" )]
         [Authenticate]
         [Rock.SystemGuid.RestActionGuid( "B47DCE1B-89D7-4DD5-88A7-B3C393D49A7C  " )]
@@ -1163,7 +1174,6 @@
                     {
                         Value = at.Guid.ToString(),
                         Text = at.Title
->>>>>>> b1a1fd71
                     } )
                     .ToList();
 
@@ -1172,7 +1182,6 @@
         }
 
         #endregion
-<<<<<<< HEAD
 
         #region Badge Component Picker
 
@@ -1276,7 +1285,5 @@
         }
 
         #endregion
-=======
->>>>>>> b1a1fd71
     }
 }