﻿// <copyright>
// Copyright by the Spark Development Network
//
// Licensed under the Rock Community License (the "License");
// you may not use this file except in compliance with the License.
// You may obtain a copy of the License at
//
// http://www.rockrms.com/license
//
// Unless required by applicable law or agreed to in writing, software
// distributed under the License is distributed on an "AS IS" BASIS,
// WITHOUT WARRANTIES OR CONDITIONS OF ANY KIND, either express or implied.
// See the License for the specific language governing permissions and
// limitations under the License.
// </copyright>
//

using System;
using System.Collections.Generic;
using System.Data.Entity;
using System.Linq;
using System.Net;
using System.Net.Http;
using System.Web.Http;

#if NET5_0_OR_GREATER
using Microsoft.AspNetCore.Mvc;
using Microsoft.EntityFrameworkCore;
using FromUriAttribute = Microsoft.AspNetCore.Mvc.FromQueryAttribute;
#else
using IActionResult = System.Web.Http.IHttpActionResult;
using RouteAttribute = System.Web.Http.RouteAttribute;
using ProducesResponseTypeAttribute = Swashbuckle.Swagger.Annotations.SwaggerResponseAttribute;
#endif

using Rock.Data;
using Rock.Model;
using Rock.Rest.Filters;
using Rock.Web.Cache;

namespace Rock.Rest.Controllers
{
    /// <summary>
    /// AchievementTypes REST API
    /// </summary>
    [RockGuid( "b6cc32b1-f439-4512-ad3f-41def38b08d1" )]
    public partial class AchievementTypesController
    {
        /// <summary>
        /// Gets the progress for the person.
        /// </summary>
        /// <param name="personId">The person identifier. The current person is used if this is omitted.</param>
        /// <param name="includeOnlyEligible">Include only progress statements for achievement types that have no unmet prerequisites</param>
        /// <returns></returns>
        /// <exception cref="HttpResponseException"></exception>
        [Authenticate, Secured]
        [HttpGet]
        [RockObsolete( "1.12" )]
        [Obsolete( "Use api/AchievementTypes/Progress instead" )]
<<<<<<< HEAD
        [Route( "api/StreakTypeAchievementTypes/Progress" )]
        [ProducesResponseType( 200, Type = typeof( List<ProgressStatement> ) )]
        public virtual IActionResult GetProgressForPerson( [FromUri] int personId = default, [FromUri] bool includeOnlyEligible = default )
=======
        [System.Web.Http.Route( "api/StreakTypeAchievementTypes/Progress" )]
        [RockGuid( "828fa4ee-74b0-4d7f-ab32-92b48d28741a" )]
        public virtual List<ProgressStatement> GetProgressForPerson( [FromUri] int personId = default, [FromUri] bool includeOnlyEligible = default )
>>>>>>> e7f4d3bf
        {
            var rockContext = Service.Context as RockContext;
            var personAliasId = default( int );

            // If not specified, use the current person id
            if ( personId != default )
            {
                var personAliasService = new PersonAliasService( rockContext );
                personAliasId = personAliasService.Queryable().AsNoTracking().FirstOrDefault( pa => pa.PersonId == personId )?.Id ?? default;

                if ( personAliasId == default )
                {
                    return BadRequest( new RockApiError( $"The personAliasId for the person with id {personId} did not resolve" ) );
                }
            }

            var personAliasEntityTypeId = EntityTypeCache.Get<PersonAlias>().Id;

            return Ok( GetProgressForAchiever( personAliasEntityTypeId, personAliasId, includeOnlyEligible ) );
        }

        /// <summary>
        /// Gets the progress for the achiever.
        /// </summary>
        /// <param name="achieverEntityTypeId">The achiever entity type identifier.</param>
        /// <param name="achieverEntityId">The achiever identifier. The current person is used if this is omitted.</param>
        /// <param name="includeOnlyEligible">Include only progress statements for achievement types that have no unmet prerequisites</param>
        /// <returns></returns>
        /// <exception cref="HttpResponseException">
        /// </exception>
        [Authenticate, Secured]
        [HttpGet]
<<<<<<< HEAD
        [Route( "api/AchievementTypes/Progress" )]
        [ProducesResponseType( 200, Type = typeof( List<ProgressStatement> ) )]
        public virtual IActionResult GetProgressForAchiever( [FromUri]int achieverEntityTypeId, [FromUri]int achieverEntityId = default, [FromUri]bool includeOnlyEligible = default )
=======
        [System.Web.Http.Route( "api/AchievementTypes/Progress" )]
        [RockGuid( "c2e2eb7b-cfd9-450f-863b-bbbcfec9055d" )]
        public virtual List<ProgressStatement> GetProgressForAchiever( [FromUri] int achieverEntityTypeId, [FromUri] int achieverEntityId = default, [FromUri] bool includeOnlyEligible = default )
>>>>>>> e7f4d3bf
        {
            var rockContext = Service.Context as RockContext;
            var isPerson = achieverEntityTypeId == EntityTypeCache.Get<Person>().Id;
            var isPersonAlias = achieverEntityTypeId == EntityTypeCache.Get<PersonAlias>().Id;

            // If not specified, use the current person
            if ( achieverEntityId == default && isPerson )
            {
                achieverEntityId = GetPerson( rockContext )?.Id ?? default;

                if ( achieverEntityId == default )
                {
                    return BadRequest( new RockApiError( "The person Id for the current user did not resolve" ) );
                }
            }

            if ( achieverEntityId == default && isPersonAlias )
            {
                achieverEntityId = GetPersonAliasId( rockContext ) ?? default;

                if ( achieverEntityId == default )
                {
                    return BadRequest( new RockApiError( "The person alias Id for the current user did not resolve" ) );
                }
            }

            if ( achieverEntityId == default )
            {
                return BadRequest( new RockApiError( "The achiever entity id could not be resolved" ) );
            }

            var achievementTypeService = Service as AchievementTypeService;
            var progressStatements = achievementTypeService.GetProgressStatements( achieverEntityTypeId, achieverEntityId );

            if ( includeOnlyEligible )
            {
                progressStatements = progressStatements.Where( ps => !ps.UnmetPrerequisites.Any() ).ToList();
            }

            return Ok( progressStatements );
        }

        /// <summary>
        /// Gets the badge data for the achiever.
        /// </summary>
        /// <param name="achievementTypeId">The achievement type identifier.</param>
        /// <param name="achieverEntityId">The achiever identifier. The current person is used if this is omitted.</param>
        /// <returns></returns>
        /// <exception cref="HttpResponseException">
        /// </exception>
        [Authenticate, Secured]
        [HttpGet]
<<<<<<< HEAD
        [Route( "api/AchievementTypes/{achievementTypeId}/BadgeData" )]
        [ProducesResponseType( 200, Type = typeof( BadgeData ) )]
        public virtual IActionResult GetBadgeData( int achievementTypeId, [FromUri] int? achieverEntityId = null )
=======
        [System.Web.Http.Route( "api/AchievementTypes/{achievementTypeId}/BadgeData" )]
        [RockGuid( "762278b4-807e-4dac-b4c5-5309fc2c2234" )]
        public virtual BadgeData GetBadgeData( int achievementTypeId, [FromUri] int? achieverEntityId = null )
>>>>>>> e7f4d3bf
        {
            var rockContext = Service.Context as RockContext;
            var achievementType = AchievementTypeCache.Get( achievementTypeId );

            if ( achievementType == null )
            {
                return NotFound( new RockApiError( "The achievement type did not resolve" ) );
            }

            var isPerson = achievementType.AchieverEntityTypeId == EntityTypeCache.Get<Person>().Id;
            var isPersonAlias = achievementType.AchieverEntityTypeId == EntityTypeCache.Get<PersonAlias>().Id;

            // If not specified, use the current person
            if ( !achieverEntityId.HasValue && isPerson )
            {
                achieverEntityId = GetPerson( rockContext )?.Id;

                if ( !achieverEntityId.HasValue )
                {
                    return BadRequest( new RockApiError( "The person Id for the current user did not resolve" ) );
                }
            }

            if ( !achieverEntityId.HasValue && isPersonAlias )
            {
                achieverEntityId = GetPersonAliasId( rockContext );

                if ( !achieverEntityId.HasValue )
                {
                    return BadRequest( new RockApiError( "The person alias Id for the current user did not resolve" ) );
                }
            }

            if ( !achieverEntityId.HasValue )
            {
                return BadRequest( new RockApiError( "The achiever entity id could not be resolved" ) );
            }

            var achievementTypeService = Service as AchievementTypeService;
            var markup = achievementTypeService.GetBadgeMarkup( achievementType, achieverEntityId.Value );

            return Ok( new BadgeData
            {
                AchievementTypeName = achievementType.Name,
                BadgeMarkup = markup
            } );
        }

        /// <summary>
        /// <see cref="GetBadgeData(int, int?)"/> Response
        /// </summary>
        public class BadgeData
        {
            /// <summary>
            /// Gets or sets the name of the achievement type.
            /// </summary>
            /// <value>
            /// The name of the achievement type.
            /// </value>
            public string AchievementTypeName { get; set; }

            /// <summary>
            /// Gets or sets the badge markup.
            /// </summary>
            /// <value>
            /// The badge markup.
            /// </value>
            public string BadgeMarkup { get; set; }
        }
    }
}<|MERGE_RESOLUTION|>--- conflicted
+++ resolved
@@ -57,15 +57,10 @@
         [HttpGet]
         [RockObsolete( "1.12" )]
         [Obsolete( "Use api/AchievementTypes/Progress instead" )]
-<<<<<<< HEAD
-        [Route( "api/StreakTypeAchievementTypes/Progress" )]
+        [System.Web.Http.Route( "api/StreakTypeAchievementTypes/Progress" )]
         [ProducesResponseType( 200, Type = typeof( List<ProgressStatement> ) )]
+        [RockGuid( "828fa4ee-74b0-4d7f-ab32-92b48d28741a" )]
         public virtual IActionResult GetProgressForPerson( [FromUri] int personId = default, [FromUri] bool includeOnlyEligible = default )
-=======
-        [System.Web.Http.Route( "api/StreakTypeAchievementTypes/Progress" )]
-        [RockGuid( "828fa4ee-74b0-4d7f-ab32-92b48d28741a" )]
-        public virtual List<ProgressStatement> GetProgressForPerson( [FromUri] int personId = default, [FromUri] bool includeOnlyEligible = default )
->>>>>>> e7f4d3bf
         {
             var rockContext = Service.Context as RockContext;
             var personAliasId = default( int );
@@ -98,15 +93,10 @@
         /// </exception>
         [Authenticate, Secured]
         [HttpGet]
-<<<<<<< HEAD
-        [Route( "api/AchievementTypes/Progress" )]
+        [System.Web.Http.Route( "api/AchievementTypes/Progress" )]
         [ProducesResponseType( 200, Type = typeof( List<ProgressStatement> ) )]
+        [RockGuid( "c2e2eb7b-cfd9-450f-863b-bbbcfec9055d" )]
         public virtual IActionResult GetProgressForAchiever( [FromUri]int achieverEntityTypeId, [FromUri]int achieverEntityId = default, [FromUri]bool includeOnlyEligible = default )
-=======
-        [System.Web.Http.Route( "api/AchievementTypes/Progress" )]
-        [RockGuid( "c2e2eb7b-cfd9-450f-863b-bbbcfec9055d" )]
-        public virtual List<ProgressStatement> GetProgressForAchiever( [FromUri] int achieverEntityTypeId, [FromUri] int achieverEntityId = default, [FromUri] bool includeOnlyEligible = default )
->>>>>>> e7f4d3bf
         {
             var rockContext = Service.Context as RockContext;
             var isPerson = achieverEntityTypeId == EntityTypeCache.Get<Person>().Id;
@@ -159,15 +149,10 @@
         /// </exception>
         [Authenticate, Secured]
         [HttpGet]
-<<<<<<< HEAD
-        [Route( "api/AchievementTypes/{achievementTypeId}/BadgeData" )]
+        [System.Web.Http.Route( "api/AchievementTypes/{achievementTypeId}/BadgeData" )]
         [ProducesResponseType( 200, Type = typeof( BadgeData ) )]
+        [RockGuid( "762278b4-807e-4dac-b4c5-5309fc2c2234" )]
         public virtual IActionResult GetBadgeData( int achievementTypeId, [FromUri] int? achieverEntityId = null )
-=======
-        [System.Web.Http.Route( "api/AchievementTypes/{achievementTypeId}/BadgeData" )]
-        [RockGuid( "762278b4-807e-4dac-b4c5-5309fc2c2234" )]
-        public virtual BadgeData GetBadgeData( int achievementTypeId, [FromUri] int? achieverEntityId = null )
->>>>>>> e7f4d3bf
         {
             var rockContext = Service.Context as RockContext;
             var achievementType = AchievementTypeCache.Get( achievementTypeId );
