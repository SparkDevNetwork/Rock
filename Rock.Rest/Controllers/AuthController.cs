﻿// <copyright>
// Copyright by the Spark Development Network
//
// Licensed under the Rock Community License (the "License");
// you may not use this file except in compliance with the License.
// You may obtain a copy of the License at
//
// http://www.rockrms.com/license
//
// Unless required by applicable law or agreed to in writing, software
// distributed under the License is distributed on an "AS IS" BASIS,
// WITHOUT WARRANTIES OR CONDITIONS OF ANY KIND, either express or implied.
// See the License for the specific language governing permissions and
// limitations under the License.
// </copyright>
//
using System.Net;
using System.Web.Http;

using Rock.Model;
using Rock.Security;

namespace Rock.Rest.Controllers
{
    /// <summary>
    /// 
    /// </summary>
    public class AuthController : ApiController
    {
        /// <summary>
        /// Use this to Login a user and return an AuthCookie which can be used in subsequent REST calls
        /// </summary>
        /// <param name="loginParameters">The login parameters.</param>
        /// <exception cref="System.Web.Http.HttpResponseException"></exception>
        [HttpPost]
        [System.Web.Http.Route( "api/Auth/Login" )]
        public void Login( [FromBody]LoginParameters loginParameters )
        {
            bool valid = false;

            var userLoginService = new UserLoginService( new Rock.Data.RockContext() );
            var userLogin = userLoginService.GetByUserName( loginParameters.Username );
            if ( userLogin != null && userLogin.EntityType != null )
            {
                var component = AuthenticationContainer.GetComponent( userLogin.EntityType.Name );
                if ( component != null && component.IsActive )
                {
                    if ( component.Authenticate( userLogin, loginParameters.Password ) )
                    {
                        valid = true;
                        Rock.Security.Authorization.SetAuthCookie( loginParameters.Username, loginParameters.Persisted, false );
                    }
                }
            }

            if ( !valid )
            {
                throw new HttpResponseException( HttpStatusCode.Unauthorized );
            }
        }
<<<<<<< HEAD

=======
>>>>>>> c703da1a
    }
}<|MERGE_RESOLUTION|>--- conflicted
+++ resolved
@@ -58,9 +58,5 @@
                 throw new HttpResponseException( HttpStatusCode.Unauthorized );
             }
         }
-<<<<<<< HEAD
-
-=======
->>>>>>> c703da1a
     }
 }