﻿// <copyright>
// Copyright by the Spark Development Network
//
// Licensed under the Rock Community License (the "License");
// you may not use this file except in compliance with the License.
// You may obtain a copy of the License at
//
// http://www.rockrms.com/license
//
// Unless required by applicable law or agreed to in writing, software
// distributed under the License is distributed on an "AS IS" BASIS,
// WITHOUT WARRANTIES OR CONDITIONS OF ANY KIND, either express or implied.
// See the License for the specific language governing permissions and
// limitations under the License.
// </copyright>
//
using System;
using System.Collections.Generic;
using System.Data.Entity;
using System.Data.Entity.Spatial;
using System.Dynamic;
using System.Linq;
using System.Net;
using System.Net.Http;
using System.Web.Http;
using System.Web.Http.OData;

using Rock.Data;
using Rock.Model;
using Rock.Rest.Filters;
using Rock.Web;
using Rock.Web.Cache;
using Rock.Web.UI.Controls;

namespace Rock.Rest.Controllers
{
    /// <summary>
    /// 
    /// </summary>
    public partial class GroupsController
    {
        /// <summary>
        /// Gets the children.
        /// </summary>
        /// <param name="id">The identifier.</param>
        /// <param name="rootGroupId">The root group identifier.</param>
        /// <param name="limitToSecurityRoleGroups">if set to <c>true</c> [limit to security role groups].</param>
        /// <param name="includedGroupTypeIds">The included group type ids.</param>
        /// <param name="excludedGroupTypeIds">The excluded group type ids.</param>
        /// <param name="includeInactiveGroups">if set to <c>true</c> [include inactive groups].</param>
        /// <param name="countsType">Type of the counts.</param>
        /// <param name="campusId">if set it will filter groups based on campus</param>
        /// <param name="includeNoCampus">if campus set and set to <c>true</c> [include groups with no campus].</param>
        /// <param name="limitToPublic">if set to <c>true</c> [limit to public groups].</param>
        /// <param name="limitToSchedulingEnabled">if set to <c>true</c> only includes groups that have SchedulingEnabled (or has a child group that has SchedulingEnabled).</param>
        /// <param name="limitToRSVPEnabled">if set to <c>true</c> only includes groups that have RSVPEnabled (or has a child group that has RSVPEnabled).</param>
        /// <returns></returns>
        [Authenticate, Secured]
        [System.Web.Http.Route( "api/Groups/GetChildren/{id}" )]
        public IQueryable<TreeViewItem> GetChildren(
            int id,
            int rootGroupId = 0,
            bool limitToSecurityRoleGroups = false,
            string includedGroupTypeIds = "",
            string excludedGroupTypeIds = "",
            bool includeInactiveGroups = false,
            TreeViewItem.GetCountsType countsType = TreeViewItem.GetCountsType.None,
            int campusId = 0,
            bool includeNoCampus = false,
            bool limitToPublic = false,
            bool limitToSchedulingEnabled = false,
            bool limitToRSVPEnabled = false )
        {
            // Enable proxy creation since security is being checked and need to navigate parent authorities
            SetProxyCreation( true );

            var includedGroupTypeIdList = includedGroupTypeIds.SplitDelimitedValues().AsIntegerList().Except( new List<int> { 0 } ).ToList();
            var excludedGroupTypeIdList = excludedGroupTypeIds.SplitDelimitedValues().AsIntegerList().Except( new List<int> { 0 } ).ToList();

            var groupService = ( GroupService ) Service;

            // if specific group types are specified, show the groups regardless of ShowInNavigation
            bool limitToShowInNavigation = !includedGroupTypeIdList.Any();

            var qry = groupService
                .GetChildren( id, rootGroupId, limitToSecurityRoleGroups, includedGroupTypeIdList, excludedGroupTypeIdList, includeInactiveGroups, limitToShowInNavigation, campusId, includeNoCampus, limitToPublic )
                .AsNoTracking();

            List<Group> groupList = new List<Group>();
            List<TreeViewItem> groupNameList = new List<TreeViewItem>();

            var person = GetPerson();

            Group parentGroup = null;
            var parentGroupId = id > 0 ? id : rootGroupId;
            if ( parentGroupId > 0 )
            {
                // fetch the parentGroup so that Auth doesn't have to lazy load the ParentGroup for every group
                parentGroup = groupService.Get( parentGroupId );
            }

            List<int> groupIdsWithSchedulingEnabledWithAncestors = null;
            List<int> groupIdsWithRSVPEnabledWithAncestors = null;

            var listOfChildGroups = qry.ToList().OrderBy( g => g.Order ).ThenBy( g => g.Name ).ToList();
            if ( listOfChildGroups.Any() )
            {
                if ( limitToSchedulingEnabled )
                {
                    groupIdsWithSchedulingEnabledWithAncestors = groupService.GetGroupIdsWithSchedulingEnabledWithAncestors();
                }

                if ( limitToRSVPEnabled )
                {
                    groupIdsWithRSVPEnabledWithAncestors = groupService.GetGroupIdsWithRSVPEnabledWithAncestors();
                }
            }

            foreach ( var group in listOfChildGroups )
            {
                // we already have the ParentGroup record, so lets set it for each group to avoid a database round-trip during Auth
                group.ParentGroup = parentGroup;

                var groupType = GroupTypeCache.Get( group.GroupTypeId );

                //// Before checking Auth, filter based on the limitToSchedulingEnabled and limitToRSVPEnabled option.
                //// Auth takes longer to check, so if we can rule the group out sooner, that will save a bunch of time

                if ( limitToSchedulingEnabled )
                {
                    var includeGroup = false;
                    if ( groupType?.IsSchedulingEnabled == true )
                    {
                        // if this group's group type has scheduling enabled, we will include this group
                        includeGroup = true;
                    }
                    else
                    {
                        // if this group's group type does not have scheduling enabled, we will need to include it if any of its children
                        // have scheduling enabled

                        /*
                        UPDATE:
                        2020-06-19 MDP

                        Improved the performance of determining if a group or it's children has scheduling
                        by using GroupService.GetGroupIdsWithSchedulingEnabledWithAncestors.
                        GetGroupIdsWithSchedulingEnabledWithAncestors does the CTE from the bottom up instead of
                        from the top down. This method is much more efficient then looking for children from the top down
                        and it only has to be done once.

                        This should help avoid any performance issues.
                        ----
                        
                        2020-05-01 BJW 

                        This hierarchy query was timing out on some Rock instances with a large amount of groups. I removed the
                        limitToSchedulingEnabled=true param from the group scheduling block because of it. This logic will remain here
                        for backwards compatibility, but note that sometimes there are performance issues.

                        bool hasChildScheduledEnabledGroups = groupService.GetAllDescendentsGroupTypes( group.Id, includeInactiveGroups ).Any( a => a.IsSchedulingEnabled == true );
                        if ( hasChildScheduledEnabledGroups )
                        {
                            includeGroup_Scheduling = true;
                        }
                        */

                        if ( groupIdsWithSchedulingEnabledWithAncestors != null )
                        {
                            bool hasChildScheduledEnabledGroups = groupIdsWithSchedulingEnabledWithAncestors.Contains( group.Id );
                            if ( hasChildScheduledEnabledGroups )
                            {
                                includeGroup = true;
                            }
                        }
                    }

                    if ( !includeGroup )
                    {
                        continue;
                    }
                }

                if ( limitToRSVPEnabled )
                {
                    var includeGroup = false;
                    if ( groupType?.EnableRSVP == true )
                    {
                        // if this group's group type has RSVP enabled, we will include this group
                        includeGroup = true;
                    }
                    else
                    {
                        if ( groupIdsWithRSVPEnabledWithAncestors != null )
                        {
                            bool hasChildRSVPEnabledGroups = groupIdsWithRSVPEnabledWithAncestors.Contains( group.Id );
                            if ( hasChildRSVPEnabledGroups )
                            {
                                includeGroup = true;
                            }
                        }
                    }

                    if ( !includeGroup )
                    {
                        continue;
                    }
                }

                bool groupIsAuthorized = group.IsAuthorized( Rock.Security.Authorization.VIEW, person );
                if ( !groupIsAuthorized )
                {
                    continue;
                }

<<<<<<< HEAD
                groupList.Add( group );
                var treeViewItem = new TreeViewItem();
                treeViewItem.Id = group.Id.ToString();
                treeViewItem.Name = group.Name;
                treeViewItem.IsActive = group.IsActive;
=======
                        if ( countsType == TreeViewItem.GetCountsType.GroupMembers )
                        {
                            int groupMemberCount = new GroupMemberService( this.Service.Context as RockContext ).Queryable().Where( a => a.GroupId == group.Id && a.GroupMemberStatus == GroupMemberStatus.Active ).Count();
                            treeViewItem.CountInfo = groupMemberCount;
                        }
                        else if ( countsType == TreeViewItem.GetCountsType.ChildGroups )
                        {
                            treeViewItem.CountInfo = groupService.Queryable()
                                                    .Where( a => a.ParentGroupId.HasValue &&
                                                                a.ParentGroupId == group.Id &&
                                                                ( a.IsActive || includeInactiveGroups ) )
                                                    .Count();
                        }
>>>>>>> 0f5da066

                // if there a IconCssClass is assigned, use that as the Icon.
                treeViewItem.IconCssClass = groupType?.IconCssClass;

                if ( countsType == TreeViewItem.GetCountsType.GroupMembers )
                {
                    int groupMemberCount = new GroupMemberService( this.Service.Context as RockContext ).Queryable().Where( a => a.GroupId == group.Id && a.GroupMemberStatus == GroupMemberStatus.Active ).Count();
                    treeViewItem.CountInfo = groupMemberCount;
                }
                else if ( countsType == TreeViewItem.GetCountsType.ChildGroups )
                {
                    treeViewItem.CountInfo = groupService.Queryable().Where( a => a.ParentGroupId.HasValue && a.ParentGroupId == group.Id ).Count();
                }

                groupNameList.Add( treeViewItem );
            }

            // try to quickly figure out which items have Children
            List<int> resultIds = groupList.Select( a => a.Id ).ToList();
            var qryHasChildren = Get()
                .Where( g =>
                    g.ParentGroupId.HasValue &&
                    resultIds.Contains( g.ParentGroupId.Value ) );

            if ( includedGroupTypeIdList.Any() )
            {
                qryHasChildren = qryHasChildren.Where( a => includedGroupTypeIdList.Contains( a.GroupTypeId ) );
            }
            else if ( excludedGroupTypeIdList.Any() )
            {
                qryHasChildren = qryHasChildren.Where( a => !excludedGroupTypeIdList.Contains( a.GroupTypeId ) );
            }

            var qryHasChildrenList = qryHasChildren
                .Select( g => g.ParentGroupId.Value )
                .Distinct()
                .ToList();

            foreach ( var g in groupNameList )
            {
                int groupId = g.Id.AsInteger();
                g.HasChildren = qryHasChildrenList.Any( a => a == groupId );
            }

            return groupNameList.AsQueryable();
        }

        /// <summary>
        /// Gets the families sorted by the person's GroupOrder (GroupMember.GroupOrder)
        /// </summary>
        /// <param name="personId">The person identifier.</param>
        /// <returns></returns>
        [Authenticate, Secured]
        [EnableQuery( MaxExpansionDepth = 4 )]
        [HttpGet]
        [System.Web.Http.Route( "api/Groups/GetFamilies/{personId}" )]
        public IQueryable<Group> GetFamilies( int personId )
        {
            return new PersonService( ( RockContext ) Service.Context ).GetFamilies( personId );
        }

        /// <summary>
        /// Returns a simplified data structure of the check-in parameters. This is used by FrontPorch but is generalized.
        /// The children of the provided group GUID are incuded in the results.
        /// </summary>
        /// <param name="groupTypeGuid">The group type unique identifier.</param>
        /// <returns></returns>
        [Authenticate, Secured]
        [HttpGet]
        [System.Web.Http.Route( "api/Groups/GroupTypeCheckinConfiguration/{groupTypeGuid}" )]
        public HttpResponseMessage GroupTypeCheckinConfiguration( Guid groupTypeGuid )
        {
            int groupTypeId = GroupTypeCache.Get( groupTypeGuid ).Id;

            var rockContext = new RockContext();
            var groupTypeChildList = new GroupTypeService( rockContext ).GetCheckinAreaDescendants( groupTypeId ).Select( t => t.Id ).ToList();
            groupTypeChildList.Add( groupTypeId );

            var groups = new GroupService( rockContext )
                .Queryable()
                .AsNoTracking()
                .Where( g => groupTypeChildList.Contains( g.GroupTypeId ) )
                .Select( g => new CheckinConfig
                {
                    Id = g.Id,
                    Name = g.Name,
                    Guid = g.Guid,
                    Locations = g.GroupLocations.Select( l => new CheckinConfigLocation
                    {
                        Id = l.Location.Id,
                        Name = l.Location.Name,
                        Guid = l.Location.Guid,
                        GeoFence = l.Location.GeoFence,
                        Latitude = l.Location.GeoPoint.Latitude,
                        Longitude = l.Location.GeoPoint.Longitude,
                        Street1 = l.Location.Street1,
                        City = l.Location.City,
                        State = l.Location.State,
                        PostalCode = l.Location.PostalCode,
                        Country = l.Location.Country,
                        IsActive = l.Location.IsActive,
                        LocationType = l.Location.LocationTypeValue.Value,
                        LocationTypeId = l.Location.LocationTypeValue.Id,
                        Schedules = l.Schedules.Select( s => new CheckinConfigLocationSchedule
                        {
                            Id = s.Id,
                            Name = s.Name,
                            Guid = s.Guid,
                            IcalContent = s.iCalendarContent,
                            Category = s.Category.Name,
                            IsActive = s.IsActive
                        } )
                    } )
                } )
                .ToList();

            // The returned type is great but lets add some schedule details from the ical string
            foreach ( var groupCheckinInfo in groups )
            {
                if ( groupCheckinInfo.Locations.IsNull() )
                {
                    return this.Request.CreateResponse( groupCheckinInfo );
                }

                foreach ( var location in groupCheckinInfo.Locations )
                {
                    if ( location.Schedules.IsNull() )
                    {
                        continue;
                    }

                    foreach ( var schedule in location.Schedules )
                    {
                        var scheduleDetails = InetCalendarHelper.GetCalendarEvent( schedule.IcalContent );

                        if ( scheduleDetails.RecurrenceRules.Count == 0 )
                        {
                            continue;
                        }

                        schedule.DayOfWeek = scheduleDetails.RecurrenceRules[0].ByDay.FirstOrDefault()?.DayOfWeek;

                        schedule.StartTime = scheduleDetails.DtStart.Value.TimeOfDay;

                        var duration = scheduleDetails.Duration;

                        if ( duration == null )
                        {
                            continue;
                        }

                        schedule.EndTime = schedule.StartTime.Add( duration );
                    }
                }
            }

            return this.Request.CreateResponse( groups );
        }

        /// <summary>
        /// Gets the families by name search.
        /// </summary>
        /// <param name="searchString">String to use for search.</param>
        /// <returns></returns>
        [Authenticate, Secured]
        [HttpGet]
        [System.Web.Http.Route( "api/Groups/GetFamiliesByPersonNameSearch/{searchString}" )]
        public IQueryable<FamilySearchResult> GetFamiliesByPersonNameSearch( string searchString )
        {
            return GetFamiliesByPersonNameSearch( searchString, 20 );
        }

        /// <summary>
        /// Gets the families by name search.
        /// </summary>
        /// <param name="searchString">String to use for search.</param>
        /// <param name="maxResults">The maximum results.</param>
        /// <returns></returns>
        [Authenticate, Secured]
        [HttpGet]
        [System.Web.Http.Route( "api/Groups/GetFamiliesByPersonNameSearch/{searchString}/{maxResults}" )]
        public IQueryable<FamilySearchResult> GetFamiliesByPersonNameSearch( string searchString, int maxResults = 20 )
        {
            bool reversed;

            RockContext rockContext = new RockContext();
            PersonService personService = new PersonService( rockContext );
            Guid homeAddressGuid = Rock.SystemGuid.DefinedValue.GROUP_LOCATION_TYPE_HOME.AsGuid();

            // get list of people matching the search string
            IOrderedQueryable<Person> sortedPersonQry = personService
                .GetByFullNameOrdered( searchString, true, false, false, out reversed );

            var personResults = sortedPersonQry.AsNoTracking().ToList();

            List<FamilySearchResult> familyResults = new List<FamilySearchResult>();
            foreach ( var person in personResults )
            {
                var families = personService.GetFamilies( person.Id )
                                    .Select( f => new FamilySearchResult
                                    {
                                        Id = f.Id,
                                        Name = f.Name,
                                        FamilyMembers = f.Members.ToList(),
                                        HomeLocation = f.GroupLocations
                                                                            .Where( l => l.GroupLocationTypeValue.Guid == homeAddressGuid )
                                                                            .OrderByDescending( l => l.IsMailingLocation )
                                                                            .Select( l => l.Location )
                                                                            .FirstOrDefault(),
                                        MainPhone = f.Members
                                                                            .OrderBy( m => m.GroupRole.Order )
                                                                            .ThenBy( m => m.Person.Gender )
                                                                            .FirstOrDefault()
                                                                            .Person.PhoneNumbers.OrderBy( p => p.NumberTypeValue.Order ).FirstOrDefault()
                                    } )
                                                        .ToList();

                foreach ( var family in families )
                {
                    familyResults.Add( family );
                }
            }

            return familyResults.DistinctBy( f => f.Id ).AsQueryable();
        }

        /// <summary>
        /// Gets the family.
        /// </summary>
        /// <param name="familyId">The family identifier.</param>
        /// <returns></returns>
        [Authenticate, Secured]
        [HttpGet]
        [System.Web.Http.Route( "api/Groups/GetFamily/{familyId}" )]
        public FamilySearchResult GetFamily( int familyId )
        {
            RockContext rockContext = new RockContext();
            Guid homeAddressGuid = Rock.SystemGuid.DefinedValue.GROUP_LOCATION_TYPE_HOME.AsGuid();

            return new GroupService( rockContext ).Queryable().AsNoTracking()
                                                    .Where( g => g.Id == familyId )
                                                    .Select( f => new FamilySearchResult
                                                    {
                                                        Id = f.Id,
                                                        Name = f.Name,
                                                        FamilyMembers = f.Members.ToList(),
                                                        HomeLocation = f.GroupLocations
                                                                            .Where( l => l.GroupLocationTypeValue.Guid == homeAddressGuid )
                                                                            .OrderByDescending( l => l.IsMailingLocation )
                                                                            .Select( l => l.Location )
                                                                            .FirstOrDefault(),
                                                        MainPhone = f.Members
                                                                            .OrderBy( m => m.GroupRole.Order )
                                                                            .ThenBy( m => m.Person.Gender )
                                                                            .FirstOrDefault()
                                                                            .Person.PhoneNumbers.OrderBy( p => p.NumberTypeValue.Order ).FirstOrDefault()
                                                    } ).FirstOrDefault();
        }

        /// <summary>
        /// Gets the guests (known relationship of can check-in) for given family.
        /// </summary>
        /// <param name="groupId">Group id of the family.</param>
        /// <returns></returns>
        [Authenticate, Secured]
        [HttpGet]
        [System.Web.Http.Route( "api/Groups/GetGuestsForFamily/{groupId}" )]
        public IQueryable<GuestFamily> GetGuestsForFamily( int groupId )
        {
            Guid knownRelationshipGuid = new Guid( Rock.SystemGuid.GroupType.GROUPTYPE_KNOWN_RELATIONSHIPS );
            Guid knownRelationshipOwner = new Guid( Rock.SystemGuid.GroupRole.GROUPROLE_KNOWN_RELATIONSHIPS_OWNER );
            Guid knownRelationshipCanCheckin = new Guid( Rock.SystemGuid.GroupRole.GROUPROLE_KNOWN_RELATIONSHIPS_CAN_CHECK_IN );

            RockContext rockContext = new RockContext();
            GroupMemberService groupMemberService = new GroupMemberService( rockContext );
            PersonService personService = new PersonService( rockContext );

            var familyMembers = groupMemberService.Queryable()
                                    .Where( f => f.GroupId == groupId )
                                    .Select( f => f.PersonId );

            var familyMembersKnownRelationshipGroups = new GroupMemberService( rockContext ).Queryable()
                                    .Where( g => g.Group.GroupType.Guid == knownRelationshipGuid
                                                    && g.GroupRole.Guid == knownRelationshipOwner
                                                    && familyMembers.Contains( g.PersonId ) )
                                    .Select( m => m.GroupId );
            var guests = groupMemberService.Queryable()
                                    .Where( g => g.GroupRole.Guid == knownRelationshipCanCheckin
                                                    && familyMembersKnownRelationshipGroups.Contains( g.GroupId ) )
                                    .Select( g => g.PersonId )
                                    .Distinct().ToList();

            var guestFamilies = new List<GuestFamily>();
            rockContext.Database.Log = null;
            foreach ( var guestPersonId in guests )
            {
                var families = personService.GetFamilies( guestPersonId );

                foreach ( var family in families )
                {
                    if ( !guestFamilies.Select( f => f.Id ).Contains( family.Id ) )
                    {
                        GuestFamily guestFamily = new GuestFamily();
                        guestFamily.Id = family.Id;
                        guestFamily.Guid = family.Guid;
                        guestFamily.Name = family.Name;

                        guestFamily.FamilyMembers = new List<GuestFamilyMember>();
                        foreach ( var familyMember in family.Members )
                        {
                            GuestFamilyMember guestFamilyMember = new GuestFamilyMember();
                            guestFamilyMember.Id = familyMember.PersonId;
                            guestFamilyMember.PersonAliasId = familyMember.Person.PrimaryAliasId.Value;
                            guestFamilyMember.Guid = familyMember.Person.Guid;
                            guestFamilyMember.FirstName = familyMember.Person.NickName;
                            guestFamilyMember.LastName = familyMember.Person.LastName;
                            guestFamilyMember.PhotoUrl = familyMember.Person.PhotoUrl;
                            guestFamilyMember.CanCheckin = guests.Contains( familyMember.PersonId );
                            guestFamilyMember.Role = familyMember.GroupRole.Name;
                            guestFamilyMember.Age = familyMember.Person.Age;
                            guestFamilyMember.Gender = familyMember.Person.Gender;

                            guestFamily.FamilyMembers.Add( guestFamilyMember );
                        }

                        guestFamilies.Add( guestFamily );
                    }
                }
            }

            return guestFamilies.AsQueryable();
        }

        /// <summary>
        /// Gets a list of groups surrounding the specified the location, optionally limited to the specified geofenceGroupTypeId
        /// If geofenceGroupTypeId is specified, the list of GeoFence groups will be returned with the groups as child groups of that geofence group.
        /// </summary>
        /// <param name="groupTypeId">The group type identifier.</param>
        /// <param name="locationId">The location identifier.</param>
        /// <param name="sortByDistance">if set to <c>true</c> [sort by distance].</param>
        /// <param name="maxDistanceMiles">The maximum distance miles.</param>
        /// <param name="geofenceGroupTypeId">The geofence group type identifier.</param>
        /// <param name="queryOptions">The query options.</param>
        /// <returns></returns>
        [Authenticate, Secured]
        [HttpGet]
        [System.Web.Http.Route( "api/Groups/ByLocation" )]
        public IQueryable GetByLocation( int groupTypeId, int locationId, bool? sortByDistance = true, double? maxDistanceMiles = null, int? geofenceGroupTypeId = null, System.Web.Http.OData.Query.ODataQueryOptions<Group> queryOptions = null )
        {
            // Get the location record
            var rockContext = ( RockContext ) Service.Context;
            var specifiedLocation = new LocationService( rockContext ).Get( locationId );

            // If location was valid and address was geocoded successfully
            DbGeography geoPoint = specifiedLocation != null ? specifiedLocation.GeoPoint : null;

            return GetByGeoPoint( groupTypeId, geoPoint, sortByDistance, maxDistanceMiles, geofenceGroupTypeId, queryOptions );
        }

        /// <summary>
        /// Gets a list of groups surrounding the specified lat/long, optionally limited to the specified geofenceGroupTypeId
        /// If geofenceGroupTypeId is specified, the list of GeoFence groups will be returned with the groups as child groups of that geofence group.
        /// </summary>
        /// <param name="groupTypeId">The group type identifier.</param>
        /// <param name="latitude">The latitude.</param>
        /// <param name="longitude">The longitude.</param>
        /// <param name="sortByDistance">The sort by distance.</param>
        /// <param name="maxDistanceMiles">The maximum distance miles.</param>
        /// <param name="geofenceGroupTypeId">The geofence group type identifier.</param>
        /// <param name="queryOptions">The query options.</param>
        /// <returns></returns>
        [Authenticate, Secured]
        [HttpGet]
        [System.Web.Http.Route( "api/Groups/ByLatLong" )]
        public IQueryable GetByLatLong( int groupTypeId, double latitude, double longitude, bool? sortByDistance = true, double? maxDistanceMiles = null, int? geofenceGroupTypeId = null, System.Web.Http.OData.Query.ODataQueryOptions<Group> queryOptions = null )
        {
            string geoText = string.Format( "POINT({0} {1})", longitude, latitude );
            DbGeography geoPoint = DbGeography.FromText( geoText );

            return GetByGeoPoint( groupTypeId, geoPoint, sortByDistance, maxDistanceMiles, geofenceGroupTypeId, queryOptions );
        }

        /// <summary>
        /// Gets a list of groups surrounding the specified geopoint of the specified GroupTypeid
        /// If geofenceGroupTypeId is specified, the list of GeoFence groups will be returned with the groups as child groups of that geofence group.
        /// </summary>
        /// <param name="groupTypeId">The group type identifier.</param>
        /// <param name="geoPoint">The geo point.</param>
        /// <param name="sortByDistance">if set to <c>true</c> [sort by distance].</param>
        /// <param name="maxDistanceMiles">The maximum distance miles.</param>
        /// <param name="geofenceGroupTypeId">The geofence group type identifier.</param>
        /// <param name="queryOptions">The query options.</param>
        /// <returns></returns>
        private IQueryable GetByGeoPoint( int groupTypeId, DbGeography geoPoint, bool? sortByDistance, double? maxDistanceMiles, int? geofenceGroupTypeId, System.Web.Http.OData.Query.ODataQueryOptions<Group> queryOptions )
        {
            var rockContext = ( RockContext ) Service.Context;
            IEnumerable<Group> resultGroups = new List<Group>();

            if ( geoPoint != null )
            {
                if ( geofenceGroupTypeId.HasValue && geofenceGroupTypeId.Value > 0 )
                {
                    var fenceGroups = new List<Group>();

                    // Find all the groupLocation records ( belonging to groups of the "geofenceGroupType" )
                    // where the geofence surrounds the location
                    var groupLocationService = new GroupLocationService( rockContext );
                    foreach ( var fenceGroupLocation in groupLocationService
                        .Queryable( "Group,Location" ).AsNoTracking()
                        .Where( gl =>
                            gl.Group.GroupTypeId == geofenceGroupTypeId &&
                            gl.Location.GeoFence != null &&
                            geoPoint.Intersects( gl.Location.GeoFence ) )
                        .ToList() )
                    {
                        var fenceGroup = fenceGroups.FirstOrDefault( g => g.Id == fenceGroupLocation.GroupId );
                        if ( fenceGroup == null )
                        {
                            fenceGroup = fenceGroupLocation.Group;
                            fenceGroups.Add( fenceGroup );
                        }

                        fenceGroupLocation.Group = null;

                        // Find all the group groupLocation records ( with group of the "groupTypeId" ) that have a location
                        // within the fence 
                        foreach ( var group in Service
                            .Queryable( "Schedule,GroupLocations.Location" ).AsNoTracking()
                            .Where( g =>
                                g.GroupTypeId == groupTypeId &&
                                g.GroupLocations.Any( gl =>
                                    gl.Location.GeoPoint != null &&
                                    gl.Location.GeoPoint.Intersects( fenceGroupLocation.Location.GeoFence ) ) ) )
                        {
                            // Remove any other group locations that do not belong to fence
                            foreach ( var gl in group.GroupLocations.ToList() )
                            {
                                if ( gl.Location.GeoPoint == null ||
                                    !gl.Location.GeoPoint.Intersects( fenceGroupLocation.Location.GeoFence ) )
                                {
                                    group.GroupLocations.Remove( gl );
                                }
                            }

                            fenceGroup.Groups.Add( group );
                        }
                    }

                    resultGroups = fenceGroups;
                }
                else
                {
                    // if a geoFence is not specified, just get all groups of this group type
                    resultGroups = Service.Queryable( "Schedule,GroupLocations.Location" ).AsNoTracking().Where( a => a.GroupTypeId == groupTypeId ).Include( a => a.GroupLocations ).ToList();
                }
            }

            // calculate the distance of each of the groups locations from the specified geoFence
            foreach ( var group in resultGroups )
            {
                foreach ( var gl in group.GroupLocations )
                {
                    // Calculate distance
                    if ( gl.Location.GeoPoint != null )
                    {
                        double meters = gl.Location.GeoPoint.Distance( geoPoint ) ?? 0.0D;
                        gl.Location.SetDistance( meters * Location.MilesPerMeter );
                    }
                }
            }

            // remove groups that don't have a GeoPoint
            resultGroups = resultGroups.Where( a => a.GroupLocations.Any( x => x.Location.GeoPoint != null ) );

            // remove groups that don't have a location within the specified radius
            if ( maxDistanceMiles.HasValue )
            {
                resultGroups = resultGroups.Where( a => a.GroupLocations.Any( x => x.Location.Distance <= maxDistanceMiles.Value ) );
            }

            var querySettings = new System.Web.Http.OData.Query.ODataQuerySettings();
            if ( sortByDistance.HasValue && sortByDistance.Value )
            {
                resultGroups = resultGroups.OrderBy( a => a.GroupLocations.FirstOrDefault() != null ? a.GroupLocations.FirstOrDefault().Location.Distance : int.MaxValue ).ToList();

                // if we are sorting by distance, tell OData not to re-sort them by Id
                querySettings.EnsureStableOrdering = false;
            }

            // manually apply any OData parameters to the InMemory Query
            var qryResults = queryOptions.ApplyTo( resultGroups.AsQueryable(), querySettings );

            return qryResults.AsQueryable();
        }

        /// <summary>
        /// Saves a group address.
        /// </summary>
        /// <param name="groupId">The group identifier.</param>
        /// <param name="locationTypeId">The location type identifier.</param>
        /// <param name="street1">The street1.</param>
        /// <param name="street2">The street2.</param>
        /// <param name="city">The city.</param>
        /// <param name="state">The state.</param>
        /// <param name="postalCode">The postal code.</param>
        /// <param name="country">The country.</param>
        /// <exception cref="System.Web.Http.HttpResponseException"></exception>
        [Authenticate, Secured]
        [HttpPut]
        [System.Web.Http.Route( "api/Groups/SaveAddress/{groupId}/{locationTypeId}" )]
        public virtual void SaveAddress( int groupId, int locationTypeId, string street1 = "", string street2 = "", string city = "", string state = "", string postalCode = "", string country = "" )
        {
            SetProxyCreation( true );

            var rockContext = ( RockContext ) Service.Context;
            var group = new GroupService( rockContext ).Get( groupId );

            var locationType = DefinedValueCache.Get( locationTypeId );
            if ( group == null || locationType == null )
            {
                throw new HttpResponseException( HttpStatusCode.NotFound );
            }

            System.Web.HttpContext.Current.AddOrReplaceItem( "CurrentPerson", GetPerson() );

            GroupService.AddNewGroupAddress( rockContext, group, locationType.Guid.ToString(), street1, street2, city, state, postalCode, country, true );
        }

        #region MapInfo methods

        /// <summary>
        /// Gets the map information.
        /// </summary>
        /// <param name="groupId">The group identifier.</param>
        /// <returns></returns>
        /// <exception cref="System.Web.Http.HttpResponseException">
        /// </exception>
        [Authenticate, Secured]
        [System.Web.Http.Route( "api/Groups/GetMapInfo/{groupId}" )]
        public IQueryable<MapItem> GetMapInfo( int groupId )
        {
            // Enable proxy creation since security is being checked and need to navigate parent authorities
            SetProxyCreation( true );

            var group = ( ( GroupService ) Service ).Queryable( "GroupLocations.Location" )
                .Where( g => g.Id == groupId )
                .FirstOrDefault();

            if ( group != null )
            {
                var person = GetPerson();

                if ( group.IsAuthorized( Rock.Security.Authorization.VIEW, person ) )
                {
                    var mapItems = new List<MapItem>();
                    foreach ( var location in group.GroupLocations
                        .Where( l => l.Location.GeoPoint != null || l.Location.GeoFence != null )
                        .Select( l => l.Location ) )
                    {
                        var mapItem = new MapItem( location );
                        mapItem.EntityTypeId = EntityTypeCache.Get( "Rock.Model.Group" ).Id;
                        mapItem.EntityId = group.Id;
                        mapItem.Name = group.Name;
                        if ( mapItem.Point != null || mapItem.PolygonPoints.Any() )
                        {
                            mapItems.Add( mapItem );
                        }
                    }

                    return mapItems.AsQueryable();
                }
                else
                {
                    throw new HttpResponseException( HttpStatusCode.Unauthorized );
                }
            }
            else
            {
                throw new HttpResponseException( HttpStatusCode.BadRequest );
            }
        }

        /// <summary>
        /// Gets the child map information.
        /// </summary>
        /// <param name="groupId">The group identifier.</param>
        /// <param name="groupTypeIds">The group type ids (comma delimited).</param>
        /// <param name="includeDescendants">if set to <c>true</c> [include descendants].</param>
        /// <returns></returns>
        [Authenticate, Secured]
        [System.Web.Http.Route( "api/Groups/GetMapInfo/{groupId}/Children" )]
        public IQueryable<MapItem> GetChildMapInfo( int groupId, string groupTypeIds = null, bool includeDescendants = false )
        {
            var person = GetPerson();

            var mapItems = new List<MapItem>();

            // Enable proxy creation since security is being checked and need to navigate parent authorities
            SetProxyCreation( true );

            var groupService = ( GroupService ) Service;
            var groupLocationService = new GroupLocationService( groupService.Context as RockContext );
            List<Group> childGroups;

            if ( !includeDescendants )
            {
                childGroups = groupService.Queryable().Where( g => g.ParentGroupId == groupId ).AsNoTracking().ToList();
            }
            else
            {
                childGroups = groupService.GetAllDescendentGroups( groupId, false ).ToList();
            }

            if ( !string.IsNullOrWhiteSpace( groupTypeIds ) )
            {
                var groupTypeIdList = groupTypeIds.Split( ',' ).AsIntegerList();
                if ( groupTypeIdList.Any() )
                {
                    childGroups = childGroups.Where( a => groupTypeIdList.Contains( a.GroupTypeId ) ).ToList();
                }
            }

            var childGroupIds = childGroups.Select( a => a.Id ).ToList();

            // fetch all the groupLocations for all the groups we are going to show (to reduce SQL traffic)
            var groupsLocationList = groupLocationService.Queryable()
                    .Where( a =>
                        childGroupIds.Contains( a.GroupId )
                        && ( a.Location.GeoPoint != null || a.Location.GeoFence != null ) )
                    .AsNoTracking()
                    .Select( a => new
                    {
                        a.GroupId,
                        a.Location
                    } ).ToList();

            foreach ( var group in childGroups )
            {
                if ( group != null && group.IsAuthorized( Rock.Security.Authorization.VIEW, person ) )
                {
                    var groupLocations = groupsLocationList.Where( a => a.GroupId == group.Id ).Select( a => a.Location );
                    foreach ( var location in groupLocations )
                    {
                        var mapItem = new MapItem( location );
                        mapItem.EntityTypeId = EntityTypeCache.Get( "Rock.Model.Group" ).Id;
                        mapItem.EntityId = group.Id;
                        mapItem.Name = group.Name;
                        if ( mapItem.Point != null || mapItem.PolygonPoints.Any() )
                        {
                            mapItems.Add( mapItem );
                        }
                    }
                }
            }

            return mapItems.AsQueryable();
        }

        /// <summary>
        /// Gets the member map information.
        /// </summary>
        /// <param name="groupId">The group identifier.</param>
        /// <param name="groupMemberStatus">The group member status.</param>
        /// <returns></returns>
        /// <exception cref="System.Web.Http.HttpResponseException">
        /// </exception>
        [Authenticate, Secured]
        [System.Web.Http.Route( "api/Groups/GetMapInfo/{groupId}/Members/{groupMemberStatus?}" )]
        public IQueryable<MapItem> GetMemberMapInfo( int groupId, GroupMemberStatus? groupMemberStatus = null )
        {
            // Enable proxy creation since security is being checked and need to navigate parent authorities
            SetProxyCreation( true );

            var group = ( ( GroupService ) Service ).Queryable( "Members" )
                .Where( g => g.Id == groupId )
                .FirstOrDefault();

            if ( group != null )
            {
                var person = GetPerson();

                if ( group.IsAuthorized( Rock.Security.Authorization.VIEW, person ) )
                {
                    var mapItems = new List<MapItem>();

                    Guid familyGuid = new Guid( Rock.SystemGuid.GroupType.GROUPTYPE_FAMILY );
                    var members = group.Members;

                    if ( groupMemberStatus.HasValue )
                    {
                        members = members.Where( a => a.GroupMemberStatus == groupMemberStatus.Value ).ToList();
                    }

                    var memberIds = members.Select( m => m.PersonId ).Distinct().ToList();
                    var families = ( ( GroupService ) Service ).Queryable( "GroupLocations.Location" )
                        .Where( g =>
                            g.GroupType.Guid == familyGuid &&
                            g.Members.Any( m => memberIds.Contains( m.PersonId ) ) )
                        .Distinct();

                    foreach ( var family in families )
                    {
                        foreach ( var location in family.GroupLocations
                            .Where( g => g.IsMappedLocation && g.Location.GeoPoint != null )
                            .Select( g => g.Location ) )
                        {
                            var mapItem = new MapItem( location );
                            mapItem.EntityTypeId = EntityTypeCache.Get( "Rock.Model.Group" ).Id;
                            mapItem.EntityId = family.Id;
                            mapItem.Name = family.Name;
                            if ( mapItem.Point != null || mapItem.PolygonPoints.Any() )
                            {
                                mapItems.Add( mapItem );
                            }
                        }
                    }

                    return mapItems.AsQueryable();
                }
                else
                {
                    throw new HttpResponseException( HttpStatusCode.Unauthorized );
                }
            }
            else
            {
                throw new HttpResponseException( HttpStatusCode.BadRequest );
            }
        }

        /// <summary>
        /// Gets the families map information.
        /// </summary>
        /// <param name="groupId">The group identifier.</param>
        /// <param name="statusId">The status identifier.</param>
        /// <returns></returns>
        [Authenticate, Secured]
        [System.Web.Http.Route( "api/Groups/GetMapInfo/{groupId}/Families/{statusId}" )]
        public IQueryable<MapItem> GetFamiliesMapInfo( int groupId, int statusId )
        {
            return GetFamiliesMapInfo( groupId, statusId, null );
        }

        /// <summary>
        /// Gets the families map information.
        /// </summary>
        /// <param name="groupId">The group identifier.</param>
        /// <param name="statusId">The status identifier.</param>
        /// <param name="campusIds">If specified, only show families that are associated with any of the campus ids.</param>
        /// <returns></returns>
        /// <exception cref="HttpResponseException">
        /// </exception>
        /// <exception cref="System.Web.Http.HttpResponseException"></exception>
        [Authenticate, Secured]
        [System.Web.Http.Route( "api/Groups/GetMapInfo/{groupId}/Families/{statusId}" )]
        public IQueryable<MapItem> GetFamiliesMapInfo( int groupId, int statusId, string campusIds )
        {
            // Enable proxy creation since security is being checked and need to navigate parent authorities
            SetProxyCreation( true );

            var group = ( ( GroupService ) Service ).Queryable( "GroupLocations.Location" )
                .Where( g => g.Id == groupId )
                .FirstOrDefault();

            if ( group != null )
            {
                var person = GetPerson();

                if ( group.IsAuthorized( Rock.Security.Authorization.VIEW, person ) )
                {
                    var mapItems = new List<MapItem>();

                    foreach ( var location in group.GroupLocations
                        .Where( l => l.Location.GeoFence != null )
                        .Select( l => l.Location ) )
                    {
                        var familyGroupTypeId = GroupTypeCache.GetFamilyGroupType().Id;
                        var recordStatusActiveId = DefinedValueCache.Get( Rock.SystemGuid.DefinedValue.PERSON_RECORD_STATUS_ACTIVE.AsGuid() ).Id;

                        var families = new GroupLocationService( ( RockContext ) Service.Context ).Queryable()
                            .Where( l =>
                                l.IsMappedLocation &&
                                l.Group.GroupTypeId == familyGroupTypeId &&
                                l.Location.GeoPoint.Intersects( location.GeoFence ) &&
                                l.Group.Members.Any( m =>
                                    m.Person.RecordStatusValueId.HasValue &&
                                    m.Person.RecordStatusValueId == recordStatusActiveId &&
                                    m.Person.ConnectionStatusValueId.HasValue &&
                                    m.Person.ConnectionStatusValueId.Value == statusId ) )
                            .Select( l => new
                            {
                                l.Location,
                                l.Group.Id,
                                l.Group.Name,
                                l.Group.CampusId,
                                MinStatus = l.Group.Members
                                    .Where( m =>
                                        m.Person.RecordStatusValueId.HasValue &&
                                        m.Person.RecordStatusValueId == recordStatusActiveId &&
                                        m.Person.ConnectionStatusValueId.HasValue )
                                    .OrderBy( m => m.Person.ConnectionStatusValue.Order )
                                    .Select( m => m.Person.ConnectionStatusValue.Id )
                                    .FirstOrDefault()
                            } );

                        var campusIdList = ( campusIds ?? string.Empty ).SplitDelimitedValues().AsIntegerList();
                        if ( campusIdList.Any() )
                        {
                            families = families.Where( a => a.CampusId.HasValue && campusIdList.Contains( a.CampusId.Value ) );
                        }

                        foreach ( var family in families.Where( f => f.MinStatus == statusId ) )
                        {
                            var mapItem = new MapItem( family.Location );
                            mapItem.EntityTypeId = EntityTypeCache.Get( "Rock.Model.Group" ).Id;
                            mapItem.EntityId = family.Id;
                            mapItem.Name = family.Name;
                            if ( mapItem.Point != null || mapItem.PolygonPoints.Any() )
                            {
                                mapItems.Add( mapItem );
                            }
                        }
                    }

                    return mapItems.AsQueryable();
                }
                else
                {
                    throw new HttpResponseException( HttpStatusCode.Unauthorized );
                }
            }
            else
            {
                throw new HttpResponseException( HttpStatusCode.BadRequest );
            }
        }

        /// <summary>
        /// Gets the map information window.
        /// </summary>
        /// <param name="groupId">The group identifier.</param>
        /// <param name="locationId">The location identifier.</param>
        /// <param name="infoWindowDetails">The information window details.</param>
        /// <returns></returns>
        /// <exception cref="System.Web.Http.HttpResponseException">
        /// </exception>
        [Authenticate, Secured]
        [HttpPost]
        [System.Web.Http.Route( "api/Groups/GetMapInfoWindow/{groupId}/{locationId}" )]
        public InfoWindowResult GetMapInfoWindow( int groupId, int locationId, [FromBody] InfoWindowRequest infoWindowDetails )
        {
            // Enable proxy creation since security is being checked and need to navigate parent authorities
            SetProxyCreation( true );

            // Use new service with new context so properties can be navigated by liquid
            var group = new GroupService( new RockContext() ).Queryable( "GroupType,GroupLocations.Location,Campus,Members.Person" )
                .Where( g => g.Id == groupId )
                .FirstOrDefault();

            if ( group != null )
            {
                var person = GetPerson();

                if ( group.IsAuthorized( Rock.Security.Authorization.VIEW, person ) )
                {
                    string infoWindow = group.Name;

                    if ( infoWindowDetails != null )
                    {
                        var groupPageParams = new Dictionary<string, string>();
                        groupPageParams.Add( "GroupId", group.Id.ToString() );
                        var groupDetailUrl = new PageReference( infoWindowDetails.GroupPage, groupPageParams ).BuildUrl();

                        var personPageParams = new Dictionary<string, string>();
                        personPageParams.Add( "PersonId", string.Empty );
                        var personProfileUrl = new PageReference( infoWindowDetails.PersonProfilePage, personPageParams ).BuildUrl();

                        var mapPageParams = new Dictionary<string, string>();
                        mapPageParams.Add( "GroupId", group.Id.ToString() );
                        var groupMapUrl = new PageReference( infoWindowDetails.MapPage, mapPageParams ).BuildUrl();

                        var grouplocation = group.GroupLocations
                            .Where( g => g.LocationId == locationId )
                            .FirstOrDefault();

                        dynamic dynGroup = new ExpandoObject();
                        dynGroup.GroupId = group.Id;
                        dynGroup.GroupName = group.Name;
                        dynGroup.DetailPageUrl = groupDetailUrl;
                        dynGroup.MapPageUrl = groupMapUrl;

                        var dictCampus = new Dictionary<string, object>();
                        dictCampus.Add( "Name", group.Campus != null ? group.Campus.Name : string.Empty );
                        dynGroup.Campus = dictCampus;

                        var dictGroupType = new Dictionary<string, object>();
                        dictGroupType.Add( "Id", group.GroupType.Id );
                        dictGroupType.Add( "Guid", group.GroupType.Guid.ToString().ToUpper() );
                        dictGroupType.Add( "GroupTerm", group.GroupType.GroupTerm );
                        dictGroupType.Add( "GroupMemberTerm", group.GroupType.GroupMemberTerm );
                        dynGroup.GroupType = dictGroupType;

                        var dictLocation = new Dictionary<string, object>();
                        dictLocation.Add( "Type", grouplocation.GroupLocationTypeValue.Value );
                        dictLocation.Add( "Address", grouplocation.Location.GetFullStreetAddress().ConvertCrLfToHtmlBr() );
                        dictLocation.Add( "Street1", grouplocation.Location.Street1 );
                        dictLocation.Add( "Street2", grouplocation.Location.Street2 );
                        dictLocation.Add( "City", grouplocation.Location.City );
                        dictLocation.Add( "State", grouplocation.Location.State );
                        dictLocation.Add( "PostalCode", grouplocation.Location.PostalCode );
                        dictLocation.Add( "Country", grouplocation.Location.Country );
                        dynGroup.Location = dictLocation;

                        var members = new List<Dictionary<string, object>>();
                        foreach ( var member in group.Members.OrderBy( m => m.GroupRole.Order ).ThenBy( m => m.Person.BirthDate ) )
                        {
                            var dictMember = new Dictionary<string, object>();
                            dictMember.Add( "PersonId", member.Person.Id );
                            dictMember.Add( "ProfilePageUrl", personProfileUrl + member.Person.Id.ToString() );
                            dictMember.Add( "Role", member.GroupRole.Name );
                            dictMember.Add( "NickName", member.Person.NickName );
                            dictMember.Add( "LastName", member.Person.LastName );
                            dictMember.Add( "PhotoUrl", member.Person.PhotoId.HasValue ? member.Person.PhotoUrl : string.Empty );
                            dictMember.Add( "PhotoId", member.Person.PhotoId );
                            dictMember.Add(
                                "ConnectionStatus",
                                member.Person.ConnectionStatusValue != null ? member.Person.ConnectionStatusValue.Value : string.Empty );
                            dictMember.Add( "Email", member.Person.Email );

                            var phoneTypes = new List<Dictionary<string, object>>();
                            foreach ( PhoneNumber p in member.Person.PhoneNumbers )
                            {
                                var dictPhoneNumber = new Dictionary<string, object>();
                                dictPhoneNumber.Add( "Name", p.NumberTypeValue.Value );
                                dictPhoneNumber.Add( "Number", p.ToString() );
                                phoneTypes.Add( dictPhoneNumber );
                            }

                            dictMember.Add( "PhoneTypes", phoneTypes );

                            members.Add( dictMember );
                        }

                        dynGroup.Members = members;

                        var groupDict = dynGroup as IDictionary<string, object>;
                        string result = System.Web.HttpUtility.HtmlDecode( infoWindowDetails.Template ).ResolveMergeFields( groupDict );

                        return new InfoWindowResult( result );
                    }

                    return new InfoWindowResult( infoWindow );
                }
                else
                {
                    throw new HttpResponseException( HttpStatusCode.Unauthorized );
                }
            }
            else
            {
                throw new HttpResponseException( HttpStatusCode.BadRequest );
            }
        }

        /// <summary>
        ///
        /// </summary>
        public class GuestFamily
        {
            /// <summary>
            /// Gets or sets the id.
            /// </summary>
            /// <value>
            /// The id.
            /// </value>
            public int Id { get; set; }

            /// <summary>
            /// Gets or sets the name.
            /// </summary>
            /// <value>
            /// The name.
            /// </value>
            public string Name { get; set; }

            /// <summary>
            /// Gets or sets the unique identifier.
            /// </summary>
            /// <value>
            /// The unique identifier.
            /// </value>
            public Guid Guid { get; set; }

            /// <summary>
            /// Gets or sets the family members.
            /// </summary>
            /// <value>
            /// The family members.
            /// </value>
            public List<GuestFamilyMember> FamilyMembers { get; set; }
        }

        /// <summary>
        /// 
        /// </summary>
        public class GuestFamilyMember
        {
            /// <summary>
            /// Gets or sets the identifier.
            /// </summary>
            /// <value>
            /// The identifier.
            /// </value>
            public int Id { get; set; }

            /// <summary>
            /// Gets or sets the person alias identifier.
            /// </summary>
            /// <value>
            /// The person alias identifier.
            /// </value>
            public int PersonAliasId { get; set; }

            /// <summary>
            /// Gets or sets the unique identifier.
            /// </summary>
            /// <value>
            /// The unique identifier.
            /// </value>
            public Guid Guid { get; set; }

            /// <summary>
            /// Gets or sets the first name.
            /// </summary>
            /// <value>
            /// The first name.
            /// </value>
            public string FirstName { get; set; }

            /// <summary>
            /// Gets or sets the last name.
            /// </summary>
            /// <value>
            /// The last name.
            /// </value>
            public string LastName { get; set; }

            /// <summary>
            /// Gets or sets the photo URL.
            /// </summary>
            /// <value>
            /// The photo URL.
            /// </value>
            public string PhotoUrl { get; set; }

            /// <summary>
            /// Gets or sets a value indicating whether this instance can checkin.
            /// </summary>
            /// <value>
            /// <c>true</c> if this instance can checkin; otherwise, <c>false</c>.
            /// </value>
            public bool CanCheckin { get; set; }

            /// <summary>
            /// Gets or sets the age.
            /// </summary>
            /// <value>
            /// The age.
            /// </value>
            public int? Age { get; set; }

            /// <summary>
            /// Gets or sets the role.
            /// </summary>
            /// <value>
            /// The role.
            /// </value>
            public string Role { get; set; }

            /// <summary>
            /// Gets or sets the gender.
            /// </summary>
            /// <value>
            /// The gender.
            /// </value>
            public Gender Gender { get; set; }
        }

        /// <summary>
        ///
        /// </summary>
        public class FamilySearchResult
        {
            /// <summary>
            /// Gets or sets the id.
            /// </summary>
            /// <value>
            /// The id.
            /// </value>
            public int Id { get; set; }

            /// <summary>
            /// Gets or sets the name.
            /// </summary>
            /// <value>
            /// The name.
            /// </value>
            public string Name { get; set; }

            /// <summary>
            /// Gets or sets the family members.
            /// </summary>
            /// <value>
            /// The family members.
            /// </value>
            public List<GroupMember> FamilyMembers { get; set; }

            /// <summary>
            /// Gets or sets the home location.
            /// </summary>
            /// <value>
            /// The home location.
            /// </value>
            public Location HomeLocation { get; set; }

            /// <summary>
            /// Gets or sets the main phone.
            /// </summary>
            /// <value>
            /// The main phone.
            /// </value>
            public PhoneNumber MainPhone { get; set; }
        }

        /// <summary>
        /// 
        /// </summary>
        public class InfoWindowRequest
        {
            /// <summary>
            /// Gets or sets the group page.
            /// </summary>
            /// <value>
            /// The group page.
            /// </value>
            public string GroupPage { get; set; }

            /// <summary>
            /// Gets or sets the person profile page.
            /// </summary>
            /// <value>
            /// The person profile page.
            /// </value>
            public string PersonProfilePage { get; set; }

            /// <summary>
            /// Gets or sets the map page.
            /// </summary>
            /// <value>
            /// The map page.
            /// </value>
            public string MapPage { get; set; }

            /// <summary>
            /// Gets or sets the template.
            /// </summary>
            /// <value>
            /// The template.
            /// </value>
            public string Template { get; set; }
        }

        /// <summary>
        /// POCO for sending checkin configuration information
        /// </summary>
        public class CheckinConfig
        {
            /// <summary>
            /// Gets or sets the identifier.
            /// </summary>
            /// <value>
            /// The identifier.
            /// </value>
            public int Id { get; set; }

            /// <summary>
            /// Gets or sets the name.
            /// </summary>
            /// <value>
            /// The name.
            /// </value>
            public string Name { get; set; }

            /// <summary>
            /// Gets or sets the unique identifier.
            /// </summary>
            /// <value>
            /// The unique identifier.
            /// </value>
            public Guid Guid { get; set; }

            /// <summary>
            /// Gets or sets the locations.
            /// </summary>
            /// <value>
            /// The locations.
            /// </value>
            public IEnumerable<CheckinConfigLocation> Locations { get; set; }
        }

        /// <summary>
        /// POCO for the checkin location information
        /// </summary>
        public class CheckinConfigLocation
        {
            /// <summary>
            /// Gets or sets the identifier.
            /// </summary>
            /// <value>
            /// The identifier.
            /// </value>
            public int Id { get; set; }

            /// <summary>
            /// Gets or sets the name.
            /// </summary>
            /// <value>
            /// The name.
            /// </value>
            public string Name { get; set; }

            /// <summary>
            /// Gets or sets the unique identifier.
            /// </summary>
            /// <value>
            /// The unique identifier.
            /// </value>
            public Guid Guid { get; set; }

            /// <summary>
            /// Gets or sets the geofence.
            /// </summary>
            /// <value>
            /// The geofence.
            /// </value>
            public DbGeography GeoFence { get; set; }

            /// <summary>
            /// Gets or sets the latitude.
            /// </summary>
            /// <value>
            /// The latitude.
            /// </value>
            public double? Latitude { get; set; }

            /// <summary>
            /// Gets or sets the longitude.
            /// </summary>
            /// <value>
            /// The longitude.
            /// </value>
            public double? Longitude { get; set; }

            /// <summary>
            /// Gets or sets the street1.
            /// </summary>
            /// <value>
            /// The street1.
            /// </value>
            public string Street1 { get; set; }

            /// <summary>
            /// Gets or sets the city.
            /// </summary>
            /// <value>
            /// The city.
            /// </value>
            public string City { get; set; }

            /// <summary>
            /// Gets or sets the state.
            /// </summary>
            /// <value>
            /// The state.
            /// </value>
            public string State { get; set; }

            /// <summary>
            /// Gets or sets the postal code.
            /// </summary>
            /// <value>
            /// The postal code.
            /// </value>
            public string PostalCode { get; set; }

            /// <summary>
            /// Gets or sets the country.
            /// </summary>
            /// <value>
            /// The country.
            /// </value>
            public string Country { get; set; }

            /// <summary>
            /// Gets or sets a value indicating whether this instance is active.
            /// </summary>
            /// <value>
            ///   <c>true</c> if this instance is active; otherwise, <c>false</c>.
            /// </value>
            public bool IsActive { get; set; }

            /// <summary>
            /// Gets or sets the type of the location.
            /// </summary>
            /// <value>
            /// The type of the location.
            /// </value>
            public string LocationType { get; set; }

            /// <summary>
            /// Gets or sets the location type identifier.
            /// </summary>
            /// <value>
            /// The location type identifier.
            /// </value>
            public int? LocationTypeId { get; set; }

            /// <summary>
            /// Gets or sets the schedules.
            /// </summary>
            /// <value>
            /// The schedules.
            /// </value>
            public IEnumerable<CheckinConfigLocationSchedule> Schedules { get; set; }
        }

        /// <summary>
        /// POCO for holding location schedule information
        /// </summary>
        public class CheckinConfigLocationSchedule
        {
            /// <summary>
            /// Gets or sets the identifier.
            /// </summary>
            /// <value>
            /// The identifier.
            /// </value>
            public int Id { get; set; }

            /// <summary>
            /// Gets or sets the name.
            /// </summary>
            /// <value>
            /// The name.
            /// </value>
            public string Name { get; set; }

            /// <summary>
            /// Gets or sets the unique identifier.
            /// </summary>
            /// <value>
            /// The unique identifier.
            /// </value>
            public Guid Guid { get; set; }

            /// <summary>
            /// Gets or sets the content of the ical.
            /// </summary>
            /// <value>
            /// The content of the ical.
            /// </value>
            public string IcalContent { get; set; }

            /// <summary>
            /// Gets or sets the name of the category.
            /// </summary>
            /// <value>
            /// The name of the category.
            /// </value>
            public string Category { get; set; }

            /// <summary>
            /// Gets or sets a value indicating whether this instance is active.
            /// </summary>
            /// <value>
            ///   <c>true</c> if this instance is active; otherwise, <c>false</c>.
            /// </value>
            public bool IsActive { get; set; }

            /// <summary>
            /// Gets or sets the day of week.
            /// </summary>
            /// <value>
            /// The day of week.
            /// </value>
            public DayOfWeek? DayOfWeek { get; set; }

            /// <summary>
            /// Gets or sets the start time.
            /// </summary>
            /// <value>
            /// The start time.
            /// </value>
            public TimeSpan StartTime { get; set; }

            /// <summary>
            /// Gets or sets the end time.
            /// </summary>
            /// <value>
            /// The end time.
            /// </value>
            public TimeSpan EndTime { get; set; }
        }

        /// <summary>
        /// 
        /// </summary>
        public class InfoWindowResult
        {
            /// <summary>
            /// Gets or sets the result.
            /// </summary>
            /// <value>
            /// The result.
            /// </value>
            public string Result { get; set; }

            /// <summary>
            /// Initializes a new instance of the <see cref="InfoWindowResult"/> class.
            /// </summary>
            /// <param name="result">The result.</param>
            public InfoWindowResult( string result )
            {
                Result = result;
            }
        }

        #endregion
    }
}<|MERGE_RESOLUTION|>--- conflicted
+++ resolved
@@ -213,13 +213,15 @@
                     continue;
                 }
 
-<<<<<<< HEAD
                 groupList.Add( group );
                 var treeViewItem = new TreeViewItem();
                 treeViewItem.Id = group.Id.ToString();
                 treeViewItem.Name = group.Name;
                 treeViewItem.IsActive = group.IsActive;
-=======
+
+                // if there a IconCssClass is assigned, use that as the Icon.
+                treeViewItem.IconCssClass = groupType?.IconCssClass;
+
                         if ( countsType == TreeViewItem.GetCountsType.GroupMembers )
                         {
                             int groupMemberCount = new GroupMemberService( this.Service.Context as RockContext ).Queryable().Where( a => a.GroupId == group.Id && a.GroupMemberStatus == GroupMemberStatus.Active ).Count();
@@ -233,20 +235,6 @@
                                                                 ( a.IsActive || includeInactiveGroups ) )
                                                     .Count();
                         }
->>>>>>> 0f5da066
-
-                // if there a IconCssClass is assigned, use that as the Icon.
-                treeViewItem.IconCssClass = groupType?.IconCssClass;
-
-                if ( countsType == TreeViewItem.GetCountsType.GroupMembers )
-                {
-                    int groupMemberCount = new GroupMemberService( this.Service.Context as RockContext ).Queryable().Where( a => a.GroupId == group.Id && a.GroupMemberStatus == GroupMemberStatus.Active ).Count();
-                    treeViewItem.CountInfo = groupMemberCount;
-                }
-                else if ( countsType == TreeViewItem.GetCountsType.ChildGroups )
-                {
-                    treeViewItem.CountInfo = groupService.Queryable().Where( a => a.ParentGroupId.HasValue && a.ParentGroupId == group.Id ).Count();
-                }
 
                 groupNameList.Add( treeViewItem );
             }
