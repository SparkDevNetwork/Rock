--- conflicted
+++ resolved
@@ -317,37 +317,14 @@
         }
 
         /// <summary>
-<<<<<<< HEAD
-        /// Gets the contribution transactions.
-        /// </summary>
-        /// <param name="groupId">The group unique identifier.</param>
-=======
         /// Gets transactions by people with the supplied givingId.
         /// </summary>
         /// <param name="givingId">The giving ID.</param>
->>>>>>> ca64c96c
         /// <returns></returns>
         /// <exception cref="System.Web.Http.HttpResponseException"></exception>
         [Authenticate, Secured]
         [HttpGet]
         [EnableQuery]
-<<<<<<< HEAD
-        [System.Web.Http.Route( "api/FinancialTransactions/GetTransactionsForGivingGroup/{personId}" )]
-        public IQueryable<FinancialTransaction> GetTransactionsForGivingGroup( int personId )
-        {
-            var rockContext = new RockContext();
-            var personService = new PersonService( rockContext );
-            var person = personService.Get( personId );
-
-            if ( person == null )
-            {
-                var response = new HttpResponseMessage( HttpStatusCode.BadRequest );
-                response.Content = new StringContent( "Person was not found" );
-                throw new HttpResponseException( response );
-            }
-
-            return Get().Where( t => t.AuthorizedPersonAlias.Person.GivingId == person.GivingId );
-=======
         [System.Web.Http.Route( "api/FinancialTransactions/GetByGivingId/{givingId}" )]
         public IQueryable<FinancialTransaction> GetByGivingId( string givingId )
         {
@@ -359,7 +336,6 @@
             }
 
             return Get().Where( t => t.AuthorizedPersonAlias.Person.GivingId == givingId );
->>>>>>> ca64c96c
         }
 
         /// <summary>
