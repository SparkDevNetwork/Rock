--- conflicted
+++ resolved
@@ -2,7 +2,6 @@
 
 ### What does this PR do, or why is it needed?
 
-<<<<<<< HEAD
 **In case you are submitting a non bug-fix-PR, we highly recommend you to engage in a PR discussion first.**
 
 There are many factors we consider before accepting a pull request. This includes:
@@ -14,9 +13,6 @@
 2. Advising how your proposed solution be done in a different way that is more efficient and consistent with the rest of the system.
 3. Have one of our core developers make the changes for you. This may be the case if the change involves intricate tasks like an EF migration or something similar.
 
-=======
-### How do I test this PR?
->>>>>>> 7c6d42c0
 
 ## TODO
 
@@ -26,12 +22,8 @@
 - [ ] Upload GIF(s) of relevant changes
 - [ ] Set a relevant reviewer
 
-<<<<<<< HEAD
 Please include screenshots if your pull request either alters existing UI or provides new UI. Arrows and labels are helpful.
 --!>
-=======
-## REVIEW
->>>>>>> 7c6d42c0
 
 - [ ] Review code through the lens of being concise, simple, and well-documented
 - [ ] Manual QA to ensure the changes look/behave as expected
