--- conflicted
+++ resolved
@@ -155,7 +155,6 @@
     <Compile Include="CodeGenerated\FinancialPledge.cs" />
     <Compile Include="CodeGenerated\FinancialScheduledTransaction.cs" />
     <Compile Include="CodeGenerated\FinancialScheduledTransactionDetail.cs" />
-<<<<<<< HEAD
     <Compile Include="CodeGenerated\FinancialStatementGeneratorOptions.cs" />
     <Compile Include="CodeGenerated\FinancialStatementGeneratorRecipient.cs" />
     <Compile Include="CodeGenerated\FinancialStatementGeneratorRecipientRequest.cs" />
@@ -168,9 +167,6 @@
     <Compile Include="CodeGenerated\FinancialStatementTemplatePledgeSettings.cs" />
     <Compile Include="CodeGenerated\FinancialStatementTemplateReportSettings.cs" />
     <Compile Include="CodeGenerated\FinancialStatementTemplateTransactionSetting.cs" />
-=======
-    <Compile Include="CodeGenerated\FinancialStatementTemplate.cs" />
->>>>>>> 0bfe3f81
     <Compile Include="CodeGenerated\FinancialTransaction.cs" />
     <Compile Include="CodeGenerated\FinancialTransactionAlert.cs" />
     <Compile Include="CodeGenerated\FinancialTransactionAlertType.cs" />
@@ -329,7 +325,7 @@
     <Compile Include="Properties\AssemblyInfo.cs" />
   </ItemGroup>
   <Import Project="$(MSBuildToolsPath)\Microsoft.CSharp.targets" />
-  <!-- To modify your build process, add your task inside one of the targets below and uncomment it. 
+  <!-- To modify your build process, add your task inside one of the targets below and uncomment it.
        Other similar extension points exist, see Microsoft.Common.targets.
   <Target Name="BeforeBuild">
   </Target>
