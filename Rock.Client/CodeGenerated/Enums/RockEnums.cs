//------------------------------------------------------------------------------
// <auto-generated>
//     This code was generated by the Rock.CodeGeneration project
//     Changes to this file will be lost when the code is regenerated.
// </auto-generated>
//------------------------------------------------------------------------------
// <copyright>
// Copyright by the Spark Development Network
//
// Licensed under the Rock Community License (the "License");
// you may not use this file except in compliance with the License.
// You may obtain a copy of the License at
//
// http://www.rockrms.com/license
//
// Unless required by applicable law or agreed to in writing, software
// distributed under the License is distributed on an "AS IS" BASIS,
// WITHOUT WARRANTIES OR CONDITIONS OF ANY KIND, either express or implied.
// See the License for the specific language governing permissions and
// limitations under the License.
// </copyright>
//
using System;
using System.Collections.Generic;

#pragma warning disable CS1591

namespace Rock.Client.Enums.Blocks.Security.AccountEntry
{
    /// <summary>
    /// </summary>
    public enum AccountEntryStep
    {
        Registration = 0x0,
        DuplicatePersonSelection = 0x1,
        ExistingAccount = 0x2,
        ConfirmationSent = 0x3,
        Completed = 0x4,
        PasswordlessConfirmationSent = 0x5,
    }

}

namespace Rock.Client.Enums
{
    /// <summary>
    /// </summary>
    public enum AccountHierarchyDirection
    {
        CurrentAccountToParent = 0x0,
        ParentAccountToLastDescendantAccount = 0x1,
    }

    /// <summary>
    /// </summary>
    public enum AddressInvalidReason
    {
        None = 0x0,
        NotFound = 0x1,
        Vacant = 0x2,
    }

    /// <summary>
    /// </summary>
    public enum AddressStatus
    {
        Invalid = 0x0,
        Valid = 0x1,
    }

    /// <summary>
    /// </summary>
    public enum AgeClassification
    {
        Unknown = 0x0,
        Adult = 0x1,
        Child = 0x2,
    }

    /// <summary>
    /// </summary>
    public enum AlertType
    {
        Gratitude = 0x0,
        FollowUp = 0x1,
    }

    /// <summary>
    /// </summary>
    public enum AppliesToAgeClassification
    {
        All = 0x0,
        Adults = 0x1,
        Children = 0x2,
    }

    /// <summary>
    /// </summary>
    public enum AssessmentRequestStatus
    {
        Pending = 0x0,
        Complete = 0x1,
    }

    /// <summary>
    /// </summary>
    public enum AttendanceGraphBy
    {
        Total = 0x0,
        Group = 0x1,
        Campus = 0x2,
        Schedule = 0x3,
        Location = 0x4,
    }

    /// <summary>
    /// </summary>
    public enum AttendanceRecordRequiredForCheckIn
    {
        ScheduleNotRequired = 0x0,
        PreSelect = 0x1,
        ScheduleRequired = 0x2,
    }

    /// <summary>
    /// </summary>
    public enum AttendanceRule
    {
        None = 0x0,
        AddOnCheckIn = 0x1,
        AlreadyBelongs = 0x2,
    }

    /// <summary>
    /// </summary>
    public enum AuditType
    {
        Add = 0x0,
        Modify = 0x1,
        Delete = 0x2,
    }

    /// <summary>
    /// </summary>
    public enum AuthenticationServiceType
    {
        Internal = 0x0,
        External = 0x1,
    }

    /// <summary>
    /// </summary>
    public enum BatchStatus
    {
        Pending = 0x0,
        Open = 0x1,
        Closed = 0x2,
    }

    /// <summary>
    /// </summary>
    public enum BenevolenceWorkflowTriggerType
    {
        RequestStarted = 0x0,
        StatusChanged = 0x1,
        CaseworkerAssigned = 0x2,
        Manual = 0x3,
    }

    /// <summary>
    /// </summary>
    public enum BlockLocation
    {
        Layout = 0x0,
        Page = 0x1,
        Site = 0x2,
        None = 0x3,
    }

    /// <summary>
    /// </summary>
    public enum CameraBarcodeConfiguration
    {
        Off = 0x0,
        Available = 0x1,
        AlwaysOn = 0x2,
        Passive = 0x3,
    }

    /// <summary>
    /// </summary>
    public enum ChangeType
    {
        Add = 0x0,
        Modify = 0x1,
        Delete = 0x2,
    }

    /// <summary>
    /// </summary>
    public enum ColorDepth
    {
        BlackWhite = 0x0,
        Grayscale8bit = 0x1,
        Grayscale24bit = 0x2,
        Color8bit = 0x3,
        Color24bit = 0x4,
        Undefined = -1,
    }

    /// <summary>
    /// </summary>
    public enum CommunicationRecipientStatus
    {
        Pending = 0x0,
        Delivered = 0x1,
        Failed = 0x2,
        Cancelled = 0x3,
        Opened = 0x4,
        Sending = 0x5,
    }

    /// <summary>
    /// </summary>
    public enum CommunicationStatus
    {
        Transient = 0x0,
        Draft = 0x1,
        PendingApproval = 0x2,
        Approved = 0x3,
        Denied = 0x4,
    }

    /// <summary>
    /// </summary>
    public enum CommunicationType
    {
        RecipientPreference = 0x0,
        Email = 0x1,
        SMS = 0x2,
        PushNotification = 0x3,
    }

    /// <summary>
    /// </summary>
    [Flags]
    public enum ComparisonType
    {
        EqualTo = 0x1,
        NotEqualTo = 0x2,
        StartsWith = 0x4,
        Contains = 0x8,
        DoesNotContain = 0x10,
        IsBlank = 0x20,
        IsNotBlank = 0x40,
        GreaterThan = 0x80,
        GreaterThanOrEqualTo = 0x100,
        LessThan = 0x200,
        LessThanOrEqualTo = 0x400,
        EndsWith = 0x800,
        Between = 0x1000,
        RegularExpression = 0x2000,
    }

    /// <summary>
    /// </summary>
    public enum ConnectionRequestViewModelSortProperty
    {
        Requestor = 0x0,
        RequestorDesc = 0x1,
        Connector = 0x2,
        ConnectorDesc = 0x3,
        DateAdded = 0x4,
        DateAddedDesc = 0x5,
        LastActivity = 0x6,
        LastActivityDesc = 0x7,
        Order = 0x8,
        Campus = 0x9,
        CampusDesc = 0xa,
        Group = 0xb,
        GroupDesc = 0xc,
        Status = 0xd,
        StatusDesc = 0xe,
        State = 0xf,
        StateDesc = 0x10,
    }

    /// <summary>
    /// </summary>
    public enum ConnectionTypeViewMode
    {
        List = 0x0,
        Board = 0x1,
    }

    /// <summary>
    /// </summary>
    public enum ConnectionWorkflowTriggerType
    {
        RequestStarted = 0x0,
        RequestConnected = 0x1,
        StatusChanged = 0x2,
        StateChanged = 0x3,
        ActivityAdded = 0x4,
        PlacementGroupAssigned = 0x5,
        Manual = 0x6,
        RequestTransferred = 0x7,
        RequestAssigned = 0x8,
        FutureFollowupDateReached = 0x9,
    }

    /// <summary>
    /// </summary>
    public enum ContentChannelDateType
    {
        SingleDate = 0x1,
        DateRange = 0x2,
        NoDates = 0x3,
    }

    /// <summary>
    /// </summary>
    public enum ContentChannelItemStatus
    {
        PendingApproval = 0x1,
        Approved = 0x2,
        Denied = 0x3,
    }

    /// <summary>
    /// </summary>
    public enum ContentControlType
    {
        CodeEditor = 0x0,
        HtmlEditor = 0x1,
    }

    /// <summary>
    /// </summary>
    public enum DisplayInNavWhen
    {
        WhenAllowed = 0x0,
        Always = 0x1,
        Never = 0x2,
    }

    /// <summary>
    /// </summary>
    public enum DueDateType
    {
        Immediate = 0x0,
        ConfiguredDate = 0x1,
        GroupAttribute = 0x2,
        DaysAfterJoining = 0x3,
    }

    /// <summary>
    /// </summary>
    public enum EmailPreference
    {
        EmailAllowed = 0x0,
        NoMassEmails = 0x1,
        DoNotEmail = 0x2,
    }

    /// <summary>
    /// </summary>
    public enum FilterExpressionType
    {
        Filter = 0x0,
        GroupAll = 0x1,
        GroupAny = 0x2,
        GroupAllFalse = 0x3,
        GroupAnyFalse = 0x4,
    }

    /// <summary>
    /// </summary>
    public enum FinancialScheduledTransactionStatus
    {
        Active = 0x0,
        Completed = 0x1,
        Paused = 0x2,
        Canceled = 0x3,
        Failed = 0x4,
        PastDue = 0x5,
    }

    /// <summary>
    /// </summary>
    public enum FinancialStatementIndividualSaveOptionsSaveFor
    {
        AllActiveAdultsInGivingGroup = 0x0,
        PrimaryGiver = 0x1,
        AllActiveFamilyMembersInGivingGroup = 0x2,
        DoNotSave = 0x3,
    }

    /// <summary>
    /// </summary>
    public enum FinancialStatementOrderBy
    {
        PostalCode = 0x0,
        LastName = 0x1,
        PageCount = 0x2,
    }

    /// <summary>
    /// </summary>
    public enum FinancialStatementTemplatePDFSettingsPaperSize
    {
        Letter = 0x0,
        Legal = 0x1,
        A4 = 0x2,
    }

    /// <summary>
    /// </summary>
    public enum FollowingSuggestedStatus
    {
        PendingNotification = 0x0,
        Suggested = 0x1,
        Ignored = 0x2,
    }

    /// <summary>
    /// </summary>
    public enum Format
    {
        JPG = 0x0,
        GIF = 0x1,
        PNG = 0x2,
        PDF = 0x3,
        Word = 0x4,
        Excel = 0x5,
        Text = 0x6,
        HTML = 0x7,
        Undefined = -1,
    }

    /// <summary>
    /// </summary>
    public enum Gender
    {
        Unknown = 0x0,
        Male = 0x1,
        Female = 0x2,
    }

    /// <summary>
    /// </summary>
    public enum GroupCapacityRule
    {
        None = 0x0,
        Hard = 0x1,
        Soft = 0x2,
    }

    /// <summary>
    /// </summary>
    [Flags]
    public enum GroupLocationPickerMode
    {
        None = 0x0,
        Address = 0x1,
        Named = 0x2,
        Point = 0x4,
        Polygon = 0x8,
        GroupMember = 0x10,
        All = 0x1f,
    }

    /// <summary>
    /// </summary>
    public enum GroupMemberStatus
    {
        Inactive = 0x0,
        Active = 0x1,
        Pending = 0x2,
    }

    /// <summary>
    /// </summary>
    public enum GroupMemberWorkflowTriggerType
    {
        MemberAddedToGroup = 0x0,
        MemberRemovedFromGroup = 0x1,
        MemberStatusChanged = 0x2,
        MemberRoleChanged = 0x3,
        MemberAttendedGroup = 0x4,
        MemberPlacedElsewhere = 0x5,
    }

    /// <summary>
    /// </summary>
    public enum GroupRequirementsFilter
    {
        Ignore = 0x0,
        MustMeet = 0x1,
        DoesNotMeet = 0x2,
    }

    /// <summary>
    /// </summary>
    public enum GroupSchedulerResourceListSourceType
    {
        GroupMembers = 0x0,
        GroupMatchingPreference = 0x1,
        AlternateGroup = 0x2,
        ParentGroup = 0x3,
        DataView = 0x4,
        GroupMatchingAssignment = 0x5,
    }

    /// <summary>
    /// </summary>
    public enum HistoryChangeType
    {
        Record = 0x0,
        Property = 0x1,
        Attribute = 0x2,
    }

    /// <summary>
    /// </summary>
    public enum HistoryVerb
    {
        Add = 0x0,
        Modify = 0x1,
        Delete = 0x2,
        Registered = 0x3,
        Process = 0x4,
        Matched = 0x5,
        Unmatched = 0x6,
        Sent = 0x7,
        Login = 0x8,
        Merge = 0x9,
        AddedToGroup = 0xa,
        RemovedFromGroup = 0xb,
        ConnectionRequestAdded = 0xc,
        ConnectionRequestConnected = 0xd,
        ConnectionRequestStatusModify = 0xe,
        ConnectionRequestStateModify = 0xf,
        ConnectionRequestDelete = 0x10,
        StepAdded = 0x11,
        StepStatusModify = 0x12,
        StepCampusModify = 0x13,
    }

    /// <summary>
    /// </summary>
    public enum JobNotificationStatus
    {
        All = 0x1,
        Success = 0x2,
        Error = 0x3,
        None = 0x4,
    }

    /// <summary>
    /// </summary>
    public enum KioskType
    {
        IPad = 0x0,
        WindowsApp = 0x1,
        Browser = 0x2,
    }

    /// <summary>
    /// </summary>
    public enum MatchFlag
    {
        None = 0x0,
        Moved = 0x1,
        POBoxClosed = 0x2,
        MovedNoForwarding = 0x3,
        MovedToForeignCountry = 0x4,
    }

    /// <summary>
    /// </summary>
    public enum MeetsGroupRequirement
    {
        Meets = 0x0,
        NotMet = 0x1,
        MeetsWithWarning = 0x2,
        NotApplicable = 0x3,
        Error = 0x4,
    }

    /// <summary>
    /// </summary>
    public enum MergeTemplateOwnership
    {
        Global = 0x0,
        Personal = 0x1,
        PersonalAndGlobal = 0x2,
    }

    /// <summary>
    /// </summary>
    public enum MetricNumericDataType
    {
        Integer = 0x0,
        Decimal = 0x1,
        Currency = 0x2,
    }

    /// <summary>
    /// </summary>
    public enum MetricValueType
    {
        Measure = 0x0,
        Goal = 0x1,
    }

    /// <summary>
    /// </summary>
    public enum MICRStatus
    {
        Success = 0x0,
        Fail = 0x1,
    }

    /// <summary>
    /// </summary>
    public enum MoveType
    {
        None = 0x0,
        Family = 0x1,
        Individual = 0x2,
        Business = 0x3,
    }

    /// <summary>
    /// </summary>
    public enum NcoaType
    {
        None = 0x0,
        NoMove = 0x1,
        Month48Move = 0x2,
        Move = 0x3,
    }

    /// <summary>
    /// </summary>
    public enum NoteApprovalStatus
    {
        PendingApproval = 0x0,
        Approved = 0x1,
        Denied = 0x2,
    }

    /// <summary>
    /// </summary>
    public enum NotificationClassification
    {
        Success = 0x0,
        Info = 0x1,
        Warning = 0x2,
        Danger = 0x3,
    }

    /// <summary>
    /// </summary>
    public enum OptionType
    {
        Agreement = 0x0,
        Frequency = 0x1,
    }

    /// <summary>
    /// </summary>
    public enum ParticipationType
    {
        Individual = 0x1,
        Family = 0x2,
    }

    /// <summary>
    /// </summary>
    public enum PersistedDatasetDataFormat
    {
        JSON = 0x0,
    }

    /// <summary>
    /// </summary>
    public enum PersistedDatasetScriptType
    {
        Lava = 0x0,
    }

    /// <summary>
    /// </summary>
    public enum PersonalizationType
    {
        Segment = 0x0,
        RequestFilter = 0x1,
    }

    /// <summary>
    /// </summary>
    public enum PrintFrom
    {
        Client = 0x0,
        Server = 0x1,
    }

    /// <summary>
    /// </summary>
    public enum PrintTo
    {
        Default = 0x0,
        Kiosk = 0x1,
        Location = 0x2,
    }

    /// <summary>
    /// </summary>
    public enum Processed
    {
        NotProcessed = 0x0,
        Complete = 0x1,
        ManualUpdateRequired = 0x2,
        ManualUpdateRequiredOrNotProcessed = 0x3,
        All = 0x4,
    }

    /// <summary>
    /// </summary>
    public enum RegistrantsSameFamily
    {
        No = 0x0,
        Yes = 0x1,
        Ask = 0x2,
    }

    /// <summary>
    /// </summary>
    public enum RegistrarOption
    {
        PromptForRegistrar = 0x0,
        PrefillFirstRegistrant = 0x1,
        UseFirstRegistrant = 0x2,
        UseLoggedInPerson = 0x3,
    }

    /// <summary>
    /// </summary>
    public enum RegistrationCostSummaryType
    {
        Cost = 0x0,
        Fee = 0x1,
        Discount = 0x2,
        Total = 0x3,
    }

    /// <summary>
    /// </summary>
    public enum RegistrationFeeType
    {
        Single = 0x0,
        Multiple = 0x1,
    }

    /// <summary>
    /// </summary>
    public enum RegistrationFieldSource
    {
        PersonField = 0x0,
        PersonAttribute = 0x1,
        GroupMemberAttribute = 0x2,
        RegistrantAttribute = 0x4,
    }

    /// <summary>
    /// </summary>
    [Flags]
    public enum RegistrationNotify
    {
        None = 0x0,
        RegistrationContact = 0x1,
        GroupFollowers = 0x2,
        GroupLeaders = 0x4,
        All = 0x7,
    }

    /// <summary>
    /// </summary>
    public enum RegistrationPersonFieldType
    {
        FirstName = 0x0,
        LastName = 0x1,
        Campus = 0x2,
        Address = 0x3,
        Email = 0x4,
        Birthdate = 0x5,
        Gender = 0x6,
        MaritalStatus = 0x7,
        MobilePhone = 0x8,
        HomePhone = 0x9,
        WorkPhone = 0xa,
        Grade = 0xb,
        ConnectionStatus = 0xc,
        MiddleName = 0xd,
        AnniversaryDate = 0xe,
        Race = 0xf,
        Ethnicity = 0x10,
    }

    /// <summary>
    /// </summary>
    public enum ReminderNotificationType
    {
        Communication = 0x0,
        Workflow = 0x1,
    }

    /// <summary>
    /// </summary>
    public enum ReportFieldType
    {
        Property = 0x0,
        Attribute = 0x1,
        DataSelectComponent = 0x2,
    }

    /// <summary>
    /// </summary>
    public enum RequirementCheckType
    {
        Sql = 0x0,
        Dataview = 0x1,
        Manual = 0x2,
    }

    /// <summary>
    /// </summary>
    public enum Resolution
    {
        DPI72 = 0x0,
        DPI150 = 0x1,
        DPI300 = 0x2,
        DPI600 = 0x3,
        Undefined = -1,
    }

    /// <summary>
    /// </summary>
    public enum RSVP
    {
        No = 0x0,
        Yes = 0x1,
        Maybe = 0x2,
        Unknown = 0x3,
    }

    /// <summary>
    /// </summary>
    public enum ScheduledAttendanceItemMatchesPreference
    {
        MatchesPreference = 0x0,
        NotMatchesPreference = 0x1,
        NoPreference = 0x2,
    }

    /// <summary>
    /// </summary>
    public enum ScheduledAttendanceItemStatus
    {
        Pending = 0x0,
        Confirmed = 0x1,
        Declined = 0x2,
        Unscheduled = 0x3,
    }

    /// <summary>
    /// </summary>
    public enum SchedulerResourceGroupMemberFilterType
    {
        ShowMatchingPreference = 0x0,
        ShowAllGroupMembers = 0x1,
    }

    /// <summary>
    /// </summary>
    public enum SchedulerResourceListSourceType
    {
        Group = 0x0,
        AlternateGroup = 0x1,
        DataView = 0x2,
    }

    /// <summary>
    /// </summary>
    [Flags]
    public enum ScheduleType
    {
        None = 0x0,
        Weekly = 0x1,
        Custom = 0x2,
        Named = 0x4,
    }

    /// <summary>
    /// </summary>
    public enum SegmentCriteria
    {
        All = 0x0,
        Any = 0x1,
    }

    /// <summary>
    /// </summary>
    public enum SessionStatus
    {
        Transient = 0x0,
        PaymentPending = 0x1,
        Completed = 0x2,
    }

    /// <summary>
    /// </summary>
    public enum SeverityLevel
    {
        Info = 0x0,
        Warning = 0x1,
        Critical = 0x2,
    }

    /// <summary>
    /// </summary>
    public enum SignatureDocumentAction
    {
        Email = 0x0,
        Embed = 0x1,
    }

    /// <summary>
    /// </summary>
    public enum SignatureDocumentStatus
    {
        None = 0x0,
        Sent = 0x1,
        Signed = 0x2,
        Cancelled = 0x3,
        Expired = 0x4,
    }

    /// <summary>
    /// </summary>
    public enum SignatureType
    {
        Typed = 0x0,
        Drawn = 0x1,
    }

    /// <summary>
    /// </summary>
    public enum SiteType
    {
        Web = 0x0,
        Mobile = 0x1,
        Tv = 0x2,
    }

    /// <summary>
    /// </summary>
    public enum SpecialRole
    {
        None = 0x0,
        AllUsers = 0x1,
        AllAuthenticatedUsers = 0x2,
        AllUnAuthenticatedUsers = 0x3,
    }

    /// <summary>
    /// </summary>
    public enum StreakOccurrenceFrequency
    {
        Daily = 0x0,
        Weekly = 0x1,
        Monthly = 0x2,
        Yearly = 0x3,
    }

    /// <summary>
    /// </summary>
    public enum StreakStructureType
    {
        AnyAttendance = 0x0,
        Group = 0x1,
        GroupType = 0x2,
        GroupTypePurpose = 0x3,
        CheckInConfig = 0x4,
        InteractionChannel = 0x5,
        InteractionComponent = 0x6,
        InteractionMedium = 0x7,
        FinancialTransaction = 0x8,
    }

    /// <summary>
    /// </summary>
    public enum TagType
    {
        Inline = 0x1,
        Block = 0x2,
    }

    /// <summary>
    /// </summary>
    public enum TransactionGraphBy
    {
        Total = 0x0,
        FinancialAccount = 0x1,
        Campus = 0x2,
    }

    /// <summary>
    /// </summary>
    public enum TypeOfMetric
    {
        CpuUsagePercent = 0x0,
        MemoryUsageMegabytes = 0x1,
    }

    /// <summary>
    /// </summary>
    public enum UnitType
    {
        Numeric = 0x0,
        Currency = 0x1,
        Percentage = 0x2,
    }

    /// <summary>
    /// </summary>
    public enum UpdatedAddressType
    {
        None = 0x0,
        Residential = 0x1,
        Business = 0x2,
    }

    /// <summary>
    /// </summary>
    public enum ViewMode
    {
        Cards = 0x0,
        Grid = 0x1,
    }

    /// <summary>
    /// </summary>
    public enum WorkflowActionFormPersonEntryOption
    {
        Hidden = 0x0,
        Optional = 0x1,
        Required = 0x2,
    }

    /// <summary>
    /// </summary>
    public enum WorkflowLoggingLevel
    {
        None = 0x0,
        Workflow = 0x1,
        Activity = 0x2,
        Action = 0x3,
    }

    /// <summary>
    /// </summary>
    public enum WorkflowTriggerCondition
    {
        StatusChanged = 0x0,
        Manual = 0x1,
        IsComplete = 0x2,
    }

    /// <summary>
    /// </summary>
    public enum WorkflowTriggerType
    {
        PreSave = 0x0,
        PostSave = 0x1,
        PreDelete = 0x2,
        PostDelete = 0x3,
        ImmediatePostSave = 0x4,
        PostAdd = 0x5,
    }

    /// <summary>
    /// </summary>
    public enum WorkflowTriggerValueChangeType
    {
        ChangeFromTo = 0x0,
        ValueEqual = 0x1,
    }

}

<<<<<<< HEAD
namespace Rock.Client.Enums.Blocks.Security.ConfirmAccount
{
    /// <summary>
    /// </summary>
    public enum ConfirmAccountViewType
    {
        AccountConfirmation = 0x0,
        Alert = 0x1,
        DeleteConfirmation = 0x2,
        ChangePassword = 0x3,
        Content = 0x4,
=======
namespace Rock.Client.Enums.Event
{
    /// <summary>
    /// </summary>
    public enum AttendanceStatus
    {
        DidNotAttend = 0x0,
        DidAttend = 0x1,
        IsPresent = 0x2,
    }

    /// <summary>
    /// </summary>
    public enum InteractiveExperienceApprovalStatus
    {
        Pending = 0x0,
        Approved = 0x1,
        Rejected = 0x2,
    }

    /// <summary>
    /// </summary>
    public enum InteractiveExperienceCampusBehavior
    {
        FilterSchedulesByCampusGeofences = 0x0,
        DetermineCampusFromGeofence = 0x1,
        UseIndividualsCampus = 0x2,
    }

    /// <summary>
    /// </summary>
    public enum InteractiveExperiencePushNotificationType
    {
        Never = 0x0,
        EveryAction = 0x1,
        SpecificActions = 0x2,
    }

}
>>>>>>> 6acb2c3d

namespace Rock.Client.Enums.Communication
{
    /// <summary>
    /// </summary>
    public enum CommunicationMessageFilter
    {
        ShowUnreadReplies = 0x0,
        ShowAllReplies = 0x1,
        ShowAllMessages = 0x2,
    }

}

namespace Rock.Client.Enums.Cms
{
    /// <summary>
    /// </summary>
    public enum ContentCollectionFilterControl
    {
        Pills = 0x0,
        Dropdown = 0x1,
        Boolean = 0x2,
    }

}

namespace Rock.Client.Enums.Controls
{
    /// <summary>
    /// </summary>
    public enum DayOfWeek
    {
        Sunday = 0x0,
        Monday = 0x1,
        Tuesday = 0x2,
        Wednesday = 0x3,
        Thursday = 0x4,
        Friday = 0x5,
        Saturday = 0x6,
    }

    /// <summary>
    /// </summary>
    public enum MergeTemplateOwnership
    {
        Global = 0x0,
        Personal = 0x1,
        PersonalAndGlobal = 0x2,
    }

    /// <summary>
    /// </summary>
    public enum RequirementLevel
    {
        Unspecified = 0x0,
        Optional = 0x1,
        Required = 0x2,
        Unavailable = 0x3,
    }

    /// <summary>
    /// </summary>
    [Flags]
    public enum SlidingDateRangeType
    {
        Last = 0x0,
        Current = 0x1,
        DateRange = 0x2,
        Previous = 0x4,
        Next = 0x8,
        Upcoming = 0x10,
        All = -1,
    }

    /// <summary>
    /// </summary>
    public enum TimeUnitType
    {
        Hour = 0x0,
        Day = 0x1,
        Week = 0x2,
        Month = 0x3,
        Year = 0x4,
    }

}

namespace Rock.Client.Enums.Reporting
{
    /// <summary>
    /// </summary>
    public enum FieldFilterSourceType
    {
        Attribute = 0x0,
    }

}

namespace Rock.Client.Enums.Blocks.Security.Login
{
    /// <summary>
    /// </summary>
    public enum LoginMethod
    {
        InternalDatabase = 0x0,
        Passwordless = 0x1,
    }

    /// <summary>
    /// </summary>
    public enum PasswordlessLoginStep
    {
        Start = 0x0,
        Verify = 0x1,
    }

}

namespace Rock.Client.Enums.Core
{
    /// <summary>
    /// </summary>
    public enum NotificationMessageActionType
    {
        Invalid = 0x0,
        ShowMessage = 0x1,
        LinkToPage = 0x2,
    }

}

namespace Rock.Client.Enums.Blocks.Engagement.SignUp
{
    /// <summary>
    /// </summary>
    public enum RegisterMode
    {
        Family = 0x0,
        Anonymous = 0x1,
        Group = 0x2,
    }

}

namespace Rock.Client.Enums.Group
{
    /// <summary>
    /// </summary>
    public enum ScheduleConfirmationLogic
    {
        Ask = 0x0,
        AutoAccept = 0x1,
    }

}

namespace Rock.Client.Enums.Blocks.Cms.ContentCollectionView
{
    /// <summary>
    /// </summary>
    public enum SearchOrder
    {
        Relevance = 0x0,
        Newest = 0x1,
        Oldest = 0x2,
        Trending = 0x3,
        Alphabetical = 0x4,
    }

}

namespace Rock.Client.Enums.Blocks.Security.ForgotUserName
{
    /// <summary>
    /// </summary>
    public enum SendInstructionsResultType
    {
        InstructionsSent = 0x0,
        EmailInvalid = 0x1,
        ChangePasswordNotSupported = 0x2,
    }

}

#pragma warning restore CS1591<|MERGE_RESOLUTION|>--- conflicted
+++ resolved
@@ -1101,7 +1101,6 @@
 
 }
 
-<<<<<<< HEAD
 namespace Rock.Client.Enums.Blocks.Security.ConfirmAccount
 {
     /// <summary>
@@ -1113,7 +1112,9 @@
         DeleteConfirmation = 0x2,
         ChangePassword = 0x3,
         Content = 0x4,
-=======
+    }
+}
+
 namespace Rock.Client.Enums.Event
 {
     /// <summary>
@@ -1153,7 +1154,6 @@
     }
 
 }
->>>>>>> 6acb2c3d
 
 namespace Rock.Client.Enums.Communication
 {
