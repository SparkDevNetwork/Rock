--- conflicted
+++ resolved
@@ -63,12 +63,8 @@
   .util-mix-text-align("lg");
 }
 
-<<<<<<< HEAD
 @media print {
   .util-mix-display("print");
-=======
-.o-90 {
-  opacity: .9;
 }
 
 // Flex Utilities (Relocated in V11)
@@ -127,5 +123,4 @@
   bottom: 0;
   left: 0;
   overflow: auto;
->>>>>>> 1c78dd5b
 }