--- conflicted
+++ resolved
@@ -8,37 +8,12 @@
 */
 
 :root {
-<<<<<<< HEAD
-  --text-color: @text-color;
-  --link-color: @link-color;
-  --link-color-hover: @link-hover-color;
-  --body-background: @body-bg;
-  --brand-primary: @brand-primary;
-  --brand-success: @brand-success;
-  --brand-info: @brand-info;
-  --brand-warning: @brand-warning;
-  --brand-danger: @brand-danger;
-
-  --input-bg: @input-bg;
-  --input-color: @input-color;
-  --input-color-placeholder: @input-color-placeholder;
-  --input-border: 1px solid @input-border;
-  --input-border-radius: @input-border-radius;
-  --input-focus-transition: @input-focus-transition;
-
   --focus-state-border: 1px solid @input-border-focus;
   --focus-state-shadow: @input-focus-box-shadow;
-
-  --font-family-sans-serif: @font-family-sans-serif;
-=======
-  --focus-state-border: 1px solid @input-border-focus;
-  --focus-state-shadow: @input-focus-box-shadow;
->>>>>>> 0a0b0a9d
 }
 
 // 1. Imports
 //--------------------------------
-@import (reference) "./Bootstrap/bootstrap.less";
 @import "_rock-mixins.less";
 @import "./FontAwesome/mixins.less";
 @import "./FontAwesome/variables.less";
