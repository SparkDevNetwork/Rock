/*
  Rock's Core CSS
  1. Imports - Used to import the various core less files
  2. HTML Overrides - Style overrides for basic HTML tags
  3. Utility Classes - Classes that we use often to keep from writing from repeating ourselves
  4. Bootstrap Overrides - When Bootstrap gets it wrong, we make it right
  5. ASP.Net Overrides - Yep they get it wrong too sometimes
*/
@color-base-primary: red(@brand-primary), green(@brand-primary), blue(@brand-primary);

:root {
  /*
      NextGen CSS Variables
      ---------------------------------------
  */
  /* INTERFACE COLORS  */
  --color-interface-strongest: #000000;
  --color-interface-stronger: #1C1C1E;
  --color-interface-strong: #5D5D6F;
  --color-interface-medium: #8B8BA7;
  --color-interface-soft: #D9D9E3;
  --color-interface-softer: #F2F2F7;
  --color-interface-softest: #FFFFFF;

  /* APPLICATION COLORS  */
  --color-critical-soft: #FEDEC8;
  --color-critical-strong: #EE7624;
  --color-danger-soft: #FFCCD1;
  --color-danger-strong: #D70015;
  --color-info-soft: #D6EAFF;
  --color-info-strong: #007AFF;
  --color-success-soft: #D7F4DE;
  --color-success-strong: #248A3D;
  --color-warning-soft: #FFECD1;
  --color-warning-strong: #E58600;

  /* SYSTEM COLORS  */
  --color-primary: #EE7725;
  --color-campus: #83758f;
  --color-link: #006DCC;
  --color-link-hover: #003766;

  /* CATEGORICAL COLORS  */
  --color-categorical-1: #007aff;
  --color-categorical-2: #5856D6;
  --color-categorical-3: #4cd964;
  --color-categorical-4: #ff2d55;
  --color-categorical-5: #ff9500;
  --color-categorical-6: #5ac8fa;
  --color-categorical-7: #ffcc00;
  --color-categorical-8: #8e8e93;

  /* DIVERGING COLORS */
  --color-diverging-1: #2507b7;
  --color-diverging-2: #3109f5;
  --color-diverging-3: #6447f7;
  --color-diverging-4: #9884fa;
  --color-diverging-5: #CBC1FC;
  --color-diverging-6: #E5EEF9;
  --color-diverging-7: #C8F5F0;
  --color-diverging-8: #92ece2;
  --color-diverging-9: #5be2d4;
  --color-diverging-10: #22c8b7;
  --color-diverging-11: #1ca394;

  /* SEQUENTIAL COLORS */
  --color-sequential-1: #1a844a;
  --color-sequential-2: #209f58;
  --color-sequential-3: #25b967;
  --color-sequential-4: #2AD476;
  --color-sequential-5: #45D987;
  --color-sequential-6: #5FDE98;
  --color-sequential-7: #7AE4A9;
  --color-sequential-8: #94E9BA;
  --color-sequential-9: #AFEECB;
  --color-sequential-10: #C9F4DC;
  --color-sequential-11: #E4F9ED;

  /* FONT SIZES */
  --font-size-xsmall: 12px;
  --font-size-small: 14px;
  --font-size-regular: 16px;
  --font-size-h1: 44px;
  --font-size-h2: 36px;
  --font-size-h3: 28px;
  --font-size-h4: 22px;
  --font-size-h5: 18px;
  --font-size-h6: 16px;

  /* FONT WEIGHTS  */
  --font-weight-light: 300;
  --font-weight-regular: 400;
  --font-weight-medium: 500;
  --font-weight-semibold: 600;
  --font-weight-bold: 700;
  --font-weight-black: 900;

  /* LINE HEIGHTS  */
  --line-height-normal: 1.5;
  --line-height-tight: 1.1;
  --line-height-compact: 1.055;

  /* SPACING */
  --spacing-tiny:       4px;
  --spacing-xsmall:     8px;
  --spacing-small:     12px;
  --spacing-medium:    16px;
  --spacing-large:     24px;
  --spacing-xlarge:    48px;
  --spacing-huge:      80px; 

  /* BORDER RADIUS */
  --rounded-tiny: 2px;
  --rounded-small: 6px;
  --rounded-medium: 8px;
  --rounded-large: 12px;
  --rounded-xlarge: 16px;
  --rounded-huge: 24px;
  /*
      Legacy CSS Variables Below
      ---------------------------------------
  */
  --theme-darkest: @gray-darker;
  --theme-dark: @gray-dark;
  --theme-medium: @gray;
  --theme-light: @gray-lighter;
  --theme-lightest: @gray-lightest;

  --theme-white: @white;
  --theme-black: #343A40;

  --text-color: @text-color;

  --color-primary: @brand-primary;
  --color-success: @brand-success;
  --color-info: @brand-info;
  --color-warning: @brand-warning;
  --color-danger: @brand-danger;

  --gutter-x: @grid-gutter-width;

  --panel-border: @panel-border;
  --panel-body-padding: @panel-body-padding;

  --fa-font-face: @fa-font-face;
  --fa-theme-weight: @fa-theme-weight;

  --border-radius-base: @border-radius-base;
  --color-base-primary: @color-base-primary;
  --focus-state-border: 1px solid @input-border-focus;
  --focus-state-border-color: @input-border-focus;
  --focus-state-shadow: @input-focus-box-shadow;
  --input-bg-disabled: @input-bg-disabled;
  --input-border: @input-border;
  --input-border-radius: @input-border-radius;
  --input-height-base: @input-height-base;
  --input-padding: @padding-base-vertical @padding-base-horizontal;
  --input-placeholder: @input-color-placeholder;
}

// 1. Imports
//--------------------------------
@import "_rock-mixins.less";
@import "./FontAwesome/mixins.less";
@import "./FontAwesome/variables.less";
@import "./FontAwesome/_rock-upgrade-map-variables.less";
@import "./FontAwesome/_rock-fa-mixins.less";
@import "./JCrop/jcrop.less";
@import "./chosen/bootstrap-chosen-variables.less";
@import "./chosen/bootstrap-chosen.less";

.fa-font-face( @fa-theme-weight-name, @fa-edition );
// Single quotes are required for LESS compilation in Rock
.fa-font-face( 'brands' );

// import as less files so they are concatenated properly
@import (less) "./summernote/summernote.min.css";

@import "_page-admin.less";
@import "_modal.less";
@import "_forms.less";
@import "_grid.less";

@import "_rock-obsidian.less";
@import "_skeleton.less";

@import "_blocks-cms.less";
@import "_blocks-connections.less";
@import "_blocks-security.less";
@import "_blocks-reporting.less";
@import "_blocks-core.less";
@import "_blocks-groups.less";
@import "_blocks-finance.less";
@import "_blocks-crm.less";
@import "_blocks-lms.less";
@import "_blocks-communication.less";
@import "_blocks-workflow.less";
@import "_blocks-events.less";
@import "_components.less";

@import "_page-specific.less";
@import "_tox-overrides.less";

@import "_scroll.less";
@import "_helpers.less";

@import "./Bootstrap/mixins.less";

.imports(true) { @import "_legacy-badges.less"; }
.imports(false) {  }
.imports(@enable-legacy-badges);

// 2. HTML Overrides
//--------------------------------

iframe {
  border: 0 solid @input-border;
}

// 3. Utility Classes
//--------------------------------

.form-row {
  .make-row(10px);
  .clearfix();
  & > .col,
  & > [class*="col-"] {
    padding-right: 5px;
    padding-left: 5px;
  }

  .form-control-group & {
    margin-right: 0;
    margin-left: 0;
  }
}

.tip {
  padding: 0 6px 2px;
  font-size: @font-size-xs;
  color: #fff;
  background-color: #71a5bf;
  border-radius: 4px;

  &.tip-liquid,
  &.tip-lava {
    &::after {
      content: "{{ Lava }}";
    }
  }

  &.tip-html {
    &::after {
      content: "< HTML />";
    }
  }
}

.navigation-tip {
  padding: 2px 4px;
  // used to show the user directions to a page (e.g. 'Administration > General Settings')
  font-family: @font-family-monospace;
  font-size: 90%;
  color: @state-info-text;
  white-space: nowrap;
  background-color: @state-info-bg;
  border-radius: @border-radius-base;
}

.alert-warning .navigation-tip {
  color: @state-warning-bg;
  background-color: lighten(@state-warning-text, 10%);
}

// context help
a.help {
  margin-left: 6px;
  color: @help-color;
  outline: 0;
}

a.warning {
  margin-left: 6px;
  color: @brand-warning;
  outline: 0;
}

.help-message {
  font-weight: 400;
}

.photo {
  img {
    width: 100%;
  }

  > a.fluidbox-opened:hover + a {
    display: none;
  }
}

.well {
  & > h1,
  & > h2,
  & > h3,
  & > h4 {
    margin-top: 0;
  }
}

.rock-fullname {
  display: none !important;
  visibility: hidden !important;
}


// 4. Bootstrap Overrides
//--------------------------------

.dropdown-menu {
  .box-shadow(@shadow-overlay);
  max-height: 85vh;
  overflow-y: auto;

  &.datepicker-dropdown {
    max-height: none;
    overflow-y: visible;
    font-size: @font-size-base;
  }

  // Added to Support Right Aligned Dropdowns
  .dropdown-right & {
    right: 0;
    left: auto;
  }

  .btn-link {
    width: 100%;
    padding: @dropdown-item-padding-y @dropdown-item-padding-x;
    line-height: @line-height-base;
    color: @dropdown-link-color;
    text-align: left;
    border: 0;

    &:hover,
    &:focus {
      color: @dropdown-link-hover-color;
      text-decoration: none;
      background-color: @dropdown-link-hover-bg;
    }
  }

  .dropdown-item-danger {
    color: @brand-danger;
    &:hover {
      color: #fff;
      background-color: @brand-danger;
    }
  }
}

// make icons inside of a button fixed with
// .btn > .fa {
//   width: 1.25em;
//   text-align: center;
// }

.btn > .btn-icon {
  position: relative;
  top: -1px;
  width: 1em;
  height: 1em;
  margin-left: .5em;
  vertical-align: middle;
}

// add new alert style
.alert-default {
  .alert-variant(@alert-default-bg; @alert-default-border; @alert-default-text);
}

.alert-validation {
  .alert-variant(@alert-validation-bg; @alert-validation-border; @alert-validation-heading);
  font-weight: 700;

  ul,
  span {
    font-weight: 400;
    color: #484848;
  }

  ul {
    padding: 5px 25px 0;
    line-height: 1.5;
  }
}

// grid controls in asp.net center content using align=center but bootstrap overrides this
th[align="center"] {
  text-align: center;
}

th[align="right"] {
  text-align: right;
}

.form-right {
  margin-bottom: 12px;
  text-align: right;

  .clearfix();

  .control-label {
    display: block;
  }

  .input-group {
    float: right;
  }
}

.btn-tabled {
  a {
    &:hover {
      text-decoration: underline;
    }
  }
}

.control-label {
  .label-hidden > & {
    display: none;
  }
}

.control-label-offset {
  margin-top: @control-label-offset;

  &.checkbox {
    margin-top: @control-label-offset-checkbox;
  }
}

// add badge colors back to BS3
.badge-danger {
  color: @badge-danger-color !important;
  background-color: @badge-danger-bg !important;
}

.badge-warning {
  color: @badge-warning-color !important;
  background-color: @badge-warning-bg !important;
}

.badge-success {
  color: @badge-success-color !important;
  background-color: @badge-success-bg !important;
}

.badge-info {
  color: @badge-info-color !important;
  background-color: @badge-info-bg !important;
}

.badge-critical {
  color: @badge-critical-color !important;
  background-color: @badge-critical-bg !important;
}

.badge-legend .badge {
  height: @line-height-computed;
  margin-right: 4px;
  cursor: pointer;
}

// add alternate popover title style that exists inside of the popover-content to use ajax updates
.popover-content {
  overflow: hidden;

  header {
    padding: 8px 14px;
    margin: -9px -14px 8px;
    font-size: @font-size-base;
    font-weight: @font-weight-normal;
    line-height: 18px;
    background-color: @popover-title-bg;
    border-bottom: 1px solid darken(@popover-title-bg, 5%);
    border-radius: 5px 5px 0 0;

    .clearfix();

    img {
      float: left;
      width: 32px;
      margin-right: 6px;
    }

    h3 {
      float: left;
      margin: 0 0 0 6px;
      font-size: @font-size-lg;
      font-weight: @font-weight-normal;

      small {
        display: block;
      }
    }
  }

  .body div {
    margin-bottom: 2px;

    &:last-child {
      margin-bottom: 0;
    }
  }
}

// list group additions

.list-group-item {
  .clearfix;

  .toggle-container {
    display: inline-block;
  }

  .content {
    display: block;
    float: left;
  }
}

.panel-headerimage {
  margin: -15px -15px 15px -15px;
}

.panel {
  .panel-heading {
    // a.btn-link {
    //   color: @panel-heading-text-color;
    // }

    .panel-title {
      small {
        opacity: .5;
      }
    }

    .panel-toggle {
      margin-top: -2px;
      margin-bottom: -2px;
    }

    .panel-options {
      float: right;
      margin: @panel-options-margin;

      button {
        padding: @panel-options-button-padding;
        border: 0;
        border-radius: 0 @panel-border-radius 0 0;
      }
    }

    .checkbox {
      // Important to override fancy checkbox important
      margin: 0 !important;
    }

    .panel-labels {
      float: right;
      margin-top: -(round(@font-size-base * .3125, 1));
      margin-bottom: -(round(@font-size-base * .3125, 1));

      .panel-text {
        float: left;
        margin-top: 5px;
        font-size: @font-size-xs;
      }
    }

    .panel-actions {
      margin-top: 4px;
    }

    .form-group {
      margin-bottom: 0;
    }
  }

  // .panel-body {
  //   border-radius: 0 0 @border-radius-base @border-radius-base;
  // }

  .panel-footer {
    color: @panel-footer-color;
    background-color: @panel-footer-bg;
  }

  .panel-settings {
    padding: @panel-body-padding;
    margin: -(@panel-body-padding);
    border-bottom: 1px solid @panel-heading-border;
  }

  .panel-settings-group {
    display: flex;
    flex-wrap: wrap;
    margin: -(@panel-body-padding);

    > .form-group {
      flex: 1 1 100%;
      border-bottom: 1px solid @input-border;

      &:first-child {
        border-left: 0;
      }

      @media (min-width: @screen-sm) {
        flex: 1 1 auto;
        border-left: 1px solid @input-border;
      }
    }

    .control-label {
      position: absolute;
      z-index: 30;
      padding: @padding-base-vertical @padding-base-horizontal;
      font-size: 12px;
      font-weight: 400;
      color: @text-muted;
      pointer-events: none;
    }

    .btn,
    .btn-group,
    .dropdown-menu {
      width: 100%;
    }

    .btn {
      display: flex;
      justify-content: space-between;
      padding-top: (@padding-base-vertical * 2) + 14px;
      text-align: left;
      background: transparent;
      border: 0;
      border-radius: 0 !important;
    }
  }
}

.panel-toolbar {
  padding: 6px 16px;
  font-size: @font-size-xs;
  border-bottom: 1px solid #dbdbdb;
  display: flex;
  flex-wrap: wrap;
  align-items: center;
  justify-content: space-between;

  @media (min-width: @screen-sm-min) {
    flex-wrap: nowrap;
  }

  .btn-tool,
  .picker .picker-label {
    padding: 1px 5px;
    color: #6f7782;
    font-size: @font-size-xs;
    font-weight: 600;
    line-height: 24px;
    color: #6f7782;
    background: transparent;
    border: 1px solid transparent;

    &:focus,
    &:hover,
    &:active,
    &.active {
      background: #e9ecee;
    }
  }

  .picker-select-none {
    margin: 1px 0 0 2px;
  }

  .nav-pills {
    margin: 6px 8px;

    > li {
      margin-top: 6px;
      margin-bottom: 6px;
    }
  }

  .slidingdaterange-select,
  .slidingdaterange-number,
  .slidingdaterange-daterange .input-group {
    margin-bottom: 0;
  }

  &.panel-toolbar-right {
    justify-content: flex-end;
    gap: 4px 30px;
  }
}

.panel-toolbar-border {
  border-bottom: 1px solid #dbdbdb;

  .btn {
    box-shadow: none;
    border: 0;
    background: transparent;

    i {
      font-size: 75%;
    }
  }
}

.panel-toolbar-shadow {
  box-shadow: 0 1px 3px 0 rgba(21, 27, 38, .15);
  z-index: 10;
}

.no-border {
  // removes borders from a panel
  border-color: transparent;
}

.panel-widget {
  .panel-variant(@panel-widget-border; @panel-widget-text; @panel-widget-heading-bg; @panel-widget-heading-border;);

  &.collapsed {
    overflow: hidden;
  }

  .panel-heading {
    border: 0;

    .checkbox {
      display: inline;
      float: left;
      margin-top: 0 !important;
      margin-bottom: 0 !important;
    }

    .actions {
      a {
        margin-left: 4px;
      }
    }

    small {
      color: lighten(@panel-heading-text-color, 20%);
    }
  }

  > .panel-body {
    border-top: 1px solid @panel-widget-heading-border;
  }
}

.panel-persondetails {
  .panel-variant(@panel-border; @panel-heading-text-color; @panel-heading-bg; @panel-heading-border;);
  background-color: @white;

  .panel-title i {
    display: none;
  }

  .panel-heading {
    display: flex;
    align-items: center;
    flex-wrap: wrap;
    .actions {
      margin: -4px 0 -4px auto;
      a {
        margin-left: 4px;
      }
    }
  }

  .panel-body {
    padding: 13px 18px 15px;

    .form-group {
      &.static-control {
        line-height: 1.25;
        margin-bottom: 16px;

        .control-wrapper {
          .form-control-static {
            margin: 0;
            padding: 0;
            min-height: 0;
            line-height: 1.5;
            // force long words to wrap
            overflow-wrap: break-word;

            // force link attributes to clamp to one line with ellipsis without using block
            > a {
              display: inline-block;
              max-width: 100%;
              overflow: hidden;
              text-overflow: ellipsis;
              white-space: nowrap;
            }
          }
        }

        &:last-child {
          margin-bottom: 0;
        }

        label {
          margin-bottom: 3px;
        }

      }
    }

    h4 {
      padding: 8px 18px;
      margin: -13px -18px 12px;
      font-size: @font-size-sm;
      font-weight: @font-weight-semibold;
      color: @gray-600;
      background: @gray-200;
    }

    .form-group + h4 {
      margin-top: 24px;
    }

    // styles for matrix attributes
    .form-group.static-control.matrix-attribute label {
      width: 100%;
      text-align: left;
    }

    .form-group.static-control.matrix-attribute .form-control-static {
      width: 100%;
    }

    i.fa.fa-bars {
      cursor: pointer;
    }
  }

  .attribute-values + .attribute-values {
    margin-top: 24px;
  }
}

.panel-block {
  border-top-color: @panel-top-border-color;

  .panel-variant(@panel-border; @panel-heading-text-color; @panel-heading-bg; @panel-heading-border;);

  > .panel-heading {
    .clearfix();

    .panel-title {
      float: left;

      i {
        color: @panel-heading-icon-color;
        display: none;
      }
    }
  }

  .list-group-item {
    background-color: transparent;
  }

  .panel-body {
    .panel-fullwidth,
    .grid.grid-panel {
      margin: 0 -@panel-body-padding;
      // TODO: WAS NEEDED FOR BORDER RADIUS TRIM
      // overflow: hidden;

      &:first-child {
        margin-top: -@panel-body-padding;
      }

      &:last-child {
        margin-bottom: -@panel-body-padding;
        // TODO: This doesn't work without overflow hidden
        // border-radius: 0 0 @border-radius-base @border-radius-base;
      }

      .table-bordered {
        border-width: 1px 0 0 0;

        & > tfoot > tr > td {
          border: 0;
        }
      }
    }
  }

  .panel-inline-heading {
    background: @panel-heading-bg;
    border-bottom: 1px solid @panel-border;
  }

  .panel-sidebar {
    border-right: 1px solid @panel-border;
  }
}

.panel-waterfall {
  .panel-variant(@panel-border; @panel-heading-text-color; transparent; transparent;);
  box-shadow: none !important;
  overflow: hidden;

  .panel-heading {
    padding-bottom: 8px;

    + .panel-body {
      border-top: 1px solid @panel-border;
    }
  }

  .panel-body {
    padding: 0 @panel-body-padding;

    > .row {
      display: flex;
      flex-wrap: wrap;
      // Add right border to all but last column
      > [class*="col-"] {
        padding-top: @panel-body-padding;
        padding-bottom: @panel-body-padding;
        &:not(:last-child),
        &.show-divider {
          border-bottom: 1px solid @panel-border;

          @media (min-width: @screen-md-min) {
            border-bottom-width: 0;
            border-right: 1px solid @panel-border;
          }
        }
      }
    }
  }

  .panel-footer {
    padding: 0;
  }
}

.panel-body-columns {
  padding: 0;
  margin: -@panel-body-padding;

  > [class*="col-"] {
    padding: @panel-body-padding;
  }

  .sidebar {
    background-color: @panel-drawer-bg;
    border-bottom: 1px solid @panel-border;

    &:last-child {
      border-top: 1px solid @panel-border;
    }

    @media (min-width: @screen-md-min) {
      border-bottom: 0;
      border-right: 1px solid @panel-border;

      &:last-child {
        border-top: 0;
        border-left: 1px solid @panel-border;
      }
    }
  }
}

.panel-analytics {
  .panel-body {
    padding: ~"0 calc(var(--gutter-x) * 0.5)";

    // & > .row > [class*="col-"]:first-child {
    //   padding-top: 15px;
    //   padding-bottom: 15px;
    // }

    .grid.grid-panel {
      margin-bottom: 0;
    }
  }

  .analytics-details {
    > .grid-filter {
      padding: 15px;
      margin: -15px -15px 15px -15px;
    }
  }

  .filter-options,
  .analysis-types {
    padding-top: 15px;
    padding-bottom: 15px;
    background-color: @panel-drawer-bg;
  }

  .filter-options {
    border-right: 1px solid @panel-border;
    border-bottom-left-radius: @panel-border-radius;
  }

  .analysis-types {
    margin-bottom: ~"calc(var(--gutter-x) * 0.5)";
    border-bottom: 1px solid @panel-border;
  }
}

// Used for Dashboard Widget (Remove?)
.panel-dashboard {
  height: 220px;
  margin: 24px 0 0;
}

// styles for panel drawers
.panel-drawer {
  width: 100%;
  background-color: @panel-drawer-bg;
}

.drawer-content {
  padding: @panel-body-padding;
}

.panel-drawer.open > .drawer-content {
  display: block;
}

.drawer-pull {
  padding: 6px 8px;
  color: @panel-heading-text-color;
  cursor: pointer;
  border-bottom: 1px solid @panel-border;

  .clearfix();

  i {
    float: right;
  }
}

.panel-sub-header {
  display: flex;
  min-height: 38px;
  align-items: center;
  padding: 4px 24px;
  border-bottom: 1px solid @panel-border;
  background-color: @panel-badges-bg;
}

.panel-badges {
  --badge-size: 24px;
  display: -ms-flexbox;
  display: flex;
  -ms-flex-align: center;
  -ms-flex-pack: end;
  align-items: center;
  justify-content: flex-end;
  height: 38px;
  padding: 0 24px;
  border-bottom: 1px solid @panel-border;
  background-color: @panel-badges-bg;

  &:empty {
    display: none;
  }

  .badge {
    background-color: inherit;
  }
}

.badge {
  .fa-square::before,
  .fa-circle::before {
    display: block;
    width: 1em;
    height: 1em;
    content: " ";
    background: currentColor;
  }

  .fa-circle::before {
    border-radius: 50%;
  }
}

// paneleditor is used to provide a small edit surface in a panel header.
// example: threshold editor on checkin manager for locations


.paneleditor-label {
  float: left;
}

.paneleditor-input {
  float: left;
  margin-top: -6px;
  margin-right: 4px;
  margin-left: 4px;
}

// extensions for buttons    ->   .button-variant(@color; @background; @border) {}

.btn.aspNetDisabled {
  pointer-events: none; // Future-proof disabling of clicks
  cursor: not-allowed;

  .opacity(.65);
  .box-shadow(none);
}

.btn-action {
  .button-variant(@btn-action-color; @btn-action-bg; @btn-action-border);
}

.btn-security {
  .button-variant(@btn-security-color; @btn-security-bg; @btn-security-border);
}

.btn-authentication {
  width: 100%;
  margin-bottom: 8px;
  color: @btn-default-color;
  background-color: @btn-default-bg;
  border-color: @btn-default-border;

  &.facebook,
  &.google,
  &.twitter {
    background-color: var(--btn-bg, @btn-default-bg);
    border-color: var(--btn-bg, @btn-default-border);

    &::before {
      display: inline-block;
      margin-right: 12px;
      font-family: "@{fa-font-face} Brands";
      font-weight: 400;
      content: var(--social-icon);
      flex: 0 0 1.25em;
    }
  }

  &.facebook {
    color: #fff;
    --btn-bg: @brand-facebook;
    --btn-hover-bg: darken(@brand-facebook, 10%);
    --social-icon: @fa-var-facebook-f;
  }

  &.google {
    color: @btn-default-color;
    &:before {
      background-image: url("/Assets/Icons/googlesigninicon.svg");
      background-size: contain;
      background-repeat: no-repeat;
      background-position: center;
      width: 1em;
      height: 1em;
      content: "  ";
    }
  }

  &.twitter {
    color: #fff;
    --btn-bg: @brand-twitter;
    --btn-hover-bg: darken(@brand-twitter, 10%);
    --social-icon: @fa-var-twitter;
  }

  &:hover {
    background-color: var(--btn-hover-bg, darken(@btn-default-bg, 10%));
  }
}

.btn-authentication-v2 {
  display: inline-flex;
  align-items: center;
  justify-content: space-between;
  white-space: normal;

  &:after {
    content: " ";
    flex: 0 1 1.25em;
  }
}

.btn-pill {
  border-radius: 999px;
}

.btn-overflow {
  color: @text-muted;
  &:hover,
  &:focus {
    color: @text-color;
  }
}

.btn-minimal {
  padding: 0;
  color: lighten(@text-color, 30%);
  text-decoration: none;
}

// make links in alerts the same color as the text with a nice dotted underline
// fix btn colors that are inside of panels
.alert-success {
  .btn-success {
    color: @btn-success-color;
  }

  a {
    color: @alert-success-text;
    border-bottom: @alert-success-link-border-bottom;
  }
}

.alert-info {
  .btn-info {
    color: @btn-info-color;
  }

  a:not([class]) {
    color: @alert-info-text;
    border-bottom: @alert-info-link-border-bottom;
  }
}

.alert-warning {
  .btn-warning {
    color: @btn-warning-color;
  }

  a {
    color: @alert-warning-text;
    border-bottom: @alert-warning-link-border-bottom;
  }
}

.alert-danger {
  .btn-danger {
    color: @btn-danger-color;
  }

  a {
    color: @alert-danger-text;
    border-bottom: @alert-danger-link-border-bottom;
  }
}

.alert {
  .help{
    border-bottom: 0;
  }
}

// system errors

.system-error {
  .close {
    color: inherit;
  }
}

// modify BS3 to use fontawesome for carousel icons
.carousel-control .fa-chevron-left,
.carousel-control .fa-chevron-right {
  position: absolute;
  top: 50%;
  z-index: 5;
  display: inline-block;
  margin-top: -10px;
}

.carousel-control .fa-chevron-left {
  left: 40px;
}

.carousel-control .fa-chevron-right {
  right: 40px;
}

// form extensions

.form-no-margin {
  margin: 0;
}

// list extensions

.list-padded {
  margin-top: 12px;

  li {
    margin-top: 12px;

    &:first-child {
      margin-top: 0;
    }
  }
}

// typography

h1.condensed,
h2.condensed,
h3.condensed,
h4.condensed,
h5.condensed,
h6.condensed {
  margin-top: 0;
  margin-bottom: 0;
}


// 5. ASP.Net Overrides
//--------------------------------

// to make asp.net panels look disabled when enabled is false
div.aspNetDisabled {
  opacity: .5;
}


// 6. Icon Overrides
//--------------------------------

// abstracted fixed width icon element
.icon-fw {
  width: (18em / 14); // font-awesome
  text-align: center;
}


.btn-outline-default {
  .button-outline-variant(@btn-default-color; @btn-default-bg; @btn-default-border);
}
.btn-outline-primary {
  .button-outline-variant(@btn-primary-color; @btn-primary-bg; @btn-primary-border);
}
// Success appears as green
.btn-outline-success {
  .button-outline-variant(@btn-success-color; @btn-success-bg; @btn-success-border);
}
// Info appears as blue-green
.btn-outline-info {
  .button-outline-variant(@btn-info-color; @btn-info-bg; @btn-info-border);
}
// Warning appears as orange
.btn-outline-warning {
  .button-outline-variant(@btn-warning-color; @btn-warning-bg; @btn-warning-border);
}
// Danger and error appear as red
.grid-columncommand .btn-danger {
  color: @btn-default-color;
  background-color: @btn-default-bg;
  border-color: @btn-default-border;

  &:focus,
  &.focus {
    color: @btn-danger-color;
    background-color: darken(@btn-danger-bg, 10%);
    border-color: darken(@btn-danger-border, 25%);
  }
  &:hover {
    color: @btn-danger-color;
    background-color: darken(@btn-danger-bg, 10%);
    border-color: darken(@btn-danger-border, 12%);
  }
  &:active,
  &.active,
  .open > .dropdown-toggle& {
    color: @btn-danger-color;
    background-color: darken(@btn-danger-bg, 10%);
    background-image: none;
    border-color: darken(@btn-danger-border, 12%);

    &:hover,
    &:focus,
    &.focus {
      color: @btn-danger-color;
      background-color: darken(@btn-danger-bg, 17%);
      border-color: darken(@btn-danger-border, 25%);
    }
  }
  &.disabled,
  &[disabled],
  fieldset[disabled] & {
    &:hover,
    &:focus,
    &.focus {
      background-color: @btn-default-bg;
      border-color: @btn-default-border;
    }
  }

  .badge {
    color: @btn-default-bg;
    background-color: @btn-default-color;
  }
}
// Danger and error appear as red
.btn-danger-solid {
  .button-variant(@btn-danger-color; @btn-danger-bg; @btn-danger-border);
}

.badge-bar {
  display: flex;
  align-items: center;

  --badge-size: 36px;

  .badge {
    background-color: inherit;
  }
}

// Rock Popovers
.rock-popover {
  display: flex;
  z-index: @zindex-modal;
  flex-wrap: wrap;
  width: 500px;
  max-width: 100%;
  font-size: 14px;
  border-radius: 4px;
  color: @text-color;

  @media (min-width: 480px) {
    flex-wrap: nowrap;
    max-height: 383px;
  }

  .popover-title {
    display: flex;
    align-items: center;
    min-height: 40px;
    padding-right: 6px;
  }

  .dropdown-menu a {
    font-size: 14px;
    line-height: 24px;
  }

  > .popover-panel + .popover-panel {
    border-left: 1px solid @panel-border;
  }

  .popover-panel {
    display: flex;
    flex-direction: column;
    width: 100%;

    @media (min-width: 480px) {
      width: 50%;
    }

    .popover-content {
      min-height: 100px;
      overflow: auto;
    }
  }
}

.segment-and {
  display: flex;
  align-items: center;
  text-align: center;
  max-width: 580px;
  margin: 32px auto;
  .text {
    padding: 0 6px;
    text-transform: uppercase;
    border: 1px solid @panel-border;
    border-radius: 4px;
    font-size: 14px;
    background-color: #E4E4E4;
    font-weight: 500;
    margin: 0 10px;
  }

  &::before,
  &::after {
    content: "";
    border: 1px solid @panel-border;
    flex: 1;
  }
}

<<<<<<< HEAD

/* Implement Bootstrap v4 borderless tables. */
.table.table-borderless > tbody > tr > td,
.table.table-borderless > tbody > tr > th {
  border: 0;
=======
.modal.container.modal-content.rock-modal:has(.ant-select-dropdown) {
  overflow: visible;

  .modal-header {
    border-top-left-radius: inherit;
    border-top-right-radius: inherit;
  }
}
.modal.container.modal-content.rock-modal form {
  border-bottom-right-radius: inherit;
  border-bottom-left-radius: inherit;
>>>>>>> 529e2220
}<|MERGE_RESOLUTION|>--- conflicted
+++ resolved
@@ -1507,13 +1507,13 @@
   }
 }
 
-<<<<<<< HEAD
+
 
 /* Implement Bootstrap v4 borderless tables. */
 .table.table-borderless > tbody > tr > td,
 .table.table-borderless > tbody > tr > th {
   border: 0;
-=======
+
 .modal.container.modal-content.rock-modal:has(.ant-select-dropdown) {
   overflow: visible;
 
@@ -1525,5 +1525,5 @@
 .modal.container.modal-content.rock-modal form {
   border-bottom-right-radius: inherit;
   border-bottom-left-radius: inherit;
->>>>>>> 529e2220
+
 }