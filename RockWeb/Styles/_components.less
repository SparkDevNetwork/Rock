// Used to manage styles related to reusable components / widgets.
@import "rock-components/pickers.less";                //  1. Pickers - used to pick complex data types
@import "rock-components/number-increment.less";       //  2. Number Increment
@import "rock-components/tree.less";                   //  3. Tree - used for tree control
@import "rock-components/person-list.less";            //  4. Person List - used to show a list of people
@import "rock-components/rollover.less";               //  5. Rollover - Used to hide/show items in the UI has the mouse rolls-over a container.
@import "rock-components/pagelist.less";               //  6. Pagelist - used to list child pages; currently used in admin screens
@import "rock-components/pill-help.less";              //  7. Pill Help (used in security dialog)
@import "rock-components/tags.less";                   //  8. Tags - component that allows you to tag entities
@import "rock-components/photo-frame.less";            //  9. Photo Frame - wraps a nice border around photos
@import "rock-components/smart-search.less";           // 10. Smart Search - search at th top of the page for searching people, groups, etc.
@import "rock-components/fieldset-actions.less";       // 11. Fieldset Actions - styling for the button actions on field sets
@import "rock-components/code-editor.less";            // 13. Code Editor - styling for code editor
@import "rock-components/labels.less";                 // 14. Labels - additional label defintions that extend Bootstrap labels (eg label-campus)
@import "rock-components/picker-date.less";            // 15. Date Picker - styles for the date picker
@import "rock-components/picker-time.less";            // 16. Time Picker - styles for the time picker
@import "rock-components/upload-controls.less";        // 17. File Upload / Image Upload - styles for the file / image uploader
@import "rock-components/update-panel-status.less";    // 18. Update Panel Actions - annimation for update panels
@import "rock-components/group-list.less";             // 19. Group List - Reusable styles for listing group members (family view/edit in CRM Person Profile)
@import "rock-components/well-message.less";           // 20. Well Message - A larger alert type function for delivering important messages.
@import "rock-components/security-controls.less";      // 21. Security Controls - login status etc
@import "rock-components/rock-list.less";              // 22. Rock List - styles for the Rock list component
@import "rock-components/typeahead-support.less";      // 23. TypeAhead - styles for type ahead support
@import "rock-components/image-cropper.less";          // 24. Image Cropper - styles for image crop component
@import "rock-components/active-users.less";           // 25. Active Users - styles for the active users block
@import "rock-components/paging-navigation.less";      // 26. Navigation for Paging - styles for creating a pager
@import "rock-components/list-extensions.less";        // 27. List Extensions - additional list options
@import "rock-components/key-value.less";              // 28. Key Value Pair Control - styling for key/value pair control
@import "rock-components/context-setter.less";         // 29. Context Setters
@import "rock-components/paneled-list.less";           // 30. Paneled List Group - extends the bootstrap list group to behave in a panel
@import "rock-components/sliding-date-range.less";     // 31. Sliding Date Range
@import "rock-components/photo-round.less";            // 32. Photo Round
@import "rock-components/wizard.less";                 // 33. Wizard
@import "rock-components/checkbox.less";               // 34. Checkbox
@import "rock-components/follow.less";                 // 35. Follow button
@import "rock-components/range-editors.less";          // 36. Range Editors
@import "rock-components/custom-buttons.less";         // 37. Custom Buttons
@import "rock-components/rating.less";                 // 38. Rating Input
@import "rock-components/value-list.less";             // 39. Value List Control

// 40. Color Picker
@import (less) "./bootstrap-colorpicker/colorpicker.less";
@imgPath: "../../../Assets/Images/bootstrap-colorpicker/";

@import "rock-components/html-editor.less";            // 41. HTML Editor (summernote)
@import "rock-components/person-directory.less";       // 42. Person Directory
@import "rock-components/panel.less";                  // 43. Panel Helpers
@import "rock-components/asset-manager.less";          // 44. Asset Manager
@import "rock-components/dragula.less";                // 45. Dragula Drag and Drop
@import "rock-components/switch.less";                 // 46. Custom Switch

<<<<<<< HEAD
@import "rock-components/kpi.less";                    // 48. KPI
@import "rock-components/progress-tracker.less";       // 49. Progress Tracker
=======
@import "rock-components/kpi.less";                    // 47. KPI
>>>>>>> edbf700e
<|MERGE_RESOLUTION|>--- conflicted
+++ resolved
@@ -48,10 +48,5 @@
 @import "rock-components/asset-manager.less";          // 44. Asset Manager
 @import "rock-components/dragula.less";                // 45. Dragula Drag and Drop
 @import "rock-components/switch.less";                 // 46. Custom Switch
-
-<<<<<<< HEAD
-@import "rock-components/kpi.less";                    // 48. KPI
-@import "rock-components/progress-tracker.less";       // 49. Progress Tracker
-=======
 @import "rock-components/kpi.less";                    // 47. KPI
->>>>>>> edbf700e
+@import "rock-components/progress-tracker.less";       // 48. Progress Tracker