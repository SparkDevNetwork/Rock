<<<<<<< HEAD
﻿/*
  Used to manage styles related to reusable components / widgets.

  1. Pickers - used to pick complex data types
  2. Number Increment
  3. Tree - used for tree control
  4. Person List - used to show a list of people
  5. Rollover - Used to hide/show items in the UI has the mouse rolls-over a container.
  6. Pagelist - used to list child pages; currently used in admin screens
  7. Pill Help (used in security dialog)
  8. Tags - component that allows you to tag entities
  9. Photo Frame - wraps a nice border around photos
  10. Smart Search - search at th top of the page for searching people, groups, etc.
  11. Fieldset Actions - styling for the button actions on field sets
  12. Title - markup for styling header titles
  13. Code Editor - styling for code editor
  14. Labels - additional label defintions that extend Boostrap labels (eg label-campus)
  15. Date Picker - styles for the date picker
  16. Time Picker - styles for the time picker
  17. File Upload / Image Upload - styles for the file / image uploader
  18. Update Panel Actions - annimation for update panels
  19. Group List - Reusable styles for listing group members (family view/edit in CRM Person Profile)
  20. Well Messgae - A larger alert type function for delivering important messages.
  21. Security Controls - login status etc
  22. Rock List - styles for the Rock list component
  23. TypeAhead - styles for type ahead support
  24. Image Cropper - styles for image crop component
  25. Active Users - styles for the active users block
  26. Navigation for Paging - styles for creating a pager
  27. List Extensions - additional list options
  28. Key Value Pair Control - styling for key/value pair control
  29. Context Setters
  30. Paneled List Group - extends the bootstrap list group to behave in a panel
  31. Sliding Date Range
  32. Photo Round
  33. Wizard
  34. Checkbox
  35. Follow button
  36. Range Editors
  37. Custom Buttons
  38. Color Picker
  39. HTML Editor (summernote)
  40. Person Directory
*/

// 1. Pickers
// -------------------------

.picker {
    position: relative;
    width: 250px; // needed when floated right to keep the picker from shifting when the (x) appears to allow delete
    .clearfix();

    .picker-mode-options {
        margin-bottom: 12px;
    }

    .picker-label {
        padding: @padding-base-vertical @padding-base-horizontal;
        font-size: @font-size-base;
        color: @input-color;
        background-color: @input-group-addon-bg;
        border: 1px solid @input-group-addon-border-color;
        border-radius: @border-radius-base;
        display: inline-block;
        width: 225px;
        float: left;

        i {
            margin-right: 6px;
            float: left;
            margin-top: 2px;
        }

        span {
            float: left;
            margin-right: 6px;
            width: 140px;
            overflow: hidden;
            text-overflow: ellipsis;
            white-space: nowrap;
            line-height: 18px;
        }

        .fa.fa-caret-down {
            margin-top: 3px;
        }
    }

    .picker-select-none {
        display: block;
        float: left;
        margin: 6px 0 0 6px;
        cursor: pointer;
    }

    .scroll-container-picker {
        width: 355px;

        .viewport {
            width: 340px;
            height: 190px;
        }

        .scrollbar {
            margin-top: 10px;
        }
    }

    h4 {
        font-size: 14px;
        font-weight: @font-weight-semibold;
    }

    .picker-menu {
        width: 400px;
        padding: 10px;

        h4:first-child {
            margin-top: 0;
        }
    }

    &.picker-menu-right {

        .picker-menu {
            right: 0;
            left: auto;
        }
    }

    .picker-actions {
        background-color: @picker-action-bg;
        padding: 10px;
        border-top: 1px solid darken(@picker-action-bg, 10%);
        border-radius: 0 0 @border-radius-base @border-radius-base;
        margin: 10px -10px -10px -10px;
    }
    // details used for pickers like person picker to show the details of the selected item
    .picker-select-item-details {
        margin-left: 20px;

        .person-image {
            float: left;
            border: 1px solid @photo-border;
            float: left;
            margin-right: 7.5px;
            display: inline-block;
            width: 70px;
            height: 70px;
        }

        .contents {
            float: left;
            margin-left: 10px;

            h5 {
                margin-bottom: 2px;
            }
        }
    }

    &.picker-geography {
        .picker-menu {
            width: 520px;
        }
    }

    &.picker-person {

        .picker-select {
            padding: 0;
            list-style: none;
        }

        .picker-select-item-details img {
            width: 65px;
        }
    }

    &.picker-novalue { // used for pickers that do not retain values to remove the extra spacing needed for the 'x'
        .picker-label {
            width: 100%;
        }
    }

    &.picker-mergefield {
        width: 370px;
    }
}

#dialog .scroll-container-picker {
    width: 360px;

    .viewport {
        width: 340px;
        height: 190px;
    }
}

// date time picker
.date-time-picker {
    margin-bottom: 11px;

    .input-group {
        margin-bottom: 4px;
    }
}

// campuses picker

.campuses-picker {
    .clearfix();

    .checkbox {
        float: left;
        margin-top: 0;
        margin-right: 24px;
    }
}


.campuses-picker .campuses-picker-vertical .checkbox {
    float: none;
    margin-top: inherit;
    margin-right: 0;
}


// 2. Number Increment
// -------------------------
.numberincrement {
    -webkit-user-select: none;
    -moz-user-select: none;
    -ms-user-select: none;
    -o-user-select: none;
    user-select: none;

    .numberincrement-up,
    .numberincrement-down {
        background-color: @input-group-addon-bg;
        padding: 6px 12px;
        border: 1px solid @input-group-addon-border-color;
        color: @input-color;
        cursor: pointer;

        &.disabled {
            color: lighten(@input-color, 20%);
            cursor: default;
        }
    }

    .numberincrement-down {
        border-radius: @border-radius-base 0 0 @border-radius-base;
    }

    .numberincrement-up {
        border-radius: 0 @border-radius-base @border-radius-base 0;
    }

    .numberincrement-value {
        padding: 6px 18px;
        border-color: @input-group-addon-border-color;
        border-width: 1px 0;
        border-style: solid;
    }
    // adjustments for different sizes
    &.input-sm {
        .numberincrement-up,
        .numberincrement-down {
            padding: 5px 8px;
        }

        .numberincrement-value {
            padding: 5px 12px;
        }
    }

    &.input-lg {
        .numberincrement-up,
        .numberincrement-down {
            padding: 12px 20px;
        }

        .numberincrement-value {
            padding: 12px 28px;
        }
    }
}



// 3. Tree
// -------------------------
ul.rocktree,
ul.rocktree ul {
    list-style-type: none;
    margin-bottom: @spacing-lg-px;
    padding: 0px;
}

ul.rocktree ul {
    margin: 0px 0px 0px @spacing-md-px;
}

.rocktree {

    .rocktree-item {

        &.is-inactive {
            color: lighten(@text-color, 20%);
            opacity: 1;
        }

        &:not(.is-inactive) {
            color: @text-color;
        }

        white-space: nowrap;

        & > i {
            cursor: pointer;
            padding: 4px;
        }
    }

    li {
        margin: 0px;
    }

    span,
    a {
        margin: 1px;
        display: inline-block;
    }

    .rocktree-name:hover,
    span:hover,
    span:hover a {
        background: @tree-rollover-bg;
        color: @tree-rollover-color;
    }

    .selected,
    .selected a {
        background: @tree-selected-bg;
        color: @tree-selected-color;
    }

    .rocktree-name {
        padding: 2px 6px;
        border-radius: 3px;
        cursor: pointer;
    }

    .rocktree-loading {
        margin-left: 10px;
        color: @text-color !important;
        font-size: 12px;

        i {
            margin-right: 5px;
        }
    }

    .rocktree-leaf {
        padding-left: 18px;
    }
}

// treeview wrapper
.treeview {

    .treeview-frame {
        padding-left: 0;
    }

    margin-bottom: @spacing-md-px;

    .treeview-actions {
        margin-bottom: @spacing-sm-px;

        .btn {
            margin-bottom: 4px;
        }
    }

    .treeview-scroll {
    }
}



// 4. Person List
// -------------------------

.personlist {
    padding-left: 0;
    list-style: none;

    li {
        padding-left: @spacing-md-px;

        i.fa-circle {
            font-size: 9px;
            color: #d0cfcf;
            margin-right: @spacing-sm-px;
            margin-left: -@spacing-md-px;
        }

        .actions {
            opacity: 0;
            -webkit-transition: opacity .5s ease-out;
            -moz-transition: opacity .5s ease-out;
            -o-transition: opacity .5s ease-out;
            transition: opacity .5s ease-out;
        }

        &:hover {
            .actions {
                opacity: 1;
            }
        }
    }

    .popover {
        width: 320px;
    }
}

// 5. Rollover
// -------------------------

.rollover-container {
    position: relative;

    & > .rollover-item {
        opacity: 0;
        -webkit-transition: opacity .5s ease-out;
        -moz-transition: opacity .5s ease-out;
        -o-transition: opacity .5s ease-out;
        transition: opacity .5s ease-out;
    }

    &:hover {
        & > .rollover-item {
            opacity: 1;
        }
    }
}

// always show item if on touch device
.touch .rollover-item {
    opacity: 1;
}


// 6. Pagelist
// -------------------------

.block-title {
    margin: 0;
}

.list-as-blocks {

    h3 {
        margin-top: 0;
        font-size: 14px;
        margin: 6px 0;
    }

    ul {
        padding: 0;
        list-style: none;
        margin-top: 16px;

        li {
            border-radius: @border-radius-base;
            border: 1px solid @listasblocks-border-color;
            float: left;
            margin: 0 1.25% @spacing-md-px;
            width: 47.5%;
            overflow: hidden;
            position: relative;
            overflow: visible;
            text-align: center;

            a {
                background-color: @listasblocks-bg;
                display: block;
                color: @listasblocks-color;
                height: 90px;
                padding: @spacing-md-px;
                border-radius: @border-radius-base;
                -webkit-transition: background-color 200ms linear;
                -moz-transition: background-color 200ms linear;
                -o-transition: background-color 200ms linear;
                -ms-transition: background-color 200ms linear;
                transition: background-color 200ms linear;

                i {
                    font-size: 26px;
                    color: lighten(@listasblocks-color, 10%);
                    margin-top: 6px;
                }

                &:hover {
                    background-color: @listasblocks-rollover-bg;
                    color: @listasblocks-rollover-text-color;
                    border-color: @listasblocks-rollover-border-color;

                    i {
                        color: lighten(@listasblocks-rollover-text-color, 10%);
                    }
                }

                div.notification {
                    position: absolute;
                    top: -10px;
                    right: -6px;

                    .label {
                        border-radius: 36px;
                        padding: 2px 6px;
                    }
                }
            }

            &.active {
                a {
                    background-color: @listasblocks-active-bg;
                    color: @listasblocks-active-color;
                    border-color: @listasblocks-active-border-color;

                    i {
                        color: lighten(@listasblocks-active-color, 10%);
                    }
                }
            }
        }
    }

    .block-status a {
        height: 105px;
        padding: 8px 15px;

        .status-list {
            position: absolute;
            bottom: 5px;
            left: 0;
            right: 0;
        }
    }
}

@media @sm-only { // tablet portrait and larger
    .list-as-blocks {
        ul {
            li {
                margin: 0 1% @spacing-md-px;
                width: 32%;

                &:nth-child(3n) {
                    margin-right: 0;
                }

                &:nth-child(3n+1) {
                    margin-left: 0;
                }
            }
        }
    }
}

@media @md { // tablet portrait and larger
    .list-as-blocks {
        ul {
            li {
                margin: 0 1% @spacing-md-px;
                width: 18.4%;

                &:nth-child(5n) {
                    margin-right: 0;
                }

                &:nth-child(5n+1) {
                    margin-left: 0;
                }
            }
        }
    }
}

// 7. Pill Help (used in security dialog)
// -------------------------

.nav > li.pill-help {
    a {
        color: @nav-pills-link-color;

        &:hover,
        &:focus {
            background-color: transparent;
            color: @nav-pills-link-color;
        }
    }
}

.well-pillwrap {
    background-color: @nav-pills-container-bg;
    border-color: @nav-pills-container-border;
}

// 8. Tags
// ------------------------

div.tagsinput {
    width: 100%;
    overflow-y: auto;
    float: left;
}

.taglist {
    text-align: center;

    .tag {
        display: inline-block;
        height: 22px;
        line-height: 18px;
        position: relative;
        font-size: 13px;
        margin-bottom: @spacing-sm-px;
        margin-left: 20px;
        padding: 1px 10px 0 12px;
        background: @tag-bg;
        color: @tag-text-color;
        text-decoration: none;
        border-bottom-right-radius: @tag-border-radius;
        border-top-right-radius: @tag-border-radius;

        &:first-child {
            margin-left: 10px;
        }

        span {
            white-space: nowrap;
            overflow: hidden;
            text-overflow: ellipsis;
            max-width: 120px;
            display: block;
            float: left;
        }

        a {
            float: left;
            display: block;
        }

        small {
            font-size: 11px;
        }

        &:before { /* tag point */
            content: "";
            float: left;
            position: absolute;
            top: 0;
            left: -10px; // chrome looks better with -11px but IE has line if so
            width: 0;
            height: 0;
            border-color: transparent @tag-bg transparent transparent;
            border-style: solid;
            border-width: 11px 11px 11px 0;
        }

        &:after { /* tag dot */
            content: "";
            position: absolute;
            top: 8px;
            left: 0;
            float: left;
            width: 5px;
            height: 5px;
            border-radius: 2px;
            background: @tag-dot-color;
            box-shadow: -1px -1px 2px @tag-bg;
        }
    }
}

div.tagsinput {
    div[id$=addTag] {

        @media @sm {
            float: left;
            margin-left: 12px;
        }
    }
}

div.tagsinput span.tag.personal {
    background: @tag-bg-alt;
}

div.tagsinput span.tag.personal:before {
    border-color: transparent @tag-bg-alt transparent transparent;
}

div.tagsinput span.tag a {
    font-weight: bold;
    color: @tag-text-color;
    text-decoration: none;
    font-size: 11px;
    opacity: 0;
    -moz-transition: opacity 0.3s ease 0s, color 0.3s ease 0s, background 0.3s ease 0s;
    -webkit-transition: opacity 0.3s ease 0s, color 0.3s ease 0s, background 0.3s ease 0s;
}

div.tagsinput span.tag:hover a {
    opacity: 1;
}

div.tagsinput input {
    width: 80px;
    margin: 0px;
    font-family: helvetica;
    font-size: 13px;
    border: 1px solid transparent;
    padding: 0px;
    background: transparent;
    color: #8f8f8f !important; /* needed as script adds element value */
    outline: 0px;
    box-shadow: none;
    margin: -2px 0 0 10px;
    border-radius: @border-radius-base;
    padding: 2px;
    display: block;
    clear: both;
    margin: 0 auto;

    &:hover,
    &:focus {
        background-color: rgba(0,0,0,.05);
    }

    div {
        display: block;
        float: left;
    }
}

div.tagsinput .tags_clear {
    clear: both;
    width: 100%;
    height: 0px;
}

.not_valid {
    background: #FBD8DB !important;
    color: #90111A !important;
}

.tag-wrap {

    .ui-autocomplete {
        position: absolute;
        left: 0px;
        top: 4px;
        z-index: 90;
        list-style: none;
        padding: 12px;
        background-color: @autocomplete-bg;
        border: 1px solid @autocomplete-border;
        min-width: 200px;
        border-radius: 0 0 @border-radius-base @border-radius-base;
        z-index: 9999 !important;
        -webkit-box-shadow: 0 5px 10px rgba(0,0,0,.2);
        -moz-box-shadow: 0 5px 10px rgba(0,0,0,.2);
        box-shadow: 0 5px 10px rgba(0,0,0,.2);

        li {
            margin-bottom: 4px;

            &:last-child {
                margin-bottom: 0;
            }

            a {
                color: @autocomplete-text;
                text-decoration: none;
                cursor: pointer;
                padding: 4px;
                display: block;

                &:hover {
                    background: @autocomplete-rollover-bg;
                    border-radius: 4px;
                }
            }
        }
    }
}

.tag-letterlist {
    color: lighten(@text-color, 20%);

    li {
        margin-right: 12px;
    }

    a {
        font-weight: @font-weight-semibold;
    }
}

/* Medium devices (desktops, 992px and up) */
@media (min-width: @screen-sm-min) {

    .taglist {
        text-align: left;

        .tag {
            float: left;
        }
    }

    div.tagsinput input {
        margin: 0;
    }
}

// 9.
// ------------------------
.photoframe {
    border: 4px solid @photo-border;
    display: inline-block;

    &.photoframe-sm {
        border-width: 2px;
    }
}



// 10. Smart Search
// ------------------------

.smartsearch {
    width: 290px;
    margin-top: 6px;
    font-size: 12px;
    background-color: @smartsearch-bg;
    border: 1px solid @smartsearch-border-color;
    border-radius: @border-radius-base;
    padding: 2px 6px;
    position: relative;
    color: @smartsearch-text-color;

    &:focus {
        border-color: #595959;
    }

    .twitter-typeahead {
        display: block !important;
        margin-right: 120px;
    }

    .smartsearch-type {
        width: 120px;
    }

    i {
        font-size: 16px;
        margin-top: 6px;
        float: left;
        opacity: .6;
        position: absolute;
    }

    input {
        border: 0;
        background: transparent;
        color: @smartsearch-input-text-color;
        border-radius: 0;
        width: 150px;
        margin: 0;
        font-size: 14px;

        &:focus {
            box-shadow: 0 0 0 0;
            outline: 0; // get rid of orange box in chrome
        }
    }

    .tt-hint {
        padding: 4px 4px 4px 25px;
    }

    .tt-dropdown-menu {
        min-width: 290px;
        margin-left: -6px;
        border: 0;
        margin-top: 2px;
    }

    input.searchinput {
        padding: 4px 4px 4px 25px;
        color: @smartsearch-input-text-color;
        width: 100%;
        border: 0 !important;
        box-shadow: none !important;
    }

    .dropdown {

        .navbar-link {
            text-align: right;
            color: @smartsearch-text-color;

            span {
                padding-right: 4px;
            }

            &:hover,
            &:focus {
                background-color: transparent;
            }
        }

        &.open {
            .navbar-link {
                background-color: transparent;
            }
        }

        .dropdown-menu { // smart search type menu
            font-size: 12px;
            right: 0;
            left: auto;
        }
    }
}

.smartsearch input:-moz-placeholder {
    color: darken(@smartsearch-input-text-color, 25%);
}


.smartsearch input::-webkit-input-placeholder {
    color: darken(@smartsearch-input-text-color, 25%);
}

.smartsearch .nav > li > a {
    padding: 4px 15px;
}

.smartsearch input::selection {
    background: @smartsearch-input-selection-background; /* Safari */
    color: @smartsearch-input-selection-text-color;
}

.smartsearch input::-moz-selection {
    background: @smartsearch-input-selection-background; /* Firefox */
    color: @smartsearch-input-selection-text-color;
}

// 11. Actions
// -------------------------

fieldset .actions {
    margin-top: 12px;
}

// 13. Code Editor
// -------------------------
.code-editor {
    position: relative;
}

// styles for ace when instead of summer note
.note-editor{
    .ace_editor {
        border-radius: 0;
        margin: 0;
    }
}

// 14. Labels
// -------------------------

.label {
    a {
        color: #fff; // allow for links in labels
    }
}

.label-campus {
    background-color: @label-campus-bg;
}

.label-type {
    background-color: @label-type-bg;
}

.label-communicationstatus-approved {
    background-color: @label-success-bg;
}

.label-communicationstatus-denied {
    background-color: @label-danger-bg;
}

.label-communicationstatus-draft {
    background-color: @label-default-bg;
}

.label-communicationstatus-submitted {
    background-color: @label-warning-bg;
}

.label-communicationstatus-transient {
    background-color: @label-type-bg;
}

.label-tree {
    background-color: @tree-rollover-bg;
}

// 15. Datepicker
// -------------------------

// from Rock\libs\bootstrap-datepicker\less\datepicker3.less

.datepicker {
	border-radius: @border-radius-base;
	&-inline {
		width: 220px;
	}
	direction: ltr;
	&&-rtl {
		direction: rtl;
		table tr td span {
			float: right;
		}
	}
	&-dropdown {
		top: 0;
		left: 0;
		padding: 4px;
		&:before {
			content: '';
			display: inline-block;
			border-left:   7px solid transparent;
			border-right:  7px solid transparent;
			border-bottom: 7px solid @dropdown-border;
			border-top:    0;
			border-bottom-color: rgba(0,0,0,.2);
			position: absolute;
		}
		&:after {
			content: '';
			display: inline-block;
			border-left:   6px solid transparent;
			border-right:  6px solid transparent;
			border-bottom: 6px solid @dropdown-bg;
			border-top:    0;
			position: absolute;
		}
		&.datepicker-orient-left:before   { left: 6px; }
		&.datepicker-orient-left:after    { left: 7px; }
		&.datepicker-orient-right:before  { right: 6px; }
		&.datepicker-orient-right:after   { right: 7px; }
		&.datepicker-orient-bottom:before { top: -7px; }
		&.datepicker-orient-bottom:after  { top: -6px; }
		&.datepicker-orient-top:before {
			bottom: -7px;
			border-bottom: 0;
			border-top:    7px solid @dropdown-border;
		}
		&.datepicker-orient-top:after {
			bottom: -6px;
			border-bottom: 0;
			border-top:    6px solid @dropdown-bg;
		}
	}
	table {
		margin: 0;
		-webkit-touch-callout: none;
		-webkit-user-select: none;
		-khtml-user-select: none;
		-moz-user-select: none;
		-ms-user-select: none;
		user-select: none;
		tr {
			td, th {
				text-align: center;
				width: 30px;
				height: 30px;
				border-radius: 4px;
				border: none;
			}
		}
	}
	// Inline display inside a table presents some problems with
	// border and background colors.
	.table-striped & table tr {
		td, th {
			background-color: transparent;
		}
	}
	table tr td {
		&.old,
		&.new {
			color: @btn-link-disabled-color;
		}
		&.day:hover,
		&.focused {
			background: @gray-lighter;
			cursor: pointer;
		}
		&.disabled,
		&.disabled:hover {
			background: none;
			color: @btn-link-disabled-color;
			cursor: default;
		}
		&.highlighted {
			@highlighted-bg: @state-info-bg;
			.button-variant(#000, @highlighted-bg, darken(@highlighted-bg, 20%));
			border-radius: 0;

			&.focused {
				background: darken(@highlighted-bg, 10%);
			}

			&.disabled,
			&.disabled:active {
				background: @highlighted-bg;
				color: @btn-link-disabled-color;
			}
		}
		&.today {
			@today-bg: lighten(orange, 30%);
			.button-variant(#000, @today-bg, darken(@today-bg, 20%));

			&.focused {
				background: darken(@today-bg, 10%);
			}

			&.disabled,
			&.disabled:active {
				background: @today-bg;
				color: @btn-link-disabled-color;
			}
		}
		&.range {
			@range-bg: @gray-lighter;
			.button-variant(#000, @range-bg, darken(@range-bg, 20%));
			border-radius: 0;

			&.focused {
				background: darken(@range-bg, 10%);
			}

			&.disabled,
			&.disabled:active {
				background: @range-bg;
				color: @btn-link-disabled-color;
			}
		}
		&.range.highlighted {
			@range-highlighted-bg: mix(@state-info-bg, @gray-lighter, 50%);
			.button-variant(#000, @range-highlighted-bg, darken(@range-highlighted-bg, 20%));

			&.focused {
				background: darken(@range-highlighted-bg, 10%);
			}

			&.disabled,
			&.disabled:active {
				background: @range-highlighted-bg;
				color: @btn-link-disabled-color;
			}
		}
		&.range.today {
			@range-today-bg: mix(orange, @gray-lighter, 50%);
			.button-variant(#000, @range-today-bg, darken(@range-today-bg, 20%));

			&.disabled,
			&.disabled:active {
				background: @range-today-bg;
				color: @btn-link-disabled-color;
			}
		}
		&.selected,
		&.selected.highlighted {
			.button-variant(#fff, @gray-light, @gray);
			text-shadow: 0 -1px 0 rgba(0,0,0,.25);
		}
		&.active,
		&.active.highlighted {
			.button-variant(@btn-primary-color, @btn-primary-bg, @btn-primary-border);
			text-shadow: 0 -1px 0 rgba(0,0,0,.25);
		}
		span {
			display: block;
			width: 23%;
			height: 54px;
			line-height: 54px;
			float: left;
			margin: 1%;
			cursor: pointer;
			border-radius: 4px;
			&:hover,
			&.focused {
				background: @gray-lighter;
			}
			&.disabled,
			&.disabled:hover {
				background: none;
				color: @btn-link-disabled-color;
				cursor: default;
			}
			&.active,
			&.active:hover,
			&.active.disabled,
			&.active.disabled:hover {
				.button-variant(@btn-primary-color, @btn-primary-bg, @btn-primary-border);
				text-shadow: 0 -1px 0 rgba(0,0,0,.25);
			}
			&.old,
			&.new {
				color: @btn-link-disabled-color;
			}
		}
	}

	.datepicker-switch {
		width: 145px;
	}

	.datepicker-switch,
	.prev,
	.next,
	tfoot tr th {
		cursor: pointer;
		&:hover {
			background: @gray-lighter;
		}
	}

	.prev, .next {
		&.disabled {
			visibility: hidden;
		}
	}

	// Basic styling for calendar-week cells
	.cw {
		font-size: 10px;
		width: 12px;
		padding: 0 2px 0 5px;
		vertical-align: middle;
	}
}
.input-group.date .input-group-addon {
	cursor: pointer;
}
.input-daterange {
	width: 100%;
	input {
		text-align: center;
	}
	input:first-child {
		border-radius: 3px 0 0 3px;
	}
	input:last-child {
		border-radius: 0 3px 3px 0;
	}
	.input-group-addon {
		width: auto;
		min-width: 16px;
		padding: 4px 5px;
		line-height: @line-height-base;
		text-shadow: 0 1px 0 #fff;
		border-width: 1px 0;
		margin-left: -5px;
		margin-right: -5px;
	}
}

// 16. Time Picker
// -------------------------

.timepicker-input {
    .clearfix();

    .input-group {
        float: left;
    }

    & i.fa-times {
        float: left;
        margin-top: 4px;
        padding: 6px;
        cursor: pointer;
        opacity: 0;
        -webkit-transition: opacity .2s ease-out;
        -moz-transition: opacity .2s ease-out;
        -o-transition: opacity .2s ease-out;
        transition: opacity .2s ease-out;
    }

    &:hover i.fa-times {
        opacity: 1;
    }
}

.touch .timepicker-input i.fa-times {
    opacity: 1;
}

.bootstrap-timepicker {
    position: relative;

    &.pull-right {
        .bootstrap-timepicker-widget {
            &.dropdown-menu {
                left: auto;
                right: 0;

                &:before {
                    left: auto;
                    right: 12px;
                }

                &:after {
                    left: auto;
                    right: 13px;
                }
            }
        }
    }

    .add-on {
        cursor: pointer;

        i {
            display: inline-block;
            width: 16px;
            height: 16px;
        }
    }
}

.bootstrap-timepicker-widget {
    &.dropdown-menu {
        padding: 2px 3px 2px 2px;

        &.open {
            display: inline-block;
        }

        &:before {
            border-bottom: 7px solid rgba(0, 0, 0, 0.2);
            border-left: 7px solid transparent;
            border-right: 7px solid transparent;
            content: "";
            display: inline-block;
            left: 9px;
            position: absolute;
            top: -7px;
        }

        &:after {
            border-bottom: 6px solid #FFFFFF;
            border-left: 6px solid transparent;
            border-right: 6px solid transparent;
            content: "";
            display: inline-block;
            left: 10px;
            position: absolute;
            top: -6px;
        }
    }

    a.btn, input {
        border-radius: 4px;
    }

    table {
        width: 100%;
        background-color: transparent;
        margin: 0;

        td {
            text-align: center;
            height: 30px;
            margin: 0;
            padding: 2px;

            &:not(.separator) {
                min-width: 30px;
            }

            span {
                width: 100%;
            }

            a {
                border: 1px transparent solid;
                width: 100%;
                display: inline-block;
                margin: 0;
                padding: 8px 0;
                outline: 0;
                color: #333;

                &:hover {
                    text-decoration: none;
                    background-color: #eee;
                    -webkit-border-radius: 4px;
                    -moz-border-radius: 4px;
                    border-radius: 4px;
                    border-color: #ddd;
                }

                i {
                    margin-top: 2px;
                }
            }

            input {
                width: 45px;
                margin: 0;
                text-align: center;
                border-radius: @border-radius-base;
                box-shadow: inset 0 1px 1px rgba(0, 0, 0, 0.075);
                .box-shadow(inset 0 1px 1px rgba(0,0,0,.075));
                .transition(~"border-color ease-in-out .15s, box-shadow ease-in-out .15s");
                border: 1px solid @input-border;
                padding: @padding-base-vertical @padding-base-horizontal;
                font-size: 12px;
            }
        }
    }
}

.bootstrap-timepicker-widget .modal-content {
    padding: 4px;
}

@media (min-width: 767px) {
    .bootstrap-timepicker-widget.modal {
        width: 200px;
        margin-left: -100px;
    }
}

@media (max-width: 767px) {
    .bootstrap-timepicker {
        width: 100%;

        .dropdown-menu {
            width: 100%;
        }
    }
}

// 17. Upload Controls
// -------------------------

.imageupload-group {
    margin-bottom: @spacing-md-px;
    border: 1px solid @photo-border;
    border-radius: @border-radius-base;
    padding: 2px;
    display: table-cell;
    position: relative;
    cursor: pointer;

    .imageupload-thumbnail {
        position: relative;

        .imageupload-thumbnail-image {
            width: 100%;
            height: 100%;
            background-size: cover;
            background-position: 50%;
        }

        .imageupload-remove {
            position: absolute;
            bottom: 0;
            right: 0;

            a {
                padding: 2px 6px;
                border-top-left-radius: @border-radius-base;
                background-color: @btn-danger-bg;
                color: @btn-danger-color;
                cursor: pointer;
                display: block;
            }
        }
    }

    .imageupload-dropzone {
        margin-top: 2px;
        height: 30px;
        border: 1px solid @input-border;
        border-radius: 0 0 @border-radius-base @border-radius-base;
        background-color: @input-group-addon-bg;
        text-align: center;
        padding-top: 8px;
        position: relative;
        line-height: 12px;
        width: 100%;
        cursor: pointer;

        ::-webkit-file-upload-button {
            cursor: pointer;
        }

        input {
            opacity: 0;
            height: 100%;
            width: 100%;
            position: absolute;
            left: 0;
            top: 0;
            cursor: pointer;
        }

        span {
            font-size: 13px;
            color: @input-color;
            width: 100%;

            &:before {
                .fa-icon();
                content: @fa-var-upload;
                padding-right: .25em;
            }
        }
    }

    .upload-progress {
        position: absolute;
        z-index: 2;
        left: 35px;
        top: 30px;
        opacity: 0.3;
      }
}

.fileupload-group {
    display: table-cell;
    margin-bottom: @spacing-md-px;
    border: 1px solid @input-border;
    border-radius: @border-radius-base;
    padding: 2px;
    position: relative;
    cursor: pointer;

    .fileupload-thumbnail {
        position: relative;

        .file-link {
            width: 100px;
            height: 50px;
            border-radius: (@border-radius-base - 1);
            font-size: 10px;
            background-color: @input-group-addon-bg;
            color: @input-color;
            display: block;
            padding-top: 2px;
            overflow: hidden;
            text-overflow: ellipsis;
            white-space: nowrap;
            text-align: center;

            &:after {
                content: '\f016';
                font-family: FontAwesome;
                font-size: 28px;
                color: darken( @input-group-addon-bg, 15%);
                -webkit-font-smoothing: antialiased;
                margin-left: 42px;
                position: absolute;
                top: 50%;
                left: 50%;
                margin-top: -20px;
                margin-left: -12px;
            }

            &.file-exists:after {
                content: '\f15c';
                color: darken( @input-group-addon-bg, 15%);
                margin-top: -10px;
            }
        }
    }

    .fileupload-remove {
        position: absolute;
        bottom: 0;
        right: 0;

        a {
            padding: 2px 6px;
            border-top-left-radius: @border-radius-base;
            background-color: @btn-danger-bg;
            color: @btn-danger-color;
            cursor: pointer;
            display: block;
        }
    }

    .fileupload-dropzone,
    .fileupload-button {
        height: 30px;
        background-color: @input-group-addon-bg;
        text-align: center;
        padding-top: 8px;
        position: relative;
        line-height: 12px;

        ::-webkit-file-upload-button {
            cursor: pointer;
        }

        input {
            opacity: 0;
            height: 100%;
            width: 100%;
            position: absolute;
            left: 0;
            top: 0;
            cursor: pointer;
        }

        span {
            font-size: 13px;
            color: @input-color;
            width: 100%;
            padding: 0 .5em;

            &:before {
                .fa-icon();
                content: @fa-var-upload;
                padding-right: .25em;
            }
        }
    }

    .fileupload-dropzone {
        margin-top: 2px;
        border-radius: 0 0 @border-radius-base @border-radius-base;
    }

    .fileupload-button {
        border-radius: @border-radius-base;
        background-color: @brand-primary;
        border: 1px solid @btn-primary-border;
        padding: 6px 12px;
        
        span {
            color: #fff;
        }
    }

    .upload-progress {
        position: absolute;
        z-index: 2;
        left: 35px;
        top: 8px;
        opacity: 0.3;
    }
}



// 18. Update Panel Status
// -------------------------

.updateprogress-status {
    position: fixed;
    padding: 15px 10px;
    left: 50%;
    top: 40%;
    opacity: 1;
    background-color: @spinner-bg;
    border-radius: 120px;
    z-index: (@zindex-modal-background + 100);
    box-shadow: 5px 5px 12px 3px rgba(0,0,0,0.1);
    margin-left: -30px;

    .spinner {
        width: 40px;
        height: 30px;
        text-align: center;
        font-size: 10px;
    }

    .spinner > div {
        background-color: @spinner-color;
        height: 100%;
        width: 5px;
        display: inline-block;
        -webkit-animation: stretchdelay 1.2s infinite ease-in-out;
        animation: stretchdelay 1.2s infinite ease-in-out;
    }

    .spinner .rect2 {
        -webkit-animation-delay: -1.1s;
        animation-delay: -1.1s;
    }

    .spinner .rect3 {
        -webkit-animation-delay: -1.0s;
        animation-delay: -1.0s;
    }

    .spinner .rect4 {
        -webkit-animation-delay: -0.9s;
        animation-delay: -0.9s;
    }

    .spinner .rect5 {
        -webkit-animation-delay: -0.8s;
        animation-delay: -0.8s;
    }

    @-webkit-keyframes stretchdelay {
        0%, 40%, 100% {
            -webkit-transform: scaleY(0.4);
        }

        20% {
            -webkit-transform: scaleY(1.0);
        }
    }

    @keyframes stretchdelay {
        0%, 40%, 100% {
            transform: scaleY(0.4);
            -webkit-transform: scaleY(0.4);
        }

        20% {
            transform: scaleY(1.0);
            -webkit-transform: scaleY(1.0);
        }
    }
}

@media @md {
    .updateprogress-status {
        padding: 30px 20px;
        margin-left: -60px;

        .spinner {
            width: 80px;
            height: 60px;

            > div {
                width: 10px;
            }
        }
    }
}

// 19. Group List
// -------------------------

.groupmembers {
    list-style: none;
    margin: 6px 0;
    padding: 0;

    .member {
        float: left;
        margin-right: @spacing-md-px;
        margin-bottom: @spacing-md-px;
        min-width: 160px;
        border-radius: @border-radius-base;
        min-height: 90px;

        .person-image {
            border: 1px solid @photo-border;
            float: left;
            margin-right: 7.5px;
            display: inline-block;
            width: 60px;
            height: 60px;
        }

        .member-information {
            float: left;
        }

        h4 {
            font-size: 16px;
            font-weight: @font-weight-semibold;
            text-overflow: ellipsis;
            overflow: hidden;
            margin: 0;
        }

        small {
            display: block;
            line-height: 16px;
            margin: 0;
        }

        .btn {
            margin-top: 6px;
        }
    }
}

// 20. Well Messages
// -------------------------
.well-message {
    text-align: center;


    h1 {
        font-size: 38px;
    }

    i {
        font-size: 84px;
        margin: 12px 0;
    }

    &.well-message-info {
        background-color: @state-info-bg;
        color: @state-info-text;
        border-color: @state-info-border;
    }

    &.well-message-success {
        background-color: @state-success-bg;
        color: @state-success-text;
        border-color: @state-success-border;
    }

    &.well-message-danger {
        background-color: @state-danger-bg;
        color: @state-danger-text;
        border-color: @state-danger-border;
    }

    &.well-message-warning {
        background-color: @state-warning-bg;
        color: @state-warning-text;
        border-color: @state-warning-border;
    }
}



// 21. Security Controls
// -------------------------

.loginstatus {
    & > li {
        min-width: 160px;
        text-align: right;

        & li {
            text-align: left;
        }
    }
}

// 22. Rock List
// -------------------------

ul.rocklist {
    list-style-type: none;
    padding: 0;
    list-style-type: none;

    .rocklist-item {
        white-space: nowrap;
        padding: 6px;
        margin: 0 12px 12px 0;
        border-radius: @border-radius-base;
        width: 140px;
        float: left;
        position: relative;
        text-align: center;

        img {
        }

        .actions {
            position: absolute;
            top: 4px;
            right: 4px;
        }

        i {
            cursor: pointer;
            padding: 4px;
        }

        .file-name {
            text-overflow: ellipsis;
            white-space: nowrap;
            overflow: hidden;
            display: block;
        }

        &:hover {
            background: @tree-rollover-bg;
            color: @tree-rollover-color;
        }

        &.selected {
            background: @tree-rollover-bg;
            color: @tree-rollover-color;
        }
    }
}


// 23. TypeAhead Support
// -------------------------

.twitter-typeahead .tt-query,
.twitter-typeahead .tt-hint {
    margin-bottom: 0;
}

.tt-dropdown-menu {
    min-width: 200px;
    padding: 12px;
    background-color: @autocomplete-bg;
    border: 1px solid @autocomplete-border;
    border-radius: 0 0 @border-radius-base @border-radius-base;
    color: @autocomplete-text;
    -webkit-box-shadow: 0 5px 10px rgba(0,0,0,.2);
    -moz-box-shadow: 0 5px 10px rgba(0,0,0,.2);
    box-shadow: 0 5px 10px rgba(0,0,0,.2);
    -webkit-background-clip: padding-box;
    -moz-background-clip: padding;
    background-clip: padding-box;
}

.tt-suggestion {
    display: block;

    p {
        padding: 4px;
        border-radius: @border-radius-base;

        &:hover {
            background-color: @autocomplete-rollover-bg;
        }
    }
}

.tt-suggestion.tt-is-under-cursor {
    color: lighten(@autocomplete-text, 30%);
    background-repeat: repeat-x;
    filter: progid:DXImageTransform.Microsoft.gradient(startColorstr='#ff0088cc', endColorstr='#ff0077b3', GradientType=0);
}

.tt-suggestion.tt-is-under-cursor a {
    color: @autocomplete-text;
}

.tt-suggestion p {
    margin: 0;
}

// 24. Image Cropper
// -------------------------
.image-editor-photo {
    width: 150px;
    position: relative;

    .image-container {
        width: 150px;
        height: 150px;
        border: 3px solid @photo-border;
    }

    .options {
        position: absolute;
        top: 110px;
        right: 0;
        background-color: @imageeditor-bg;
        color: @imageeditor-color;
        padding: 6px 12px;
        border-radius: @border-radius-base 0 0 @border-radius-base;
        opacity: 0;
        transition: opacity .25s ease-in-out;
        -moz-transition: opacity .25s ease-in-out;
        -webkit-transition: opacity .25s ease-in-out;

        a {
            color: #fff;
            text-decoration: none;
            margin-left: 12px;
            cursor: pointer;

            &:hover {
                opacity: .5;
            }
        }
    }

    .js-upload-progress {
        position: absolute;
        top: 55px;
        left: 55px;
        color: @input-color;
        opacity: 0.5;
    }
}

.image-editor-fileinput {
    visibility: hidden;
    height: 0;
}

.image-editor-group.imageupload-group {
    border: 0;
}

.image-editor-crop-container {
    height: 480px;
    width: 480px;
}


.image-editor-photo:hover .options {
    opacity: 1;
}

.image-editor-photo .options a:first-child {
    margin-left: 0;
}

// 25. Active Users
// -------------------------

.activeusers {
    .recent {
        i {
            color: @brand-success;
        }
    }

    .not-recent {
        i {
            color: @brand-warning;
        }
    }
}

// 26. Navigation for Paging
// -------------------------

.nav-paging {
    .btn-prev {
        float: left;
    }

    .btn-next {
        float: right;
    }
}


// 27. List Extensions
// -------------------------

.list-horizontal {
    .clearfix();

    li {
        float: left;
        margin-right: 2px;
        margin-bottom: 4px;
    }
}

// 28. Key / Value Pair Control
// -------------------------

.key-value-rows {

    .controls-row {
        margin-bottom: 6px;
    }
}

// 29. Context Setter
// -------------------------
.contextsetter {
    margin-right: 2px;
}


// 30. Paneled List Group
// -------------------------
ul.list-group-panel, .panel-collapse {
    margin: 0;

    .list-group {
        margin-bottom: 0;
    }

    .list-group-item {
        border-radius: 0;
        border: 0;
        border-top: 1px solid @list-group-border;

        &:first-child {
            border: 0;
        }
    }
}

// 31. Sliding Date Range
// -------------------------
.slidingdaterange-select, .slidingdaterange-number, .slidingdaterange-daterange .input-group {
    margin-bottom: 6px;
}


// 32. Photo Round
// -------------------------
.photo-round {
    background-size: cover;
    background-repeat: no-repeat;

    &.photo-round-sm {
        height: 35px;
        width: 35px;
        border-radius: 17.5px;
    }

    &.photo-round-xs {
        height: 20px;
        width: 20px;
        border-radius: 17.5px;
    }
}


// 33. Wizard
// -------------------------

.wizard {
    background-color: @wizard-bg;
    padding: 8px 0;
    .clearfix();
    margin: -15px;
    margin-bottom: 24px;
    margin-top: -16px;

    @media only screen and (max-width : 480px) {
        display: none;
    }
}

.wizard-item-icon {
    background-color: @wizard-item-icon-bg;
    border-radius: 24px;
    padding: 6px 8px;
    color: @wizard-item-icon-color;
    text-align: center;
    display: inline-block;
    margin: 0 auto;
}

.wizard-item-label {
    font-weight: @font-weight-light;
    font-size: 12px;
    color: @wizard-item-label-color;
}

.wizard-item {
    min-width: 100px;
    text-align: center;
    float: left;
    position: relative;
    z-index: 1;

    @media @md {
        min-width: 175px;
    }

    &:before {
        border-top: 4px solid @wizard-item-bar-color;
        content: "";
        margin: 0 auto; /* this centers the line to the full width specified */
        position: absolute; /* positioning must be absolute here, and relative positioning must be applied to the parent */
        top: 30%;
        left: 0;
        right: 0;
        bottom: 0;
        z-index: -1;
    }

    &.active {

        &:before {
            border-top: 4px solid @wizard-item-bar-complete-color;
        }

        .wizard-item-icon {
            background-color: @wizard-item-icon-active-bg;
            color: @wizard-item-icon-active-color;
        }

        .wizard-item-label {
            color: @wizard-item-label-active-color;
        }
    }

    &.complete {

        &:before {
            border-top: 4px solid @wizard-item-bar-complete-color;
        }

        .wizard-item-icon {
            background-color: @wizard-item-icon-complete-bg;
            color: @wizard-item-icon-complete-color;
        }

        .wizard-item-label {
            color: @wizard-item-label-complete-color;
        }
    }

    &:first-child:before {
        left: 55px;

        @media @md {
            left: 100px;
        }
    }

    &:last-child:before {
        right: 55px;

        @media @md {
            right: 100px;
        }
    }
}


// 34. Checkbox
// -------------------------
.rock-checkbox-icon {
    cursor: pointer;
}


// 35. Follow
// -------------------------

.panel .panel-heading.panel-follow {
    position: relative;
    padding-right: 40px;
}

.panel-follow-status {
    position: absolute;
    right: 0;
    top: 0;
    bottom: 0;
    width: 35px;
    text-align: center;
    padding-top: 10px;
    opacity: .4;
    color: @text-color;
    transition: 1s;
    border-left: 1px solid @header-bg;
    cursor: pointer;

    &:before {
        font-family: FontAwesome;
        content: @fa-var-star-o;
    }

    &.following {
        opacity: 1;
        background-color: @panel-following-active-bg;
        color: #fff;

        &:before {
            content: @fa-var-star;
        }
    }
}

// 36. Range Editors
// -------------------------
.number-range-editor {
    .form-control-group .form-control {
        margin-bottom: 6px;
    }
}

.date-range-picker {
    .input-group {
        margin-bottom: 6px;
    }
}

// 37. Custom Buttons
// -------------------------

.btn-copy-to-clipboard:focus {
    outline: 0;
}
=======
// Used to manage styles related to reusable components / widgets.
@import "rock-components/pickers.less";                //  1. Pickers - used to pick complex data types
@import "rock-components/number-increment.less";       //  2. Number Increment
@import "rock-components/tree.less";                   //  3. Tree - used for tree control
@import "rock-components/person-list.less";            //  4. Person List - used to show a list of people
@import "rock-components/rollover.less";               //  5. Rollover - Used to hide/show items in the UI has the mouse rolls-over a container.
@import "rock-components/pagelist.less";               //  6. Pagelist - used to list child pages; currently used in admin screens
@import "rock-components/pill-help.less";              //  7. Pill Help (used in security dialog)
@import "rock-components/tags.less";                   //  8. Tags - component that allows you to tag entities
@import "rock-components/photo-frame.less";            //  9. Photo Frame - wraps a nice border around photos
@import "rock-components/smart-search.less";           // 10. Smart Search - search at th top of the page for searching people, groups, etc.
@import "rock-components/fieldset-actions.less";       // 11. Fieldset Actions - styling for the button actions on field sets
@import "rock-components/code-editor.less";            // 13. Code Editor - styling for code editor
@import "rock-components/labels.less";                 // 14. Labels - additional label defintions that extend Boostrap labels (eg label-campus)
@import "rock-components/picker-date.less";            // 15. Date Picker - styles for the date picker
@import "rock-components/picker-time.less";            // 16. Time Picker - styles for the time picker
@import "rock-components/upload-controls.less";        // 17. File Upload / Image Upload - styles for the file / image uploader
@import "rock-components/update-panel-status.less";    // 18. Update Panel Actions - annimation for update panels
@import "rock-components/group-list.less";             // 19. Group List - Reusable styles for listing group members (family view/edit in CRM Person Profile)
@import "rock-components/well-message.less";           // 20. Well Messgae - A larger alert type function for delivering important messages.
@import "rock-components/security-controls.less";      // 21. Security Controls - login status etc
@import "rock-components/rock-list.less";              // 22. Rock List - styles for the Rock list component
@import "rock-components/typeahead-support.less";      // 23. TypeAhead - styles for type ahead support
@import "rock-components/image-cropper.less";          // 24. Image Cropper - styles for image crop component
@import "rock-components/active-users.less";           // 25. Active Users - styles for the active users block
@import "rock-components/paging-navigation.less";      // 26. Navigation for Paging - styles for creating a pager
@import "rock-components/list-extensions.less";        // 27. List Extensions - additional list options
@import "rock-components/key-value.less";              // 28. Key Value Pair Control - styling for key/value pair control
@import "rock-components/context-setter.less";         // 29. Context Setters
@import "rock-components/paneled-list.less";           // 30. Paneled List Group - extends the bootstrap list group to behave in a panel
@import "rock-components/sliding-date-range.less";     // 31. Sliding Date Range
@import "rock-components/photo-round.less";            // 32. Photo Round
@import "rock-components/wizard.less";                 // 33. Wizard
@import "rock-components/checkbox.less";               // 34. Checkbox
@import "rock-components/follow.less";                 // 35. Follow button
@import "rock-components/range-editors.less";          // 36. Range Editors
@import "rock-components/custom-buttons.less";         // 37. Custom Buttons
>>>>>>> f12e598e

// 38. Color Picker
@import (less) "./bootstrap-colorpicker/colorpicker.less";
@imgPath: "../../../Assets/Images/bootstrap-colorpicker/";

@import "rock-components/html-editor.less";            // 39. HTML Editor (summernote)
@import "rock-components/person-directory.less";       // 40. Person Directory<|MERGE_RESOLUTION|>--- conflicted
+++ resolved
@@ -1,2333 +1,3 @@
-<<<<<<< HEAD
-﻿/*
-  Used to manage styles related to reusable components / widgets.
-
-  1. Pickers - used to pick complex data types
-  2. Number Increment
-  3. Tree - used for tree control
-  4. Person List - used to show a list of people
-  5. Rollover - Used to hide/show items in the UI has the mouse rolls-over a container.
-  6. Pagelist - used to list child pages; currently used in admin screens
-  7. Pill Help (used in security dialog)
-  8. Tags - component that allows you to tag entities
-  9. Photo Frame - wraps a nice border around photos
-  10. Smart Search - search at th top of the page for searching people, groups, etc.
-  11. Fieldset Actions - styling for the button actions on field sets
-  12. Title - markup for styling header titles
-  13. Code Editor - styling for code editor
-  14. Labels - additional label defintions that extend Boostrap labels (eg label-campus)
-  15. Date Picker - styles for the date picker
-  16. Time Picker - styles for the time picker
-  17. File Upload / Image Upload - styles for the file / image uploader
-  18. Update Panel Actions - annimation for update panels
-  19. Group List - Reusable styles for listing group members (family view/edit in CRM Person Profile)
-  20. Well Messgae - A larger alert type function for delivering important messages.
-  21. Security Controls - login status etc
-  22. Rock List - styles for the Rock list component
-  23. TypeAhead - styles for type ahead support
-  24. Image Cropper - styles for image crop component
-  25. Active Users - styles for the active users block
-  26. Navigation for Paging - styles for creating a pager
-  27. List Extensions - additional list options
-  28. Key Value Pair Control - styling for key/value pair control
-  29. Context Setters
-  30. Paneled List Group - extends the bootstrap list group to behave in a panel
-  31. Sliding Date Range
-  32. Photo Round
-  33. Wizard
-  34. Checkbox
-  35. Follow button
-  36. Range Editors
-  37. Custom Buttons
-  38. Color Picker
-  39. HTML Editor (summernote)
-  40. Person Directory
-*/
-
-// 1. Pickers
-// -------------------------
-
-.picker {
-    position: relative;
-    width: 250px; // needed when floated right to keep the picker from shifting when the (x) appears to allow delete
-    .clearfix();
-
-    .picker-mode-options {
-        margin-bottom: 12px;
-    }
-
-    .picker-label {
-        padding: @padding-base-vertical @padding-base-horizontal;
-        font-size: @font-size-base;
-        color: @input-color;
-        background-color: @input-group-addon-bg;
-        border: 1px solid @input-group-addon-border-color;
-        border-radius: @border-radius-base;
-        display: inline-block;
-        width: 225px;
-        float: left;
-
-        i {
-            margin-right: 6px;
-            float: left;
-            margin-top: 2px;
-        }
-
-        span {
-            float: left;
-            margin-right: 6px;
-            width: 140px;
-            overflow: hidden;
-            text-overflow: ellipsis;
-            white-space: nowrap;
-            line-height: 18px;
-        }
-
-        .fa.fa-caret-down {
-            margin-top: 3px;
-        }
-    }
-
-    .picker-select-none {
-        display: block;
-        float: left;
-        margin: 6px 0 0 6px;
-        cursor: pointer;
-    }
-
-    .scroll-container-picker {
-        width: 355px;
-
-        .viewport {
-            width: 340px;
-            height: 190px;
-        }
-
-        .scrollbar {
-            margin-top: 10px;
-        }
-    }
-
-    h4 {
-        font-size: 14px;
-        font-weight: @font-weight-semibold;
-    }
-
-    .picker-menu {
-        width: 400px;
-        padding: 10px;
-
-        h4:first-child {
-            margin-top: 0;
-        }
-    }
-
-    &.picker-menu-right {
-
-        .picker-menu {
-            right: 0;
-            left: auto;
-        }
-    }
-
-    .picker-actions {
-        background-color: @picker-action-bg;
-        padding: 10px;
-        border-top: 1px solid darken(@picker-action-bg, 10%);
-        border-radius: 0 0 @border-radius-base @border-radius-base;
-        margin: 10px -10px -10px -10px;
-    }
-    // details used for pickers like person picker to show the details of the selected item
-    .picker-select-item-details {
-        margin-left: 20px;
-
-        .person-image {
-            float: left;
-            border: 1px solid @photo-border;
-            float: left;
-            margin-right: 7.5px;
-            display: inline-block;
-            width: 70px;
-            height: 70px;
-        }
-
-        .contents {
-            float: left;
-            margin-left: 10px;
-
-            h5 {
-                margin-bottom: 2px;
-            }
-        }
-    }
-
-    &.picker-geography {
-        .picker-menu {
-            width: 520px;
-        }
-    }
-
-    &.picker-person {
-
-        .picker-select {
-            padding: 0;
-            list-style: none;
-        }
-
-        .picker-select-item-details img {
-            width: 65px;
-        }
-    }
-
-    &.picker-novalue { // used for pickers that do not retain values to remove the extra spacing needed for the 'x'
-        .picker-label {
-            width: 100%;
-        }
-    }
-
-    &.picker-mergefield {
-        width: 370px;
-    }
-}
-
-#dialog .scroll-container-picker {
-    width: 360px;
-
-    .viewport {
-        width: 340px;
-        height: 190px;
-    }
-}
-
-// date time picker
-.date-time-picker {
-    margin-bottom: 11px;
-
-    .input-group {
-        margin-bottom: 4px;
-    }
-}
-
-// campuses picker
-
-.campuses-picker {
-    .clearfix();
-
-    .checkbox {
-        float: left;
-        margin-top: 0;
-        margin-right: 24px;
-    }
-}
-
-
-.campuses-picker .campuses-picker-vertical .checkbox {
-    float: none;
-    margin-top: inherit;
-    margin-right: 0;
-}
-
-
-// 2. Number Increment
-// -------------------------
-.numberincrement {
-    -webkit-user-select: none;
-    -moz-user-select: none;
-    -ms-user-select: none;
-    -o-user-select: none;
-    user-select: none;
-
-    .numberincrement-up,
-    .numberincrement-down {
-        background-color: @input-group-addon-bg;
-        padding: 6px 12px;
-        border: 1px solid @input-group-addon-border-color;
-        color: @input-color;
-        cursor: pointer;
-
-        &.disabled {
-            color: lighten(@input-color, 20%);
-            cursor: default;
-        }
-    }
-
-    .numberincrement-down {
-        border-radius: @border-radius-base 0 0 @border-radius-base;
-    }
-
-    .numberincrement-up {
-        border-radius: 0 @border-radius-base @border-radius-base 0;
-    }
-
-    .numberincrement-value {
-        padding: 6px 18px;
-        border-color: @input-group-addon-border-color;
-        border-width: 1px 0;
-        border-style: solid;
-    }
-    // adjustments for different sizes
-    &.input-sm {
-        .numberincrement-up,
-        .numberincrement-down {
-            padding: 5px 8px;
-        }
-
-        .numberincrement-value {
-            padding: 5px 12px;
-        }
-    }
-
-    &.input-lg {
-        .numberincrement-up,
-        .numberincrement-down {
-            padding: 12px 20px;
-        }
-
-        .numberincrement-value {
-            padding: 12px 28px;
-        }
-    }
-}
-
-
-
-// 3. Tree
-// -------------------------
-ul.rocktree,
-ul.rocktree ul {
-    list-style-type: none;
-    margin-bottom: @spacing-lg-px;
-    padding: 0px;
-}
-
-ul.rocktree ul {
-    margin: 0px 0px 0px @spacing-md-px;
-}
-
-.rocktree {
-
-    .rocktree-item {
-
-        &.is-inactive {
-            color: lighten(@text-color, 20%);
-            opacity: 1;
-        }
-
-        &:not(.is-inactive) {
-            color: @text-color;
-        }
-
-        white-space: nowrap;
-
-        & > i {
-            cursor: pointer;
-            padding: 4px;
-        }
-    }
-
-    li {
-        margin: 0px;
-    }
-
-    span,
-    a {
-        margin: 1px;
-        display: inline-block;
-    }
-
-    .rocktree-name:hover,
-    span:hover,
-    span:hover a {
-        background: @tree-rollover-bg;
-        color: @tree-rollover-color;
-    }
-
-    .selected,
-    .selected a {
-        background: @tree-selected-bg;
-        color: @tree-selected-color;
-    }
-
-    .rocktree-name {
-        padding: 2px 6px;
-        border-radius: 3px;
-        cursor: pointer;
-    }
-
-    .rocktree-loading {
-        margin-left: 10px;
-        color: @text-color !important;
-        font-size: 12px;
-
-        i {
-            margin-right: 5px;
-        }
-    }
-
-    .rocktree-leaf {
-        padding-left: 18px;
-    }
-}
-
-// treeview wrapper
-.treeview {
-
-    .treeview-frame {
-        padding-left: 0;
-    }
-
-    margin-bottom: @spacing-md-px;
-
-    .treeview-actions {
-        margin-bottom: @spacing-sm-px;
-
-        .btn {
-            margin-bottom: 4px;
-        }
-    }
-
-    .treeview-scroll {
-    }
-}
-
-
-
-// 4. Person List
-// -------------------------
-
-.personlist {
-    padding-left: 0;
-    list-style: none;
-
-    li {
-        padding-left: @spacing-md-px;
-
-        i.fa-circle {
-            font-size: 9px;
-            color: #d0cfcf;
-            margin-right: @spacing-sm-px;
-            margin-left: -@spacing-md-px;
-        }
-
-        .actions {
-            opacity: 0;
-            -webkit-transition: opacity .5s ease-out;
-            -moz-transition: opacity .5s ease-out;
-            -o-transition: opacity .5s ease-out;
-            transition: opacity .5s ease-out;
-        }
-
-        &:hover {
-            .actions {
-                opacity: 1;
-            }
-        }
-    }
-
-    .popover {
-        width: 320px;
-    }
-}
-
-// 5. Rollover
-// -------------------------
-
-.rollover-container {
-    position: relative;
-
-    & > .rollover-item {
-        opacity: 0;
-        -webkit-transition: opacity .5s ease-out;
-        -moz-transition: opacity .5s ease-out;
-        -o-transition: opacity .5s ease-out;
-        transition: opacity .5s ease-out;
-    }
-
-    &:hover {
-        & > .rollover-item {
-            opacity: 1;
-        }
-    }
-}
-
-// always show item if on touch device
-.touch .rollover-item {
-    opacity: 1;
-}
-
-
-// 6. Pagelist
-// -------------------------
-
-.block-title {
-    margin: 0;
-}
-
-.list-as-blocks {
-
-    h3 {
-        margin-top: 0;
-        font-size: 14px;
-        margin: 6px 0;
-    }
-
-    ul {
-        padding: 0;
-        list-style: none;
-        margin-top: 16px;
-
-        li {
-            border-radius: @border-radius-base;
-            border: 1px solid @listasblocks-border-color;
-            float: left;
-            margin: 0 1.25% @spacing-md-px;
-            width: 47.5%;
-            overflow: hidden;
-            position: relative;
-            overflow: visible;
-            text-align: center;
-
-            a {
-                background-color: @listasblocks-bg;
-                display: block;
-                color: @listasblocks-color;
-                height: 90px;
-                padding: @spacing-md-px;
-                border-radius: @border-radius-base;
-                -webkit-transition: background-color 200ms linear;
-                -moz-transition: background-color 200ms linear;
-                -o-transition: background-color 200ms linear;
-                -ms-transition: background-color 200ms linear;
-                transition: background-color 200ms linear;
-
-                i {
-                    font-size: 26px;
-                    color: lighten(@listasblocks-color, 10%);
-                    margin-top: 6px;
-                }
-
-                &:hover {
-                    background-color: @listasblocks-rollover-bg;
-                    color: @listasblocks-rollover-text-color;
-                    border-color: @listasblocks-rollover-border-color;
-
-                    i {
-                        color: lighten(@listasblocks-rollover-text-color, 10%);
-                    }
-                }
-
-                div.notification {
-                    position: absolute;
-                    top: -10px;
-                    right: -6px;
-
-                    .label {
-                        border-radius: 36px;
-                        padding: 2px 6px;
-                    }
-                }
-            }
-
-            &.active {
-                a {
-                    background-color: @listasblocks-active-bg;
-                    color: @listasblocks-active-color;
-                    border-color: @listasblocks-active-border-color;
-
-                    i {
-                        color: lighten(@listasblocks-active-color, 10%);
-                    }
-                }
-            }
-        }
-    }
-
-    .block-status a {
-        height: 105px;
-        padding: 8px 15px;
-
-        .status-list {
-            position: absolute;
-            bottom: 5px;
-            left: 0;
-            right: 0;
-        }
-    }
-}
-
-@media @sm-only { // tablet portrait and larger
-    .list-as-blocks {
-        ul {
-            li {
-                margin: 0 1% @spacing-md-px;
-                width: 32%;
-
-                &:nth-child(3n) {
-                    margin-right: 0;
-                }
-
-                &:nth-child(3n+1) {
-                    margin-left: 0;
-                }
-            }
-        }
-    }
-}
-
-@media @md { // tablet portrait and larger
-    .list-as-blocks {
-        ul {
-            li {
-                margin: 0 1% @spacing-md-px;
-                width: 18.4%;
-
-                &:nth-child(5n) {
-                    margin-right: 0;
-                }
-
-                &:nth-child(5n+1) {
-                    margin-left: 0;
-                }
-            }
-        }
-    }
-}
-
-// 7. Pill Help (used in security dialog)
-// -------------------------
-
-.nav > li.pill-help {
-    a {
-        color: @nav-pills-link-color;
-
-        &:hover,
-        &:focus {
-            background-color: transparent;
-            color: @nav-pills-link-color;
-        }
-    }
-}
-
-.well-pillwrap {
-    background-color: @nav-pills-container-bg;
-    border-color: @nav-pills-container-border;
-}
-
-// 8. Tags
-// ------------------------
-
-div.tagsinput {
-    width: 100%;
-    overflow-y: auto;
-    float: left;
-}
-
-.taglist {
-    text-align: center;
-
-    .tag {
-        display: inline-block;
-        height: 22px;
-        line-height: 18px;
-        position: relative;
-        font-size: 13px;
-        margin-bottom: @spacing-sm-px;
-        margin-left: 20px;
-        padding: 1px 10px 0 12px;
-        background: @tag-bg;
-        color: @tag-text-color;
-        text-decoration: none;
-        border-bottom-right-radius: @tag-border-radius;
-        border-top-right-radius: @tag-border-radius;
-
-        &:first-child {
-            margin-left: 10px;
-        }
-
-        span {
-            white-space: nowrap;
-            overflow: hidden;
-            text-overflow: ellipsis;
-            max-width: 120px;
-            display: block;
-            float: left;
-        }
-
-        a {
-            float: left;
-            display: block;
-        }
-
-        small {
-            font-size: 11px;
-        }
-
-        &:before { /* tag point */
-            content: "";
-            float: left;
-            position: absolute;
-            top: 0;
-            left: -10px; // chrome looks better with -11px but IE has line if so
-            width: 0;
-            height: 0;
-            border-color: transparent @tag-bg transparent transparent;
-            border-style: solid;
-            border-width: 11px 11px 11px 0;
-        }
-
-        &:after { /* tag dot */
-            content: "";
-            position: absolute;
-            top: 8px;
-            left: 0;
-            float: left;
-            width: 5px;
-            height: 5px;
-            border-radius: 2px;
-            background: @tag-dot-color;
-            box-shadow: -1px -1px 2px @tag-bg;
-        }
-    }
-}
-
-div.tagsinput {
-    div[id$=addTag] {
-
-        @media @sm {
-            float: left;
-            margin-left: 12px;
-        }
-    }
-}
-
-div.tagsinput span.tag.personal {
-    background: @tag-bg-alt;
-}
-
-div.tagsinput span.tag.personal:before {
-    border-color: transparent @tag-bg-alt transparent transparent;
-}
-
-div.tagsinput span.tag a {
-    font-weight: bold;
-    color: @tag-text-color;
-    text-decoration: none;
-    font-size: 11px;
-    opacity: 0;
-    -moz-transition: opacity 0.3s ease 0s, color 0.3s ease 0s, background 0.3s ease 0s;
-    -webkit-transition: opacity 0.3s ease 0s, color 0.3s ease 0s, background 0.3s ease 0s;
-}
-
-div.tagsinput span.tag:hover a {
-    opacity: 1;
-}
-
-div.tagsinput input {
-    width: 80px;
-    margin: 0px;
-    font-family: helvetica;
-    font-size: 13px;
-    border: 1px solid transparent;
-    padding: 0px;
-    background: transparent;
-    color: #8f8f8f !important; /* needed as script adds element value */
-    outline: 0px;
-    box-shadow: none;
-    margin: -2px 0 0 10px;
-    border-radius: @border-radius-base;
-    padding: 2px;
-    display: block;
-    clear: both;
-    margin: 0 auto;
-
-    &:hover,
-    &:focus {
-        background-color: rgba(0,0,0,.05);
-    }
-
-    div {
-        display: block;
-        float: left;
-    }
-}
-
-div.tagsinput .tags_clear {
-    clear: both;
-    width: 100%;
-    height: 0px;
-}
-
-.not_valid {
-    background: #FBD8DB !important;
-    color: #90111A !important;
-}
-
-.tag-wrap {
-
-    .ui-autocomplete {
-        position: absolute;
-        left: 0px;
-        top: 4px;
-        z-index: 90;
-        list-style: none;
-        padding: 12px;
-        background-color: @autocomplete-bg;
-        border: 1px solid @autocomplete-border;
-        min-width: 200px;
-        border-radius: 0 0 @border-radius-base @border-radius-base;
-        z-index: 9999 !important;
-        -webkit-box-shadow: 0 5px 10px rgba(0,0,0,.2);
-        -moz-box-shadow: 0 5px 10px rgba(0,0,0,.2);
-        box-shadow: 0 5px 10px rgba(0,0,0,.2);
-
-        li {
-            margin-bottom: 4px;
-
-            &:last-child {
-                margin-bottom: 0;
-            }
-
-            a {
-                color: @autocomplete-text;
-                text-decoration: none;
-                cursor: pointer;
-                padding: 4px;
-                display: block;
-
-                &:hover {
-                    background: @autocomplete-rollover-bg;
-                    border-radius: 4px;
-                }
-            }
-        }
-    }
-}
-
-.tag-letterlist {
-    color: lighten(@text-color, 20%);
-
-    li {
-        margin-right: 12px;
-    }
-
-    a {
-        font-weight: @font-weight-semibold;
-    }
-}
-
-/* Medium devices (desktops, 992px and up) */
-@media (min-width: @screen-sm-min) {
-
-    .taglist {
-        text-align: left;
-
-        .tag {
-            float: left;
-        }
-    }
-
-    div.tagsinput input {
-        margin: 0;
-    }
-}
-
-// 9.
-// ------------------------
-.photoframe {
-    border: 4px solid @photo-border;
-    display: inline-block;
-
-    &.photoframe-sm {
-        border-width: 2px;
-    }
-}
-
-
-
-// 10. Smart Search
-// ------------------------
-
-.smartsearch {
-    width: 290px;
-    margin-top: 6px;
-    font-size: 12px;
-    background-color: @smartsearch-bg;
-    border: 1px solid @smartsearch-border-color;
-    border-radius: @border-radius-base;
-    padding: 2px 6px;
-    position: relative;
-    color: @smartsearch-text-color;
-
-    &:focus {
-        border-color: #595959;
-    }
-
-    .twitter-typeahead {
-        display: block !important;
-        margin-right: 120px;
-    }
-
-    .smartsearch-type {
-        width: 120px;
-    }
-
-    i {
-        font-size: 16px;
-        margin-top: 6px;
-        float: left;
-        opacity: .6;
-        position: absolute;
-    }
-
-    input {
-        border: 0;
-        background: transparent;
-        color: @smartsearch-input-text-color;
-        border-radius: 0;
-        width: 150px;
-        margin: 0;
-        font-size: 14px;
-
-        &:focus {
-            box-shadow: 0 0 0 0;
-            outline: 0; // get rid of orange box in chrome
-        }
-    }
-
-    .tt-hint {
-        padding: 4px 4px 4px 25px;
-    }
-
-    .tt-dropdown-menu {
-        min-width: 290px;
-        margin-left: -6px;
-        border: 0;
-        margin-top: 2px;
-    }
-
-    input.searchinput {
-        padding: 4px 4px 4px 25px;
-        color: @smartsearch-input-text-color;
-        width: 100%;
-        border: 0 !important;
-        box-shadow: none !important;
-    }
-
-    .dropdown {
-
-        .navbar-link {
-            text-align: right;
-            color: @smartsearch-text-color;
-
-            span {
-                padding-right: 4px;
-            }
-
-            &:hover,
-            &:focus {
-                background-color: transparent;
-            }
-        }
-
-        &.open {
-            .navbar-link {
-                background-color: transparent;
-            }
-        }
-
-        .dropdown-menu { // smart search type menu
-            font-size: 12px;
-            right: 0;
-            left: auto;
-        }
-    }
-}
-
-.smartsearch input:-moz-placeholder {
-    color: darken(@smartsearch-input-text-color, 25%);
-}
-
-
-.smartsearch input::-webkit-input-placeholder {
-    color: darken(@smartsearch-input-text-color, 25%);
-}
-
-.smartsearch .nav > li > a {
-    padding: 4px 15px;
-}
-
-.smartsearch input::selection {
-    background: @smartsearch-input-selection-background; /* Safari */
-    color: @smartsearch-input-selection-text-color;
-}
-
-.smartsearch input::-moz-selection {
-    background: @smartsearch-input-selection-background; /* Firefox */
-    color: @smartsearch-input-selection-text-color;
-}
-
-// 11. Actions
-// -------------------------
-
-fieldset .actions {
-    margin-top: 12px;
-}
-
-// 13. Code Editor
-// -------------------------
-.code-editor {
-    position: relative;
-}
-
-// styles for ace when instead of summer note
-.note-editor{
-    .ace_editor {
-        border-radius: 0;
-        margin: 0;
-    }
-}
-
-// 14. Labels
-// -------------------------
-
-.label {
-    a {
-        color: #fff; // allow for links in labels
-    }
-}
-
-.label-campus {
-    background-color: @label-campus-bg;
-}
-
-.label-type {
-    background-color: @label-type-bg;
-}
-
-.label-communicationstatus-approved {
-    background-color: @label-success-bg;
-}
-
-.label-communicationstatus-denied {
-    background-color: @label-danger-bg;
-}
-
-.label-communicationstatus-draft {
-    background-color: @label-default-bg;
-}
-
-.label-communicationstatus-submitted {
-    background-color: @label-warning-bg;
-}
-
-.label-communicationstatus-transient {
-    background-color: @label-type-bg;
-}
-
-.label-tree {
-    background-color: @tree-rollover-bg;
-}
-
-// 15. Datepicker
-// -------------------------
-
-// from Rock\libs\bootstrap-datepicker\less\datepicker3.less
-
-.datepicker {
-	border-radius: @border-radius-base;
-	&-inline {
-		width: 220px;
-	}
-	direction: ltr;
-	&&-rtl {
-		direction: rtl;
-		table tr td span {
-			float: right;
-		}
-	}
-	&-dropdown {
-		top: 0;
-		left: 0;
-		padding: 4px;
-		&:before {
-			content: '';
-			display: inline-block;
-			border-left:   7px solid transparent;
-			border-right:  7px solid transparent;
-			border-bottom: 7px solid @dropdown-border;
-			border-top:    0;
-			border-bottom-color: rgba(0,0,0,.2);
-			position: absolute;
-		}
-		&:after {
-			content: '';
-			display: inline-block;
-			border-left:   6px solid transparent;
-			border-right:  6px solid transparent;
-			border-bottom: 6px solid @dropdown-bg;
-			border-top:    0;
-			position: absolute;
-		}
-		&.datepicker-orient-left:before   { left: 6px; }
-		&.datepicker-orient-left:after    { left: 7px; }
-		&.datepicker-orient-right:before  { right: 6px; }
-		&.datepicker-orient-right:after   { right: 7px; }
-		&.datepicker-orient-bottom:before { top: -7px; }
-		&.datepicker-orient-bottom:after  { top: -6px; }
-		&.datepicker-orient-top:before {
-			bottom: -7px;
-			border-bottom: 0;
-			border-top:    7px solid @dropdown-border;
-		}
-		&.datepicker-orient-top:after {
-			bottom: -6px;
-			border-bottom: 0;
-			border-top:    6px solid @dropdown-bg;
-		}
-	}
-	table {
-		margin: 0;
-		-webkit-touch-callout: none;
-		-webkit-user-select: none;
-		-khtml-user-select: none;
-		-moz-user-select: none;
-		-ms-user-select: none;
-		user-select: none;
-		tr {
-			td, th {
-				text-align: center;
-				width: 30px;
-				height: 30px;
-				border-radius: 4px;
-				border: none;
-			}
-		}
-	}
-	// Inline display inside a table presents some problems with
-	// border and background colors.
-	.table-striped & table tr {
-		td, th {
-			background-color: transparent;
-		}
-	}
-	table tr td {
-		&.old,
-		&.new {
-			color: @btn-link-disabled-color;
-		}
-		&.day:hover,
-		&.focused {
-			background: @gray-lighter;
-			cursor: pointer;
-		}
-		&.disabled,
-		&.disabled:hover {
-			background: none;
-			color: @btn-link-disabled-color;
-			cursor: default;
-		}
-		&.highlighted {
-			@highlighted-bg: @state-info-bg;
-			.button-variant(#000, @highlighted-bg, darken(@highlighted-bg, 20%));
-			border-radius: 0;
-
-			&.focused {
-				background: darken(@highlighted-bg, 10%);
-			}
-
-			&.disabled,
-			&.disabled:active {
-				background: @highlighted-bg;
-				color: @btn-link-disabled-color;
-			}
-		}
-		&.today {
-			@today-bg: lighten(orange, 30%);
-			.button-variant(#000, @today-bg, darken(@today-bg, 20%));
-
-			&.focused {
-				background: darken(@today-bg, 10%);
-			}
-
-			&.disabled,
-			&.disabled:active {
-				background: @today-bg;
-				color: @btn-link-disabled-color;
-			}
-		}
-		&.range {
-			@range-bg: @gray-lighter;
-			.button-variant(#000, @range-bg, darken(@range-bg, 20%));
-			border-radius: 0;
-
-			&.focused {
-				background: darken(@range-bg, 10%);
-			}
-
-			&.disabled,
-			&.disabled:active {
-				background: @range-bg;
-				color: @btn-link-disabled-color;
-			}
-		}
-		&.range.highlighted {
-			@range-highlighted-bg: mix(@state-info-bg, @gray-lighter, 50%);
-			.button-variant(#000, @range-highlighted-bg, darken(@range-highlighted-bg, 20%));
-
-			&.focused {
-				background: darken(@range-highlighted-bg, 10%);
-			}
-
-			&.disabled,
-			&.disabled:active {
-				background: @range-highlighted-bg;
-				color: @btn-link-disabled-color;
-			}
-		}
-		&.range.today {
-			@range-today-bg: mix(orange, @gray-lighter, 50%);
-			.button-variant(#000, @range-today-bg, darken(@range-today-bg, 20%));
-
-			&.disabled,
-			&.disabled:active {
-				background: @range-today-bg;
-				color: @btn-link-disabled-color;
-			}
-		}
-		&.selected,
-		&.selected.highlighted {
-			.button-variant(#fff, @gray-light, @gray);
-			text-shadow: 0 -1px 0 rgba(0,0,0,.25);
-		}
-		&.active,
-		&.active.highlighted {
-			.button-variant(@btn-primary-color, @btn-primary-bg, @btn-primary-border);
-			text-shadow: 0 -1px 0 rgba(0,0,0,.25);
-		}
-		span {
-			display: block;
-			width: 23%;
-			height: 54px;
-			line-height: 54px;
-			float: left;
-			margin: 1%;
-			cursor: pointer;
-			border-radius: 4px;
-			&:hover,
-			&.focused {
-				background: @gray-lighter;
-			}
-			&.disabled,
-			&.disabled:hover {
-				background: none;
-				color: @btn-link-disabled-color;
-				cursor: default;
-			}
-			&.active,
-			&.active:hover,
-			&.active.disabled,
-			&.active.disabled:hover {
-				.button-variant(@btn-primary-color, @btn-primary-bg, @btn-primary-border);
-				text-shadow: 0 -1px 0 rgba(0,0,0,.25);
-			}
-			&.old,
-			&.new {
-				color: @btn-link-disabled-color;
-			}
-		}
-	}
-
-	.datepicker-switch {
-		width: 145px;
-	}
-
-	.datepicker-switch,
-	.prev,
-	.next,
-	tfoot tr th {
-		cursor: pointer;
-		&:hover {
-			background: @gray-lighter;
-		}
-	}
-
-	.prev, .next {
-		&.disabled {
-			visibility: hidden;
-		}
-	}
-
-	// Basic styling for calendar-week cells
-	.cw {
-		font-size: 10px;
-		width: 12px;
-		padding: 0 2px 0 5px;
-		vertical-align: middle;
-	}
-}
-.input-group.date .input-group-addon {
-	cursor: pointer;
-}
-.input-daterange {
-	width: 100%;
-	input {
-		text-align: center;
-	}
-	input:first-child {
-		border-radius: 3px 0 0 3px;
-	}
-	input:last-child {
-		border-radius: 0 3px 3px 0;
-	}
-	.input-group-addon {
-		width: auto;
-		min-width: 16px;
-		padding: 4px 5px;
-		line-height: @line-height-base;
-		text-shadow: 0 1px 0 #fff;
-		border-width: 1px 0;
-		margin-left: -5px;
-		margin-right: -5px;
-	}
-}
-
-// 16. Time Picker
-// -------------------------
-
-.timepicker-input {
-    .clearfix();
-
-    .input-group {
-        float: left;
-    }
-
-    & i.fa-times {
-        float: left;
-        margin-top: 4px;
-        padding: 6px;
-        cursor: pointer;
-        opacity: 0;
-        -webkit-transition: opacity .2s ease-out;
-        -moz-transition: opacity .2s ease-out;
-        -o-transition: opacity .2s ease-out;
-        transition: opacity .2s ease-out;
-    }
-
-    &:hover i.fa-times {
-        opacity: 1;
-    }
-}
-
-.touch .timepicker-input i.fa-times {
-    opacity: 1;
-}
-
-.bootstrap-timepicker {
-    position: relative;
-
-    &.pull-right {
-        .bootstrap-timepicker-widget {
-            &.dropdown-menu {
-                left: auto;
-                right: 0;
-
-                &:before {
-                    left: auto;
-                    right: 12px;
-                }
-
-                &:after {
-                    left: auto;
-                    right: 13px;
-                }
-            }
-        }
-    }
-
-    .add-on {
-        cursor: pointer;
-
-        i {
-            display: inline-block;
-            width: 16px;
-            height: 16px;
-        }
-    }
-}
-
-.bootstrap-timepicker-widget {
-    &.dropdown-menu {
-        padding: 2px 3px 2px 2px;
-
-        &.open {
-            display: inline-block;
-        }
-
-        &:before {
-            border-bottom: 7px solid rgba(0, 0, 0, 0.2);
-            border-left: 7px solid transparent;
-            border-right: 7px solid transparent;
-            content: "";
-            display: inline-block;
-            left: 9px;
-            position: absolute;
-            top: -7px;
-        }
-
-        &:after {
-            border-bottom: 6px solid #FFFFFF;
-            border-left: 6px solid transparent;
-            border-right: 6px solid transparent;
-            content: "";
-            display: inline-block;
-            left: 10px;
-            position: absolute;
-            top: -6px;
-        }
-    }
-
-    a.btn, input {
-        border-radius: 4px;
-    }
-
-    table {
-        width: 100%;
-        background-color: transparent;
-        margin: 0;
-
-        td {
-            text-align: center;
-            height: 30px;
-            margin: 0;
-            padding: 2px;
-
-            &:not(.separator) {
-                min-width: 30px;
-            }
-
-            span {
-                width: 100%;
-            }
-
-            a {
-                border: 1px transparent solid;
-                width: 100%;
-                display: inline-block;
-                margin: 0;
-                padding: 8px 0;
-                outline: 0;
-                color: #333;
-
-                &:hover {
-                    text-decoration: none;
-                    background-color: #eee;
-                    -webkit-border-radius: 4px;
-                    -moz-border-radius: 4px;
-                    border-radius: 4px;
-                    border-color: #ddd;
-                }
-
-                i {
-                    margin-top: 2px;
-                }
-            }
-
-            input {
-                width: 45px;
-                margin: 0;
-                text-align: center;
-                border-radius: @border-radius-base;
-                box-shadow: inset 0 1px 1px rgba(0, 0, 0, 0.075);
-                .box-shadow(inset 0 1px 1px rgba(0,0,0,.075));
-                .transition(~"border-color ease-in-out .15s, box-shadow ease-in-out .15s");
-                border: 1px solid @input-border;
-                padding: @padding-base-vertical @padding-base-horizontal;
-                font-size: 12px;
-            }
-        }
-    }
-}
-
-.bootstrap-timepicker-widget .modal-content {
-    padding: 4px;
-}
-
-@media (min-width: 767px) {
-    .bootstrap-timepicker-widget.modal {
-        width: 200px;
-        margin-left: -100px;
-    }
-}
-
-@media (max-width: 767px) {
-    .bootstrap-timepicker {
-        width: 100%;
-
-        .dropdown-menu {
-            width: 100%;
-        }
-    }
-}
-
-// 17. Upload Controls
-// -------------------------
-
-.imageupload-group {
-    margin-bottom: @spacing-md-px;
-    border: 1px solid @photo-border;
-    border-radius: @border-radius-base;
-    padding: 2px;
-    display: table-cell;
-    position: relative;
-    cursor: pointer;
-
-    .imageupload-thumbnail {
-        position: relative;
-
-        .imageupload-thumbnail-image {
-            width: 100%;
-            height: 100%;
-            background-size: cover;
-            background-position: 50%;
-        }
-
-        .imageupload-remove {
-            position: absolute;
-            bottom: 0;
-            right: 0;
-
-            a {
-                padding: 2px 6px;
-                border-top-left-radius: @border-radius-base;
-                background-color: @btn-danger-bg;
-                color: @btn-danger-color;
-                cursor: pointer;
-                display: block;
-            }
-        }
-    }
-
-    .imageupload-dropzone {
-        margin-top: 2px;
-        height: 30px;
-        border: 1px solid @input-border;
-        border-radius: 0 0 @border-radius-base @border-radius-base;
-        background-color: @input-group-addon-bg;
-        text-align: center;
-        padding-top: 8px;
-        position: relative;
-        line-height: 12px;
-        width: 100%;
-        cursor: pointer;
-
-        ::-webkit-file-upload-button {
-            cursor: pointer;
-        }
-
-        input {
-            opacity: 0;
-            height: 100%;
-            width: 100%;
-            position: absolute;
-            left: 0;
-            top: 0;
-            cursor: pointer;
-        }
-
-        span {
-            font-size: 13px;
-            color: @input-color;
-            width: 100%;
-
-            &:before {
-                .fa-icon();
-                content: @fa-var-upload;
-                padding-right: .25em;
-            }
-        }
-    }
-
-    .upload-progress {
-        position: absolute;
-        z-index: 2;
-        left: 35px;
-        top: 30px;
-        opacity: 0.3;
-      }
-}
-
-.fileupload-group {
-    display: table-cell;
-    margin-bottom: @spacing-md-px;
-    border: 1px solid @input-border;
-    border-radius: @border-radius-base;
-    padding: 2px;
-    position: relative;
-    cursor: pointer;
-
-    .fileupload-thumbnail {
-        position: relative;
-
-        .file-link {
-            width: 100px;
-            height: 50px;
-            border-radius: (@border-radius-base - 1);
-            font-size: 10px;
-            background-color: @input-group-addon-bg;
-            color: @input-color;
-            display: block;
-            padding-top: 2px;
-            overflow: hidden;
-            text-overflow: ellipsis;
-            white-space: nowrap;
-            text-align: center;
-
-            &:after {
-                content: '\f016';
-                font-family: FontAwesome;
-                font-size: 28px;
-                color: darken( @input-group-addon-bg, 15%);
-                -webkit-font-smoothing: antialiased;
-                margin-left: 42px;
-                position: absolute;
-                top: 50%;
-                left: 50%;
-                margin-top: -20px;
-                margin-left: -12px;
-            }
-
-            &.file-exists:after {
-                content: '\f15c';
-                color: darken( @input-group-addon-bg, 15%);
-                margin-top: -10px;
-            }
-        }
-    }
-
-    .fileupload-remove {
-        position: absolute;
-        bottom: 0;
-        right: 0;
-
-        a {
-            padding: 2px 6px;
-            border-top-left-radius: @border-radius-base;
-            background-color: @btn-danger-bg;
-            color: @btn-danger-color;
-            cursor: pointer;
-            display: block;
-        }
-    }
-
-    .fileupload-dropzone,
-    .fileupload-button {
-        height: 30px;
-        background-color: @input-group-addon-bg;
-        text-align: center;
-        padding-top: 8px;
-        position: relative;
-        line-height: 12px;
-
-        ::-webkit-file-upload-button {
-            cursor: pointer;
-        }
-
-        input {
-            opacity: 0;
-            height: 100%;
-            width: 100%;
-            position: absolute;
-            left: 0;
-            top: 0;
-            cursor: pointer;
-        }
-
-        span {
-            font-size: 13px;
-            color: @input-color;
-            width: 100%;
-            padding: 0 .5em;
-
-            &:before {
-                .fa-icon();
-                content: @fa-var-upload;
-                padding-right: .25em;
-            }
-        }
-    }
-
-    .fileupload-dropzone {
-        margin-top: 2px;
-        border-radius: 0 0 @border-radius-base @border-radius-base;
-    }
-
-    .fileupload-button {
-        border-radius: @border-radius-base;
-        background-color: @brand-primary;
-        border: 1px solid @btn-primary-border;
-        padding: 6px 12px;
-        
-        span {
-            color: #fff;
-        }
-    }
-
-    .upload-progress {
-        position: absolute;
-        z-index: 2;
-        left: 35px;
-        top: 8px;
-        opacity: 0.3;
-    }
-}
-
-
-
-// 18. Update Panel Status
-// -------------------------
-
-.updateprogress-status {
-    position: fixed;
-    padding: 15px 10px;
-    left: 50%;
-    top: 40%;
-    opacity: 1;
-    background-color: @spinner-bg;
-    border-radius: 120px;
-    z-index: (@zindex-modal-background + 100);
-    box-shadow: 5px 5px 12px 3px rgba(0,0,0,0.1);
-    margin-left: -30px;
-
-    .spinner {
-        width: 40px;
-        height: 30px;
-        text-align: center;
-        font-size: 10px;
-    }
-
-    .spinner > div {
-        background-color: @spinner-color;
-        height: 100%;
-        width: 5px;
-        display: inline-block;
-        -webkit-animation: stretchdelay 1.2s infinite ease-in-out;
-        animation: stretchdelay 1.2s infinite ease-in-out;
-    }
-
-    .spinner .rect2 {
-        -webkit-animation-delay: -1.1s;
-        animation-delay: -1.1s;
-    }
-
-    .spinner .rect3 {
-        -webkit-animation-delay: -1.0s;
-        animation-delay: -1.0s;
-    }
-
-    .spinner .rect4 {
-        -webkit-animation-delay: -0.9s;
-        animation-delay: -0.9s;
-    }
-
-    .spinner .rect5 {
-        -webkit-animation-delay: -0.8s;
-        animation-delay: -0.8s;
-    }
-
-    @-webkit-keyframes stretchdelay {
-        0%, 40%, 100% {
-            -webkit-transform: scaleY(0.4);
-        }
-
-        20% {
-            -webkit-transform: scaleY(1.0);
-        }
-    }
-
-    @keyframes stretchdelay {
-        0%, 40%, 100% {
-            transform: scaleY(0.4);
-            -webkit-transform: scaleY(0.4);
-        }
-
-        20% {
-            transform: scaleY(1.0);
-            -webkit-transform: scaleY(1.0);
-        }
-    }
-}
-
-@media @md {
-    .updateprogress-status {
-        padding: 30px 20px;
-        margin-left: -60px;
-
-        .spinner {
-            width: 80px;
-            height: 60px;
-
-            > div {
-                width: 10px;
-            }
-        }
-    }
-}
-
-// 19. Group List
-// -------------------------
-
-.groupmembers {
-    list-style: none;
-    margin: 6px 0;
-    padding: 0;
-
-    .member {
-        float: left;
-        margin-right: @spacing-md-px;
-        margin-bottom: @spacing-md-px;
-        min-width: 160px;
-        border-radius: @border-radius-base;
-        min-height: 90px;
-
-        .person-image {
-            border: 1px solid @photo-border;
-            float: left;
-            margin-right: 7.5px;
-            display: inline-block;
-            width: 60px;
-            height: 60px;
-        }
-
-        .member-information {
-            float: left;
-        }
-
-        h4 {
-            font-size: 16px;
-            font-weight: @font-weight-semibold;
-            text-overflow: ellipsis;
-            overflow: hidden;
-            margin: 0;
-        }
-
-        small {
-            display: block;
-            line-height: 16px;
-            margin: 0;
-        }
-
-        .btn {
-            margin-top: 6px;
-        }
-    }
-}
-
-// 20. Well Messages
-// -------------------------
-.well-message {
-    text-align: center;
-
-
-    h1 {
-        font-size: 38px;
-    }
-
-    i {
-        font-size: 84px;
-        margin: 12px 0;
-    }
-
-    &.well-message-info {
-        background-color: @state-info-bg;
-        color: @state-info-text;
-        border-color: @state-info-border;
-    }
-
-    &.well-message-success {
-        background-color: @state-success-bg;
-        color: @state-success-text;
-        border-color: @state-success-border;
-    }
-
-    &.well-message-danger {
-        background-color: @state-danger-bg;
-        color: @state-danger-text;
-        border-color: @state-danger-border;
-    }
-
-    &.well-message-warning {
-        background-color: @state-warning-bg;
-        color: @state-warning-text;
-        border-color: @state-warning-border;
-    }
-}
-
-
-
-// 21. Security Controls
-// -------------------------
-
-.loginstatus {
-    & > li {
-        min-width: 160px;
-        text-align: right;
-
-        & li {
-            text-align: left;
-        }
-    }
-}
-
-// 22. Rock List
-// -------------------------
-
-ul.rocklist {
-    list-style-type: none;
-    padding: 0;
-    list-style-type: none;
-
-    .rocklist-item {
-        white-space: nowrap;
-        padding: 6px;
-        margin: 0 12px 12px 0;
-        border-radius: @border-radius-base;
-        width: 140px;
-        float: left;
-        position: relative;
-        text-align: center;
-
-        img {
-        }
-
-        .actions {
-            position: absolute;
-            top: 4px;
-            right: 4px;
-        }
-
-        i {
-            cursor: pointer;
-            padding: 4px;
-        }
-
-        .file-name {
-            text-overflow: ellipsis;
-            white-space: nowrap;
-            overflow: hidden;
-            display: block;
-        }
-
-        &:hover {
-            background: @tree-rollover-bg;
-            color: @tree-rollover-color;
-        }
-
-        &.selected {
-            background: @tree-rollover-bg;
-            color: @tree-rollover-color;
-        }
-    }
-}
-
-
-// 23. TypeAhead Support
-// -------------------------
-
-.twitter-typeahead .tt-query,
-.twitter-typeahead .tt-hint {
-    margin-bottom: 0;
-}
-
-.tt-dropdown-menu {
-    min-width: 200px;
-    padding: 12px;
-    background-color: @autocomplete-bg;
-    border: 1px solid @autocomplete-border;
-    border-radius: 0 0 @border-radius-base @border-radius-base;
-    color: @autocomplete-text;
-    -webkit-box-shadow: 0 5px 10px rgba(0,0,0,.2);
-    -moz-box-shadow: 0 5px 10px rgba(0,0,0,.2);
-    box-shadow: 0 5px 10px rgba(0,0,0,.2);
-    -webkit-background-clip: padding-box;
-    -moz-background-clip: padding;
-    background-clip: padding-box;
-}
-
-.tt-suggestion {
-    display: block;
-
-    p {
-        padding: 4px;
-        border-radius: @border-radius-base;
-
-        &:hover {
-            background-color: @autocomplete-rollover-bg;
-        }
-    }
-}
-
-.tt-suggestion.tt-is-under-cursor {
-    color: lighten(@autocomplete-text, 30%);
-    background-repeat: repeat-x;
-    filter: progid:DXImageTransform.Microsoft.gradient(startColorstr='#ff0088cc', endColorstr='#ff0077b3', GradientType=0);
-}
-
-.tt-suggestion.tt-is-under-cursor a {
-    color: @autocomplete-text;
-}
-
-.tt-suggestion p {
-    margin: 0;
-}
-
-// 24. Image Cropper
-// -------------------------
-.image-editor-photo {
-    width: 150px;
-    position: relative;
-
-    .image-container {
-        width: 150px;
-        height: 150px;
-        border: 3px solid @photo-border;
-    }
-
-    .options {
-        position: absolute;
-        top: 110px;
-        right: 0;
-        background-color: @imageeditor-bg;
-        color: @imageeditor-color;
-        padding: 6px 12px;
-        border-radius: @border-radius-base 0 0 @border-radius-base;
-        opacity: 0;
-        transition: opacity .25s ease-in-out;
-        -moz-transition: opacity .25s ease-in-out;
-        -webkit-transition: opacity .25s ease-in-out;
-
-        a {
-            color: #fff;
-            text-decoration: none;
-            margin-left: 12px;
-            cursor: pointer;
-
-            &:hover {
-                opacity: .5;
-            }
-        }
-    }
-
-    .js-upload-progress {
-        position: absolute;
-        top: 55px;
-        left: 55px;
-        color: @input-color;
-        opacity: 0.5;
-    }
-}
-
-.image-editor-fileinput {
-    visibility: hidden;
-    height: 0;
-}
-
-.image-editor-group.imageupload-group {
-    border: 0;
-}
-
-.image-editor-crop-container {
-    height: 480px;
-    width: 480px;
-}
-
-
-.image-editor-photo:hover .options {
-    opacity: 1;
-}
-
-.image-editor-photo .options a:first-child {
-    margin-left: 0;
-}
-
-// 25. Active Users
-// -------------------------
-
-.activeusers {
-    .recent {
-        i {
-            color: @brand-success;
-        }
-    }
-
-    .not-recent {
-        i {
-            color: @brand-warning;
-        }
-    }
-}
-
-// 26. Navigation for Paging
-// -------------------------
-
-.nav-paging {
-    .btn-prev {
-        float: left;
-    }
-
-    .btn-next {
-        float: right;
-    }
-}
-
-
-// 27. List Extensions
-// -------------------------
-
-.list-horizontal {
-    .clearfix();
-
-    li {
-        float: left;
-        margin-right: 2px;
-        margin-bottom: 4px;
-    }
-}
-
-// 28. Key / Value Pair Control
-// -------------------------
-
-.key-value-rows {
-
-    .controls-row {
-        margin-bottom: 6px;
-    }
-}
-
-// 29. Context Setter
-// -------------------------
-.contextsetter {
-    margin-right: 2px;
-}
-
-
-// 30. Paneled List Group
-// -------------------------
-ul.list-group-panel, .panel-collapse {
-    margin: 0;
-
-    .list-group {
-        margin-bottom: 0;
-    }
-
-    .list-group-item {
-        border-radius: 0;
-        border: 0;
-        border-top: 1px solid @list-group-border;
-
-        &:first-child {
-            border: 0;
-        }
-    }
-}
-
-// 31. Sliding Date Range
-// -------------------------
-.slidingdaterange-select, .slidingdaterange-number, .slidingdaterange-daterange .input-group {
-    margin-bottom: 6px;
-}
-
-
-// 32. Photo Round
-// -------------------------
-.photo-round {
-    background-size: cover;
-    background-repeat: no-repeat;
-
-    &.photo-round-sm {
-        height: 35px;
-        width: 35px;
-        border-radius: 17.5px;
-    }
-
-    &.photo-round-xs {
-        height: 20px;
-        width: 20px;
-        border-radius: 17.5px;
-    }
-}
-
-
-// 33. Wizard
-// -------------------------
-
-.wizard {
-    background-color: @wizard-bg;
-    padding: 8px 0;
-    .clearfix();
-    margin: -15px;
-    margin-bottom: 24px;
-    margin-top: -16px;
-
-    @media only screen and (max-width : 480px) {
-        display: none;
-    }
-}
-
-.wizard-item-icon {
-    background-color: @wizard-item-icon-bg;
-    border-radius: 24px;
-    padding: 6px 8px;
-    color: @wizard-item-icon-color;
-    text-align: center;
-    display: inline-block;
-    margin: 0 auto;
-}
-
-.wizard-item-label {
-    font-weight: @font-weight-light;
-    font-size: 12px;
-    color: @wizard-item-label-color;
-}
-
-.wizard-item {
-    min-width: 100px;
-    text-align: center;
-    float: left;
-    position: relative;
-    z-index: 1;
-
-    @media @md {
-        min-width: 175px;
-    }
-
-    &:before {
-        border-top: 4px solid @wizard-item-bar-color;
-        content: "";
-        margin: 0 auto; /* this centers the line to the full width specified */
-        position: absolute; /* positioning must be absolute here, and relative positioning must be applied to the parent */
-        top: 30%;
-        left: 0;
-        right: 0;
-        bottom: 0;
-        z-index: -1;
-    }
-
-    &.active {
-
-        &:before {
-            border-top: 4px solid @wizard-item-bar-complete-color;
-        }
-
-        .wizard-item-icon {
-            background-color: @wizard-item-icon-active-bg;
-            color: @wizard-item-icon-active-color;
-        }
-
-        .wizard-item-label {
-            color: @wizard-item-label-active-color;
-        }
-    }
-
-    &.complete {
-
-        &:before {
-            border-top: 4px solid @wizard-item-bar-complete-color;
-        }
-
-        .wizard-item-icon {
-            background-color: @wizard-item-icon-complete-bg;
-            color: @wizard-item-icon-complete-color;
-        }
-
-        .wizard-item-label {
-            color: @wizard-item-label-complete-color;
-        }
-    }
-
-    &:first-child:before {
-        left: 55px;
-
-        @media @md {
-            left: 100px;
-        }
-    }
-
-    &:last-child:before {
-        right: 55px;
-
-        @media @md {
-            right: 100px;
-        }
-    }
-}
-
-
-// 34. Checkbox
-// -------------------------
-.rock-checkbox-icon {
-    cursor: pointer;
-}
-
-
-// 35. Follow
-// -------------------------
-
-.panel .panel-heading.panel-follow {
-    position: relative;
-    padding-right: 40px;
-}
-
-.panel-follow-status {
-    position: absolute;
-    right: 0;
-    top: 0;
-    bottom: 0;
-    width: 35px;
-    text-align: center;
-    padding-top: 10px;
-    opacity: .4;
-    color: @text-color;
-    transition: 1s;
-    border-left: 1px solid @header-bg;
-    cursor: pointer;
-
-    &:before {
-        font-family: FontAwesome;
-        content: @fa-var-star-o;
-    }
-
-    &.following {
-        opacity: 1;
-        background-color: @panel-following-active-bg;
-        color: #fff;
-
-        &:before {
-            content: @fa-var-star;
-        }
-    }
-}
-
-// 36. Range Editors
-// -------------------------
-.number-range-editor {
-    .form-control-group .form-control {
-        margin-bottom: 6px;
-    }
-}
-
-.date-range-picker {
-    .input-group {
-        margin-bottom: 6px;
-    }
-}
-
-// 37. Custom Buttons
-// -------------------------
-
-.btn-copy-to-clipboard:focus {
-    outline: 0;
-}
-=======
 // Used to manage styles related to reusable components / widgets.
 @import "rock-components/pickers.less";                //  1. Pickers - used to pick complex data types
 @import "rock-components/number-increment.less";       //  2. Number Increment
@@ -2365,7 +35,6 @@
 @import "rock-components/follow.less";                 // 35. Follow button
 @import "rock-components/range-editors.less";          // 36. Range Editors
 @import "rock-components/custom-buttons.less";         // 37. Custom Buttons
->>>>>>> f12e598e
 
 // 38. Color Picker
 @import (less) "./bootstrap-colorpicker/colorpicker.less";
