--- conflicted
+++ resolved
@@ -1,2313 +1,3 @@
-<<<<<<< HEAD
-/*
-  Used to manage styles related to reusable components / widgets.
-
-  1. Pickers - used to pick complex data types
-  2. Number Increment
-  3. Tree - used for tree control
-  4. Person List - used to show a list of people
-  5. Rollover - Used to hide/show items in the UI has the mouse rolls-over a container.
-  6. Pagelist - used to list child pages; currently used in admin screens
-  7. Pill Help (used in security dialog)
-  8. Tags - component that allows you to tag entities
-  9. Photo Frame - wraps a nice border around photos
-  10. Smart Search - search at th top of the page for searching people, groups, etc.
-  11. Fieldset Actions - styling for the button actions on field sets
-  12. Title - markup for styling header titles
-  13. Code Editor - styling for code editor
-  14. Labels - additional label defintions that extend Boostrap labels (eg label-campus)
-  15. Date Picker - styles for the date picker
-  16. Time Picker - styles for the time picker
-  17. File Upload / Image Upload - styles for the file / image uploader
-  18. Update Panel Actions - annimation for update panels
-  19. Group List - Reusable styles for listing group members (family view/edit in CRM Person Profile)
-  20. Well Messgae - A larger alert type function for delivering important messages.
-  21. Security Controls - login status etc
-  22. Rock List - styles for the Rock list component
-  23. TypeAhead - styles for type ahead support
-  24. Image Cropper - styles for image crop component
-  25. Active Users - styles for the active users block
-  26. Navigation for Paging - styles for creating a pager
-  27. List Extensions - additional list options
-  28. Key Value Pair Control - styling for key/value pair control
-  29. Context Setters
-  30. Paneled List Group - extends the bootstrap list group to behave in a panel
-  31. Sliding Date Range
-  32. Photo Round
-  33. Wizard
-  34. Checkbox
-  35. Follow button
-  36. Range Editors
-  37. Custom Buttons
-  38. Color Picker
-  39. HTML Editor (summernote)
-  40. Person Directory
-*/
-
-// 1. Pickers
-// -------------------------
-
-.picker {
-  .clearfix();
-  @media @sm {
-    position: relative;
-    width: 250px; // needed when floated right to keep the picker from shifting when the (x) appears to allow delete
-  }
-
-  .picker-mode-options {
-    margin-bottom: 12px;
-  }
-
-  .picker-label {
-    display: inline-block;
-    float: left;
-    width: 225px;
-    padding: @padding-base-vertical @padding-base-horizontal;
-    font-size: @font-size-base;
-    color: @input-color;
-    background-color: @input-group-addon-bg;
-    border: 1px solid @input-group-addon-border-color;
-    border-radius: @border-radius-base;
-
-    i {
-      float: left;
-      margin-top: 2px;
-      margin-right: 6px;
-    }
-
-    span {
-      float: left;
-      width: 140px;
-      margin-right: 6px;
-      overflow: hidden;
-      line-height: 18px;
-      text-overflow: ellipsis;
-      white-space: nowrap;
-    }
-
-    .fa.fa-caret-down {
-      margin-top: 3px;
-    }
-  }
-
-  .picker-select-none {
-    display: block;
-    float: left;
-    margin: 6px 0 0 6px;
-    cursor: pointer;
-  }
-
-  .scroll-container-picker {
-    width: 355px;
-
-    .viewport {
-      width: 340px;
-      height: 190px;
-    }
-
-    .scrollbar {
-      margin-top: 10px;
-    }
-  }
-
-  h4 {
-    font-size: 14px;
-    font-weight: @font-weight-semibold;
-  }
-
-  .picker-menu {
-    width: 400px;
-    padding: 10px;
-
-    h4:first-child {
-      margin-top: 0;
-    }
-      @media (max-width: @screen-xs-max) {
-        position: static;
-        max-width: 100%;
-      }
-  }
-
-  &.picker-menu-right {
-    .picker-menu {
-      right: 0;
-      left: auto;
-    }
-  }
-
-  .picker-actions {
-    padding: 10px;
-    margin: 10px -10px -10px -10px;
-    background-color: @picker-action-bg;
-    border-top: 1px solid darken(@picker-action-bg, 10%);
-    border-radius: 0 0 @border-radius-base @border-radius-base;
-  }
-  // details used for pickers like person picker to show the details of the selected item
-  .picker-select-item-details {
-    margin-left: 20px;
-
-    .person-image {
-      display: inline-block;
-      float: left;
-      float: left;
-      width: 70px;
-      height: 70px;
-      margin-right: 7.5px;
-      border: 1px solid @photo-border;
-    }
-
-    .contents {
-      float: left;
-      margin-left: 10px;
-
-      h5 {
-        margin-bottom: 2px;
-      }
-    }
-  }
-
-  &.picker-geography {
-    .picker-menu {
-      width: 520px;
-    }
-  }
-
-  &.picker-person {
-    .picker-select {
-      padding: 0;
-      list-style: none;
-    }
-
-    .picker-select-item-details img {
-      width: 65px;
-    }
-  }
-
-  &.picker-novalue {
-    // used for pickers that do not retain values to remove the extra spacing needed for the 'x'
-    .picker-label {
-      width: 100%;
-    }
-  }
-
-  &.picker-mergefield {
-    width: 370px;
-  }
-}
-
-#dialog .scroll-container-picker {
-  width: 360px;
-
-  .viewport {
-    width: 340px;
-    height: 190px;
-  }
-}
-
-// date time picker
-.date-time-picker {
-  margin-bottom: 11px;
-
-  .input-group {
-    margin-bottom: 4px;
-  }
-}
-
-// campuses picker
-
-.campuses-picker {
-  .clearfix();
-
-  .checkbox {
-    float: left;
-    margin-top: 0;
-    margin-right: 24px;
-  }
-}
-
-
-.campuses-picker .campuses-picker-vertical .checkbox {
-  float: none;
-  margin-top: inherit;
-  margin-right: 0;
-}
-
-
-// 2. Number Increment
-// -------------------------
-.numberincrement {
-  -webkit-user-select: none;
-     -moz-user-select: none;
-      -ms-user-select: none;
-       -o-user-select: none;
-          user-select: none;
-
-  .numberincrement-up,
-  .numberincrement-down {
-    padding: 6px 12px;
-    color: @input-color;
-    cursor: pointer;
-    background-color: @input-group-addon-bg;
-    border: 1px solid @input-group-addon-border-color;
-
-    &.disabled {
-      color: lighten(@input-color, 20%);
-      cursor: default;
-    }
-  }
-
-  .numberincrement-down {
-    border-radius: @border-radius-base 0 0 @border-radius-base;
-  }
-
-  .numberincrement-up {
-    border-radius: 0 @border-radius-base @border-radius-base 0;
-  }
-
-  .numberincrement-value {
-    padding: 6px 18px;
-    border-color: @input-group-addon-border-color;
-    border-style: solid;
-    border-width: 1px 0;
-  }
-  // adjustments for different sizes
-  &.input-sm {
-    .numberincrement-up,
-    .numberincrement-down {
-      padding: 5px 8px;
-    }
-
-    .numberincrement-value {
-      padding: 5px 12px;
-    }
-  }
-
-  &.input-lg {
-    .numberincrement-up,
-    .numberincrement-down {
-      padding: 12px 20px;
-    }
-
-    .numberincrement-value {
-      padding: 12px 28px;
-    }
-  }
-}
-
-
-
-// 3. Tree
-// -------------------------
-ul.rocktree,
-ul.rocktree ul {
-  padding: 0;
-  margin-bottom: @spacing-lg-px;
-  list-style-type: none;
-}
-
-ul.rocktree ul {
-  margin: 0 0 0 @spacing-md-px;
-}
-
-.rocktree {
-  .rocktree-item {
-    white-space: nowrap;
-    &.is-inactive {
-      color: lighten(@text-color, 20%);
-      opacity: 1;
-    }
-
-    &:not(.is-inactive) {
-      color: @text-color;
-    }
-
-    & > i {
-      padding: 4px;
-      cursor: pointer;
-    }
-  }
-
-  li {
-    margin: 0;
-  }
-
-  span,
-  a {
-    display: inline-block;
-    margin: 1px;
-  }
-
-  .rocktree-name:hover,
-  span:hover,
-  span:hover a {
-    color: @tree-rollover-color;
-    background: @tree-rollover-bg;
-  }
-
-  .selected,
-  .selected a {
-    color: @tree-selected-color;
-    background: @tree-selected-bg;
-  }
-
-  .rocktree-name {
-    padding: 2px 6px;
-    cursor: pointer;
-    border-radius: 3px;
-  }
-
-  .rocktree-loading {
-    margin-left: 10px;
-    font-size: 12px;
-    color: @text-color !important;
-
-    i {
-      margin-right: 5px;
-    }
-  }
-
-  .rocktree-leaf {
-    padding-left: 18px;
-  }
-}
-
-// treeview wrapper
-.treeview {
-  margin-bottom: @spacing-md-px;
-  .treeview-frame {
-    padding-left: 0;
-  }
-
-  .treeview-actions {
-    margin-bottom: @spacing-sm-px;
-
-    .btn {
-      margin-bottom: 4px;
-    }
-  }
-}
-
-
-
-// 4. Person List
-// -------------------------
-
-.personlist {
-  padding-left: 0;
-  list-style: none;
-
-  li {
-    padding-left: @spacing-md-px;
-
-    i.fa-circle {
-      margin-right: @spacing-sm-px;
-      margin-left: -@spacing-md-px;
-      font-size: 9px;
-      color: #d0cfcf;
-    }
-
-    .actions {
-      opacity: 0;
-      -webkit-transition: opacity .5s ease-out;
-         -moz-transition: opacity .5s ease-out;
-           -o-transition: opacity .5s ease-out;
-              transition: opacity .5s ease-out;
-    }
-
-    &:hover {
-      .actions {
-        opacity: 1;
-      }
-    }
-  }
-
-  .popover {
-    width: 320px;
-  }
-}
-
-// 5. Rollover
-// -------------------------
-
-.rollover-container {
-  position: relative;
-
-  & > .rollover-item {
-    opacity: 0;
-    -webkit-transition: opacity .5s ease-out;
-       -moz-transition: opacity .5s ease-out;
-         -o-transition: opacity .5s ease-out;
-            transition: opacity .5s ease-out;
-  }
-
-  &:hover {
-    & > .rollover-item {
-      opacity: 1;
-    }
-  }
-}
-
-// always show item if on touch device
-.touch .rollover-item {
-  opacity: 1;
-}
-
-
-// 6. Pagelist
-// -------------------------
-
-.block-title {
-  margin: 0;
-}
-
-.list-as-blocks {
-  h3 {
-    margin: 6px 0;
-    margin-top: 0;
-    font-size: 14px;
-  }
-
-  ul {
-    padding: 0;
-    margin-top: 16px;
-    list-style: none;
-
-    li {
-      position: relative;
-      float: left;
-      width: 47.5%;
-      margin: 0 1.25% @spacing-md-px;
-      overflow: hidden;
-      overflow: visible;
-      text-align: center;
-      border: 1px solid @listasblocks-border-color;
-      border-radius: @border-radius-base;
-
-      a {
-        display: block;
-        height: 90px;
-        padding: @spacing-md-px;
-        color: @listasblocks-color;
-        background-color: @listasblocks-bg;
-        border-radius: @border-radius-base;
-        -webkit-transition: background-color 200ms linear;
-           -moz-transition: background-color 200ms linear;
-            -ms-transition: background-color 200ms linear;
-             -o-transition: background-color 200ms linear;
-                transition: background-color 200ms linear;
-
-        i {
-          margin-top: 6px;
-          font-size: 26px;
-          color: lighten(@listasblocks-color, 10%);
-        }
-
-        &:hover {
-          color: @listasblocks-rollover-text-color;
-          background-color: @listasblocks-rollover-bg;
-          border-color: @listasblocks-rollover-border-color;
-
-          i {
-            color: lighten(@listasblocks-rollover-text-color, 10%);
-          }
-        }
-
-        div.notification {
-          position: absolute;
-          top: -10px;
-          right: -6px;
-
-          .label {
-            padding: 2px 6px;
-            border-radius: 36px;
-          }
-        }
-      }
-
-      &.active {
-        a {
-          color: @listasblocks-active-color;
-          background-color: @listasblocks-active-bg;
-          border-color: @listasblocks-active-border-color;
-
-          i {
-            color: lighten(@listasblocks-active-color, 10%);
-          }
-        }
-      }
-    }
-  }
-
-  .block-status a {
-    height: 105px;
-    padding: 8px 15px;
-
-    .status-list {
-      position: absolute;
-      right: 0;
-      bottom: 5px;
-      left: 0;
-    }
-  }
-}
-
-@media @sm-only {
-  // tablet portrait and larger
-  .list-as-blocks {
-    ul {
-      li {
-        width: 32%;
-        margin: 0 1% @spacing-md-px;
-
-        &:nth-child(3n) {
-          margin-right: 0;
-        }
-
-        &:nth-child(3n+1) {
-          margin-left: 0;
-        }
-      }
-    }
-  }
-}
-
-@media @md {
-  // tablet portrait and larger
-  .list-as-blocks {
-    ul {
-      li {
-        width: 18.4%;
-        margin: 0 1% @spacing-md-px;
-
-        &:nth-child(5n) {
-          margin-right: 0;
-        }
-
-        &:nth-child(5n+1) {
-          margin-left: 0;
-        }
-      }
-    }
-  }
-}
-
-// 7. Pill Help (used in security dialog)
-// -------------------------
-
-.nav > li.pill-help {
-  a {
-    color: @nav-pills-link-color;
-
-    &:hover,
-    &:focus {
-      color: @nav-pills-link-color;
-      background-color: transparent;
-    }
-  }
-}
-
-.well-pillwrap {
-  background-color: @nav-pills-container-bg;
-  border-color: @nav-pills-container-border;
-}
-
-// 8. Tags
-// ------------------------
-
-div.tagsinput {
-  float: left;
-  width: 100%;
-  overflow-y: auto;
-}
-
-.taglist {
-  text-align: center;
-
-  .tag {
-    position: relative;
-    display: inline-block;
-    height: 22px;
-    padding: 1px 10px 0 12px;
-    margin-bottom: @spacing-sm-px;
-    margin-left: 20px;
-    font-size: 13px;
-    line-height: 18px;
-    color: @tag-text-color;
-    text-decoration: none;
-    background: @tag-bg;
-    border-top-right-radius: @tag-border-radius;
-    border-bottom-right-radius: @tag-border-radius;
-
-    &:first-child {
-      margin-left: 10px;
-    }
-
-    span {
-      display: block;
-      float: left;
-      max-width: 120px;
-      overflow: hidden;
-      text-overflow: ellipsis;
-      white-space: nowrap;
-    }
-
-    a {
-      display: block;
-      float: left;
-    }
-
-    small {
-      font-size: 11px;
-    }
-
-    &:before {
-      position: absolute;
-      top: 0;
-      left: -10px; // chrome looks better with -11px but IE has line if so
-      float: left;
-      width: 0;
-      height: 0;
-      /* tag point */
-      content: "";
-      border-color: transparent @tag-bg transparent transparent;
-      border-style: solid;
-      border-width: 11px 11px 11px 0;
-    }
-
-    &:after {
-      position: absolute;
-      top: 8px;
-      left: 0;
-      float: left;
-      width: 5px;
-      height: 5px;
-      /* tag dot */
-      content: "";
-      background: @tag-dot-color;
-      border-radius: 2px;
-      box-shadow: -1px -1px 2px @tag-bg;
-    }
-  }
-}
-
-div.tagsinput {
-  div[id$=addTag] {
-    @media @sm {
-      float: left;
-      margin-left: 12px;
-    }
-  }
-
-  span.tag.personal {
-    background: @tag-bg-alt;
-    &:before {
-      border-color: transparent @tag-bg-alt transparent transparent;
-    }
-  }
-
-  span.tag a {
-    font-size: 11px;
-    font-weight: bold;
-    color: @tag-text-color;
-    text-decoration: none;
-    opacity: 0;
-    -webkit-transition: opacity .3s ease 0s, color .3s ease 0s, background .3s ease 0s;
-       -moz-transition: opacity .3s ease 0s, color .3s ease 0s, background .3s ease 0s;
-  }
-
-  span.tag:hover a {
-    opacity: 1;
-  }
-
-  input {
-    display: block;
-    width: 80px;
-    padding: 0;
-    padding: 2px;
-    margin: 0;
-    margin: -2px 0 0 10px;
-    margin: 0 auto;
-    clear: both;
-    font-family: helvetica;
-    font-size: 13px;
-    color: #8f8f8f !important; /* needed as script adds element value */
-    background: transparent;
-    border: 1px solid transparent;
-    border-radius: @border-radius-base;
-    outline: 0;
-    box-shadow: none;
-
-    &:hover,
-    &:focus {
-      background-color: rgba(0,0,0,.05);
-    }
-
-    div {
-      display: block;
-      float: left;
-    }
-  }
-
-  .tags_clear {
-    width: 100%;
-    height: 0;
-    clear: both;
-  }
-}
-
-.not_valid {
-  color: #90111a !important;
-  background: #fbd8db !important;
-}
-
-.tag-wrap {
-  .ui-autocomplete {
-    position: absolute;
-    top: 4px;
-    left: 0;
-    z-index: 90;
-    z-index: 9999 !important;
-    min-width: 200px;
-    padding: 12px;
-    list-style: none;
-    background-color: @autocomplete-bg;
-    border: 1px solid @autocomplete-border;
-    border-radius: 0 0 @border-radius-base @border-radius-base;
-    .box-shadow(0 5px 10px rgba(0,0,0,.2));
-
-    li {
-      margin-bottom: 4px;
-
-      &:last-child {
-        margin-bottom: 0;
-      }
-
-      a {
-        display: block;
-        padding: 4px;
-        color: @autocomplete-text;
-        text-decoration: none;
-        cursor: pointer;
-
-        &:hover {
-          background: @autocomplete-rollover-bg;
-          border-radius: 4px;
-        }
-      }
-    }
-  }
-}
-
-.tag-letterlist {
-  color: lighten(@text-color, 20%);
-
-  li {
-    margin-right: 12px;
-  }
-
-  a {
-    font-weight: @font-weight-semibold;
-  }
-}
-
-/* Medium devices (desktops, 992px and up) */
-@media (min-width: @screen-sm-min) {
-  .taglist {
-    text-align: left;
-
-    .tag {
-      float: left;
-    }
-  }
-
-  div.tagsinput input {
-    margin: 0;
-  }
-}
-
-// 9.
-// ------------------------
-.photoframe {
-  display: inline-block;
-  border: 4px solid @photo-border;
-
-  &.photoframe-sm {
-    border-width: 2px;
-  }
-}
-
-
-// 10. Smart Search
-// ------------------------
-
-.smartsearch {
-  position: relative;
-  width: 290px;
-  padding: 2px 6px;
-  margin-top: 6px;
-  font-size: 12px;
-  color: @smartsearch-text-color;
-  background-color: @smartsearch-bg;
-  border: 1px solid @smartsearch-border-color;
-  border-radius: @border-radius-base;
-
-  input::-moz-placeholder,
-  input::-webkit-input-placeholder {
-    color: darken(@smartsearch-input-text-color, 25%);
-  }
-
-    .nav > li > a {
-      padding: 4px 15px;
-    }
-
-      input::selection,
-      input::-moz-selection {
-        color: @smartsearch-input-selection-text-color;
-        background: @smartsearch-input-selection-background;
-      }
-
-  &:focus {
-    border-color: #595959;
-  }
-
-  .twitter-typeahead {
-    display: block !important;
-    margin-right: 120px;
-  }
-
-  .smartsearch-type {
-    width: 120px;
-  }
-
-  i {
-    position: absolute;
-    float: left;
-    margin-top: 6px;
-    font-size: 16px;
-    opacity: .6;
-  }
-
-  input {
-    width: 150px;
-    margin: 0;
-    font-size: 14px;
-    color: @smartsearch-input-text-color;
-    background: transparent;
-    border: 0;
-    border-radius: 0;
-
-    &:focus {
-      outline: 0; // get rid of orange box in chrome
-      box-shadow: 0 0 0 0;
-    }
-  }
-
-  .tt-hint {
-    padding: 4px 4px 4px 25px;
-  }
-
-  .tt-dropdown-menu {
-    min-width: 290px;
-    margin-top: 2px;
-    margin-left: -6px;
-    border: 0;
-  }
-
-  input.searchinput {
-    width: 100%;
-    padding: 4px 4px 4px 25px;
-    color: @smartsearch-input-text-color;
-    border: 0 !important;
-    box-shadow: none !important;
-  }
-
-  .dropdown {
-    .navbar-link {
-      color: @smartsearch-text-color;
-      text-align: right;
-
-      span {
-        padding-right: 4px;
-      }
-
-      &:hover,
-      &:focus {
-        background-color: transparent;
-      }
-    }
-
-    &.open {
-      .navbar-link {
-        background-color: transparent;
-      }
-    }
-
-    .dropdown-menu {
-      right: 0;
-      left: auto;
-      // smart search type menu
-      font-size: 12px;
-    }
-  }
-}
-
-// 11. Actions
-// -------------------------
-
-fieldset .actions {
-  margin-top: 12px;
-}
-
-// 13. Code Editor
-// -------------------------
-.code-editor {
-  position: relative;
-}
-
-// styles for ace when instead of summer note
-.note-editor {
-  .ace_editor {
-    margin: 0;
-    border-radius: 0;
-  }
-}
-
-// 14. Labels
-// -------------------------
-
-.label {
-  a {
-    color: #fff; // allow for links in labels
-  }
-}
-
-.label-campus {
-  background-color: @label-campus-bg;
-}
-
-.label-type {
-  background-color: @label-type-bg;
-}
-
-.label-communicationstatus-approved {
-  background-color: @label-success-bg;
-}
-
-.label-communicationstatus-denied {
-  background-color: @label-danger-bg;
-}
-
-.label-communicationstatus-draft {
-  background-color: @label-default-bg;
-}
-
-.label-communicationstatus-submitted {
-  background-color: @label-warning-bg;
-}
-
-.label-communicationstatus-transient {
-  background-color: @label-type-bg;
-}
-
-.label-tree {
-  background-color: @tree-rollover-bg;
-}
-
-// 15. Datepicker
-// -------------------------
-
-.datepicker {
-	border-radius: @border-radius-base;
-	&-inline {
-		width: 220px;
-	}
-	direction: ltr;
-	&&-rtl {
-		direction: rtl;
-		table tr td span {
-			float: right;
-		}
-	}
-	&-dropdown {
-		top: 0;
-		left: 0;
-		padding: 4px;
-		&:before {
-			content: '';
-			display: inline-block;
-			border-left:   7px solid transparent;
-			border-right:  7px solid transparent;
-			border-bottom: 7px solid @dropdown-border;
-			border-top:    0;
-			border-bottom-color: rgba(0,0,0,.2);
-			position: absolute;
-		}
-		&:after {
-			content: '';
-			display: inline-block;
-			border-left:   6px solid transparent;
-			border-right:  6px solid transparent;
-			border-bottom: 6px solid @dropdown-bg;
-			border-top:    0;
-			position: absolute;
-		}
-		&.datepicker-orient-left:before   { left: 6px; }
-		&.datepicker-orient-left:after    { left: 7px; }
-		&.datepicker-orient-right:before  { right: 6px; }
-		&.datepicker-orient-right:after   { right: 7px; }
-		&.datepicker-orient-bottom:before { top: -7px; }
-		&.datepicker-orient-bottom:after  { top: -6px; }
-		&.datepicker-orient-top:before {
-			bottom: -7px;
-			border-bottom: 0;
-			border-top:    7px solid @dropdown-border;
-		}
-		&.datepicker-orient-top:after {
-			bottom: -6px;
-			border-bottom: 0;
-			border-top:    6px solid @dropdown-bg;
-		}
-	}
-	table {
-		margin: 0;
-		-webkit-touch-callout: none;
-		-webkit-user-select: none;
-		-khtml-user-select: none;
-		-moz-user-select: none;
-		-ms-user-select: none;
-		user-select: none;
-		tr {
-			td, th {
-				text-align: center;
-				width: 30px;
-				height: 30px;
-				border-radius: 4px;
-				border: none;
-			}
-		}
-	}
-	// Inline display inside a table presents some problems with
-	// border and background colors.
-	.table-striped & table tr {
-		td, th {
-			background-color: transparent;
-		}
-	}
-	table tr td {
-		&.old,
-		&.new {
-			color: @btn-link-disabled-color;
-		}
-		&.day:hover,
-		&.focused {
-			background: @gray-lighter;
-			cursor: pointer;
-		}
-		&.disabled,
-		&.disabled:hover {
-			background: none;
-			color: @btn-link-disabled-color;
-			cursor: default;
-		}
-		&.highlighted {
-			@highlighted-bg: @state-info-bg;
-			.button-variant(#000, @highlighted-bg, darken(@highlighted-bg, 20%));
-			border-radius: 0;
-
-			&.focused {
-				background: darken(@highlighted-bg, 10%);
-			}
-
-			&.disabled,
-			&.disabled:active {
-				background: @highlighted-bg;
-				color: @btn-link-disabled-color;
-			}
-		}
-		&.today {
-			@today-bg: lighten(orange, 30%);
-			.button-variant(#000, @today-bg, darken(@today-bg, 20%));
-
-			&.focused {
-				background: darken(@today-bg, 10%);
-			}
-
-			&.disabled,
-			&.disabled:active {
-				background: @today-bg;
-				color: @btn-link-disabled-color;
-			}
-		}
-		&.range {
-			@range-bg: @gray-lighter;
-			.button-variant(#000, @range-bg, darken(@range-bg, 20%));
-			border-radius: 0;
-
-			&.focused {
-				background: darken(@range-bg, 10%);
-			}
-
-			&.disabled,
-			&.disabled:active {
-				background: @range-bg;
-				color: @btn-link-disabled-color;
-			}
-		}
-		&.range.highlighted {
-			@range-highlighted-bg: mix(@state-info-bg, @gray-lighter, 50%);
-			.button-variant(#000, @range-highlighted-bg, darken(@range-highlighted-bg, 20%));
-
-			&.focused {
-				background: darken(@range-highlighted-bg, 10%);
-			}
-
-			&.disabled,
-			&.disabled:active {
-				background: @range-highlighted-bg;
-				color: @btn-link-disabled-color;
-			}
-		}
-		&.range.today {
-			@range-today-bg: mix(orange, @gray-lighter, 50%);
-			.button-variant(#000, @range-today-bg, darken(@range-today-bg, 20%));
-
-			&.disabled,
-			&.disabled:active {
-				background: @range-today-bg;
-				color: @btn-link-disabled-color;
-			}
-		}
-		&.selected,
-		&.selected.highlighted {
-			.button-variant(#fff, @gray-light, @gray);
-			text-shadow: 0 -1px 0 rgba(0,0,0,.25);
-		}
-		&.active,
-		&.active.highlighted {
-			.button-variant(@btn-primary-color, @btn-primary-bg, @btn-primary-border);
-			text-shadow: 0 -1px 0 rgba(0,0,0,.25);
-		}
-		span {
-			display: block;
-			width: 23%;
-			height: 54px;
-			line-height: 54px;
-			float: left;
-			margin: 1%;
-			cursor: pointer;
-			border-radius: 4px;
-			&:hover,
-			&.focused {
-				background: @gray-lighter;
-			}
-			&.disabled,
-			&.disabled:hover {
-				background: none;
-				color: @btn-link-disabled-color;
-				cursor: default;
-			}
-			&.active,
-			&.active:hover,
-			&.active.disabled,
-			&.active.disabled:hover {
-				.button-variant(@btn-primary-color, @btn-primary-bg, @btn-primary-border);
-				text-shadow: 0 -1px 0 rgba(0,0,0,.25);
-			}
-			&.old,
-			&.new {
-				color: @btn-link-disabled-color;
-			}
-		}
-	}
-
-	.datepicker-switch {
-		width: 145px;
-	}
-
-	.datepicker-switch,
-	.prev,
-	.next,
-	tfoot tr th {
-		cursor: pointer;
-		&:hover {
-			background: @gray-lighter;
-		}
-	}
-
-	.prev, .next {
-		&.disabled {
-			visibility: hidden;
-		}
-	}
-
-	// Basic styling for calendar-week cells
-	.cw {
-		font-size: 10px;
-		width: 12px;
-		padding: 0 2px 0 5px;
-		vertical-align: middle;
-	}
-}
-.input-group.date .input-group-addon {
-	cursor: pointer;
-}
-.input-daterange {
-	width: 100%;
-	input {
-		text-align: center;
-	}
-	input:first-child {
-		border-radius: 3px 0 0 3px;
-	}
-	input:last-child {
-		border-radius: 0 3px 3px 0;
-	}
-	.input-group-addon {
-		width: auto;
-		min-width: 16px;
-		padding: 4px 5px;
-		line-height: @line-height-base;
-		text-shadow: 0 1px 0 #fff;
-		border-width: 1px 0;
-		margin-left: -5px;
-		margin-right: -5px;
-	}
-}
-
-// 16. Time Picker
-// -------------------------
-
-.timepicker-input {
-  .clearfix();
-
-  .input-group {
-    float: left;
-  }
-
-  & i.fa-times {
-    float: left;
-    padding: 6px;
-    margin-top: 4px;
-    cursor: pointer;
-    opacity: 0;
-    -webkit-transition: opacity .2s ease-out;
-       -moz-transition: opacity .2s ease-out;
-         -o-transition: opacity .2s ease-out;
-            transition: opacity .2s ease-out;
-  }
-
-  &:hover i.fa-times {
-    opacity: 1;
-  }
-}
-
-.touch .timepicker-input i.fa-times {
-  opacity: 1;
-}
-
-.bootstrap-timepicker {
-  position: relative;
-
-  &.pull-right {
-    .bootstrap-timepicker-widget {
-      &.dropdown-menu {
-        right: 0;
-        left: auto;
-
-        &:before {
-          right: 12px;
-          left: auto;
-        }
-
-        &:after {
-          right: 13px;
-          left: auto;
-        }
-      }
-    }
-  }
-
-  .add-on {
-    cursor: pointer;
-
-    i {
-      display: inline-block;
-      width: 16px;
-      height: 16px;
-    }
-  }
-}
-
-.bootstrap-timepicker-widget {
-  &.dropdown-menu {
-    padding: 2px 3px 2px 2px;
-
-    &.open {
-      display: inline-block;
-    }
-
-    &:before {
-      position: absolute;
-      top: -7px;
-      left: 9px;
-      display: inline-block;
-      content: "";
-      border: 7px solid transparent;
-      border-bottom-color: rgba(0, 0, 0, .2);
-    }
-
-    &:after {
-      position: absolute;
-      top: -6px;
-      left: 10px;
-      display: inline-block;
-      content: "";
-      border: 6px solid transparent;
-      border-bottom-color: #fff;
-    }
-  }
-
-  a.btn, input {
-    border-radius: 4px;
-  }
-
-  table {
-    width: 100%;
-    margin: 0;
-    background-color: transparent;
-
-    td {
-      height: 30px;
-      padding: 2px;
-      margin: 0;
-      text-align: center;
-
-      &:not(.separator) {
-        min-width: 30px;
-      }
-
-      span {
-        width: 100%;
-      }
-
-      a {
-        display: inline-block;
-        width: 100%;
-        padding: 8px 0;
-        margin: 0;
-        color: #333;
-        border: 1px transparent solid;
-        outline: 0;
-
-        &:hover {
-          text-decoration: none;
-          background-color: #eee;
-          border-color: #ddd;
-                  border-radius: 4px;
-
-          -webkit-border-radius: 4px;
-             -moz-border-radius: 4px;
-        }
-
-        i {
-          margin-top: 2px;
-        }
-      }
-
-      input {
-        width: 45px;
-        padding: @padding-base-vertical @padding-base-horizontal;
-        margin: 0;
-        font-size: 12px;
-        text-align: center;
-        border: 1px solid @input-border;
-        border-radius: @border-radius-base;
-
-        .box-shadow(inset 0 1px 1px rgba(0,0,0,.075));
-        .transition(~"border-color ease-in-out .15s, box-shadow ease-in-out .15s");
-      }
-    }
-  }
-}
-
-.bootstrap-timepicker-widget .modal-content {
-  padding: 4px;
-}
-
-@media (min-width: 767px) {
-  .bootstrap-timepicker-widget.modal {
-    width: 200px;
-    margin-left: -100px;
-  }
-}
-
-@media (max-width: 767px) {
-  .bootstrap-timepicker {
-    width: 100%;
-
-    .dropdown-menu {
-      width: 100%;
-    }
-  }
-}
-
-// 17. Upload Controls
-// -------------------------
-
-.imageupload-group {
-  position: relative;
-  display: table-cell;
-  padding: 2px;
-  margin-bottom: @spacing-md-px;
-  cursor: pointer;
-  border: 1px solid @photo-border;
-  border-radius: @border-radius-base;
-
-  .imageupload-thumbnail {
-    position: relative;
-
-    .imageupload-thumbnail-image {
-      width: 100%;
-      height: 100%;
-      background-position: 50%;
-      background-size: cover;
-    }
-
-    .imageupload-remove {
-      position: absolute;
-      right: 0;
-      bottom: 0;
-
-      a {
-        display: block;
-        padding: 2px 6px;
-        color: @btn-danger-color;
-        cursor: pointer;
-        background-color: @btn-danger-bg;
-        border-top-left-radius: @border-radius-base;
-      }
-    }
-  }
-
-  .imageupload-dropzone {
-    position: relative;
-    width: 100%;
-    height: 30px;
-    padding-top: 8px;
-    margin-top: 2px;
-    line-height: 12px;
-    text-align: center;
-    cursor: pointer;
-    background-color: @input-group-addon-bg;
-    border: 1px solid @input-border;
-    border-radius: 0 0 @border-radius-base @border-radius-base;
-
-    ::-webkit-file-upload-button {
-      cursor: pointer;
-    }
-
-    input {
-      position: absolute;
-      top: 0;
-      left: 0;
-      width: 100%;
-      height: 100%;
-      cursor: pointer;
-      opacity: 0;
-    }
-
-    span {
-      width: 100%;
-      font-size: 13px;
-      color: @input-color;
-
-      &:before {
-        padding-right: .25em;
-        content: @fa-var-upload;
-
-        .fa-icon();
-      }
-    }
-  }
-
-  .upload-progress {
-    position: absolute;
-    top: 30px;
-    left: 35px;
-    z-index: 2;
-    opacity: .3;
-  }
-}
-
-.fileupload-group {
-  position: relative;
-  display: table-cell;
-  padding: 2px;
-  margin-bottom: @spacing-md-px;
-  cursor: pointer;
-  border: 1px solid @input-border;
-  border-radius: @border-radius-base;
-
-  .fileupload-thumbnail {
-    position: relative;
-
-    .file-link {
-      display: block;
-      width: 100px;
-      height: 50px;
-      padding-top: 2px;
-      overflow: hidden;
-      font-size: 10px;
-      color: @input-color;
-      text-align: center;
-      text-overflow: ellipsis;
-      white-space: nowrap;
-      background-color: @input-group-addon-bg;
-      border-radius: (@border-radius-base - 1);
-
-      &:after {
-        position: absolute;
-        top: 50%;
-        left: 50%;
-        margin-top: -20px;
-        margin-left: 42px;
-        margin-left: -12px;
-        font-family: FontAwesome;
-        font-size: 28px;
-        color: darken( @input-group-addon-bg, 15%);
-        content: '\f016';
-
-        -webkit-font-smoothing: antialiased;
-      }
-
-      &.file-exists:after {
-        margin-top: -10px;
-        color: darken( @input-group-addon-bg, 15%);
-        content: '\f15c';
-      }
-    }
-  }
-
-  .fileupload-remove {
-    position: absolute;
-    right: 0;
-    bottom: 0;
-
-    a {
-      display: block;
-      padding: 2px 6px;
-      color: @btn-danger-color;
-      cursor: pointer;
-      background-color: @btn-danger-bg;
-      border-top-left-radius: @border-radius-base;
-    }
-  }
-
-  .fileupload-dropzone,
-  .fileupload-button {
-    position: relative;
-    height: 30px;
-    padding-top: 8px;
-    line-height: 12px;
-    text-align: center;
-    background-color: @input-group-addon-bg;
-
-    ::-webkit-file-upload-button {
-      cursor: pointer;
-    }
-
-    input {
-      position: absolute;
-      top: 0;
-      left: 0;
-      width: 100%;
-      height: 100%;
-      cursor: pointer;
-      opacity: 0;
-    }
-
-    span {
-      width: 100%;
-      padding: 0 .5em;
-      font-size: 13px;
-      color: @input-color;
-
-      &:before {
-        padding-right: .25em;
-        content: @fa-var-upload;
-
-        .fa-icon();
-      }
-    }
-  }
-
-  .fileupload-dropzone {
-    margin-top: 2px;
-    border-radius: 0 0 @border-radius-base @border-radius-base;
-  }
-
-  .fileupload-button {
-    padding: 6px 12px;
-    background-color: @brand-primary;
-    border: 1px solid @btn-primary-border;
-    border-radius: @border-radius-base;
-
-    span {
-      color: #fff;
-    }
-  }
-
-  .upload-progress {
-    position: absolute;
-    top: 8px;
-    left: 35px;
-    z-index: 2;
-    opacity: .3;
-  }
-}
-
-
-
-// 18. Update Panel Status
-// -------------------------
-
-.updateprogress-status {
-  position: fixed;
-  top: 40%;
-  left: 50%;
-  z-index: (@zindex-modal-background + 100);
-  padding: 15px 10px;
-  margin-left: -30px;
-  background-color: @spinner-bg;
-  border-radius: 120px;
-  box-shadow: 5px 5px 12px 3px rgba(0,0,0,.1);
-  opacity: 1;
-
-  .spinner {
-    width: 40px;
-    height: 30px;
-    font-size: 10px;
-    text-align: center;
-  }
-
-  .spinner > div {
-    display: inline-block;
-    width: 5px;
-    height: 100%;
-    background-color: @spinner-color;
-    -webkit-animation: stretchdelay 1.2s infinite ease-in-out;
-            animation: stretchdelay 1.2s infinite ease-in-out;
-  }
-
-  .spinner .rect2 {
-    -webkit-animation-delay: -1.1s;
-            animation-delay: -1.1s;
-  }
-
-  .spinner .rect3 {
-    -webkit-animation-delay: -1.0s;
-            animation-delay: -1.0s;
-  }
-
-  .spinner .rect4 {
-    -webkit-animation-delay: -.9s;
-            animation-delay: -.9s;
-  }
-
-  .spinner .rect5 {
-    -webkit-animation-delay: -.8s;
-            animation-delay: -.8s;
-  }
-
-  @-webkit-keyframes stretchdelay {
-    0%, 40%, 100% {
-      -webkit-transform: scaleY(.4);
-    }
-
-    20% {
-      -webkit-transform: scaleY(1.0);
-    }
-  }
-
-  @keyframes stretchdelay {
-    0%, 40%, 100% {
-      -webkit-transform: scaleY(.4);
-              transform: scaleY(.4);
-    }
-
-    20% {
-      -webkit-transform: scaleY(1.0);
-              transform: scaleY(1.0);
-    }
-  }
-}
-
-@media @md {
-  .updateprogress-status {
-    padding: 30px 20px;
-    margin-left: -60px;
-
-    .spinner {
-      width: 80px;
-      height: 60px;
-
-      > div {
-        width: 10px;
-      }
-    }
-  }
-}
-
-// 19. Group List
-// -------------------------
-
-.groupmembers {
-  padding: 0;
-  margin: 6px 0;
-  list-style: none;
-
-  .member {
-    float: left;
-    min-width: 160px;
-    min-height: 90px;
-    margin-right: @spacing-md-px;
-    margin-bottom: @spacing-md-px;
-    border-radius: @border-radius-base;
-
-    .person-image {
-      display: inline-block;
-      float: left;
-      width: 60px;
-      height: 60px;
-      margin-right: 7.5px;
-      border: 1px solid @photo-border;
-    }
-
-    .member-information {
-      float: left;
-    }
-
-    h4 {
-      margin: 0;
-      overflow: hidden;
-      font-size: 16px;
-      font-weight: @font-weight-semibold;
-      text-overflow: ellipsis;
-    }
-
-    small {
-      display: block;
-      margin: 0;
-      line-height: 16px;
-    }
-
-    .btn {
-      margin-top: 6px;
-    }
-  }
-}
-
-// 20. Well Messages
-// -------------------------
-.well-message {
-  text-align: center;
-
-
-  h1 {
-    font-size: 38px;
-  }
-
-  i {
-    margin: 12px 0;
-    font-size: 84px;
-  }
-
-  &.well-message-info {
-    color: @state-info-text;
-    background-color: @state-info-bg;
-    border-color: @state-info-border;
-  }
-
-  &.well-message-success {
-    color: @state-success-text;
-    background-color: @state-success-bg;
-    border-color: @state-success-border;
-  }
-
-  &.well-message-danger {
-    color: @state-danger-text;
-    background-color: @state-danger-bg;
-    border-color: @state-danger-border;
-  }
-
-  &.well-message-warning {
-    color: @state-warning-text;
-    background-color: @state-warning-bg;
-    border-color: @state-warning-border;
-  }
-}
-
-
-
-// 21. Security Controls
-// -------------------------
-
-.loginstatus {
-  & > li {
-    min-width: 160px;
-    text-align: right;
-
-    & li {
-      text-align: left;
-    }
-  }
-}
-
-// 22. Rock List
-// -------------------------
-
-ul.rocklist {
-  padding: 0;
-  list-style-type: none;
-  list-style-type: none;
-
-  .rocklist-item {
-    position: relative;
-    float: left;
-    width: 140px;
-    padding: 6px;
-    margin: 0 12px 12px 0;
-    text-align: center;
-    white-space: nowrap;
-    border-radius: @border-radius-base;
-
-
-
-    .actions {
-      position: absolute;
-      top: 4px;
-      right: 4px;
-    }
-
-    i {
-      padding: 4px;
-      cursor: pointer;
-    }
-
-    .file-name {
-      display: block;
-      overflow: hidden;
-      text-overflow: ellipsis;
-      white-space: nowrap;
-    }
-
-    &:hover {
-      color: @tree-rollover-color;
-      background: @tree-rollover-bg;
-    }
-
-    &.selected {
-      color: @tree-rollover-color;
-      background: @tree-rollover-bg;
-    }
-  }
-}
-
-
-// 23. TypeAhead Support
-// -------------------------
-
-.twitter-typeahead .tt-query,
-.twitter-typeahead .tt-hint {
-  margin-bottom: 0;
-}
-
-.tt-dropdown-menu {
-  min-width: 200px;
-  padding: 12px;
-  color: @autocomplete-text;
-  background-color: @autocomplete-bg;
-  -webkit-background-clip: padding-box;
-     -moz-background-clip: padding;
-          background-clip: padding-box;
-  border: 1px solid @autocomplete-border;
-  border-radius: 0 0 @border-radius-base @border-radius-base;
-  .box-shadow(0 5px 10px rgba(0,0,0,.2));
-}
-
-.tt-suggestion {
-  display: block;
-
-  p {
-    padding: 4px;
-    border-radius: @border-radius-base;
-
-    &:hover {
-      background-color: @autocomplete-rollover-bg;
-    }
-  }
-}
-
-.tt-suggestion.tt-is-under-cursor {
-  color: lighten(@autocomplete-text, 30%);
-  filter: progid:DXImageTransform.Microsoft.gradient(startColorstr='#ff0088cc', endColorstr='#ff0077b3', GradientType=0);
-  background-repeat: repeat-x;
-}
-
-.tt-suggestion.tt-is-under-cursor a {
-  color: @autocomplete-text;
-}
-
-.tt-suggestion p {
-  margin: 0;
-}
-
-// 24. Image Cropper
-// -------------------------
-.image-editor-photo {
-  position: relative;
-  width: 150px;
-
-  .image-container {
-    width: 150px;
-    height: 150px;
-    border: 3px solid @photo-border;
-  }
-
-  .options {
-    position: absolute;
-    top: 110px;
-    right: 0;
-    padding: 6px 12px;
-    color: @imageeditor-color;
-    background-color: @imageeditor-bg;
-    border-radius: @border-radius-base 0 0 @border-radius-base;
-    opacity: 0;
-    -webkit-transition: opacity .25s ease-in-out;
-       -moz-transition: opacity .25s ease-in-out;
-            transition: opacity .25s ease-in-out;
-
-    a {
-      margin-left: 12px;
-      color: #fff;
-      text-decoration: none;
-      cursor: pointer;
-
-      &:hover {
-        opacity: .5;
-      }
-    }
-  }
-
-  .js-upload-progress {
-    position: absolute;
-    top: 55px;
-    left: 55px;
-    color: @input-color;
-    opacity: .5;
-  }
-}
-
-.image-editor-fileinput {
-  height: 0;
-  visibility: hidden;
-}
-
-.image-editor-group.imageupload-group {
-  border: 0;
-}
-
-.image-editor-crop-container {
-  width: 480px;
-  height: 480px;
-}
-
-
-.image-editor-photo:hover .options {
-  opacity: 1;
-}
-
-.image-editor-photo .options a:first-child {
-  margin-left: 0;
-}
-
-// 25. Active Users
-// -------------------------
-
-.activeusers {
-  .recent {
-    i {
-      color: @brand-success;
-    }
-  }
-
-  .not-recent {
-    i {
-      color: @brand-warning;
-    }
-  }
-}
-
-// 26. Navigation for Paging
-// -------------------------
-
-.nav-paging {
-  .btn-prev {
-    float: left;
-  }
-
-  .btn-next {
-    float: right;
-  }
-}
-
-
-// 27. List Extensions
-// -------------------------
-
-.list-horizontal {
-  .clearfix();
-
-  li {
-    float: left;
-    margin-right: 2px;
-    margin-bottom: 4px;
-  }
-}
-
-// 28. Key / Value Pair Control
-// -------------------------
-
-.key-value-rows {
-  .controls-row {
-    margin-bottom: 6px;
-  }
-}
-
-// 29. Context Setter
-// -------------------------
-.contextsetter {
-  margin-right: 2px;
-}
-
-
-// 30. Paneled List Group
-// -------------------------
-ul.list-group-panel, .panel-collapse {
-  margin: 0;
-
-  .list-group {
-    margin-bottom: 0;
-  }
-
-  .list-group-item {
-    border: 0;
-    border-top: 1px solid @list-group-border;
-    border-radius: 0;
-
-    &:first-child {
-      border: 0;
-    }
-  }
-}
-
-// 31. Sliding Date Range
-// -------------------------
-.slidingdaterange-select, .slidingdaterange-number, .slidingdaterange-daterange .input-group {
-  margin-bottom: 6px;
-}
-
-
-// 32. Photo Round
-// -------------------------
-.photo-round {
-  background-repeat: no-repeat;
-  background-size: cover;
-
-  &.photo-round-sm {
-    width: 35px;
-    height: 35px;
-    border-radius: 17.5px;
-  }
-
-  &.photo-round-xs {
-    width: 20px;
-    height: 20px;
-    border-radius: 17.5px;
-  }
-}
-
-
-// 33. Wizard
-// -------------------------
-
-.wizard {
-  padding: 8px 0;
-  margin: -15px;
-  margin-top: -16px;
-  margin-bottom: 24px;
-  background-color: @wizard-bg;
-
-  .clearfix();
-
-  @media only screen and (max-width : 480px) {
-    display: none;
-  }
-}
-
-.wizard-item-icon {
-  display: inline-block;
-  padding: 6px 8px;
-  margin: 0 auto;
-  color: @wizard-item-icon-color;
-  text-align: center;
-  background-color: @wizard-item-icon-bg;
-  border-radius: 24px;
-}
-
-.wizard-item-label {
-  font-size: 12px;
-  font-weight: @font-weight-light;
-  color: @wizard-item-label-color;
-}
-
-.wizard-item {
-  position: relative;
-  z-index: 1;
-  float: left;
-  min-width: 100px;
-  text-align: center;
-
-  @media @md {
-    min-width: 175px;
-  }
-
-  &:before {
-    position: absolute; /* positioning must be absolute here, and relative positioning must be applied to the parent */
-    top: 30%;
-    right: 0;
-    bottom: 0;
-    left: 0;
-    z-index: -1;
-    margin: 0 auto; /* this centers the line to the full width specified */
-    content: "";
-    border-top: 4px solid @wizard-item-bar-color;
-  }
-
-  &.active {
-    &:before {
-      border-top: 4px solid @wizard-item-bar-complete-color;
-    }
-
-    .wizard-item-icon {
-      color: @wizard-item-icon-active-color;
-      background-color: @wizard-item-icon-active-bg;
-    }
-
-    .wizard-item-label {
-      color: @wizard-item-label-active-color;
-    }
-  }
-
-  &.complete {
-    &:before {
-      border-top: 4px solid @wizard-item-bar-complete-color;
-    }
-
-    .wizard-item-icon {
-      color: @wizard-item-icon-complete-color;
-      background-color: @wizard-item-icon-complete-bg;
-    }
-
-    .wizard-item-label {
-      color: @wizard-item-label-complete-color;
-    }
-  }
-
-  &:first-child:before {
-    left: 55px;
-
-    @media @md {
-      left: 100px;
-    }
-  }
-
-  &:last-child:before {
-    right: 55px;
-
-    @media @md {
-      right: 100px;
-    }
-  }
-}
-
-
-// 34. Checkbox
-// -------------------------
-.rock-checkbox-icon {
-  cursor: pointer;
-}
-
-
-// 35. Follow
-// -------------------------
-
-.panel .panel-heading.panel-follow {
-  position: relative;
-  padding-right: 40px;
-}
-
-.panel-follow-status {
-  position: absolute;
-  top: 0;
-  right: 0;
-  bottom: 0;
-  width: 35px;
-  padding-top: 10px;
-  color: @text-color;
-  text-align: center;
-  cursor: pointer;
-  border-left: 1px solid @header-bg;
-  opacity: .4;
-  transition: 1s;
-
-  &:before {
-    font-family: FontAwesome;
-    content: @fa-var-star-o;
-  }
-
-  &.following {
-    color: #fff;
-    background-color: @panel-following-active-bg;
-    opacity: 1;
-
-    &:before {
-      content: @fa-var-star;
-    }
-  }
-}
-
-// 36. Range Editors
-// -------------------------
-.number-range-editor {
-  .form-control-group .form-control {
-    margin-bottom: 6px;
-  }
-}
-
-.date-range-picker {
-  .input-group {
-    margin-bottom: 6px;
-  }
-}
-
-// 37. Custom Buttons
-// -------------------------
-
-.btn-copy-to-clipboard:focus {
-  outline: 0;
-}
-=======
 // Used to manage styles related to reusable components / widgets.
 @import "rock-components/pickers.less";                //  1. Pickers - used to pick complex data types
 @import "rock-components/number-increment.less";       //  2. Number Increment
@@ -2345,7 +35,6 @@
 @import "rock-components/follow.less";                 // 35. Follow button
 @import "rock-components/range-editors.less";          // 36. Range Editors
 @import "rock-components/custom-buttons.less";         // 37. Custom Buttons
->>>>>>> 5166f8e3
 
 // 38. Color Picker
 @import (less) "./bootstrap-colorpicker/colorpicker.less";
