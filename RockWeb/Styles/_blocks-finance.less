/*
    Used to manage styles for specific blocks.

    1. Contributions - block add a contribution transaction
    2. Scheduled Transactions - Styles for the scheduled transaction blocks
    3. Transaction Matching

*/

// 1. Contributions
// -------------------------

.contribution-payment .tab-content {
  margin-top: @spacing-md-px;
}

.card-visa,
.card-mastercard,
.card-amex,
.card-discover,
.card-diners,
.card-jcb {
  display: inline-block;
  width: 50px;
  height: @spacing-lg-px;
  overflow: hidden;
  text-align: left;
  text-indent: -999px;
  background: url("../../../Assets/Images/sprite-cards.png") 0 0 no-repeat;
}

.card-mastercard {
  background-position: -55px 0;
}

.card-amex {
  background-position: -110px 0;
}

.card-discover {
  background-position: -165px 0;
}

.card-diners {
  background-position: -220px 0;
}

.card-jcb {
  background-position: -660px 0;
}

.is-visa li,
.is-mastercard li,
.is-amex li,
.is-discover li,
.is-diners li,
.is-jcb li,
.is-nothing li {
  opacity: .2;
}

.is-visa li.card-visa,
.is-mastercard li.card-mastercard,
.is-amex li.card-amex,
.is-discover li.card-discover,
.is-diners li.card-diners,
.is-jcb li.card-jcb {
  opacity: 1;
}

// 2. Scheduled Transactions
// -------------------------
.scheduledtransaction-item {
  padding-bottom: 6px;
  margin-bottom: 12px;
  border-bottom: 1px solid @gray-lighter;

  &:last-child {
    border-bottom: 0;
  }

  .actions {
    margin: 6px 0;
  }
}

// 3. Transaction Matching
// -------------------------
.transaction-image {
  width: 100%;
  margin-bottom: 12px;
  border: 2px solid @photo-border;

  .fluidbox-ghost {
    cursor: -webkit-zoom-in;
    cursor: -moz-zoom-in;
    cursor: zoom-in;
  }
}

.transaction-image-thumbnail {
  max-width: 200px;
  max-height: 100px;
  margin: 5px;
  cursor: pointer;
  border: 2px solid @photo-border;
}

.transaction-matching {
  .progress {
    flex: 0 0 30%;
    float: left;
    width: 30%;
    margin-bottom: 0;
  }

  .transaction-matching-details {
    display: -ms-flexbox;
    display: flex;
    -ms-flex-direction: column;
    flex-direction: column;
    min-height: 610px;
    max-height: ~"calc(100vh - 210px)";
    overflow-y: auto;

    .header {
      -ms-flex: 1 1 auto;
      flex: 1 1 auto;
    }

    .body {
      overflow-x: hidden;
      overflow-y: auto;
      -ms-flex: 1 1 auto;
      flex: 1 1 auto;
      min-height: 303px;
    }

    .picker .picker-menu {
      margin-top: -149px;
    }
  }
}


.give-box {
  position: relative;
  height: 100px;
  font-size: 100px;

  input {
    position: relative;
    z-index: 1;
    display: block;
    width: 100%;
    height: 100px;
    padding: 0;
    font-size: 100px;
    line-height: 1;
    text-align: center;
    background: 0;
    border: 0;

    &:focus {
      outline: none;
    }
  }

  .decorator {
    position: absolute;
    right: 0;
    bottom: 0;
    left: 0;
    display: -webkit-box;
    display: -webkit-flex;
    display: -ms-flexbox;
    display: flex;
    -ms-flex-pack: center;
    -webkit-justify-content: center;
    justify-content: center;
    line-height: 1;
    -webkit-user-select: none;
    -moz-user-select: none;
    -ms-user-select: none;
    user-select: none;
    -webkit-box-pack: center;
  }

  .wrapper {
    position: relative;
    z-index: 0;
    line-height: 1;
    border-bottom: 1px solid #fff;
  }

  .currency-symbol {
    position: absolute;
    left: -24px;
    display: inline-block;
    width: 24px;
    font-size: 32px;
    text-align: center;
    vertical-align: super;
  }

  .shadow-amount {
    color: rgba(0,0,0,0);
    -webkit-user-select: none;
    -moz-user-select: none;
    -ms-user-select: none;
    user-select: none;
  }
}

.transaction-entry-v2 {
  max-width: 600px;
  margin: 0 auto;

  h2 {
    margin-bottom: 24px;
    text-align: center;
  }

  .btn-give-now {
<<<<<<< HEAD
    .btn-success();
    .btn-block();
    .btn-lg();
=======
    display: block;
>>>>>>> 0a0b0a9d
  }

  .toggle-container {
    margin-bottom: 8px;
  }

  .navigate-actions {
    text-align: center;
    margin-top: 15px;
  }
}

.giving-personal-information {
  padding: 15px 0;
}

.amount-summary {
  text-align: center;
}

.gateway-hosted-payment {
  padding: 15px 15px 0;
  margin-bottom: 15px;
  border: 1px solid @panel-default-border;
}

.gateway-type-selector {
  margin-bottom: 15px;
}

.gateway-iframe-container {
  min-height: 44px;
  margin: -5px -15px 10px;
}


.amount-display {
  font-size: 45px;
  line-height: 1.15;
  -webkit-transition: .25s;
  transition: .25s;

  @media @sm {
    font-size: 100px;

    &-md {
      font-size: 45px;
    }

    &-lg {
      font-size: 60px;
    }
  }

  &::first-letter {
    position: absolute;
    top: 0;
    left: 0;
    display: inline-block;
    padding-right: 4px;
    font-size: 32px;
    vertical-align: top !important;
  }
}<|MERGE_RESOLUTION|>--- conflicted
+++ resolved
@@ -222,13 +222,7 @@
   }
 
   .btn-give-now {
-<<<<<<< HEAD
-    .btn-success();
-    .btn-block();
-    .btn-lg();
-=======
     display: block;
->>>>>>> 0a0b0a9d
   }
 
   .toggle-container {
