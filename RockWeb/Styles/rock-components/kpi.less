--- conflicted
+++ resolved
@@ -174,7 +174,6 @@
   }
 
   .has-icon-bg .kpi-icon {
-<<<<<<< HEAD
     min-width: 57px;
     height: 100%;
 
@@ -187,20 +186,6 @@
       content: " ";
       background: currentColor;
       opacity: .2;
-=======
-    height: 100%;
-    min-width: 57px;
-
-    &:before {
-      position: absolute;
-      display: block;
-      opacity: .2;
-      content: ' ';
-      top: 0;
-      bottom: 0;
-      width: 100%;
-      background: currentColor;
->>>>>>> 0bfe3f81
     }
 
     .svg-placeholder {
