--- conflicted
+++ resolved
@@ -13,26 +13,21 @@
 // 1. Bootstrap Overrides / Additions
 // -------------------------
 
-<<<<<<< HEAD
 
 .input-xs {
   .input-size(@input-height-xs; @padding-xs-vertical; @padding-xs-horizontal; @font-size-small; @line-height-small; @input-border-radius-small);
-=======
+}
+
 input[type=number] {
   -moz-appearance: textfield;
->>>>>>> 7d9af86e
 }
 
 input[type=number]::-webkit-inner-spin-button,
 input[type=number]::-webkit-outer-spin-button {
-<<<<<<< HEAD
-=======
   -webkit-appearance: none;
   -moz-appearance: none;
   appearance: none;
->>>>>>> 7d9af86e
   margin: 0;
-  -webkit-appearance: none;
 }
 
 legend {
