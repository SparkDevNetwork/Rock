/*
    Used to manage styles related to Rock's forms

    1. Bootstrap Overrides / Additions
    2. Data Lists
    3. Input Sizing
    4. Control Specific Styles
    5. Validation
    6. Custom Controls
    7. Static Control
*/

// 1. Bootstrap Overrides / Additions
// -------------------------

<<<<<<< HEAD

.input-xs {
  .input-size(@input-height-xs; @padding-xs-vertical; @padding-xs-horizontal; @font-size-small; @line-height-small; @input-border-radius-small);
=======
input[type=number] {
  -moz-appearance: textfield;
>>>>>>> 46ed6daf
}

input[type=number]::-webkit-inner-spin-button,
input[type=number]::-webkit-outer-spin-button {
<<<<<<< HEAD
=======
  -webkit-appearance: none;
  -moz-appearance: none;
  appearance: none;
>>>>>>> 46ed6daf
  margin: 0;
  -webkit-appearance: none;
}

legend {
  font-weight: @font-weight-light;
  color: @text-color;
  border-width: 0;
}

.checkbox-inline:first-child,
.radio-inline:first-child {
  // when inline checkbox lists wrap the first one on the first line sticks out more than subseqent lines. Confirmed that this is the same behavior on the BS site.
  padding-left: 30px;
}

a.aspNetDisabled {
  opacity: .5;
}

.form-group.rock-literal,
.rock-control-wrapper {
  /*label {
        margin-bottom: 0;
    }*/ // commented out to match default bootstrap behavior (Lanio group member filter) JME 1/18/2016

  p.form-control-static {
    padding-top: 0;
  }
}

.form-group {
  // used to fix the font sizes when a form is placed in a wrapping container that changes the default font size like a jumbotron
  font-size: @font-size-base;
  line-height: @line-height-base;
}

.form-group .checkbox:last-child {
  // used to adjust checkboxes tolook better with labels above
  margin-bottom: 30px;
}

.form-group > .form-group {
  margin-top: 12px;
}

.form-inline {
  // control groups break bootstraps form-inline https://stackoverflow.com/questions/21017542/bootstrap-form-inline-not-working
  .control-wrapper {
    display: inline-table;
    width: auto;
    vertical-align: middle;
  }

  .date-range-picker .input-group {
    margin-bottom: 0;
  }
}

.form-group.captcha {
  iframe {
    border: 0;
  }

  &.has-error {
    iframe {
      border: 1px solid @state-danger-text;
      border-radius: 4px;
    }
  }
}


// styling to get rock controls to layout horizontal
.form-horizontal {
  .form-group {
    margin-right: 0; // fighting with bootstrap, this may be a bad idea... 4/3/14 JME

    .form-control-group,
    .form-control {
      float: left;
    }
  }

  &[class*="label-"] {
    .form-group {
      label {
        position: relative;
        min-height: 1px;
        padding-right: 15px;
        padding-left: 15px;

        .make-sm-column(2);

        @media (min-width: @screen-sm-min) {
          padding-top: 7px;
          margin-bottom: 0;
          text-align: right;
        }
      }

      .control-wrapper {
        .make-sm-column(10);
      }
    }
  }

  &.label-md {
    .form-group {
      label {
        .make-sm-column(4);
      }
      .control-wrapper {
        .make-sm-column(8);
      }
    }
  }

  &.label-lg {
    .form-group {
      label {
        .make-sm-column(6);
      }
      .control-wrapper {
        .make-sm-column(6);
      }
    }
  }

  &.label-xl {
    .form-group {
      label {
        .make-sm-column(8);
      }
      .control-wrapper {
        .make-sm-column(4);
      }
    }
  }
}


.controls {
  .checkbox:first-child {
    margin-top: 0;
  }
}


// highlight required fields
.form-group.required {
  .control-label::after {
    margin-left: 4px;
    font-family: @fa-font-face;
    font-size: 6px;
    font-weight: @fa-theme-weight;
    color: @required-field-color;
    vertical-align: super;
    content: @fa-var-circle;
  }
}

// 2. Data Lists
// -------------------------

dl:not(.dl-horizontal) {
  dt {
    margin-top: 16px;
    margin-bottom: 2px;
    font-weight: @font-weight-bold;

    &:first-child {
      margin-top: 0;
    }
  }

  dd {
    margin-left: 0;
  }
}

// 3. Input Sizing
// -------------------------

// form control sizing for bs3 - to be used only in specific cases
// added on 9/27/13
.form-control.input-width-xs,
.input-group.input-width-xs,
.form-control-group.input-width-xs input {
  width: 60px;
}

.form-control.input-width-sm,
.input-group.input-width-sm,
.form-control-group.input-width-sm input {
  width: 90px;
}

.form-control.input-width-md,
.input-group.input-width-md,
.form-control-group.input-width-md input {
  width: 150px;
}

.form-control.input-width-lg,
.input-group.input-width-lg,
.form-control-group.input-width-lg input {
  width: 210px;
}

.form-control.input-width-xl,
.input-group.input-width-xl,
.form-control-group.input-width-xl input {
  width: 270px;
}

.form-control.input-width-xxl,
.input-group.input-width-xxl,
.form-control-group.input-width-xxl input {
  width: 530px;
}

.form-control-group {
  .clearfix();

  .form-control,
  .input-group {
    float: left;
    margin-right: 6px;
  }

  & > span {
    float: left;
    margin: 8px 6px 0 0;
  }

  & > label {
    float: left;
    margin-top: 8px;
  }
}

// change margins in panel headings
.panel-heading {
  .input-group {
    margin-top: -6px;
    margin-bottom: -6px;
  }
}

// 4. Control Specific Styling
// -------------------------

.input-group-edit {
  .input-group-addon {
    background-color: @brand-success;

    a {
      color: @btn-success-color;
    }
  }
}

.month-year-picker .separator,
.month-day-picker .separator {
  float: left;
  margin: 4px 8px 0 -2px;
  font-size: 20px;
  color: lighten(@text-color, 35%);
}

.rock-check-box {
  .checkbox {
    margin-top: 0;
  }
}

.form-control.ssn-part {
  &.ssn-area {
    width: 50px;
  }
  &.ssn-group {
    width: 45px;
  }
  &.ssn-serial {
    width: 60px;
  }
}

// 5. validation
// -------------------------

.validation-error {
  float: left;
  font-weight: @font-weight-light;
  color: @brand-danger;
}

// 5. Custom Controls
// -------------------------
.btn-controlaligned {
  margin-top: 24px;
}


// 6. Custom Controls
// -------------------------


// 7. Static Controls
// -------------------------
.form-group.static-control {
  label {
    margin-bottom: 0;
  }

  .form-control-static {
    padding-top: 0;
  }
}<|MERGE_RESOLUTION|>--- conflicted
+++ resolved
@@ -13,26 +13,21 @@
 // 1. Bootstrap Overrides / Additions
 // -------------------------
 
-<<<<<<< HEAD
 
 .input-xs {
   .input-size(@input-height-xs; @padding-xs-vertical; @padding-xs-horizontal; @font-size-small; @line-height-small; @input-border-radius-small);
-=======
+}
+
 input[type=number] {
   -moz-appearance: textfield;
->>>>>>> 46ed6daf
 }
 
 input[type=number]::-webkit-inner-spin-button,
 input[type=number]::-webkit-outer-spin-button {
-<<<<<<< HEAD
-=======
   -webkit-appearance: none;
   -moz-appearance: none;
   appearance: none;
->>>>>>> 46ed6daf
   margin: 0;
-  -webkit-appearance: none;
 }
 
 legend {
