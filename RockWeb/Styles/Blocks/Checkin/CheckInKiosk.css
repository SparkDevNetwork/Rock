﻿

/* These are default styles to be moved to the theme or something. */
.check-in-page {
    width: 100vw;
    height: 100vh;
    background-color: var(--color-interface-softer);
    display: flex;
    flex-direction: column;
    gap: var(--spacing-xsmall);
    padding: var(--spacing-xsmall) var(--spacing-medium);
    font-size: var(--font-size-regular);
    font-weight: var(--font-weight-regular);
}

.check-in-page .check-in-panel {
    background-color: var(--color-interface-softest);
    border-radius: var(--spacing-medium) var(--spacing-medium) var(--spacing-medium) var(--spacing-medium);
    padding: var(--spacing-xsmall) var(--spacing-medium);
    display: flex;
    flex-direction: column;
}

.check-in-page .btn {
    border: 0;
}

.check-in-page .btn-default {
    background-color: var(--color-interface-softer);
    color: var(--color-interface-strong);
}

.check-in-page  .btn.btn-default.check-in-button {
    font-size: var(--font-size-regular);
    font-size: var(--font-size-h4);
    font-weight: var(--font-weight-semibold);
}

.check-in-page .button-list {
    display: flex;
    flex-direction: column;
    gap: var(--spacing-xsmall);
}

.check-in-page .button-list .btn {
    display: flex;
    padding: var(--spacing-medium) var(--spacing-large);
    gap: var(--spacing-medium);
    align-items: center;
}

.check-in-page .page-body .notice {
    height: 100%;
    display: flex;
    justify-content: center;
    align-items: center;
}

.check-in-page .avatar {
    width: 48px;
    height: 48px;
    border: var(--rounded-tiny) solid var(--color-interface-softest);
    border-radius: 50%;
    background-size: cover;
}

.check-in-page .attendee-banner {
    background-color: var(--color-interface-soft);
    border-radius: var(--spacing-tiny);
    display: flex;
    flex-direction: column;
    gap: var(--spacing-tiny);
    padding: var(--spacing-xsmall);
    align-items: center;
}

.check-in-page .number-pad {
    display: grid;
    /*margin: auto;*/
    grid-template-columns: 150px 150px 150px;
    grid-template-rows: 60px 60px 60px 60px ;
    gap: var(--spacing-xsmall);
}

.check-in-page .number-pad .btn {
    color: var(--color-interface-strong);
    background-color: var(--color-interface-soft);
    font-size: var(--font-size-h4);
    font-weight: var(--font-weight-bold);
}

.check-in-page .body {
    display: flex;
    flex-direction: column;
    gap: var(--spacing-xsmall);
}


/*
 * Styles for the page header.
 */
.check-in-page .page-header {
    border-radius: var(--spacing-medium) var(--spacing-medium) 0 0;
    align-items: center;
    flex-direction: row;
    flex-shrink: 0;
    gap: var(--spacing-xsmall);
    min-height: 56px;

    /* Overrides from bootstrap. */
    margin: 0;
    border: 0;
}

.check-in-page .page-header .logo {
    background-image: var(--logo-image);
    background-repeat: no-repeat;
    background-size: contain;
    height: 100%;
    flex-grow: 1;
}

.check-in-page .page-header .back-button {
    background-color: transparent;
    border: var(--rounded-tiny) solid var(--color-interface-soft);
}

/*
 * Styles for the page body.
 */
.check-in-page .page-body {
    flex-grow: 1;
    overflow: auto;
}

.check-in-page .page-body .check-in-panel {
    padding: var(--spacing-large);
    gap: var(--spacing-medium);
}

.check-in-page h2 {
    color: var(--color-interface-stronger);
    font-size: var(--font-size-h3);
    font-weight: var(--font-weight-semibold);
    margin: 0 0 var(--spacing-tiny) 0;
}

.check-in-page h3 {
    color: var(--color-interface-strong);
    font-size: var(--font-size-h3);
    font-weight: var(--font-weight-bold);
    margin: 0 0 var(--spacing-tiny) 0;
}

.check-in-page .panel-header .title {
    text-align: center;
}

.check-in-page .panel-header .subtitle {
    text-align: center;
    color: var(--color-interface-strong);
}

.check-in-page .btn .title {
    font-size: var(--font-size-h4);
    font-weight: var(--font-weight-semibold);
}

.check-in-page .btn .subtitle {
    font-size: var(--font-size-regular);
    font-weight: var(--font-weight-regular);
}

.check-in-page .btn-primary {
    padding: var(--spacing-xsmall) var(--spacing-medium);
<<<<<<< HEAD
    font-size: var(--font-size-regular);
=======
    font-size: var(--font-size-h4);
>>>>>>> b169205c
    font-weight: var(--font-weight-semibold);
}

.check-in-page .btn-default {
    padding: var(--spacing-xsmall) var(--spacing-medium);
    font-size: var(--font-size-h3);
    font-weight: var(--font-weight-regular);
}

.check-in-page .btn.btn-sm {
    font-size: var(--font-size-small);
    font-weight: var(--font-weight-semibold);
}

.check-in-page .btn.btn-lg {
    font-size: var(--font-size-h5);
    font-weight: var(--font-weight-semibold);
}

.check-in-page .btn-toggle .btn {
    font-size: var(--font-size-regular);
    font-weight: var(--font-weight-semibold);
}

.check-in-page .button-list .illustrated-button {
    padding: 0;
    min-height: 82px;
    overflow: hidden;
    gap: 0;
}

.check-in-page .illustrated-button > * {
    margin: var(--spacing-medium) var(--spacing-medium) var(--spacing-medium) 0;
}

.check-in-page .illustrated-button > *:first-child {
    margin-left: var(--spacing-large);
}

.check-in-page .illustrated-button > *:last-child {
    margin-right: var(--spacing-large);
}

.check-in-page .illustrated-button .selection {
    font-size: var(--font-size-h1);
    line-height: var(--line-height-compact);
}

.check-in-page .btn.btn-primary .selection {
    font-size: var(--font-size-h1);
}

.check-in-page .illustrated-button .btn {
    margin: 0;
    border-radius: 0;
    align-self: stretch;
    margin-right: 0;
}


/*
 * Styles for the pager footer.
 */
.check-in-page .page-footer {
    border-radius: 0 0 var(--spacing-medium) var(--spacing-medium);
    align-items: center;
    flex-direction: row;
    flex-shrink: 0;
    gap: var(--spacing-xsmall);
    min-height: 64px;
    color: var(--color-interface-strong);
}

.check-in-page .page-footer .actions {
    flex-grow: 1;
    display: flex;
    justify-content: end;
    gap: var(--spacing-xsmall);
}

.check-in-page .page-footer .configure-button {
    padding: 0;
    font-size: var(--font-size-h3);
    color: var(--color-interface-soft);
}

.check-in-page .actions .btn.btn-primary.next-button {
    font-size: var(--font-size-h3);
    padding: var(--spacing-xsmall) var(--spacing-xlarge);
}

.check-in-page .actions .btn.btn-primary {
    font-size: var(--font-size-h3);
    padding: var(--spacing-xsmall) var(--spacing-large);
}

/*
 * Configuration Screen.
 */
.check-in-page .configuration-screen {
    display: flex;
    flex-direction: column;
    height: 100%;
}

.check-in-page .configuration-screen .saved-configurations {
    display: flex;
    flex-direction: column;
    gap: var(--spacing-xsmall);
}

.check-in-page .configuration-screen .saved-configurations .header,
.check-in-page .configuration-screen .custom-configuration .header {
    display: flex;
    align-items: center;
    gap: var(--spacing-xsmall);
}

.check-in-page .configuration-screen .saved-configurations .header h4,
.check-in-page .configuration-screen .custom-configuration .header h4 {
    flex-grow: 1;
}

.check-in-page .configuration-screen .actions {
    display: flex;
    flex-grow: 1;
    align-items: end;
    justify-content: end;
}

/*
 * Welcome Screen
 */
.check-in-page .welcome-screen {
    display: grid;
    height: 100%;
    grid-template-rows: 1fr 1fr;
    grid-template-columns: 2fr 1fr;
    gap: var(--spacing-xsmall);
}

.check-in-page .welcome-screen .promotions {
    background: var(--color-interface-soft);
    grid-row: 1/3;
    grid-column: 1/2;
    border-radius: var(--spacing-medium);
    position: relative;
    overflow: hidden;
}

.check-in-page .welcome-screen .promotion {
    position: absolute;
    left: 0;
    top: 0;
    width: 100%;
    height: 100%;
    background-position: center;
    background-size: cover;
}

.check-in-page .welcome-screen .promotion-enter-active,
.check-in-page .welcome-screen .promotion-leave-active {
    transition: opacity 0.4s ease;
}

.check-in-page .welcome-screen .promotion-enter-from,
.check-in-page .welcome-screen .promotion-leave-to {
    opacity: 0;
}

.check-in-page .welcome-screen .start-button {
    grid-row: 1/2;
    grid-column: 2/3;
    width: 100%;
    height: 100%;
    font-size: 110px;
    font-weight: var(--font-weight-bold);
    border-radius: var(--spacing-medium);
}

.check-in-page .welcome-screen .scan-barcode-button {
    display: flex;
    flex-direction: column;
    justify-content: center;
    align-items: center;
    grid-row: 2/3;
    grid-column: 2/3;
    width: 100%;
    height: 100%;
    background-color: var(--color-interface-soft);
    padding: 0;
    border-radius: var(--spacing-medium);
}

.check-in-page .welcome-screen .scan-barcode-button .title {
    font-size: 64px;
}

.check-in-page .welcome-screen .scan-barcode-button .subtitle {
    font-size: var(--font-size-h4);
}

.check-in-page .welcome-screen.kiosk-closed,
.check-in-page .welcome-screen.kiosk-not-open,
.check-in-page .welcome-screen.kiosk-not-open-yet {
    grid-template-rows: 100%;
    grid-template-columns: 100%;
}

.check-in-page .welcome-screen.kiosk-closed .promotions,
.check-in-page .welcome-screen.kiosk-not-open .promotions,
.check-in-page .welcome-screen.kiosk-not-open-yet .promotions {
    grid-row: 1/2;
}

/*
 * Search Screen.
 */
.check-in-page .search-screen {
    display: flex;
    min-height: 100%;
    justify-content: center;
    align-items: center;
}

.check-in-page .search-screen input.search-term {
    height: 64px;
    font-size: var(--font-size-h2);
    width: 0;
    min-width: 100%;
}

.check-in-page .search-screen .search-button {
    height: 56px;
    min-width: 400px;
}

/**
 * Family Select Screen.
 */
.check-in-page .family-select-screen .button-list .btn {
    justify-content: center;
}


/**
 * Person Select Screen.
 */
.check-in-page .attendee-button .title {
    display: flex;
    flex-direction: column;
    flex-grow: 1;
    align-items: start;
}

.check-in-page .attendee-button .opportunity {
    display: flex;
    gap: var(--spacing-tiny);
    font-size: var(--font-size-regular);
}

.check-in-page .attendee-button .opportunity + .opportunity {
    margin-top: var(--spacing-tiny);
}

.check-in-page .attendee-button .message {
    font-size: var(--font-size-regular);
}


/**
 * Schedule Select Screen
 */
.check-in-page .schedule-select-screen .button-list {
    flex-direction: row;
    justify-content: center;
}


/**
 * Ability Level Select Screen
*/


/**
 * Success Screen
 */
.check-in-page .completed-achievements {
    justify-content: center;
    display: flex;
    flex-wrap: wrap;
    padding-bottom: var(--spacing-xsmall);
}

.check-in-page .achievement-card {
    border-radius: var(--spacing-tiny);
    background-color: white;
    border: var(--rounded-tiny) solid var(--color-interface-soft);
    padding: var(--spacing-xsmall) var(--spacing-medium);
    display: grid;
    line-height: 1.3em;
}

.label-info {
    background-color: rgba(255,255,255,.2);
    color: var(--color-interface-softest);
    font-weight: var(--font-weight-regular);
}

.check-in-page .achievement-card svg {
    grid-row: 1 / span 2;
    margin-right: var(--spacing-medium);
}

.check-in-page .achievement-card .title {
    grid-column: 2;
    align-content: end;
    font-weight: var(--font-weight-semibold);
}

.check-in-page .achievement-card .subtitle {
    grid-column: 2;
    grid-row: 2;
    justify-content: start;
}

.check-in-page .attendance-cards {
    display: flex;
    gap: var(--spacing-xsmall);
    justify-content: center;
    flex-wrap: wrap;
}

.check-in-page .attendance-card .header .title {
    font-size: var(--font-size-h3);
    color: var(--color-interface-strong);
    font-weight: var(--font-weight-bold);
}

.check-in-page .attendance-card {
    width: calc(33.33% - calc(var(--spacing-xsmall) * 2 / 3));
    display: flex;
    flex-direction: column;
    gap: var(--spacing-xsmall);
    border-radius: var(--spacing-tiny);
    background-color: var(--color-interface-softer);
    border: var(--color-interface-medium);
    padding: var(--spacing-medium) var(--spacing-medium);
}

.check-in-page .attendance-card .header {
    display: flex;
<<<<<<< HEAD
    gap: var(--spacing-xsmall);
=======
    gap: var(--spacing-medium);
>>>>>>> b169205c
    justify-content: center;
    align-items: center;
}

.check-in-page .attendance-card .attendance-list {
    display: flex;
    flex-direction: column;
    gap: var(--spacing-tiny);
}

.check-in-page .attendance-card label {
    margin-bottom: 0;
    color: var(--color-interface-medium)
}

.check-in-page .attendance-card .attendance-detail {
    border-radius: var(--spacing-xsmall);
    background-color: var(--color-primary);
    color: var(--theme-white);
    padding: var(--spacing-tiny) var(--spacing-xsmall);
    display: flex;
    justify-content: space-between;
}

.check-in-page .attendance-card .attendance-detail .title {
    font-weight: var(--font-weight-semibold);
}

.check-in-page .attendance-card .achievement-list {
    flex-grow: 1;
    align-content: end;
    padding-top: var(--spacing-medium);
    display: flex;
    flex-direction: column;
    gap: var(--spacing-medium);
    justify-content: end;
}

.check-in-page .attendance-card .achievement {
    display: flex;
    flex-direction: column;
    gap: var(--spacing-tiny);
}

.check-in-page .attendance-card .achievement .header {
    display: flex;
    justify-content: space-between;
}

.check-in-page .attendance-card .achievement .title {
    font-weight: var(--font-weight-semibold);
}

.check-in-page .attendance-card .achievement .completion-progress {
    display: flex;
    gap: var(--spacing-tiny);
    flex-wrap: wrap;
}

.check-in-page .attendance-card .achievement .completion-item-full,
.check-in-page .attendance-card .achievement .completion-item-half {
    color: #fd9215;
}

.check-in-page .attendance-card .achievement .completion-item-empty {
    color: var(--color-interface-strong);
}

.check-in-page .attendance-card .achievement:first-of-type {
    margin-top: calc(var(--spacing-xsmall) * -1);
}

.check-in-page .attendance-card .achievement + .achievement {
    padding-top: var(--spacing-xsmall);
    border-top: var(--rounded-tiny) solid var(--color-interface-medium);
}


/**
 * Supervisor Login Screen
*/
.supervisor-login-screen {
    display: grid;
    grid-template-columns: auto 1fr;
    gap: var(--spacing-xsmall);
    align-items: start;
}

.supervisor-login-screen input.pin-code {
    height: 64px;
    font-size: 36px;
    width: 0;
    min-width: 100%;
}

.supervisor-login-screen .current-counts {
    display: grid;
    grid-template-columns: 1fr 1fr;
    column-gap: var(--spacing-huge);
    font-size: var(--font-size-regular)
}

.supervisor-login-screen .current-counts .count-row {
    display: flex;
    gap: var(--spacing-xsmall);
}

.supervisor-login-screen .current-counts .title {
    flex-grow: 1;
    color: var(--color-interface-medium);
}

.supervisor-login-screen .current-counts-column h4.count-row > .title{
    font-size: var(--font-size-h5);
    margin-left: var(--spacing-medium);
    color: var(--color-interface-medium);
}

ul li::marker {
    color: var(--color-interface-medium);
}

.current-counts-column ul {
    margin-left: var(--spacing-medium);
}


/**
 * Supervisor Action Screen
*/
.supervisor-action-screen {
    display: grid;
    grid-template-columns: 2fr 1fr;
    column-gap: var(--spacing-xsmall);
    align-items: start;
}

.supervisor-action-screen .location-button .subtitle {
    margin-left: auto;
}


/**
 * Supervisor Reprint Screen
*/
.supervisor-reprint-screen .attendance-button .btn {
    justify-content: initial;
    border: 0;
}

.supervisor-reprint-screen .attendance-button .title {
    display: flex;
    flex-grow: 1;
    align-items: center;
}

.supervisor-reprint-screen .attendance-button .details {
    display: flex;
    gap: var(--spacing-tiny);
    margin-left: auto;
    font-size: var(--font-size-h5);
}

.supervisor-reprint-screen input.search-term {
    height: 64px;
    font-size: 36px;
    max-width: 480px;
    margin-left: auto;
    margin-right: auto;
}


/**
 * Supervisor Schedule Locations Screen
*/
.supervisor-schedule-locations-screen .schedule-grid {
    display: grid;
    row-gap: var(--spacing-xsmall);
    grid-template-columns: 1fr 1fr repeat(var(--schedule-count, 0), minmax(90px, max-content));
}

.supervisor-schedule-locations-screen .schedule-grid > * {
    border-bottom: var(--rounded-tiny) solid var(--color-interface-soft);
    padding-bottom: var(--spacing-xsmall);
}

.supervisor-schedule-locations-screen .schedule-grid > .header {
    font-weight: var(--font-weight-semibold);
    font-size: var(--font-size-h6);
    border-bottom: var(--rounded-tiny) solid var(--color-interface-medium);
    padding-bottom: var(--spacing-tiny);
    align-self: end;
}

.supervisor-schedule-locations-screen .schedule-grid .title {
    font-weight: var(--font-weight-semibold);
}

.supervisor-schedule-locations-screen .schedule-grid .subtitle {
    color: var(--color-interface-medium);
}

.supervisor-schedule-locations-screen .schedule-grid .checkbox .label-text::before,
.supervisor-schedule-locations-screen .schedule-grid .checkbox .label-text::after {
    width: 30px;
    height: 30px;
}

.grid-obsidian .grid-body .grid-row .btn.btn-default {
    padding: var(--spacing-xsmall) 0px;
}<|MERGE_RESOLUTION|>--- conflicted
+++ resolved
@@ -173,11 +173,7 @@
 
 .check-in-page .btn-primary {
     padding: var(--spacing-xsmall) var(--spacing-medium);
-<<<<<<< HEAD
-    font-size: var(--font-size-regular);
-=======
     font-size: var(--font-size-h4);
->>>>>>> b169205c
     font-weight: var(--font-weight-semibold);
 }
 
@@ -530,11 +526,7 @@
 
 .check-in-page .attendance-card .header {
     display: flex;
-<<<<<<< HEAD
-    gap: var(--spacing-xsmall);
-=======
     gap: var(--spacing-medium);
->>>>>>> b169205c
     justify-content: center;
     align-items: center;
 }
