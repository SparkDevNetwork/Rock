--- conflicted
+++ resolved
@@ -676,36 +676,21 @@
 
 
 /**
-<<<<<<< HEAD
- * Admin Schedule Locations Screen
-*/
-
-.admin-schedule-locations-screen .schedule-grid {
-=======
  * Supervisor Schedule Locations Screen
 */
 
 .supervisor-schedule-locations-screen .schedule-grid {
->>>>>>> 50510826
     display: grid;
     row-gap: var(--item-spacing);
     grid-template-columns: 1fr 1fr repeat(var(--schedule-count, 0), minmax(90px, max-content));
 }
 
-<<<<<<< HEAD
-.admin-schedule-locations-screen .schedule-grid > * {
-=======
 .supervisor-schedule-locations-screen .schedule-grid > * {
->>>>>>> 50510826
     border-bottom: 1px solid var(--tones-light);
     padding-bottom: var(--unit-md);
 }
 
-<<<<<<< HEAD
-.admin-schedule-locations-screen .schedule-grid > .header {
-=======
 .supervisor-schedule-locations-screen .schedule-grid > .header {
->>>>>>> 50510826
     font-weight: 600;
     font-size: var(--font-size-h2);
     border-bottom: 1px solid var(--tones-medium);
@@ -713,30 +698,17 @@
     align-self: end;
 }
 
-<<<<<<< HEAD
-.admin-schedule-locations-screen .schedule-grid .title {
-=======
 .supervisor-schedule-locations-screen .schedule-grid .title {
->>>>>>> 50510826
     font-weight: 600;
     font-size: var(--font-size-h2);
 }
 
-<<<<<<< HEAD
-.admin-schedule-locations-screen .schedule-grid .subtitle {
-    opacity: 0.8;
-}
-
-.admin-schedule-locations-screen .schedule-grid .checkbox .label-text::before,
-.admin-schedule-locations-screen .schedule-grid .checkbox .label-text::after {
-=======
 .supervisor-schedule-locations-screen .schedule-grid .subtitle {
     opacity: 0.8;
 }
 
 .supervisor-schedule-locations-screen .schedule-grid .checkbox .label-text::before,
 .supervisor-schedule-locations-screen .schedule-grid .checkbox .label-text::after {
->>>>>>> 50510826
     width: 30px;
     height: 30px;
 }