/*
    Used to manage styles related to the person details page

    1. Page Styles
    2. Header
    3. Badge Bar
    4. Family Bar
    5. Page Tabs
    6. Edit Group Page
    7. Styles for Page Tabs
    8. Add Family Page
    9. Fluidbox
    10. Responsive Overrides
    11. Person Merge
    12. Person Page Views
    13. Deceased / Inactive Styles
    14. Bulk Update
    15. Photo Upload
    16. Duplicate Pages
    17. DISC & Assessments
    19. Edit Person
*/

// 1. Page Styles
// -------------------------

.personprofile {
  // offset pageheader margin
  small {
    // lighten up small elements a bit
    opacity: .7;
  }
}

.personprofilebar-bio,
.personprofilebar-badge,
.personprofilebar-family,
.pagetabs,
.person-content {
  padding: 15px;
}

// 2. Header
// -------------------------

.personprofilebar-bio {
  position: relative;
  padding-top: 50px;
  color: @persondetails-bio-color;
  background-color: @persondetails-bio-bg;
  border-bottom: 1px solid darken(@persondetails-bio-bg, @const-border-darken-amt);

  .action-wrapper {
    position: absolute;
    top: 0;
    right: 0;
    z-index: 401; // get this above the fluid-box photo
    height: 39px;

    .action {
      float: left;
      width: 45px;
      height: 100%;
      color: lighten(@persondetails-bio-color, 15%);
      text-align: center;
      cursor: pointer;
      border-color: darken(@persondetails-bio-bg, @const-border-darken-amt);
      border-style: solid;
      border-width: 0 0 1px 1px;

      & > i {
        position: relative;
        top: 50%;
        height: 20px;
        transform: translateY(-50%);
      }
    }

    .action-extended {
      width: auto;
      padding-top: 6px;
    }
  }

  .name {
    margin-top: 0;
    margin-bottom: 4px;
    text-align: center;

    .full-name,
    .previous-names {
      display: none;
      font-size: 18px;
    }

    .firstname {
      font-size: .6em;
    }
  }

  .labels {
    margin-bottom: @spacing-sm-px;
    text-align: center;
  }

  .nav li .persondetails-actions {
    padding: 2px 15px 0 15px;
    color: lighten(@persondetails-bio-color, 15%);

    &:hover,
    &:focus {
      background-color: transparent;
    }
  }

  .photo {
    position: relative;
    max-width: 200px;
    padding: 5px;
    margin: 0 auto;
    background-color: @persondetails-bio-photo-border;

    .following-status {
      position: absolute;
      top: 0;
      left: 0;
      z-index: 500;
      width: 40px;
      height: 40px;
      cursor: pointer;
      border-top: 70px solid @persondetails-bio-photo-following;
      border-right: 70px solid transparent;
      opacity: .4;
      transition: 1s;

      i {
        position: absolute;
        top: -61px;
        left: 8px;
        font-size: 24px;
        color: #fff;
        opacity: 0;
        transition: 1s;
      }

      &:hover i {
        opacity: .5;
      }

      &.following {
        opacity: 1;

        i {
          opacity: 1;
        }
      }
    }

    a.fluidbox-opened + .following-status {
      // hide the following fold if the photo is zoomed
      opacity: 0 !important;
    }

    img {
      width: 100%;
      max-width: 200px;
      height: auto;
      max-height: 200px;
    }

    .fluidbox-ghost {
      cursor: -webkit-zoom-in;
      cursor: -moz-zoom-in;
    }

    .fluidbox-opened .fluidbox-ghost {
      cursor: -webkit-zoom-out;
      cursor: -moz-zoom-out;
    }
  }

  .social-icons {
    text-align: center;

    .btn {
      display: inline-block;
      font-size: 16px;
      color: #fff;
      background-color: @gray;
      border: 0;
      border-radius: @border-radius-base;

      &:hover {
        opacity: .8;
      }

      &.btn-facebook {
        color: #fff;
        background-color: #44619d;
      }

      &.btn-twitter {
        color: #fff;
        background-color: #55acee;
      }

      &.btn-instagram {
        color: #fff;
        background-color: #39688f;
      }

      &:first-child {
        margin-left: 0;
      }
    }
  }

  .taglist {
    margin-top: @spacing-md-px;
  }

  .demographics {
    margin-top: @spacing-md-px;
    text-align: center;

    @media @md {
      float: left;
      width: 50%;
    }
  }

  .personcontact {
    padding-bottom: 30px;
    margin-top: @spacing-md-px;
    text-align: center;

    @media @md {
      float: left;
      width: 50%;
    }

    .email {
      .email-status {
        i {
          color: @persondetails-bio-color;
        }

        &.do-not-email i {
          color: @brand-danger;
        }

        &.not-active i {
          color: @brand-warning;
        }
      }
    }
  }
}

.originate-call {
  &::before {
    margin-right: 6px;
    font-family: @fa-font-face;
    font-weight: @fa-theme-weight;
    content: @fa-var-phone-square;
  }
}


// 3. Badge Bar
// -------------------------
@badge-icon-height: 45px;

.personprofilebar-badge {
  min-height: 64px;
  padding-top: 0;
  padding-bottom: 0;
  color: @persondetails-badge-color;
  background-color: @persondetails-badge-bg;
  border-bottom: 1px solid darken(@persondetails-badge-bg, @const-border-darken-amt);

  .badge-group {
    margin: @spacing-sm-px 0;
    text-align: center;

    .badge {
      display: inline-block; // fixes issue in default browser on Android
      padding: 3px 7px 0;
      background-color: inherit;

      .tooltip-inner {
        max-width: 300px;
        padding: 12px;
      }
    }

    .badge-debug {
      position: absolute;
      right: 12px;
      z-index: 9999;
      width: 900px;
      text-align: left;
    }

    .badge-grid {
<<<<<<< HEAD
      display: flex;
      flex-wrap: wrap;
      justify-content: center;
      width: @badge-grid-width;
      height: @badge-icon-height;
      margin-top: -12px;
=======
      font-size: 0;
>>>>>>> 18d1109d

      .badge {
        padding: 0 2px 2px;

        .fa-stack {
          width: 24px;
          height: 24px;
          line-height: 24px;
        }

        .fa-stack-1x {
          font-size: 12px;
          color: #fff;
        }

        .fa-stack-2x {
          font-size: 24px;
        }
      }
    }
  }
}

.badge-baptism {
  color: #23a5c5;
}

.badge-era {
  position: relative;

  &::before {
    font-family: @fa-font-face;
    font-size: @badge-icon-height;
    font-weight: @fa-theme-weight;
    color: @brand-success;
    content: @fa-var-circle;
  }

  &.era-loss::before {
    color: #ee7624;
  }

  span {
    position: absolute;
    top: 17px;
    left: 14px;
    font-size: 16px;
  }
}

.badge-icon {
  font-size: @badge-icon-height;

  &.badge-disabled {
    color: #939393;
    opacity: .2;
  }
}

.attendance-chart {
  //http://codepen.io/Victa/pen/xDqbf
  display: -ms-flexbox;
  display: flex;
  -ms-flex-wrap: wrap;
  flex-wrap: nowrap;

  width: 100%;
  height: 40px;
  padding: 0;
  margin: 0;
  list-style: none;

  &-sm {
    height: 20px;
  }

  &-block {
    height: 18px;

    li span {
      width: ~"calc(100% - 3px)";
      background: @brand-info !important;
    }
  }

  .badge-attendance & {
    width: 220px;
    height: 40px;
  }

  li {
    position: relative;
    flex-basis: 0;
    flex-grow: 1;
    max-width: 100%;
    -ms-flex-preferred-size: 0;
    -ms-flex-positive: 1;

    span {
      display: block;
      width: 8px;
      width: ~"calc(100% - 2px)";
      min-width: 2px;
      min-height: 1px;
      background: @persondetails-badge-color;

      &:hover {
        opacity: .85;
      }

      @media screen and (-webkit-min-device-pixel-ratio: 0) {
        // needed for chrome but kills ie
        position: absolute;
        bottom: 0;
      }

      .animate & {
        -webkit-animation: bar-grow 1s ease-in-out;
        -moz-animation: bar-grow 1s ease-in-out;
        -o-animation: bar-grow 1s ease-in-out;
        animation: bar-grow 1s ease-in-out;
      }
    }
  }
}

.streak-chart {
  width: 100%;
  height: 18px;
  padding: 0;
  margin: 0;
  overflow: hidden;
  list-style: none;

  li {
    position: relative;
    display: table-cell;
    float: right;
    width: 9px;
    height: 100%;
    margin-right: 2px;
    vertical-align: bottom;

    span {
      display: block;
      width: 100%;
      min-height: 1px;
      background: @brand-info;

      @media screen and (-webkit-min-device-pixel-ratio: 0) {
        // needed for chrome but kills ie
        position: absolute;
        bottom: 0;
      }
    }
  }
}


.badge-disc {
  position: relative;

  ul.badge-disc-chart {
    //http://codepen.io/Victa/pen/xDqbf
    display: table;
    width: 45px;
    height: 40px;
    margin: 0 auto;
    table-layout: fixed;

    li {
      position: relative;
      display: table-cell;
      width: 3px;
      height: 40px;
      vertical-align: bottom;

      span {
        display: block;
        width: 10px;
        min-height: 2px;
        background: lighten(#4f89bd, 20%);

        @media screen and (-webkit-min-device-pixel-ratio: 0) {
          // needed for chrome but kills ie
          position: absolute;
          bottom: 0;
        }
      }

      &.badge-disc-primary {
        span {
          background: #4f89bd;
        }
      }

      &.badge-disc-disabled {
        span {
          background-color: #939393;
          opacity: .2;
        }
      }
    }
  }

  .requested {
    position: absolute;
    top: 14px;
    left: 12px;
    padding: 1px 5px;
    font-size: 24px;
    background-color: #e3ded7;
    border-radius: 99px;
    opacity: .8;
  }

  &.animate {
    ul.badge-disc-chart li span {
      -webkit-animation: bar-grow 1s ease-in-out;
      -moz-animation: bar-grow 1s ease-in-out;
      -o-animation: bar-grow 1s ease-in-out;
      animation: bar-grow 1s ease-in-out;
    }
  }
}

.badge-attendingduration {
  position: relative;
  color: #686576;

  .duration-metric {
    &::before {
      font-family: @fa-font-face;
      font-size: 45px;
      font-weight: @fa-theme-weight;
      color: #e5d24d;
      content: @fa-var-circle;
    }

    &.duration-months::before {
      color: #69ad5e;
    }

    &.duration-years::before {
      color: #56789e;
    }

    &.duration-new::before {
      color: #d25555;
    }

    .metric-value {
      position: absolute;
      top: 14px;
      left: 14px;
      width: 30px;
      font-size: 20px;
      font-weight: @font-weight-bold;
      line-height: 12px;
      color: #fff;
      text-align: center;
    }

    .metric-unit {
      display: block;
      font-size: 11px;
      font-weight: normal;
    }

    &.duration-new .metric-value {
      top: 18px;
      font-size: 14px;
      font-weight: @font-weight-semibold;
    }
  }
}

.badge-weeksattendanceduration {
  .weeks-metric {
    position: relative;
    color: #686576;

    &::before {
      font-family: @fa-font-face;
      font-size: 45px;
      font-weight: @fa-theme-weight;
      color: @brand-warning;
      content: @fa-var-square;
    }

    .weeks-attended {
      position: absolute;
      top: 7px;
      left: 4px;
      display: block;
      width: 18px;
      font-size: 20px;
      font-weight: @font-weight-bold;
      text-align: center;
      letter-spacing: -2px;
    }

    .week-duration {
      position: absolute;
      right: 4px;
      bottom: 10px;
      font-size: 11px;
      font-weight: @font-weight-semibold;
    }
  }
}

.badge-content {
  &.fa-layers {
    width: 50px;
    height: 43px;
    font-size: 4em;
  }
}

.badge-lastvisitonsite {
  .badge-content {
    position: relative;
    color: #4f89bd;

    &.today {
      .duration {
        top: 9px;
        font-size: 11px;
      }
    }

    &.recent {
      opacity: .8;
    }

    &.moderate {
      opacity: .6;
    }

    &.not-recent {
      opacity: .4;
    }

    &.old {
      opacity: .2;
    }

    i {
      font-size: 40px;
    }

    span.duration {
      position: absolute;
      top: 8px;
      right: 50%;
      width: 35px;
      margin-right: -17px;
      font-size: 16px;
      font-weight: @font-weight-bold;
      text-align: center;
    }
  }
}

.badge-signal {
  .badge-content {
    position: relative;

    span.signal {
      position: absolute;
      top: 10px;
      left: 0;
      width: 100%;
      padding-left: 17%;
      font-size: 16px;
      font-weight: 700;
      color: @persondetails-badge-bg;
      text-align: center;
    }
  }
}

@-webkit-keyframes bar-grow {
  0% {
    height: 0;
    opacity: 0;
  }
}

@-moz-keyframes bar-grow {
  0% {
    height: 0;
    opacity: 0;
  }
}

@-o-keyframes bar-grow {
  0% {
    height: 0;
    opacity: 0;
  }
}

@keyframes bar-grow {
  0% {
    height: 0;
    opacity: 0;
  }
}

.badge-personaldevice {
  .badge-content {
    position: relative;
    color: #4f89bd;

    i {
      font-size: 40px;
    }

    span.deviceCount {
      position: absolute;
      top: 10px;
      right: 50%;
      width: 36px;
      margin-right: -18px;
      font-size: 14px;
      font-weight: 700;
      text-align: center;
    }
  }
}

// 4. Family Bar
// -------------------------

.personprofilebar-family {
  min-height: 60px;
  color: @persondetails-familybar-color;
  background: @persondetails-familybar-bg;
  border-bottom: 1px solid darken(@persondetails-familybar-bg, @const-border-darken-amt);

  a {
    color: @persondetails-familybar-color;
  }
}

.persondetails-group {
  header {
    position: relative;
    padding: 10px 15px;
    margin: 0 -15px;
    background-color: @persondetails-bio-bg;
    border-bottom: 1px solid darken(@persondetails-bio-bg, @const-border-darken-amt);
    .clearfix();

    h1 {
      float: left;
      margin: 0;
      font-size: 18px;
      font-weight: 600;
      letter-spacing: -.5px;
    }

    .action-wrapper {
      float: right;
      height: 39px;
      margin: -10px -15px -10px 0;

      .action {
        display: block;
        float: right;
        width: 45px;
        height: 100%;
        text-align: center;
        cursor: pointer;
        border-left: 1px solid darken(@persondetails-bio-bg, @const-border-darken-amt);

        i {
          position: relative;
          top: 50%;
          height: 20px;
          transform: translateY(-50%);
        }
      }
    }
  }

  .group-details {
    margin-bottom: 12px;
  }

  .groupmembers {
    .member {
      a {
        display: block;
        padding: 8px;
        border-radius: @border-radius-base;
        .clearfix();
      }

      .person-image {
        position: relative;
        overflow: hidden;
        background-color: #fafafa;
        background-position: center;
        background-size: cover;
        border: none;
        border-color: @persondetails-familybar-photo-bg;
        border-radius: 50%;

        &::after {
          position: absolute;
          top: 0;
          right: 0;
          bottom: 0;
          left: 0;
          pointer-events: none;
          content: "";
          border: 1px solid rgba(0,0,0,.0975);
          border-radius: 50%;
        }
      }

      &:hover {
        background-color: darken(@persondetails-familybar-bg, 8%);
        border-radius: @border-radius-base;

      }
    }
  }

  .addresses ul {
    margin: 0;
    list-style: none;

    li {
      display: block;
      margin-bottom: @spacing-md-px;
      clear: both;

      &:last-child {
        margin-bottom: 0;
      }
    }

    h4 {
      margin: 0;
      font-size: 14px;
      font-weight: @font-weight-semibold;
    }

    .address {
      .actions {
        a {
          padding: 1px;
        }
      }
    }

    & a.map,
    & div.actions,
    & div.address {
      float: left;
      margin-right: 12px;
    }
  }
}

.persondetails-group:first-child {
  header {
    margin: -15px -15px 0 -15px;
    border-top-width: 0;
  }
}

// 5. Page Tabs
// -------------------------



// 6. Edit Group Page
// -------------------------
.editgroup-list {
  li.member {
    min-width: 200px;

    .radio {
      margin: 0;
    }
  }

  .groupmembers h4 {
    margin-bottom: 4px;
  }
}

// 7. Styles for Page Tabs
// -------------------------

.person-content {
  padding-top: 0;
}

// history page
span.field-name {
  padding: 2px 4px;
  font-family: @font-family-monospace;
  font-size: 90%;
  color: @pagetitle-text-color;
  white-space: nowrap;
  background-color: @pagetitle-bg;
  border-radius: 4px;
}

/* white-space was nowrap but changed to inherit; see discussion at https://github.com/SparkDevNetwork/Rock/commit/e4230496c8a1dc199f1bbb26f95dfa025d64dd02#r28278277 */
span.field-value {
  padding: 2px 4px;
  font-family: @font-family-monospace;
  font-size: 90%;
  color: @pagetitle-text-color;
  white-space: inherit;
  background-color: @pagetitle-bg;
  border-radius: 4px;
}

// 8. Add Family Page
// -------------------------

.table-groupmembers .radio:first-child {
  margin-top: 0 !important;
}

@media (max-width: @screen-sm) {
  /* Force table to not be like tables anymore */
  table.table-groupmembers,
  .table-groupmembers thead,
  .table-groupmembers tbody,
  .table-groupmembers th,
  .table-groupmembers td,
  .table-groupmembers tr,
  table.table-groupcontactinfo,
  .table-groupcontactinfo thead,
  .table-groupcontactinfo tbody,
  .table-groupcontactinfo th,
  .table-groupcontactinfo td,
  .table-groupcontactinfo tr {
    display: block;
  }

  .table-groupmembers {
    /* Hide table headers (but not display: none;, for accessibility) */
    thead tr {
      position: absolute;
      top: -9999px;
      left: -9999px;
    }

    > thead > tr > th,
    > tbody > tr > th,
    > tfoot > tr > th,
    > thead > tr > td,
    > tbody > tr > td,
    > tfoot > tr > td {
      border: 0;
    }

    > tbody > tr > td {
      position: relative;
      padding-left: 35%;

      /* Behave  like a "row" */
      border: 0;
      border-bottom: 1px solid @gray-lighter;
    }

    td::before {
      /* Now like a table header */
      position: absolute;

      /* Top/left values mimic padding */
      top: 8px;
      left: 6px;
      width: 35%;
      padding-right: 10px;
      font-weight: @grid-column-header-font-weight;
    }

    > tbody > tr {
      counter-increment: rowNumber;

      &::before {
        /* Now like a table header */
        position: relative;
        display: block;
        width: 100%;
        padding: 10px;

        /* Top/left values mimic padding */
        font-size: @grid-column-header-font-size;
        font-weight: @grid-column-header-font-weight;
        color: @grid-column-header-text-color;
        content: "Person #" counter(rowNumber);
        background-color: @grid-column-header-bg;
        border-bottom: 2px solid @grid-column-header-border-color;
      }
    }

    /* Label the data */
    tbody {
      td:nth-of-type(1)::before {
        content: "Role";
      }

      td:nth-of-type(2)::before {
        content: "Title";
      }

      td:nth-of-type(3)::before {
        content: "Name";
      }

      td:nth-of-type(4)::before {
        content: "Suffix";
      }

      td:nth-of-type(5)::before {
        content: "Connection Status";
      }

      td:nth-of-type(6)::before {
        content: "Gender";
      }

      td:nth-of-type(7)::before {
        content: "Birthdate";
      }

      td:nth-of-type(8):empty {
        display: none;
      }

      td:nth-of-type(8)::before {
        content: "Grade";
      }

      td:nth-of-type(9)::before {
        content: "Cancel";
      }
    }

    > tfoot,
    > tfoot > tr > td {
      display: block;
      width: 100%;
      padding: 0;
    }

    > tfoot > tr > td > .btn-action {
      display: block;
      width: 100%;
      margin: 8px 0 16px;
      .button-size(@padding-base-vertical; @padding-base-horizontal; @font-size-base; @line-height-base; @btn-border-radius-base);
    }

    > tbody > tr > td > .form-group {
      &:last-of-type {
        margin-bottom: 0;
      }

      .radio:last-of-type {
        margin-bottom: 0;
      }
    }

    .pull-right {
      float: none !important;
    }
  }

  .table-groupcontactinfo {
    margin-bottom: 12px;

    /* Hide table headers (but not display: none;, for accessibility) */
    thead tr {
      position: absolute;
      top: -9999px;
      left: -9999px;
    }

    > thead > tr > th,
    > tbody > tr > th,
    > tfoot > tr > th,
    > thead > tr > td,
    > tbody > tr > td,
    > tfoot > tr > td {
      border: 0;
    }

    > tbody > tr > td {
      position: relative;

      /* Behave  like a "row" */
      border: 0;
      border-bottom: 1px solid @gray-lighter;
    }

    /* Label the data */
    tbody {
      .person-name {
        /* Now like a table header */
        position: relative;
        display: block;
        width: 100%;
        padding: 10px;

        /* Top/left values mimic padding */
        font-size: @grid-column-header-font-size;
        font-weight: @grid-column-header-font-weight;
        color: @grid-column-header-text-color;
        // content: "Person #" counter(rowNumber);
        background-color: @grid-column-header-bg;
        border-bottom: 2px solid @grid-column-header-border-color;

        &::before {
          content: "Contact Info: ";
        }
      }

      .person-sms{
        position: relative;
        padding-left: 35%;

        /* Behave  like a "row" */
        border: 0;
        border-bottom: 1px solid @gray-lighter;

        &::before {
          /* Now like a table header */
          position: absolute;

          /* Top/left values mimic padding */
          top: 14px;
          left: 6px;
          width: 35%;
          padding-right: 10px;
          font-weight: @grid-column-header-font-weight;
          content: "Enable SMS";
        }
      }

      > tr > td > .form-group {
        margin-bottom: 0;
      }
    }
  }
}


// 8. Add Groups
// -------------------------

.row-duplicate {
  padding-top: 12px;
  border-top: 1px solid @panel-border;
}

.row-duplicate:first-child {
  padding-top: 0;
  border-top: 0;
}

// 9. Fluidbox
// -------------------------

#fluidbox-overlay {
  background: @modal-backdrop-bg;
}


// 10. Responsive Overrides
// -------------------------

/* Small devices (tablets, 768px and up) */
@media (min-width: @screen-sm-min), print {
  // bio bar
  .personprofilebar-bio {
    padding: @spacing-md-px;

    .name {
      text-align: left;

      .full-name,
      .previous-names {
        display: inline;
      }
    }

    .labels {
      text-align: right;
    }

    .photo {
      margin: 0;
    }

    .demographics {
      text-align: left;
    }

    .personcontact {
      padding-bottom: 0;
      text-align: left;
    }

    .social-icons {
      text-align: left;

      .icon {
        float: left;
      }
    }
  }

  .personprofilebar-badge {
    .badge-group {
      text-align: left;

      &:last-child {
        text-align: right;
      }
    }
  }
}

// 11. Person Merge
// -------------------------

/* DT Make the header of the merge field columns have a pointer since it can be used to select checkbox */
.person-merge .merge-header-summary {
  cursor: pointer;
}

// 12. Person Page Views
// -------------------------
.panel-widget.pageviewsession {
  .pageviewsession-client {
    line-height: 1;
    text-align: right;
  }
}

// 13. Deceased / Inactive Styles
// -------------------------

.person-bio {
  div.deceased h1.title.name::after {
    margin-left: 12px;
    font-size: 14px;
    color: @brand-danger;
    content: "Deceased";
  }
}

.groupmembers {
  .member.deceased {
    &:hover {
      background-color: darken(@gray-light, 10%);
    }

    .person-info::after {
      font-size: 10px;
      color: @brand-danger;
      content: "Deceased";
    }
  }
}

//tr.deceased {
//    td {
//    }
//}

tr.inactive {
  td {
    color: lighten(@text-color, 30%);
  }
}

// 14. Bulk Update
// -------------------------

.bulk-update {
  .no-select {
    .form-group {
      opacity: 1;
    }
  }

  .fade-inactive {
    .form-group {
      opacity: .5;

      .control-label {
        cursor: pointer;
      }
    }
  }

  .form-group.bulk-item-selected {
    padding: 12px;
    background-color: @gray-lighter;
    border-radius: @border-radius-base;
    opacity: 1;
  }
}

// 15. Photo Requests
// -------------------------
.photoupload-photo {
  .image-editor {
    float: left;
    margin-right: 48px;

    label {
      width: 150px;
      overflow: hidden;
      text-overflow: ellipsis;
      white-space: nowrap;
    }
  }
}

// 16. Duplicate Pages
// -------------------------

.grid-table tbody tr.duplicate-source {
  td,
  &:hover > td {
    color: @gray-dark;
    background-color: @gray-light;
  }
}

// 17. DISC & Assessments
// -------------------------
.disc-assessment {
  th {
    padding: 6px;

    &:last-child {
      border-radius: 0 @border-radius-base 0 0;
    }

    &.disc-question {
      padding: 6px;
      font-weight: 700;
      border-radius: @border-radius-base 0 0 0;
    }
  }

  td {
    vertical-align: middle;
  }

  .disc-answer {
    width: 20%;
    min-width: (@custom-control-indicator-size + 30px);
    text-align: center;
  }
}

.disc-heading {
  text-align: center;
}

.disc-row {
  margin-bottom: @disc-question-spacing;

  &::after {
    display: block;
    width: 100%;
    margin: @disc-question-spacing 0;
    content: " ";
    border-bottom: 1px solid @ui-4;
  }
}


@disc-chart-height: 425px;
.discchart {
  position: relative;
  width: 80%;
  max-width: 650px;
  height: @disc-chart-height;
  padding: 0;
  margin: 0 auto;
  clear: both;
  font-size: 0;
  background-image:
    linear-gradient(
      to bottom,
      @ui-4 0%,
      transparent 2%,
      transparent 100%
    );
  background-size: 100% (@disc-chart-height/10);

  li {
    position: relative;
    display: inline-block;
    width: 22.5%;
    height: 425px;
    padding: 0;
    margin: 0 2% 0 0;
    color: @btn-primary-color;
    text-align: center;
    vertical-align: bottom;
    background-color: lighten(@brand-primary, 10%);

    &.discchart-midpoint {
      position: absolute;
      bottom: 0;
      width: 100%;
      height: 70%;
      margin: 0;
      background-color: transparent;
      border-top: 2px solid @brand-danger;
      border-radius: 0;
    }
  }

  .discbar-label {
    position: absolute;
    bottom: 10px;
    width: 100%;
    overflow: hidden;
    font-size: 28px;
    font-weight: @font-weight-bold;
    text-shadow: 0 0 3px @brand-primary;
  }

  .discbar {
    &::before {
      position: absolute;
      top: -25px;
      right: 0;
      left: 0;
      z-index: 1;
      display: block;
      font-size: 20px;
      line-height: 1em;
      color: @text-color;
      text-align: center;
      word-wrap: break-word;
      content: attr(title);
    }

    &.discbar-primary {
      background: @brand-primary;
    }
  }
}

.question-row {
  margin-bottom: @padding-base-vertical * 8;

  .answered {
    color: @text-muted;
  }

  .likert > .control-label {
    margin-bottom: @padding-base-vertical * 1.5;
  }

  .likert {
    .radio-inline {
      padding: 5px @padding-base-horizontal 7px (@custom-control-indicator-size + @padding-base-horizontal + 4px);
      margin-right: @padding-base-horizontal;
      margin-left: -@padding-base-horizontal;
      cursor: pointer;
      background-clip: padding-box;
      border-radius: 4px;

      &:hover {
        background-color: @gray-lighter;
      }

      .label-text::before,
      .label-text::after {
        top: 50%;
        left: 8px;
        transform: translateY(-50%);
      }
    }
  }

  .likert-7 > span {
    display: -ms-flexbox;
    display: flex;
    -ms-flex-align: center;
    align-items: center;


    @media (max-width: @likert-screen-column) {
      -ms-flex-align: start;
      -ms-flex-direction: column;
      flex-direction: column;
      align-items: flex-start;
    }

    .radio-inline {
      flex: 0 0 14.28571428571429%;
    }
  }
}

// 18. Edit Person
// -------------------------
.phonegroup-label {
  margin-bottom: 5px;

  @media @sm {
    padding-top: 4px;
  }
}

// 19. Event Calendar Item Personalized Registration
// -------------------------
.eventitem {
  cursor: pointer;
}

.eventitem-select {
  font-family: @fa-font-face;
  font-size: 38px;
  font-weight: @fa-theme-weight;
}

.eventitem-select::after {
  content: @fa-var-square;
}

.eventitem.selected .eventitem-select::after {
  content: @fa-var-check-square;
}

// STEPS
@steps-breakpoint: @screen-lg-min;

.add-step-buttons {
  padding: 8px 0;
  margin: -16px -16px 0 -16px;
  background: @drawer-bg;
  border-bottom: 1px solid @panel-border;

  + .row {
    margin-top: 16px;
  }

  .add-step-label {
    float: left;
    padding: (@padding-small-vertical + 1) 0;
    margin: 0 6px 0 0;
    font-size: @font-size-small;
  }
}

.col-steps {
  position: relative;
  float: left;
  width: 25%;
  width: ~"calc(100% / var(--stepsPerRowMobile))";
  min-height: 1px;
  padding-right: 15px;
  padding-left: 15px;

  @media (min-width: @steps-breakpoint) {
    width: 100%;
    width: ~"calc(100% / var(--stepsPerRow))";
  }
}

.step-card {
  position: relative;
  height: 260px;
  margin-bottom: 15px;
  overflow: hidden;
  text-align: center;
  border: 1px solid @panel-border;
  -webkit-transform-style: preserve-3d;
  -moz-transform-style: preserve-3d;
  transform-style: preserve-3d;

  .card-info {
    position: relative;
    display: -ms-flexbox;
    display: flex;
    -ms-flex-direction: column;
    flex-direction: column;
    height: 100%;
    padding: 12px 0;
    text-align: center;
    transition-duration: .25s;
    will-change: transform;
  }

  .step-status {
    margin: 12px 0 0;
  }

  .step-name {
    display: -webkit-box;
    margin: 0 0 12px;
    overflow: hidden;
    -webkit-box-orient: vertical;
    -webkit-line-clamp: 2;
    line-height: 1.3;
  }

  @media (min-width: @steps-breakpoint) {
    .card-info {
      -ms-flex-pack: center;
      justify-content: center;
      padding: 0;
    }

    .card-top {
      display: -ms-flexbox;
      display: flex;
      -ms-flex-align: end;
      -ms-flex-pack: center;
      align-items: flex-end;
      justify-content: center;
    }

    .card-top,
    .card-bottom {
      -ms-flex: 1 1 50%;
      flex: 1 1 50%;
    }
  }

  &.no-steps .card-info {
    opacity: .75;
  }

  &.has-prerequisite .step-card-hover {
    background: @ui-2;
  }


  p:empty {
    display: none;
  }

  .badge {
    background-color: @brand-info;
  }

  > .step-card-hover {
    position: absolute;
    top: 0;
    right: 0;
    bottom: 0;
    left: 0;
    max-height: 100%;
    overflow-y: auto;
    opacity: 0;
    transition-duration: .25s;
    -webkit-transform: translateY(100%);
    transform: translateY(100%);
    will-change: opacity, transform;
    -webkit-transform-style: preserve-3d;
    -moz-transform-style: preserve-3d;
    transform-style: preserve-3d;
  }

  &:hover > .step-card-hover {
    opacity: 1;
    -webkit-transform: translateY(0%);
    transform: translateY(0%);
  }

  .btn-actions {
    display: flex;
    flex-direction: column;
    align-items: center;
    justify-content: center;
    height: 49px;
    color: inherit;

    &:hover {
      background-color: darken(@btn-default-bg, 10%);
    }
  }

  .btn-delete:hover {
    color: #fff;
    background-color: @btn-danger-bg;
  }
}

.has-overflow {
  .step-records-table-container,
  .card-add-step-button {
    position: relative;
    display: block;
  }

  .card-add-step-button > span {
    transform: none;
  }
}

.step-records-table-container {
  position: absolute;
  bottom: 0;
  width: 100%;
  background: #fff;
}

.step-records-table {
  width: 100%;

  td {
    width: 50px;
    vertical-align: middle;
    border: 1px solid @panel-border;

    &.steps-status {
      width: auto;
      border-left: none;
    }
  }

  tr:last-child td {
    border-bottom: 0;
  }

  td:last-of-type {
    border-right: none;
  }
}

.prereq-list-info {
  padding: 20px 20px 0 20px;
}

.card-add-step-button {
  position: absolute;
  left: 0;
  width: 100%;
  height: 100%;
  font-size: 28px;
  background: @ui-2;
  -webkit-transform-style: preserve-3d;
  -moz-transform-style: preserve-3d;
  transform-style: preserve-3d;

  > span {
    position: relative;
    top: 50%;
    display: block;
    transform: perspective(1px) translateY(-50%);
  }
}<|MERGE_RESOLUTION|>--- conflicted
+++ resolved
@@ -303,16 +303,7 @@
     }
 
     .badge-grid {
-<<<<<<< HEAD
-      display: flex;
-      flex-wrap: wrap;
-      justify-content: center;
-      width: @badge-grid-width;
-      height: @badge-icon-height;
-      margin-top: -12px;
-=======
       font-size: 0;
->>>>>>> 18d1109d
 
       .badge {
         padding: 0 2px 2px;
