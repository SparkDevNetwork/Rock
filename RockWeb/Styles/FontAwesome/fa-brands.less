--- conflicted
+++ resolved
@@ -1,24 +1,4 @@
-<<<<<<< HEAD
-@import "_variables.less";
-
-@font-face {
-  font-family: 'Font Awesome 5 Brands';
-  font-style: normal;
-  font-weight: normal;
-  src: url('@{fa-font-path}/fa-brands-400.eot');
-  src: url('@{fa-font-path}/fa-brands-400.eot?#iefix') format('embedded-opentype'),
-    url('@{fa-font-path}/fa-brands-400.woff2') format('woff2'),
-    url('@{fa-font-path}/fa-brands-400.woff') format('woff'),
-    url('@{fa-font-path}/fa-brands-400.ttf') format('truetype'),
-    url('@{fa-font-path}/fa-brands-400.svg#fontawesome') format('svg');
-}
-
-.fab {
-  font-family: 'Font Awesome 5 Brands';
-}
-=======
 /*!
  * Deprecated 5.3.0. Use brands.less
  */
- @import "brands.less";
->>>>>>> edab3bd0
+ @import "brands.less";