--- conflicted
+++ resolved
@@ -1,19 +1,6 @@
 {% if cciid and cciid != empty %}
 
     {% comment %}
-<<<<<<< HEAD
-=======
-        Determine how we're sorting child items based on the parent channel's (channel of the cciid that was passed in) ManuallyOrdered property.
-    {% endcomment %}
-
-    {% contentchannelitem id:'{{ cciid }}' iterator:'parentItems' %}
-        {% for parentItem in parentItems %}
-            {% capture sort %}{% if Item.ContentChannel.ChildItemsManuallyOrdered == true %}Order{% else %}StartDateTime{% endif %}{% endcapture %}
-        {% endfor %}
-    {% endcontentchannelitem %}
-
-    {% comment %}
->>>>>>> 963d2152
         Set current item slug so we can determine what the active slide should be
     {% endcomment %}
     {% assign currentSlug = 'Global' | Page:'Path' | Split:'/' | Last %}
@@ -34,13 +21,10 @@
             JOIN ContentChannelItemSlug ccis
             ON ccis.ContentChannelItemId = cci.Id
             WHERE ccia.ContentChannelItemId = '{{ cciid }}'
-<<<<<<< HEAD
             {% if ccids and ccids != empty %}AND cci.ContentChannelId IN ({{ ccids }}){% endif %}
-=======
             AND cci.Status = 2
             AND cci.StartDateTime <= DATEADD(hh, -5, GETDATE())
             AND (cci.ExpireDateTime IS NULL OR cci.ExpireDateTime IS NOT NULL AND cci.ExpireDateTime > DATEADD(hh, -5, GETDATE()))
->>>>>>> 963d2152
             ORDER BY ccia.[Order]
 
         {% else %}
@@ -53,15 +37,12 @@
             JOIN ContentChannelItemSlug ccis
             ON ccis.ContentChannelItemId = cci.Id
             WHERE ccia.ContentChannelItemId = '{{ cciid }}'
-<<<<<<< HEAD
             {% if ccids and ccids != empty %}AND cci.ContentChannelId IN ({{ ccids }}){% endif %}
-=======
             AND cci.Status = 2
             AND cci.StartDateTime <= DATEADD(hh, -5, GETDATE())
             AND (cci.ExpireDateTime IS NULL OR cci.ExpireDateTime IS NOT NULL AND cci.ExpireDateTime > DATEADD(hh, -5, GETDATE()))
->>>>>>> 963d2152
             ORDER BY cci.StartDateTime
-            
+
         {% endif %}
     {% endsql %}
 
@@ -97,7 +78,7 @@
                         {% capture content %}{% if child.Content != empty %}<p class="push-half-bottom">{{ child.Content | StripHtml | HtmlDecode | Replace:"'","’" | Truncate:140,'...' }}</p>{% endif %}{% endcapture %}
                         {% capture textalignment %}{% endcapture %}
                         {% capture label %}{% if childType contains "Devotional" %}Session {{ result.Index | Plus:1 }}{% endif %}{% endcapture %}
-                        
+
                         {% assign actualDate = child | Attribute:'ActualDate','RawValue' %}
                         {% assign dates = child | Attribute:'Dates','RawValue' %}
                         {% assign dateParts = dates | Split:',' %}
@@ -138,7 +119,7 @@
                         {% capture backgroundcolor %}{% endcapture %}
                         {% capture linkurl %}{[ getPermalink urlprefix:'{{ urlprefix }}' cciid:'{{ child.Id }}' ]}{% endcapture %}
                         {% capture linktext %}{% if childType contains "Sermon" or childType contains "Series" %}Watch{% else %}Read{% endif %} {{ childType | Singularize }}{% endcapture %}
-                        
+
                         {[ card id:'{{ id }}' cciid:'{{ cciid }}' guid:'{{ guid }}' title:'{{ title }}' content:'{{ content }}' textalignment:'{{ textalignment }}' label:'{{ label }}' subtitle:'{{ subtitle }}' imageurl:'{{ imageurl }}' imageoverlayurl:'{{ imageoverlayurl }}' imagealignment:'{{ imagealignment }}' imageopacity:'{{ imageopacity }}' imageflip:'{{ imageflip }}' imageblur:'{{ imageblur }}' grayscale:'{{ grayscale }}' backgroundvideourl:'{{ backgroundvideourl }}' lava:'{{ lava }}' video:'{{ video }}' ratio:'{{ ratio }}' trimcopy:'{{ trimcopy }}' linkcolor:'{{ linkcolor }}' backgroundcolor:'{{ backgroundcolor }}' linktext:'{{ linktext }}' linkurl:'{{ linkurl }}' hideforegroundelements:'{{ hideforegroundelements }}' linkedpageid:'{{ linkedpageid }}' linkedpageroute:'{{ linkedpageroute }}' ]}
                     {% endfor %}
                 {% endcontentchannelitem %}
