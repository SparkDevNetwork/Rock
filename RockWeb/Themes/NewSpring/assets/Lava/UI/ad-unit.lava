{% assign defaultTranslation = 'Global' | Attribute:'BibleTranslation','Value' %}
{[ scripturize defaulttranslation:'{{ defaultTranslation }}' landingsite:'BibleGateway' cssclass:'scripture' openintab:'true' ]}

{%- assign modalid = uniqueid -%}
{% assign textalignment = textalignment | Trim %}

{% if id != null and id != '' %}
<style>
    {% if backgroundcolor != null and backgroundcolor != '' %}
        #{{ id }} {
            color: #fff;
        }

        #{{ id }} {
            background-color: {{ backgroundcolor }};
        }

        #{{ id }} blockquote, blockquote footer, blockquote small, blockquote .small {
            color: #fff;
        }
    {% endif %}

    {% if foregroundcolor != null and foregroundcolor != '' %}
        #{{ id }} a:not(.btn):not(.label) {
            color: {{ foregroundcolor }};
        }

        #{{ id }} .btn {
            background-color: {{ foregroundcolor }};
            border-color: {{ foregroundcolor }};
        }
    {% endif %}
</style>
{% endif %}

{% if linkurl != empty or linkedpageid != empty %}
    {% capture linkurl %}
        {% if linkedpageroute != empty and linkedpageroute != '' and linkedpageroute != null %}
            /{{ linkedpageroute }}
        {% elseif linkedpageid != empty and linkedpageid != '' and linkedpageid != null %}
            /page/{{ linkedpageid }}
        {% else %}
            {{ linkurl }}
        {% endif %}
    {% endcapture %}
{% endif %}

{% assign linkurl = linkurl | Trim %}

<<<<<<< HEAD
<section {% if id and id != empty %}id="{{ id }}"{% endif %} class="shell {% if textalignment == '' %}text-center{% endif %} {% if ratio and ratio != empty %}hard{% endif %} bg-white position-relative overflow-hidden flush-sides soft-double-top xs-hard xs-push-half-bottom rounded shadowed {% if backgroundcolor != '' or imageurl != '' %}text-white{% endif %}" {% if backgroundcolor != '' %}style="background-color: {{ backgroundcolor }} !important;"{% endif %}>

=======
<section {% if id and id != empty %}id="{{ id }}"{% endif %} class="shell {% if textalignment == '' %}text-center{% endif %} {% if ratio and ratio != empty %}hard{% endif %} bg-white position-relative overflow-hidden flush-sides soft-double-top xs-hard xs-push-half-bottom rounded shadowed {% if backgroundcolor != '' or imageurl != '' %}text-white{% endif %}" {% if backgroundcolor != '' %}style="background-color:{{ backgroundcolor }} !important;"{% endif %}>
    
>>>>>>> 4f8c2003
    {% if ratio and ratio != empty %}
    {% assign trimcopy = 'Yes' %}
    <div class="ratio-{{ ratio }} sm-ratio-shuare xs-ratio-square">
        <div class="ratio-item floating {% if imageurl and imageurl != empty %}{% if textalignment == 'Left' %}floating-left{% elseif textalignment == 'Right' %}floating-right{% endif %}{% endif %} sm-text-center xs-text-center">
            <div class="floating-item">
    {% endif %}

                {% if imageurl != null and imageurl != '' %}
                    <span class="full-screen background-cover background-center {% if grayscale == 'Yes' %}grayscale{% endif %}" style="{% if imageblur and imageblur > 0 %}filter: blur({{ imageblur | Times:2 }}px); top: -50px; right: -50px; bottom: -50px; left: -50px;{% endif %} {% if imageflip == 'Yes' %}transform:scaleX(-1);{% endif %} background-image: url('{{ imageurl }}'); {% if imageopacity != null and imageopacity != '' %}opacity: {{ imageopacity }};{% endif %}"></span>
                {% endif %}

                <div class="bring-forward text-constrained {% if textalignment == 'Center' or imageurl == '' %}mx-auto{% endif %} {% if textalignment == 'Center' and imageurl == '' %}text-center{% elseif textalignment == 'Right' and imageurl != '' %}text-left pull-right{% elseif imageurl == '' and textalignment == 'Right' %}text-center{% endif %} xs-text-center soft-top soft-double-sides clearfix xs-soft-top xs-soft-sides xs-hard-bottom">

                    <div class="{% if imageurl == '' or imageurl != '' and textalignment == 'Center' %}text-center{% endif %}">
                        {% if label != null and label != '' %}
                            <p><small class="label label-default circular sans-serif letter-spacing-condensed">{{ label }}</small></p>
                        {% endif %}

                        {% if title != null and title != '' %}
                            <h2 class="{% if titlesize != null and titlesize != '' %}{{ titlesize }}{% endif %} push-half-bottom">{{ title }}</h2>
                        {% endif %}

                        {% if subtitle != null and subtitle != '' %}
                            <p class="sans-serif stronger text-uppercase letter-spacing-condensed text-gray-light push-half-bottom"><small>{{ subtitle }}</small></p>
                        {% endif %}
                    </div>

                    {% assign length = content | Size %}
                    {% if content and content != empty %}
                        <div class="{% if imageurl and imageurl != '' and textalignment == 'Center' %}text-center{% endif %}">
                            {% if trimcopy == 'Yes' %}
                                {{ content | Truncate:140,'...' }}{% if length > 140 %} <a href="#" data-toggle="modal" data-target="#{{ modalid }}">Read More</a>{% endif %}
                            {% else %}
                                {{ content }}
                            {% endif %}
                        </div>
                    {% endif %}

                    <div class="{% if imageurl == '' or imageurl != '' and textalignment == 'Center' %}text-center{% endif %}">
                        {% if linkurl and linkurl != empty %}
                            <p>
                                {[ button linkurl:'{{ linkurl | Trim }}' linktext:'{{ linktext }}' buttontype:'' buttonsize:'' ]}
                            </p>
                        {% endif %}

                        {% if video != null and video != '' %}
                            {[ wistiaButton id:'{{ video }}' buttontext:'' buttonclasses:'' contentchannelitemid:'' entitytypeid:'' entityid:'' ]}
                        {% endif %}

                        {% if lava != null and lava != '' %}
                            {{ lava | HtmlDecode }}
                        {% endif %}
                    </div>

                </div>

    {% if ratio and ratio != empty %}
            </div>
        </div>
    </div>
    {% endif %}

</section>

{% if trimcopy == 'Yes' %}
    {% if length > 140 %}
    <div class="modal fade" id="{{ modalid }}" tabindex="-1" role="dialog" aria-labelledby="myModalLabel">
        <div class="modal-dialog" role="document">
            <div class="modal-content">
                <div class="modal-header">
                    <a href="#" class="text-gray-darker pull-right" data-dismiss="modal" aria-label="Close">
                        <i class="fa fa-lg fa-times"></i>
                    </a>
                    {% if title != null and title != '' %}
                        <h3 class="flush">{{ title }}</h3>
                    {% endif %}
                </div>
                <div class="modal-body soft hard-bottom">
                    {{ content }}
                </div>
                <div class="modal-footer">
                    <button type="button" class="btn btn-primary" data-dismiss="modal">Close</button>
                </div>
            </div>
        </div>
    </div>
    {% endif %}
{% endif %}

{[ endscripturize ]}<|MERGE_RESOLUTION|>--- conflicted
+++ resolved
@@ -47,13 +47,8 @@
 
 {% assign linkurl = linkurl | Trim %}
 
-<<<<<<< HEAD
-<section {% if id and id != empty %}id="{{ id }}"{% endif %} class="shell {% if textalignment == '' %}text-center{% endif %} {% if ratio and ratio != empty %}hard{% endif %} bg-white position-relative overflow-hidden flush-sides soft-double-top xs-hard xs-push-half-bottom rounded shadowed {% if backgroundcolor != '' or imageurl != '' %}text-white{% endif %}" {% if backgroundcolor != '' %}style="background-color: {{ backgroundcolor }} !important;"{% endif %}>
+<section {% if id and id != empty %}id="{{ id }}"{% endif %} class="shell {% if textalignment == '' %}text-center{% endif %} {% if ratio and ratio != empty %}hard{% endif %} bg-white position-relative overflow-hidden flush-sides soft-double-top xs-hard xs-push-half-bottom rounded shadowed {% if backgroundcolor != '' or imageurl != '' %}text-white{% endif %}" {% if backgroundcolor != '' %}style="background-color:{{ backgroundcolor }} !important;"{% endif %}>
 
-=======
-<section {% if id and id != empty %}id="{{ id }}"{% endif %} class="shell {% if textalignment == '' %}text-center{% endif %} {% if ratio and ratio != empty %}hard{% endif %} bg-white position-relative overflow-hidden flush-sides soft-double-top xs-hard xs-push-half-bottom rounded shadowed {% if backgroundcolor != '' or imageurl != '' %}text-white{% endif %}" {% if backgroundcolor != '' %}style="background-color:{{ backgroundcolor }} !important;"{% endif %}>
-    
->>>>>>> 4f8c2003
     {% if ratio and ratio != empty %}
     {% assign trimcopy = 'Yes' %}
     <div class="ratio-{{ ratio }} sm-ratio-shuare xs-ratio-square">
