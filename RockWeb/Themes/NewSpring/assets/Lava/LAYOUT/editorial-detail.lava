--- conflicted
+++ resolved
@@ -222,9 +222,6 @@
                         <p class="flush"><small><b>{{ date }}</b></small></p>
                     </div>
                 </div>
-<<<<<<< HEAD
-            </div>
-=======
             {% else %}
                 <div class="row">
                     <div class="col-xs-12 text-center">
@@ -232,7 +229,6 @@
                     </div>
                 </div>
             {% endif %}
->>>>>>> 6e9b7af6
 
         </div>
     </div>
