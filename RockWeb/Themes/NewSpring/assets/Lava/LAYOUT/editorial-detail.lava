--- conflicted
+++ resolved
@@ -88,19 +88,11 @@
             {% if parentItem and parentItem != empty %}
                 <small class="display-inline-block sans-serif stronger letter-spacing-condensed push-bottom">From {% if parentPermalink != empty %}<a href="{{ parentPermalink }}">{% endif %}{{ parentItem.Title }}{% if parentPermalink != empty %}</a>{% endif %}</small>
             {% endif %}
-<<<<<<< HEAD
-=======
-
-            {% if subtitle != empty %}
-                <p class="lead text-gray-light"><i>{{ subtitle }}</i></p>
-            {% endif %}
->>>>>>> 4f8c2003
 
             {% if Item.Subtitle != empty %}
                 <p class="lead text-gray-light"><i>{{ Item.Subtitle }}</i></p>
             {% endif %}
 
-<<<<<<< HEAD
             {% if communicators and communicators != '' %}
                 <p class="stronger">{{ communicators }}</p>
             {% endif %}
@@ -108,17 +100,6 @@
             {% if Item.ImageLandscape and Item.ImageLandscape != empty %}
                 <div class="ratio-landscape background-cover push-bottom rounded" style="background-image:url('{{ Item.ImageLandscape }}');"></div>
             {% endif %}
-=======
-            {% if imageUrl and imageUrl != empty %}
-                <div class="ratio-landscape background-cover push-bottom rounded" style="background-image:url('{{ imageUrl }}');"></div>
-            {% endif %}
-
-            {% capture scripturesString %}{{ item | Attribute:'Scriptures' }}{% endcapture %}
-            {% assign scripturesObject = scripturesString | FromJSON %}
-
-            {% capture scripturereferences %}{% for scripture in scripturesObject.Attributes %}{{ scripture.Book }} {{ scripture.Reference }}{% unless forloop.last %}, {% endunless %}{% endfor %}{% endcapture %}
-            {% assign scripturereferences = scripturereferences | Trim %}
->>>>>>> 4f8c2003
 
             {%  if scripturereferences and scripturereferences != empty %}
                 <div class="text-center soft-ends">
@@ -127,30 +108,14 @@
                 </div>
             {% endif %}
 
-<<<<<<< HEAD
             {% if Item.Video != empty %}
-                {[ wistiaButton id:'{{ Item.Video }}' ]}
-
                 <p id="video" class="text-center">
-                    <span class="wistia_embed wistia_async_{{ Item.Video }} popover=true popoverContent=link clickable text-center" style="display:inline; position:relative">
-                        <a href="#" class="btn btn-primary">Play Video</a>
-                    </span>
+                    {[ wistiaButton id:'{{ Item.Video }}' buttontext:'' buttonclasses:'' contentchannelitemid:'{{ Item.Id }}' entitytypeid:'' entityid:'' ]}
                 </p>
-                <script src="https://fast.wistia.com/embed/medias/{{ Item.Video }}.jsonp" async></script>
-                <script src="https://fast.wistia.com/assets/external/E-v1.js" async=""></script>
+
             {% endif %}
 
             {{ Item.Content | HtmlDecode }}
-=======
-            {% if video != empty %}
-                <p id="video" class="text-center">
-                    {[ wistiaButton id:'{{ video }}' buttontext:'' buttonclasses:'' contentchannelitemid:'{{ Item.Id }}' entitytypeid:'' entityid:'' ]}
-                </p>
-
-            {% endif %}
-
-            {{ Item.Content }}
->>>>>>> 4f8c2003
 
             <div class="push-bottom">
                 <div class="row row-condensed">
@@ -177,19 +142,10 @@
                 </div>
             {% endif %}
 
-<<<<<<< HEAD
             {% comment %}
                 Define data for social sharing modal
             {% endcomment %}
-            {% capture itemToken %}cci{{ Item.ChannelId }}{{ Item.Id }}{% endcapture %}
-=======
-
-
-
-
-
-            {% capture itemToken %}cci{{ Item.ContentChannelId }}{{ Item.Id }}{% endcapture %}
->>>>>>> 4f8c2003
+            {% assign itemToken = 'cci' | Append:Item.ChannelId | Append:Item.Id %}
             {% assign shareurl = 'Global' | Page:'Url' | CreateShortLink:itemToken, 18, true, 7 %}
             {% assign shareimageurl = Item.ImageLandscape %}
             {% assign shareauthor = 'newspring' %}
@@ -203,19 +159,12 @@
             {%- endcapture -%}
             {% assign sharehashtag = '' %}
 
-<<<<<<< HEAD
             {[ modalShare ]}
 
             {% comment %}
                 Display date/tags if they should be visible
             {% endcomment %}
             {% if Item.IsDateVisible == 'Yes' %}
-=======
-
-            {[ modalShare ]}
-
-            {% if isDateVisible == 'True' %}
->>>>>>> 4f8c2003
                 {% if tags and tags != empty %}
                     <div class="row push-bottom xs-push-half-bottom">
                         <div class="col-md-6 col-sm-6 col-xs-12 xs-text-center">
