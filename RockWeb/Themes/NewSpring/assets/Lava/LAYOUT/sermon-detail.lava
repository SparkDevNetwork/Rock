--- conflicted
+++ resolved
@@ -88,13 +88,8 @@
 
         {[ modalShare ]}
 
-<<<<<<< HEAD
-	</div><div class="col-md-8 col-sm-12 col-xs-12">
-        {[ wistiaEmbed id:'{{ Item.Video }}' color:'{{ backgroundColor }}' ]}
-=======
 	</div><div class="col-md-8 col-sm-12 col-xs-12 xs-push-half-bottom">
-        {[ wistiaEmbed id:'{{ Item | Attribute:'Video','RawValue' }}' color:'{{ backgroundColor }}' contentchannelitemid:'{{ Item.Id }}' entitytypeid:'' entityid:'' ]}
->>>>>>> 4f8c2003
+        {[ wistiaEmbed id:'{{ Item.Video }}' color:'{{ backgroundColor }}' contentchannelitemid:'{{ Item.Id }}' entitytypeid:'' entityid:'' ]}
 	</div>
 </div>
 
