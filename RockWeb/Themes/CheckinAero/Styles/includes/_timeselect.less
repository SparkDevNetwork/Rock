--- conflicted
+++ resolved
@@ -157,11 +157,7 @@
   }
 
   90% {
-<<<<<<< HEAD
-    transform: scale(1.3) rotate(-45deg);
-=======
     transform: scale(1.3) rotate(-5deg);
->>>>>>> 8c99f92c
   }
 
   100% {
