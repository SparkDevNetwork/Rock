{% assign opportunityCount = Opportunities | Size %}

{% if opportunityCount == 0 %}
  <div class="panel panel-default margin-t-md">
    <div class="margin-all-md"> There are no opportunities that match the criteria</div>
  </div>
{% endif %}

{% for opportunity in Opportunities %}
  <div class="panel panel-default margin-t-md">
    <div class="panel-heading clearfix">
      <h2 class="panel-title pull-left">
        <i class='{{ opportunity.IconCssClass }}'></i> {{ opportunity.PublicName }}
      </h2>
    </div>
    <div class="panel-body">
      <div class="col-md-2">
<<<<<<< HEAD
          <img src="{{ opportunity.PhotoUrl }}" class="title-image img-responsive margin-b-md">
=======
          <img alt="Image for {{ opportunity.PublicName }}" src="{{opportunity.PhotoUrl}}" class="title-image img-responsive margin-b-md">
>>>>>>> d6520562
      </div>
      <div class="col-md-10">
        <p>{{ opportunity.Summary }}</p>
		{% if DetailPage contains "?" %}
			<a class="btn btn-default" href="{{ DetailPage }}&OpportunityId={{ opportunity.Id }}" role="button">More Info</a>
		{% else %}
			<a class="btn btn-default" href="{{ DetailPage }}?OpportunityId={{ opportunity.Id }}" role="button">More Info</a>
		{% endif %}
      </div>
    </div>
  </div>
{% endfor %}

<script type="text/javascript">
  $( document ).ready(function() {
    $('.js-group-item').tooltip();
  });
</script><|MERGE_RESOLUTION|>--- conflicted
+++ resolved
@@ -15,11 +15,7 @@
     </div>
     <div class="panel-body">
       <div class="col-md-2">
-<<<<<<< HEAD
-          <img src="{{ opportunity.PhotoUrl }}" class="title-image img-responsive margin-b-md">
-=======
-          <img alt="Image for {{ opportunity.PublicName }}" src="{{opportunity.PhotoUrl}}" class="title-image img-responsive margin-b-md">
->>>>>>> d6520562
+          <img alt="Image for {{ opportunity.PublicName }}" src="{{ opportunity.PhotoUrl }}" class="title-image img-responsive margin-b-md">
       </div>
       <div class="col-md-10">
         <p>{{ opportunity.Summary }}</p>
