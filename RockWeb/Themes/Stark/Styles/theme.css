/*
   Rock's Core CSS

    1. Imports - Used to import the various core less files
    2. HTML Overrides - Style overrides for basic HTML tags
    3. Utility Classes - Classes that we use often to keep from writing from repeating ourselves
    4. Bootstrap Overrides - When Bootstrap gets it wrong, we make it right (we know it's called delusion)
    5. ASP.Net Overrides - Yep they get it wrong too sometimes


*/
/* jquery.Jcrop.css v0.9.12 - MIT License */
/*
  The outer-most container in a typical Jcrop instance
  If you are having difficulty with formatting related to styles
  on a parent element, place any fixes here or in a like selector

  You can also style this element if you want to add a border, etc
  A better method for styling can be seen below with .jcrop-light
  (Add a class to the holder and style elements for that extended class)
*/
.jcrop-holder {
  direction: ltr;
  text-align: left;
}
/* Selection Border */
.jcrop-vline,
.jcrop-hline {
  background: #ffffff url(data:image/gif;base64, R0lGODlhCAAIAJEAAKqqqv///wAAAAAAACH/C05FVFNDQVBFMi4wAwEAAAAh+QQJCgAAACwAAAAACAAIAAACDZQFCadrzVRMB9FZ5SwAIfkECQoAAAAsAAAAAAgACAAAAg+ELqCYaudeW9ChyOyltQAAIfkECQoAAAAsAAAAAAgACAAAAg8EhGKXm+rQYtC0WGl9oAAAIfkECQoAAAAsAAAAAAgACAAAAg+EhWKQernaYmjCWLF7qAAAIfkECQoAAAAsAAAAAAgACAAAAg2EISmna81UTAfRWeUsACH5BAkKAAAALAAAAAAIAAgAAAIPFA6imGrnXlvQocjspbUAACH5BAkKAAAALAAAAAAIAAgAAAIPlIBgl5vq0GLQtFhpfaIAACH5BAUKAAAALAAAAAAIAAgAAAIPlIFgknq52mJowlixe6gAADs=);
  font-size: 0;
  position: absolute;
}
.jcrop-vline {
  height: 100%;
  width: 1px !important;
}
.jcrop-vline.right {
  right: 0;
}
.jcrop-hline {
  height: 1px !important;
  width: 100%;
}
.jcrop-hline.bottom {
  bottom: 0;
}
/* Invisible click targets */
.jcrop-tracker {
  height: 100%;
  width: 100%;
  /* "turn off" link highlight */
  -webkit-tap-highlight-color: transparent;
  /* disable callout, image save panel */
  -webkit-touch-callout: none;
  /* disable cut copy paste */
  -webkit-user-select: none;
}
/* Selection Handles */
.jcrop-handle {
  background-color: #333333;
  border: 1px #eeeeee solid;
  width: 7px;
  height: 7px;
  font-size: 1px;
}
.jcrop-handle.ord-n {
  left: 50%;
  margin-left: -4px;
  margin-top: -4px;
  top: 0;
}
.jcrop-handle.ord-s {
  bottom: 0;
  left: 50%;
  margin-bottom: -4px;
  margin-left: -4px;
}
.jcrop-handle.ord-e {
  margin-right: -4px;
  margin-top: -4px;
  right: 0;
  top: 50%;
}
.jcrop-handle.ord-w {
  left: 0;
  margin-left: -4px;
  margin-top: -4px;
  top: 50%;
}
.jcrop-handle.ord-nw {
  left: 0;
  margin-left: -4px;
  margin-top: -4px;
  top: 0;
}
.jcrop-handle.ord-ne {
  margin-right: -4px;
  margin-top: -4px;
  right: 0;
  top: 0;
}
.jcrop-handle.ord-se {
  bottom: 0;
  margin-bottom: -4px;
  margin-right: -4px;
  right: 0;
}
.jcrop-handle.ord-sw {
  bottom: 0;
  left: 0;
  margin-bottom: -4px;
  margin-left: -4px;
}
/* Dragbars */
.jcrop-dragbar.ord-n,
.jcrop-dragbar.ord-s {
  height: 7px;
  width: 100%;
}
.jcrop-dragbar.ord-e,
.jcrop-dragbar.ord-w {
  height: 100%;
  width: 7px;
}
.jcrop-dragbar.ord-n {
  margin-top: -4px;
}
.jcrop-dragbar.ord-s {
  bottom: 0;
  margin-bottom: -4px;
}
.jcrop-dragbar.ord-e {
  margin-right: -4px;
  right: 0;
}
.jcrop-dragbar.ord-w {
  margin-left: -4px;
}
/* The "jcrop-light" class/extension */
.jcrop-light .jcrop-vline,
.jcrop-light .jcrop-hline {
  background: #ffffff;
  filter: alpha(opacity=70) !important;
  opacity: .70!important;
}
.jcrop-light .jcrop-handle {
  -moz-border-radius: 3px;
  -webkit-border-radius: 3px;
  background-color: #000000;
  border-color: #ffffff;
  border-radius: 3px;
}
/* The "jcrop-dark" class/extension */
.jcrop-dark .jcrop-vline,
.jcrop-dark .jcrop-hline {
  background: #000000;
  filter: alpha(opacity=70) !important;
  opacity: 0.7 !important;
}
.jcrop-dark .jcrop-handle {
  -moz-border-radius: 3px;
  -webkit-border-radius: 3px;
  background-color: #ffffff;
  border-color: #000000;
  border-radius: 3px;
}
/* Simple macro to turn off the antlines */
.solid-line .jcrop-vline,
.solid-line .jcrop-hline {
  background: #ffffff;
}
/* Fix for twitter bootstrap et al. */
.jcrop-holder img,
img.jcrop-preview {
  max-width: none;
}
/*
    Used to manage styles related to the CMS admin UI for on page editing
    
    1. Zone Configuration
    2. Module Configuration
    3. Admin Footer
    4. Responsive Rules
*/
.zone-instance.outline {
  border: 1px dashed #909090;
  /* todo */
  min-height: 30px;
  min-width: 50px;
  position: relative;
  margin: 1px;
  border-radius: 3px;
  float: left;
  width: 100%;
  z-index: 1049;
}
.zone-configuration {
  background: #428bca;
  border: 1px solid #3071a9;
  border-radius: 4px;
  cursor: pointer;
  display: none;
  height: 26px;
  overflow: hidden;
  position: absolute;
  top: 1px;
  left: 1px;
  width: 25px;
  z-index: 1000;
  right: auto;
}
.zone-configuration p {
  float: left;
}
.zone-configuration-bar {
  color: #ffffff;
  display: inline-block;
  float: left;
  left: 24px;
  margin-left: 6px;
  margin-right: -999em;
  overflow: hidden;
  position: absolute;
}
.zone-configuration-bar span {
  display: block;
  float: left;
  font-size: 10px;
  padding-right: 20px;
  margin-top: 4px;
}
.block-configuration {
  background: #428bca;
  border: 1px solid #3071a9;
  border-radius: 4px;
  cursor: pointer;
  display: none;
  height: 26px;
  overflow: hidden;
  position: absolute;
  top: 2px;
  width: 26px;
  z-index: 1049;
}
.block-instance.outline {
  min-height: 36px;
  clear: both;
  display: block;
  position: relative;
}
.config-bar {
  -moz-box-shadow: 3px 3px 3px 0px rgba(0, 0, 0, 0.4);
  -webkit-box-shadow: 3px 3px 3px 0px rgba(0, 0, 0, 0.4);
  box-shadow: 3px 3px 3px 0px rgba(0, 0, 0, 0.4);
}
.config-bar > a {
  text-decoration: none;
  padding: 0 !important;
  margin: 0 !important;
}
.config-bar a i.fa {
  float: left;
  margin-left: 5px;
  margin-top: 3px;
  font-size: 18px;
  color: #ffffff;
  margin-right: 10px;
}
.block-configuration-bar {
  color: #ffffff;
  display: inline-block;
  float: left;
  left: 24px;
  margin-left: 6px;
  margin-right: -999em;
  overflow: hidden;
  position: absolute;
}
.block-configuration-bar .btn {
  margin-right: 12px;
  color: #ffffff;
  text-shadow: none;
}
.block-configuration-bar span {
  display: block;
  float: left;
  font-size: 10px;
  padding-right: 20px;
  margin-top: 3px;
}
#cms-admin-footer {
  bottom: 0;
  width: 100%;
  height: 36px;
  z-index: 1049;
  position: fixed;
  right: 0;
  margin-right: 0;
  background: #428bca;
  border-color: #3071a9;
  border-width: 1px 1px 0 1px;
  border-style: solid;
  color: #ffffff;
  padding: 8px 12px 0 12px;
  transition: .5s;
}
#cms-admin-footer > span {
  display: none;
  text-align: center;
  margin-bottom: 4px;
  font-size: 12px;
  margin-top: 3px;
}
#cms-admin-footer a {
  font-size: 16px;
}
#cms-admin-footer .button-bar {
  margin-top: -8px;
  margin-left: 12px;
  text-align: center;
}
#cms-admin-footer .button-bar a {
  background-color: transparent;
  background-image: none;
  border: 0;
}
#cms-admin-footer .btn {
  color: #ffffff;
  box-shadow: none;
  text-shadow: none;
}
@media (min-width: 768px) {
  #cms-admin-footer {
    opacity: 0;
  }
  #cms-admin-footer:hover {
    opacity: 1;
  }
  #cms-admin-footer > span {
    display: block;
    text-align: left;
    float: left;
  }
  #cms-admin-footer .button-bar {
    float: right;
  }
}
/*!
 * Bootstrap Modal
 *
 * Copyright Jordan Schroter
 * Licensed under the Apache License v2.0
 * http://www.apache.org/licenses/LICENSE-2.0
 *
 * Boostrap 3 patch for for bootstrap-modal. Include BEFORE bootstrap-modal.css!
 */
body.modal-open,
.modal-open .navbar-fixed-top,
.modal-open .navbar-fixed-bottom {
  margin-right: 0;
}
.modal {
  left: 50%;
  bottom: auto;
  right: auto;
  padding: 0;
  width: 500px;
  margin-left: -250px;
  background-color: #ffffff;
  border: 1px solid #999999;
  border: 1px solid rgba(0, 0, 0, 0.2);
  border-radius: 6px;
  -webkit-box-shadow: 0 3px 9px rgba(0, 0, 0, 0.5);
  box-shadow: 0 3px 9px rgba(0, 0, 0, 0.5);
  background-clip: padding-box;
}
.modal.container {
  max-width: none;
}
/*!
 * Bootstrap Modal
 *
 * Copyright Jordan Schroter
 * Licensed under the Apache License v2.0
 * http://www.apache.org/licenses/LICENSE-2.0
 *
 */
.modal-open {
  overflow: hidden;
}
/* add a scroll bar to stop page from jerking around */
.modal-open.page-overflow .page-container,
.modal-open.page-overflow .page-container .navbar-fixed-top,
.modal-open.page-overflow .page-container .navbar-fixed-bottom,
.modal-open.page-overflow .modal-scrollable {
  overflow-y: scroll;
}
@media (max-width: 979px) {
  .modal-open.page-overflow .page-container .navbar-fixed-top,
  .modal-open.page-overflow .page-container .navbar-fixed-bottom {
    overflow-y: visible;
  }
}
.modal-scrollable {
  position: fixed;
  top: 0;
  bottom: 0;
  left: 0;
  right: 0;
  overflow: auto;
}
.modal {
  outline: none;
  position: absolute;
  margin-top: 0;
  top: 50%;
  overflow: visible;
  /* allow content to popup out (i.e tooltips) */
}
.modal.fade {
  top: -100%;
  -webkit-transition: opacity 0.3s linear, top 0.3s ease-out, bottom 0.3s ease-out, margin-top 0.3s ease-out;
  -moz-transition: opacity 0.3s linear, top 0.3s ease-out, bottom 0.3s ease-out, margin-top 0.3s ease-out;
  -o-transition: opacity 0.3s linear, top 0.3s ease-out, bottom 0.3s ease-out, margin-top 0.3s ease-out;
  transition: opacity 0.3s linear, top 0.3s ease-out, bottom 0.3s ease-out, margin-top 0.3s ease-out;
}
.modal.fade.in {
  top: 50%;
}
.modal-body {
  max-height: none;
  overflow: visible;
}
.modal.modal-absolute {
  position: absolute;
  z-index: 950;
}
.modal .loading-mask {
  position: absolute;
  top: 0;
  bottom: 0;
  left: 0;
  right: 0;
  background: #fff;
  border-radius: 6px;
}
.modal-backdrop.modal-absolute {
  position: absolute;
  z-index: 940;
}
.modal-backdrop,
.modal-backdrop.fade.in {
  opacity: 0.7;
  filter: alpha(opacity=70);
  background: #fff;
}
.modal.container {
  width: 940px;
  margin-left: -470px;
}
/* Modal Overflow */
.modal-overflow.modal {
  top: 1%;
}
.modal-overflow.modal.fade {
  top: -100%;
}
.modal-overflow.modal.fade.in {
  top: 1%;
}
.modal-overflow .modal-body {
  /*overflow: auto;*/
  -webkit-overflow-scrolling: touch;
}
/* Responsive */
@media (min-width: 1200px) {
  .modal.container {
    width: 1170px;
    margin-left: -585px;
  }
}
@media (max-width: 979px) {
  .modal,
  .modal.container,
  .modal.modal-overflow {
    top: 1%;
    right: 1%;
    left: 1%;
    bottom: auto;
    width: auto !important;
    height: auto !important;
    margin: 0 !important;
    padding: 0 !important;
  }
  .modal.fade.in,
  .modal.container.fade.in,
  .modal.modal-overflow.fade.in {
    top: 1%;
    bottom: auto;
  }
  .modal-body,
  .modal-overflow .modal-body {
    position: static;
    margin: 0;
    height: auto !important;
    max-height: none !important;
    overflow: visible !important;
  }
  .modal-footer,
  .modal-overflow .modal-footer {
    position: static;
  }
}
.loading-spinner {
  position: absolute;
  top: 50%;
  left: 50%;
  margin: -12px 0 0 -12px;
}
/*
Animate.css - http://daneden.me/animate
Licensed under the ☺ license (http://licence.visualidiot.com/)

Copyright (c) 2012 Dan Eden*/
.animated {
  -webkit-animation-duration: 1s;
  -moz-animation-duration: 1s;
  -o-animation-duration: 1s;
  animation-duration: 1s;
  -webkit-animation-fill-mode: both;
  -moz-animation-fill-mode: both;
  -o-animation-fill-mode: both;
  animation-fill-mode: both;
}
@-webkit-keyframes shake {
  0%,
  100% {
    -webkit-transform: translateX(0);
  }
  10%,
  30%,
  50%,
  70%,
  90% {
    -webkit-transform: translateX(-10px);
  }
  20%,
  40%,
  60%,
  80% {
    -webkit-transform: translateX(10px);
  }
}
@-moz-keyframes shake {
  0%,
  100% {
    -moz-transform: translateX(0);
  }
  10%,
  30%,
  50%,
  70%,
  90% {
    -moz-transform: translateX(-10px);
  }
  20%,
  40%,
  60%,
  80% {
    -moz-transform: translateX(10px);
  }
}
@-o-keyframes shake {
  0%,
  100% {
    -o-transform: translateX(0);
  }
  10%,
  30%,
  50%,
  70%,
  90% {
    -o-transform: translateX(-10px);
  }
  20%,
  40%,
  60%,
  80% {
    -o-transform: translateX(10px);
  }
}
@keyframes shake {
  0%,
  100% {
    transform: translateX(0);
  }
  10%,
  30%,
  50%,
  70%,
  90% {
    transform: translateX(-10px);
  }
  20%,
  40%,
  60%,
  80% {
    transform: translateX(10px);
  }
}
.shake {
  -webkit-animation-name: shake;
  -moz-animation-name: shake;
  -o-animation-name: shake;
  animation-name: shake;
}
.modal-content.rock-modal,
.rock-modal .modal-content {
  border: 0;
  background-color: #ffffff;
  color: #6a6a6a;
}
.modal-content.rock-modal .modal-header,
.rock-modal .modal-content .modal-header {
  background-color: #3a3a3a;
  color: #bbbbbb;
  padding: 5px 15px;
  min-height: 34px;
}
.modal-content.rock-modal .modal-header:before,
.rock-modal .modal-content .modal-header:before,
.modal-content.rock-modal .modal-header:after,
.rock-modal .modal-content .modal-header:after {
  content: " ";
  display: table;
}
.modal-content.rock-modal .modal-header:after,
.rock-modal .modal-content .modal-header:after {
  clear: both;
}
.modal-content.rock-modal .modal-header h3,
.rock-modal .modal-content .modal-header h3 {
  float: left;
  margin-right: 12px;
}
.modal-content.rock-modal .modal-header .close,
.rock-modal .modal-content .modal-header .close {
  margin: 0;
  padding: 6px;
  color: #bbbbbb;
  text-shadow: none;
}
.modal-content.rock-modal .modal-header .label,
.rock-modal .modal-content .modal-header .label {
  margin-top: 8px;
}
.modal-content.rock-modal .modal-header small,
.rock-modal .modal-content .modal-header small {
  margin-top: 12px;
  display: block;
  color: #a2a2a2;
}
.modal-content.rock-modal .modal-body,
.rock-modal .modal-content .modal-body {
  color: #6a6a6a;
  text-align: left;
}
.modal-content.rock-modal .modal-body > .scroll-container,
.rock-modal .modal-content .modal-body > .scroll-container {
  width: 720px;
}
.modal-content.rock-modal .modal-body > .scroll-container > .viewport,
.rock-modal .modal-content .modal-body > .scroll-container > .viewport {
  width: 670px;
}
.modal-content.rock-modal .modal-body.iframe,
.rock-modal .modal-content .modal-body.iframe {
  overflow: hidden;
}
.modal-content.rock-modal .modal-footer,
.rock-modal .modal-content .modal-footer {
  padding: 8px;
  margin-top: 10px;
  background-color: #f6f6f6;
  color: #333333;
  border-radius: 0 0 4px 4px;
}
.rock-modal .modal-body {
  padding: 8px 12px 12px 12px;
}
.rock-modal .modal-footer:after {
  clear: both;
}
.rock-modal .modal-footer .btn {
  float: right;
  margin-left: 5px;
}
.modal.modal-overflow {
  top: 30px;
}
#modal-popup_iframe {
  height: 100%;
  width: 100%;
  border: 0;
  display: block;
}
.modal-backdrop,
.modal-backdrop.fade.in {
  opacity: 0.7;
  filter: alpha(opacity=70);
  background: #000000;
}
.modal-dialog {
  margin: 0;
  width: auto;
}
.modal-content {
  border: none;
}
/*
    Used to manage styles related to Rock's forms
    
    1. Bootstrap Overrides / Additions
    2. Data Lists
    3. Input Sizing
    4. Control Specific Styles
    5. Validation
    6. Custom Controls
    7. Static Control
*/
/* doesn't appear to be used JME 7/22/2015
.form-actions { // adding BS2 form-actions back
    padding: 12px 16px;
    background-color: @axxxxccent-color;
    color: @axxxxccent-text-color;
}*/
legend {
  font-weight: 300;
  color: #6a6a6a;
  border-width: 0;
}
.checkbox-inline:first-child,
.radio-inline:first-child {
  padding-left: 30px;
}
a.aspNetDisabled {
  opacity: 0.5;
}
.form-group.rock-literal label,
.rock-control-wrapper label {
  margin-bottom: 0;
}
.form-group.rock-literal p.form-control-static,
.rock-control-wrapper p.form-control-static {
  padding-top: 0;
}
.form-group {
  font-size: 14px;
  line-height: 1.42857143;
}
.form-group .checkbox:last-child {
  margin-bottom: 30px;
}
.form-group > .form-group {
  margin-top: 12px;
}
.form-horizontal .form-group {
  margin-right: 0;
}
.form-horizontal .form-group label {
  float: left;
  padding-right: 12px;
}
.form-horizontal .form-group .form-control-group,
.form-horizontal .form-group .form-control {
  float: left;
}
.controls .checkbox:first-child {
  margin-top: 0;
}
.form-group.required .control-label:after {
  font-family: FontAwesome;
  content: '\f111';
  margin-left: 4px;
  font-size: 6px;
  color: #eca9a7;
  vertical-align: super;
}
dl:not(.dl-horizontal) dt {
  font-weight: 700;
  margin-top: 16px;
  margin-bottom: 2px;
}
dl:not(.dl-horizontal) dt:first-child {
  margin-top: 0;
}
dl:not(.dl-horizontal) dd {
  margin-left: 0;
}
.form-control.input-width-xs,
.input-group.input-width-xs {
  width: 60px;
}
.form-control.input-width-sm,
.input-group.input-width-sm {
  width: 90px;
}
.form-control.input-width-md,
.input-group.input-width-md {
  width: 140px;
}
.form-control.input-width-lg,
.input-group.input-width-lg {
  width: 210px;
}
.form-control.input-width-xl,
.input-group.input-width-xl {
  width: 270px;
}
.form-control.input-width-xxl,
.input-group.input-width-xxl {
  width: 530px;
}
.form-control-group:before,
.form-control-group:after {
  content: " ";
  display: table;
}
.form-control-group:after {
  clear: both;
}
.form-control-group .form-control,
.form-control-group .input-group {
  margin-right: 6px;
  float: left;
}
.form-control-group > span {
  float: left;
  margin: 8px 6px 0 0;
}
.form-control-group > label {
  float: left;
  margin-top: 8px;
}
.month-year-picker .separator,
.month-day-picker .separator {
  float: left;
  font-size: 20px;
  margin: 4px 8px 0 -2px;
  color: #c3c3c3;
}
.rock-check-box .checkbox {
  margin-top: 0;
}
.validation-error {
  color: #d9534f;
  font-weight: 300;
  float: left;
}
.btn-controlaligned {
  margin-top: 24px;
}
.form-group.static-control label {
  margin-bottom: 0;
}
.form-group.static-control .form-control-static {
  padding-top: 0;
}
/*
    Used to manage styles related to Rock's dashboard
    
    1. Basic Widgets
    2. 
    3. 
    4. 
    5. 

*/
.panel-dashboard {
  margin: 24px 0 0 ;
  height: 220px;
  border-color: #dddddd;
}
.panel-dashboard > .panel-heading {
  color: #333333;
  background-color: #f6f6f6;
  border-color: #aaaaaa;
}
.panel-dashboard > .panel-heading + .panel-collapse > .panel-body {
  border-top-color: #dddddd;
}
.panel-dashboard > .panel-heading .badge {
  color: #f6f6f6;
  background-color: #333333;
}
.panel-dashboard > .panel-footer + .panel-collapse > .panel-body {
  border-bottom-color: #dddddd;
}
/*
    Used to manage styles related to Rock's internal grid component
    
    1. Bootstrap Overrides
    2. Core Table
    3. Filter
    4. Column Header
    5. Footer
    6. Light Style - Used for small grids
    7. Reusable classes
    8. Column Types
    9. Row Types
    10. Responsive Columns
    11. Hover Colors
*/
.table > tbody > tr > td {
  color: #6a6a6a;
}
.table-striped > tbody > tr:nth-child(odd) > td,
.table-striped > tbody > tr:nth-child(odd) > th {
  background-color: #f7f7f7;
  color: #6a6a6a;
}
td.grid-select-cell {
  cursor: pointer;
}
td.wrap-contents {
  -ms-word-break: break-all;
  word-break: break-all;
  -webkit-hyphens: auto;
  -moz-hyphens: auto;
  -ms-hyphens: auto;
  hyphens: auto;
}
.table {
  margin-bottom: 0;
}
.grid {
  margin-bottom: 20px;
}
.grid .grid-table {
  border: 1px solid #dddddd;
}
.grid .grid-table.table-light {
  border: none;
}
.grid.grid-panel .grid-table {
  border: none !important;
}
.grid.grid-panel th:first-child,
.grid.grid-panel td:first-child {
  border-left: 0;
}
.grid.grid-panel th:last-child,
.grid.grid-panel td:last-child {
  border-right: 0;
}
.grid-panel .table-responsive[data-pattern="priority-columns"],
.table-responsive.table-no-border {
  border: 0;
}
.table-responsive[data-pattern="priority-columns"] {
  position: static;
}
.table-wrapper .btn-toolbar {
  display: none;
}
.grid-filter {
  background-color: #f6f6f6;
  border-radius: 4px;
  padding: 6px 12px;
  border-bottom: 1px solid #dddddd;
  color: #333333;
}
.grid-filter header {
  border-radius: 4px 4px 0 0;
  padding: 4px;
  cursor: pointer;
  height: 24px;
  text-align: right;
}
.grid-filter header h3 {
  font-size: 12px;
  margin: 0 2px 0 2px;
  line-height: 16px;
  display: inline;
  font-weight: 300;
}
.grid-filter header i {
  color: #666666;
}
.grid-filter header fieldset {
  margin-bottom: 0;
}
.grid-filter h4 {
  margin: 12px 0 20px;
  padding-bottom: 8px;
  font-weight: 300;
}
.grid-filter .grid-filter-entry {
  margin-bottom: 12px;
}
.grid-filter .picker .picker-label {
  background-color: #f6f6f6;
  color: #333333;
  border-color: #dddddd;
}
.grid-filter-entry legend + .control-group {
  margin-top: 0;
}
.grid-filter-overview h4 {
  margin: 0;
}
.grid-filter-overview fieldset {
  margin-bottom: 12px;
}
.table > thead > tr > th {
  background-color: #f6f6f6;
  font-size: 14px;
  color: #333333;
  font-weight: 600;
  border-color: #dddddd;
}
.table > thead > tr > th > a:not(.btn) {
  color: #333333;
  display: block;
}
.table > thead > tr > th.ascending a::before {
  padding-right: 5px;
  content: "\f0d8";
  font-family: FontAwesome;
}
.table > thead > tr > th.descending a::before {
  padding-right: 5px;
  content: "\f0d7";
  font-family: FontAwesome;
}
.grid-paging {
  background-color: #f6f6f6;
  color: #333333;
}
.grid-paging .pagination {
  margin-top: 0;
  margin-bottom: 0;
}
.grid-paging .pagination li > a {
  background-color: #e9e9e9;
  color: #6a6a6a;
  border-color: #b6b6b6;
}
.grid-paging .pagination li.active > a {
  background-color: #ffffff;
}
.grid-paging .grid-pager {
  float: right;
}
.grid-paging .grid-pagesize {
  float: left;
}
.grid-paging .grid-itemcount {
  float: left;
  font-size: 11px;
  margin-left: 10px;
  margin-top: 7px;
}
td.grid-col-actions {
  text-align: right;
}
.grid-actions {
  text-align: right;
  background-color: #f6f6f6;
}
.grid-actions .btn {
  margin-left: 8px;
  background-color: #e9e9e9;
  color: #6a6a6a;
  border-color: #c3c3c3;
}
.table-light {
  background-color: transparent;
}
.table-light thead th {
  background-color: inherit;
  color: #6a6a6a;
  font-weight: 700;
}
.table-light tfoot td {
  background-color: inherit;
}
.table-light tfoot td .grid-actions a {
  border-radius: 0;
  border-style: none;
  border-width: 0;
  box-shadow: none;
  border-color: none;
}
.table-light .grid-columncommand {
  text-align: right;
  width: 42px;
  min-width: 42px;
}
.table-padded td,
.table-padded th {
  padding: 12px !important;
}
.grid-select-field {
  text-align: center;
  min-width: 40px;
}
.grid-select-field .checkbox,
.grid-select-field .radio {
  padding-left: 0;
  margin: 0;
}
.grid-select-field .checkbox input,
.grid-select-field .radio input {
  float: none;
  margin: 0;
}
.grid-select-field .checkbox:last-child,
.grid-select-field .radio:last-child {
  margin-bottom: 0px;
  margin-left: -12px;
}
.grid-select-field .checkbox label,
.grid-select-field .radio label {
  padding: 0;
}
.table > tbody > tr > th,
.table > tbody > tr > td {
  padding: 12px;
}
.table > tbody > tr > th.grid-columncommand,
.table > tbody > tr > td.grid-columncommand {
  padding: 6px;
  padding-top: 12px;
  min-width: 48px;
}
.table > tbody > tr > th.grid-columnreorder,
.table > tbody > tr > td.grid-columnreorder {
  padding-top: 12px;
  min-width: 48px;
  width: 48px;
}
.table > tbody > tr > th.grid-columnreorder a,
.table > tbody > tr > td.grid-columnreorder a {
  color: #9d9d9d;
}
.table .color-field {
  padding: 0;
  width: 4px;
}
.table .color-field + th {
  border-left-width: 0px;
}
.table .grid-icon img {
  width: 72px;
  height: 72px;
}
.table > tbody > tr.grid-section-header > td {
  background-color: #f6f6f6;
  color: #333333;
}
.table > tbody > tr.grid-section-header:hover > td {
  background-color: #f6f6f6 !important;
}
tr.row-highlight td {
  background-color: #d5e6ed !important;
  color: #6a6a6a !important;
}
.table > thead > tr.grid-header-bold th {
  background-color: #3a3a3a;
  color: #bbbbbb;
  border-color: #474747;
  vertical-align: top !important;
}
.table-responsive {
  position: relative;
  width: 100%;
  overflow-y: hidden;
  overflow-x: auto;
  -ms-overflow-style: -ms-autohiding-scrollbar;
  -webkit-overflow-scrolling: touch;
}
.table-responsive th[data-priority],
.table-responsive td[data-priority] {
  display: none;
}
.table-responsive th[data-priority="1"],
.table-responsive td[data-priority="1"] {
  display: table-cell;
}
@media screen and (min-width: 480px) {
  .table-responsive th[data-priority="2"],
  .table-responsive td[data-priority="2"] {
    display: table-cell;
  }
}
@media screen and (min-width: 640px) {
  .table-responsive th[data-priority="3"],
  .table-responsive td[data-priority="3"] {
    display: table-cell;
  }
}
@media screen and (min-width: 800px) {
  .table-responsive th[data-priority="4"],
  .table-responsive td[data-priority="4"] {
    display: table-cell;
  }
}
@media screen and (min-width: 960px) {
  .table-responsive th[data-priority="5"],
  .table-responsive td[data-priority="5"] {
    display: table-cell;
  }
}
@media screen and (min-width: 1120px) {
  .table-responsive th[data-priority="6"],
  .table-responsive td[data-priority="6"] {
    display: table-cell;
  }
}
.table-hover tbody tr:hover td,
.table-hover tbody tr:hover th {
  background-color: #d5e6ed;
  color: #6a6a6a;
}
/*
    Used to manage styles for specific blocks.

    1. HTML Content - block to edit HTML on a page
    2. My Account - Used on external sites for setting person details
    3. Lava Debug - Used to style the lava debug panel
    4. Social Tools - Used for showing social media links
*/
.htmlcontent-edit-header {
  padding: 7.5px 15px 0 15px;
}
.htmlcontent-edit-header .html-content-approve {
  float: right;
  margin-top: 4px;
}
.codeeditor-header .picker-mergefield {
  float: right;
}
.my-account {
  margin-bottom: 15px;
}
.my-account .photo img {
  width: 100%;
}
.lava-debug {
  clear: both;
  margin-top: 24px;
}
.lava-debug code {
  background-color: #c4e3f3;
  color: #3a87ad;
}
.lava-debug p {
  margin-bottom: 10px;
  font-weight: normal !important;
}
.lava-debug p.attributes {
  margin-bottom: 0;
}
.lava-debug .lava-debug-key {
  font-weight: 600;
}
.lava-debug .panel.panel-lavadebug {
  border: 0;
}
.lava-debug .panel.panel-lavadebug .panel-heading {
  background-color: #cce7f4;
  color: #3a87ad;
  border: 0;
  cursor: pointer;
}
.lava-debug .panel.panel-lavadebug .panel-heading.collapsed i:before {
  content: "\f078";
}
.lava-debug .panel.panel-lavadebug .panel-body {
  background-color: #e6f3fa;
}
.socialsharing {
  margin-top: 12px;
  padding: 0;
}
.socialsharing li {
  display: inline-block;
}
.socialsharing li .socialicon {
  color: #fff;
  padding: 8px 6px;
  border-radius: 20px;
  font-family: FontAwesome;
}
.socialsharing li .socialicon:hover {
  text-decoration: none;
}
.socialsharing li .socialicon-facebook {
  background-color: #4C66A4;
}
.socialsharing li .socialicon-twitter {
  background-color: #2C77BA;
}
.socialsharing li .socialicon-email {
  background-color: #209904;
}
/*
    Used to manage styles for specific blocks.

    1. User Registration - Styling for the user registration blocks
    2. Security Popup - Styling for the security pop-up window)

*/
.not-me {
  margin-left: 21px;
}
.security-inherited {
  margin-top: 12px;
}
/*
    JME 7/23/2015
    .security {
    .nav.nav-pagelist {
        .nav.nav-pills {
            li {
                float: left; // lock security naviagtion to always be horizontal tabs
            }
        }
    }
}*/
/*
    Used to manage styles for specific blocks.

    1. SQL Command - block to query database directly
    2. Data Views - block for creating data views
    3. Dynamic Report - block for making reports dynamically updated
*/
.sql-comand .panel {
  margin-bottom: 24px;
}
/* data views */
.filter-toggle {
  margin-top: 5px;
}
.filter-toggle > span {
  float: left;
}
.filter-toggle .panel-title {
  margin-top: 4px;
}
.filter-toggle .btn-toggle {
  margin: 0 6px;
}
.filter-item-select span {
  float: left;
  padding: 8px 6px 0 0;
}
.filter-item-select select {
  float: left;
  width: 250px;
}
.field-criteria .checkbox-inline {
  margin-top: 8px;
}
.filter-item div[class*='col'] {
  margin-bottom: 6px;
}
@media (min-width: 992px) {
  .filter-item div[class*='col'] {
    margin-bottom: 0;
  }
}
.filterfield {
  margin-bottom: 12px;
}
.filterfield-label {
  font-weight: 600;
  margin-top: 8px;
  display: block;
}
/*
    Used to manage styles for specific blocks.

    1. Notes - block to display, add, edit, delete notes
    2. Schedule Builder - block for building schedules
    3. Workflow - styles for workflow blocks

*/
.panel-note {
  border-color: #dddddd;
  border-top-color: #d0d0d0;
}
.panel-note > .panel-heading {
  color: #333333;
  background-color: #f6f6f6;
  border-color: #aaaaaa;
}
.panel-note > .panel-heading + .panel-collapse > .panel-body {
  border-top-color: #dddddd;
}
.panel-note > .panel-heading .badge {
  color: #f6f6f6;
  background-color: #333333;
}
.panel-note > .panel-footer + .panel-collapse > .panel-body {
  border-bottom-color: #dddddd;
}
.panel-note .panel-body {
  background-color: #fffs;
}
.panel-note .panel-heading h3 {
  float: left;
  margin-top: 4px;
}
.panel-note .panel-heading .btn {
  float: right;
  margin: 0;
}
.panel-note article {
  border-radius: 4px;
  border: 1px solid #dcdcdc;
  padding: 15px;
  margin-bottom: 15px;
  background-color: #f5f5f5;
  position: relative;
}
.panel-note article .date {
  font-size: 13px;
  font-weight: 300;
  margin-left: 8px;
}
.panel-note article > i {
  position: absolute;
  width: 28px;
  font-size: 28px;
  margin: 0 12px 0 4px;
  opacity: .2;
}
.panel-note article .details {
  margin-left: 50px;
}
.panel-note article .details h5 {
  margin-top: 0;
  margin-bottom: 6px;
  max-width: 70%;
  overflow: hidden;
  text-overflow: ellipsis;
  white-space: nowrap;
}
.panel-note article .actions {
  position: absolute;
  right: 15px;
  top: 10px;
}
.panel-note article .actions a {
  float: right;
  margin-left: 8px;
  font-size: 14px;
}
.panel-note article.highlight {
  background-color: #f2dede;
  border: 1px solid #eed3d7;
  color: #b94a48;
}
.panel-note article.highlight a {
  color: #b94a48;
}
.panel-note article.personal {
  background-color: #d9edf7;
  border: 1px solid #bce8f1;
  color: #3a87ad;
}
.panel-note article > img {
  float: left;
  margin: 0 12px 0 4px;
}
.panel-note .load-more {
  margin: 0 40%;
  min-width: 150px;
  width: 20%;
}
.panel-note .load-more span {
  margin: 0 12px;
}
.note-deny article,
.note-danger article,
.note-security article {
  border-color: #eed3d7;
  background-color: #f2dede;
  color: #b94a48;
}
.note-deny .actions a,
.note-danger .actions a,
.note-security .actions a {
  color: #b94a48;
}
.note-approve article,
.note-success article {
  border-color: #d6e9c6;
  background-color: #dff0d8;
  color: #468847;
}
.note-approve .actions a,
.note-success .actions a {
  color: #468847;
}
.note-info article {
  border-color: #bce8f1;
  background-color: #d9edf7;
  color: #3a87ad;
}
.note-info .actions a {
  color: #3a87ad;
}
.note-warning article {
  border-color: #fbeed5;
  background-color: #fcf8e3;
  color: #c09853;
}
.note-warning .actions a {
  color: #c09853;
}
.panel-note-light {
  border: 0;
  background: none;
}
.panel-note-light .panel-body {
  background: none;
}
.panel-note-light article {
  background: none;
  border-radius: 0;
  border-width: 0 0 1px 0;
  padding-left: 0;
}
.panel-note-light article .details {
  margin-left: 0;
}
.panel-note-light article .note-author,
.panel-note-light article .note-created {
  font-size: 13px;
  opacity: 0.7;
}
.panel-noteentry {
  border-color: #dddddd;
}
.panel-noteentry > .panel-heading {
  color: #333333;
  background-color: #f6f6f6;
  border-color: #aaaaaa;
}
.panel-noteentry > .panel-heading + .panel-collapse > .panel-body {
  border-top-color: #dddddd;
}
.panel-noteentry > .panel-heading .badge {
  color: #f6f6f6;
  background-color: #333333;
}
.panel-noteentry > .panel-footer + .panel-collapse > .panel-body {
  border-bottom-color: #dddddd;
}
.panel-noteentry .createDate {
  margin-top: 10px;
  width: 50%;
}
.panel-noteentry .settings {
  margin-top: 4px;
}
.panel-noteentry .settings .options input {
  margin-right: 4px;
}
.panel-noteentry .panel-body .noteentry-control {
  overflow: hidden;
}
.panel-noteentry .panel-body .noteentry-notetype {
  margin-bottom: 4px;
}
.panel-noteentry .panel-body img {
  float: left;
  margin: 0 12px 0 4px;
}
.panel-noteentry .options .checkbox {
  float: left;
  margin: 0 15px 0 5px;
}
.panel-noteentry .panel-footer {
  background-color: #f5f5f5;
}
.recurrence-pattern-type {
  margin-top: 12px;
  padding-left: 30px;
}
.recurrence-pattern-specific-date:before,
.recurrence-pattern-specific-date:after {
  content: " ";
  display: table;
}
.recurrence-pattern-specific-date:after {
  clear: both;
}
.recurrence-pattern-specific-date .input-group {
  float: left;
}
.recurrence-pattern-specific-date .actions {
  float: left;
  margin-left: 12px;
  margin-top: 4px;
}
.recurrence-pattern-daily .form-control-group {
  min-height: 30px;
}
.recurrence-pattern-weekly .week-days {
  margin-top: 15px;
}
.recurrence-pattern-weekly .week-days:before,
.recurrence-pattern-weekly .week-days:after {
  content: " ";
  display: table;
}
.recurrence-pattern-weekly .week-days:after {
  clear: both;
}
.recurrence-pattern-weekly .week-days .checkbox {
  float: left;
  margin: 0 15px;
}
.recurrence-pattern-monthly .form-control-group {
  min-height: 40px;
  display: block;
}
.continue-until .form-control-group {
  min-height: 40px;
}
.exclusions .add-exclusion .form-control-group {
  float: left;
}
.exclusions .add-exclusion .actions {
  float: left;
  margin-top: 5px;
}
.workflow-section-activities {
  margin-top: 64px;
}
.workflow-activities-readonly-header {
  color: #515151;
  left: auto;
  top: auto;
  padding-top: 8px;
  padding-right: 8px;
  padding-bottom: 8px;
}
.workflow-activities-readonly-header:hover {
  color: inherit;
  text-decoration: none;
}
.panel.workflow-activity.activated-with-workflow {
  border-color: #468847;
}
.panel.workflow-activity.activated-with-workflow > .panel-heading {
  background-color: #dff0d8;
  color: #468847;
}
.panel.workflow-activity.activated-with-workflow > .panel-heading a.btn-link {
  color: #468847;
}
.panel.workflow-activity .panel-title:before {
  content: "\f1b3";
  font-family: FontAwesome;
  font-weight: normal;
  margin-right: 4px;
}
.workflow-action .workflow-action-name:before {
  content: "\f1b2";
  font-family: FontAwesome;
  font-weight: normal;
}
.workflow-action .criteria-exists {
  background-color: #f0ad4e;
  color: #ffffff;
  border: 1px solid #eea236;
}
.workflow-action .conditional-run-criteria {
  margin-top: -15px;
  margin-bottom: 15px;
  padding-top: 15px;
  border-width: 1px;
  border-style: solid;
}
.workflow-action .form-action-rows .row {
  margin-bottom: 12px;
}
.panel-group .panel-workflowitem {
  border-color: #dddddd;
  margin-bottom: 30px;
}
.panel-group .panel-workflowitem > .panel-heading {
  color: #333333;
  background-color: #f6f6f6;
  border-color: #aaaaaa;
}
.panel-group .panel-workflowitem > .panel-heading + .panel-collapse > .panel-body {
  border-top-color: #dddddd;
}
.panel-group .panel-workflowitem > .panel-heading .badge {
  color: #f6f6f6;
  background-color: #333333;
}
.panel-group .panel-workflowitem > .panel-footer + .panel-collapse > .panel-body {
  border-bottom-color: #dddddd;
}
.panel-group .panel-workflowitem:hover {
  background-color: #fff;
}
.panel-group .panel-workflowitem .panel-heading {
  padding: 30px;
}
.panel-group .panel-workflowitem .panel-heading a {
  display: block;
}
.panel-group .panel-workflowitem .panel-heading a .panel-title {
  width: 100%;
}
.panel-group .panel-workflowitem .panel-heading a .panel-title h3 {
  margin: 0;
}
.panel-group .panel-workflowitem .panel-heading a .panel-title h3 i {
  font-size: 35px;
  margin-right: 12px;
}
.panel-group .panel-workflowitem .panel-heading a i.panel-navigation {
  margin-top: 8px;
}
.panel-group .panel-workflowitem .panel-heading a i.panel-navigation:before {
  margin-top: 6px;
  font-family: FontAwesome;
  content: "\f077";
  font-size: 20px;
}
.panel-group .panel-workflowitem .panel-heading a.collapsed i.panel-navigation:before {
  content: "\f078";
}
/*
    Used to manage styles for specific blocks.

    1. Group Viewer - styles for the group viewer block.

*/
.group-location-map {
  float: right;
}
.group-location-map img {
  border: 1px solid #f6f6f6;
}
@media (max-width: 992px) {
  .group-location-map {
    float: left;
  }
}
section.group-type-attribute-panel label {
  padding-left: 46px;
}
table.inherited-attribute-grid tr td:first-child {
  padding-left: 46px;
  width: 141px;
}
table.attribute-grid tr th:first-child {
  width: 31px;
}
table.attribute-grid tr th:nth-child(2) {
  width: 100px;
}
table.inherited-attribute-grid tr td:nth-child(2),
table.attribute-grid tr th:nth-child(3) {
  width: 550px;
}
.group-detail .panel-heading {
  cursor: pointer;
}
/*
    Used to manage styles for specific blocks.

    1. Contributions - block add a contribution transaction
    2. Scheduled Transactions - Styles for the scheduled transaction blocks
    3. Transaction Matching

*/
.contribution-payment .tab-content {
  margin-top: 15px;
}
.card-visa,
.card-mastercard,
.card-amex,
.card-discover,
.card-diners,
.card-jcb {
  display: inline-block;
  width: 50px;
  height: 30px;
  overflow: hidden;
  text-align: left;
  text-indent: -999px;
  background: url(../../../Assets/Images/sprite-cards.png) 0 0 no-repeat;
}
.card-mastercard {
  background-position: -55px 0;
}
.card-amex {
  background-position: -110px 0;
}
.card-discover {
  background-position: -165px 0;
}
.card-diners {
  background-position: -220px 0;
}
.card-jcb {
  background-position: -660px 0;
}
.is-visa li,
.is-mastercard li,
.is-amex li,
.is-discover li,
.is-diners li,
.is-jcb li,
.is-nothing li {
  opacity: .2;
}
.is-visa li.card-visa,
.is-mastercard li.card-mastercard,
.is-amex li.card-amex,
.is-discover li.card-discover,
.is-diners li.card-diners,
.is-jcb li.card-jcb {
  opacity: 1;
}
.scheduledtransaction-item {
  margin-bottom: 12px;
  padding-bottom: 6px;
  border-bottom: 1px solid #efefef;
}
.scheduledtransaction-item:last-child {
  border-bottom: 0;
}
.scheduledtransaction-item .actions {
  margin: 6px 0;
}
.transaction-image {
  width: 100%;
  margin-bottom: 12px;
  border: 2px solid #f6f6f6;
}
.transaction-image-thumbnail {
  max-width: 200px;
  max-height: 100px;
  margin: 5px;
  cursor: pointer;
  border: 2px solid #f6f6f6;
}
.transaction-matching .progress {
  width: 30%;
  float: left;
  margin-bottom: 0;
}
/*
    Used to manage styles related to the person details page
    
    1. Page Styles
    2. Header
    3. Badge Bar
    4. Family Bar
    5. Page Tabs
    6. Styles to Tab Pages
    7. Edit Family Page
    8. Add Family Page
    9. Fluidbox
    10. Responsive Overrides
    11. Person Merge
    12. Person Page Views
    13. Deceased / Inactive Styles
    14. Bulk Update
    15. Photo Upload
    16. Duplicate Pages
    17. DISC
    19. Edit Person
*/
.personprofile small {
  opacity: .7;
}
.personprofilebar-bio,
.personprofilebar-badge,
.personprofilebar-family,
.pagetabs,
.person-content {
  padding: 15px;
}
.personprofilebar-bio {
  background-color: #f6f6f6;
  border-bottom: 1px solid #dddddd;
  color: #333333;
}
.personprofilebar-bio .name {
  text-align: center;
  margin-top: 0;
}
.personprofilebar-bio .name .full-name,
.personprofilebar-bio .name .previous-names {
  font-size: 18px;
  display: none;
}
.personprofilebar-bio .labels {
  margin-bottom: 7.5px;
  text-align: center;
}
.personprofilebar-bio .nav li .persondetails-actions {
  padding: 2px 0 0 15px;
}
.personprofilebar-bio .nav li .persondetails-actions:hover,
.personprofilebar-bio .nav li .persondetails-actions:focus {
  background-color: transparent;
}
.personprofilebar-bio .actions {
  position: absolute;
  right: 50%;
  bottom: 6px;
  z-index: 10;
  margin-right: -52px;
}
.personprofilebar-bio .actions a.btn-action {
  color: #ffffff;
  background-color: #6a6a6a;
  border-color: #515151;
}
.personprofilebar-bio .photo {
  padding: 5px 5px 5px 5px;
  background-color: #3a3a3a;
  border: 1px solid #bdbdbd;
  display: table;
  max-width: 200px;
  margin: 0 auto;
  position: relative;
}
.personprofilebar-bio .photo .following-status {
  position: absolute;
  top: 0;
  left: 0;
  cursor: pointer;
  width: 40px;
  height: 40px;
  z-index: 500;
  border-top: 70px solid #817b72;
  border-right: 70px solid transparent;
  transition: 1s;
  opacity: .4;
}
.personprofilebar-bio .photo .following-status i {
  position: absolute;
  top: -60px;
  left: 10px;
  color: #fff;
  font-size: 24px;
  transition: 1s;
  opacity: 0;
}
.personprofilebar-bio .photo .following-status.following {
  opacity: 1;
}
.personprofilebar-bio .photo .following-status.following i {
  opacity: 1;
}
.personprofilebar-bio .photo a.fluidbox-opened + .following-status {
  opacity: 0 !important;
}
.personprofilebar-bio .photo img {
  width: 100%;
  height: auto;
}
.personprofilebar-bio .photo .fluidbox-ghost {
  cursor: -webkit-zoom-in;
  cursor: -moz-zoom-in;
}
.personprofilebar-bio .photo .fluidbox-opened .fluidbox-ghost {
  cursor: -webkit-zoom-out;
  cursor: -moz-zoom-out;
}
.personprofilebar-bio .social-icons {
  text-align: center;
}
.personprofilebar-bio .social-icons .icon {
  background-color: #555555;
  margin: 0 2px;
  border-radius: 4px;
  font-size: 16px;
  display: inline-block;
}
.personprofilebar-bio .social-icons .icon a {
  color: #fff;
}
.personprofilebar-bio .social-icons .icon a:hover {
  opacity: .6;
}
.personprofilebar-bio .social-icons .icon i {
  margin: 4px;
}
.personprofilebar-bio .social-icons .icon.icon-facebook {
  background-color: #44619d;
  color: #fff;
}
.personprofilebar-bio .social-icons .icon.icon-twitter {
  background-color: #55acee;
  color: #fff;
}
.personprofilebar-bio .social-icons .icon.icon-instagram {
  background-color: #39688f;
  color: #fff;
}
.personprofilebar-bio .social-icons .icon:first-child {
  margin-left: 0;
}
.personprofilebar-bio .taglist {
  margin-top: 7.5px;
}
.personprofilebar-bio .demographics {
  margin-top: 30px;
  text-align: center;
}
.personprofilebar-bio .personcontact {
  text-align: center;
  margin-top: 15px;
  padding-bottom: 30px;
}
.personprofilebar-bio .personcontact .email .email-status i {
  color: #333333;
}
.personprofilebar-bio .personcontact .email .email-status.do-not-email i {
  color: #d9534f;
}
.personprofilebar-bio .personcontact .email .email-status.not-active i {
  color: #f0ad4e;
}
.personprofilebar-badge {
  background-color: #f6f6f6;
  min-height: 64px;
  border-bottom: 1px solid #dddddd;
  color: #333333;
  padding: 0;
}
.personprofilebar-badge .badge-group {
  margin: 7.5px 0;
  text-align: center;
}
.personprofilebar-badge .badge-group .badge {
  background-color: inherit;
  padding: 3px 7px 0;
  display: inline-block;
}
.personprofilebar-badge .badge-group .badge-debug {
  text-align: left;
  position: absolute;
  z-index: 9999;
  width: 900px;
  right: 12px;
}
.badge-baptism {
  color: #23a5c5;
}
.badge-icon {
  font-size: 45px;
}
.badge-icon.badge-disabled {
  opacity: 0.2;
  color: #939393;
}
.badge-attendance ul.badge-attendance-chart {
  display: table;
  table-layout: fixed;
  height: 40px;
  margin: 0 auto;
  width: 220px;
}
.badge-attendance ul.badge-attendance-chart li {
  position: relative;
  display: table-cell;
  vertical-align: bottom;
  height: 40px;
  width: 10px;
}
.badge-attendance ul.badge-attendance-chart li span {
  display: block;
  background: #333333;
  width: 8px;
  min-height: 1px;
}
@media screen and (-webkit-min-device-pixel-ratio: 0) {
  .badge-attendance ul.badge-attendance-chart li span {
    position: absolute;
    bottom: 0;
  }
}
.badge-attendance.annimate ul.badge-attendance-chart li span {
  -webkit-animation: bar-grow 1s ease-in-out;
  -moz-animation: bar-grow 1s ease-in-out;
  -o-animation: bar-grow 1s ease-in-out;
  animation: bar-grow 1s ease-in-out;
}
.badge-disc ul.badge-disc-chart {
  display: table;
  table-layout: fixed;
  height: 40px;
  margin: 0 auto;
  width: 45px;
}
.badge-disc ul.badge-disc-chart li {
  position: relative;
  display: table-cell;
  vertical-align: bottom;
  height: 40px;
  width: 3px;
}
.badge-disc ul.badge-disc-chart li span {
  display: block;
  background: #99bbd9;
  width: 10px;
  min-height: 2px;
}
@media screen and (-webkit-min-device-pixel-ratio: 0) {
  .badge-disc ul.badge-disc-chart li span {
    position: absolute;
    bottom: 0;
  }
}
.badge-disc ul.badge-disc-chart li.badge-disc-primary span {
  background: #4f89bd;
}
.badge-disc.annimate ul.badge-disc-chart li span {
  -webkit-animation: bar-grow 1s ease-in-out;
  -moz-animation: bar-grow 1s ease-in-out;
  -o-animation: bar-grow 1s ease-in-out;
  animation: bar-grow 1s ease-in-out;
}
.badge-attendingduration {
  position: relative;
  color: #686576;
}
.badge-attendingduration .duration-metric:before {
  font-family: FontAwesome;
  content: "\f111";
  color: #E5D24D;
  font-size: 45px;
}
.badge-attendingduration .duration-metric.duration-months:before {
  color: #69AD5E;
}
.badge-attendingduration .duration-metric.duration-years:before {
  color: #56789E;
}
.badge-attendingduration .duration-metric.duration-new:before {
  color: #D25555;
}
.badge-attendingduration .duration-metric .metric-value {
  font-size: 20px;
  position: absolute;
  left: 11px;
  top: 14px;
  font-weight: 700;
  color: #fff;
  line-height: 12px;
  width: 30px;
  text-align: center;
}
.badge-attendingduration .duration-metric .metric-unit {
  font-size: 11px;
  font-weight: normal;
  display: block;
}
.badge-attendingduration .duration-metric.duration-new .metric-value {
  font-size: 14px;
  font-weight: 600;
  top: 18px;
}
.badge-weeksattendanceduration .weeks-metric {
  position: relative;
  color: #686576;
}
.badge-weeksattendanceduration .weeks-metric:before {
  font-family: FontAwesome;
  content: "\f0c8";
  color: #f0ad4e;
  font-size: 45px;
}
.badge-weeksattendanceduration .weeks-metric .weeks-attended {
  position: absolute;
  top: 7px;
  left: 3px;
  font-weight: 700;
  font-size: 20px;
  letter-spacing: -2px;
  display: block;
  width: 18px;
  text-align: center;
}
.badge-weeksattendanceduration .weeks-metric .week-duration {
  position: absolute;
  bottom: 10px;
  right: 4px;
  font-weight: 600;
  font-size: 11px;
}
.badge-lastvisitonsite .badge-content {
  position: relative;
  color: #4f89bd;
}
.badge-lastvisitonsite .badge-content.today .duration {
  font-size: 11px;
  top: 6px;
}
.badge-lastvisitonsite .badge-content.recent {
  opacity: .8;
}
.badge-lastvisitonsite .badge-content.moderate {
  opacity: .6;
}
.badge-lastvisitonsite .badge-content.not-recent {
  opacity: .4;
}
.badge-lastvisitonsite .badge-content.old {
  opacity: .2;
}
.badge-lastvisitonsite .badge-content i {
  font-size: 40px;
}
.badge-lastvisitonsite .badge-content span.duration {
  position: absolute;
  top: 5px;
  font-size: 16px;
  font-weight: 700;
  text-align: center;
  right: 50%;
  width: 36px;
  margin-right: -17px;
}
@-webkit-keyframes bar-grow {
  0% {
    height: 0;
    opacity: 0;
  }
}
@-moz-keyframes bar-grow {
  0% {
    height: 0;
    opacity: 0;
  }
}
@-o-keyframes bar-grow {
  0% {
    height: 0;
    opacity: 0;
  }
}
@keyframes bar-grow {
  0% {
    height: 0;
    opacity: 0;
  }
}
.personprofilebar-family {
  background: #f6f6f6;
  border-bottom: 1px solid #dddddd;
  color: #333333;
  min-height: 60px;
  padding-bottom: 0;
}
.personprofilebar-family a {
  color: #333333;
}
.personprofilebar-family .groupmembers .member a {
  border-radius: 4px;
  padding: 8px;
  display: block;
}
.personprofilebar-family .groupmembers .member a:before,
.personprofilebar-family .groupmembers .member a:after {
  content: " ";
  display: table;
}
.personprofilebar-family .groupmembers .member a:after {
  clear: both;
}
.personprofilebar-family .groupmembers .member .person-image {
  /* For Webkit browsers */
  /* For IE 6 - 9 */
  /* Fade to color for Chrome and Safari */
  /* Firefox 10+, Firefox on Android */
  filter: grayscale(100%);
  -webkit-filter: grayscale(100%);
  /* For Webkit browsers */
  filter: gray;
  /* For IE 6 - 9 */
  -webkit-transition: all .6s ease;
  /* Fade to color for Chrome and Safari */
  filter: url("data:image/svg+xml;utf8,<svg xmlns=\'http://www.w3.org/2000/svg\'><filter id=\'grayscale\'><feColorMatrix type=\'matrix\' values=\'0.3333 0.3333 0.3333 0 0 0.3333 0.3333 0.3333 0 0 0.3333 0.3333 0.3333 0 0 0 0 0 1 0\'/></filter></svg>#grayscale");
  /* Firefox 10+, Firefox on Android */
  transition: .5s;
  border-color: #c3c3c3;
}
.personprofilebar-family .groupmembers .member:hover {
  background-color: #e2e2e2;
  border-radius: 4px;
}
.personprofilebar-family .groupmembers .member:hover .person-image {
  filter: grayscale(0%);
  -webkit-filter: grayscale(0%);
  filter: url("data:image/svg+xml;utf8,<svg xmlns=\'http://www.w3.org/2000/svg\'><filter id=\'grayscale\'><feColorMatrix type=\'matrix\' values=\'1 0 0 0 0, 0 1 0 0 0, 0 0 1 0 0, 0 0 0 1 0\'/></filter></svg>#grayscale");
}
.personprofilebar-family .actions {
  position: absolute;
  right: 12px;
  z-index: 999;
}
.personprofilebar-family .actions a.btn-action {
  color: #ffffff;
  background-color: #6a6a6a;
  border-color: #5d5d5d;
}
.personprofilebar-family header {
  font-size: 16px;
  margin-bottom: 7.5px;
}
.personprofilebar-family .addresses ul {
  list-style: none;
  margin: 0;
}
.personprofilebar-family .addresses ul li {
  display: block;
  clear: both;
  margin-bottom: 15px;
}
.personprofilebar-family .addresses ul li:last-child {
  margin-bottom: 0;
}
.personprofilebar-family .addresses ul h4 {
  margin: 0;
  font-size: 14px;
  font-weight: 600;
}
.personprofilebar-family .addresses ul .address .actions a {
  padding: 1px;
}
.personprofilebar-family .addresses ul a.map,
.personprofilebar-family .addresses ul div.actions,
.personprofilebar-family .addresses ul div.address {
  float: left;
  margin-right: 12px;
}
.editfamily-list li.member {
  min-width: 200px;
}
.editfamily-list li.member .radio {
  margin: 0;
}
.editfamily-list .groupmembers h4 {
  margin-bottom: 4px;
}
.person-content {
  padding-top: 0;
}
span.field-name {
  font-family: Monaco, Menlo, Consolas, "Courier New", monospace;
  padding: 2px 4px;
  font-size: 90%;
  color: #515151;
  background-color: #d9e1e8;
  white-space: nowrap;
  border-radius: 4px;
}
span.field-value {
  font-family: Monaco, Menlo, Consolas, "Courier New", monospace;
  padding: 2px 4px;
  font-size: 90%;
  color: #515151;
  background-color: #d9e1e8;
  white-space: nowrap;
  border-radius: 4px;
}
.table-familymembers .radio:first-child {
  margin-top: 0;
}
#fluidbox-overlay {
  background: #000000;
}
/* Small devices (tablets, 768px and up) */
@media (min-width: 768px), print {
  .personprofilebar-bio {
    padding: 15px;
  }
  .personprofilebar-bio .actions {
    right: 12px;
    margin-right: 0;
  }
  .personprofilebar-bio .name {
    text-align: left;
  }
  .personprofilebar-bio .name .full-name,
  .personprofilebar-bio .name .previous-names {
    display: inline;
  }
  .personprofilebar-bio .labels {
    text-align: right;
  }
  .personprofilebar-bio .photo {
    margin: 0;
  }
  .personprofilebar-bio .taglist {
    margin-top: 0;
  }
  .personprofilebar-bio .demographics {
    text-align: left;
  }
  .personprofilebar-bio .personcontact {
    text-align: left;
    padding-bottom: 0;
  }
  .personprofilebar-bio .social-icons {
    text-align: left;
  }
  .personprofilebar-bio .social-icons .icon {
    float: left;
  }
  .personprofilebar-badge .badge-group {
    text-align: left;
  }
  .personprofilebar-badge .badge-group:last-child {
    text-align: right;
  }
}
/* Medium devices (desktops, 992px and up) */
@media (min-width: 992px) {
  .personprofilebar-bio .personcontact {
    margin-top: 0;
  }
}
/* Large devices (large desktops, 1200px and up) */
.merge-photo {
  border: 3px solid #f6f6f6;
}
.panel-widget.pageviewsession .pageviewsession-client {
  text-align: right;
  line-height: 1;
}
.person-bio div.deceased h1.title.name:after {
  content: 'Deceased';
  font-size: 14px;
  margin-left: 12px;
  color: #d9534f;
}
.groupmembers .member.deceased:hover {
  background-color: #d8d8dc;
}
.groupmembers .member.deceased .person-info:after {
  content: 'Deceased';
  font-size: 10px;
  color: #d9534f;
}
tr.inactive td {
  color: #b7b7b7;
}
.bulk-update .no-select .form-group {
  opacity: 1;
}
.bulk-update .fade-inactive .form-group {
  opacity: 0.5;
}
.bulk-update .fade-inactive .form-group .control-label {
  cursor: pointer;
}
.bulk-update .form-group.bulk-item-selected {
  opacity: 1;
  background-color: #f3f3f4;
  padding: 12px;
  border-radius: 4px;
}
.photoupload-photo .image-editor {
  float: left;
  margin-right: 48px;
}
.photoupload-photo .image-editor label {
  text-overflow: ellipsis;
  white-space: nowrap;
  width: 150px;
  overflow: hidden;
}
.grid-table tbody tr.duplicate-source td,
.grid-table tbody tr.duplicate-source:hover > td {
  background-color: #f3f3f4;
  color: #333333;
}
.disc-assessment th {
  padding: 6px;
}
.disc-assessment th:last-child {
  border-radius: 0 4px 0 0;
}
.disc-assessment th.disc-question {
  font-weight: 700;
  padding: 6px;
  border-radius: 4px 0 0 0;
}
.disc-assessment .disc-question {
  width: 100%;
}
.disc-assessment .disc-answer {
  width: 100px;
}
.disc-heading {
  text-align: center;
}
.discchart {
  clear: both;
  padding: 0;
  width: 80%;
  height: 425px;
  margin: 0 auto;
  max-width: 650px;
  position: relative;
}
.discchart li {
  display: inline-block;
  height: 425px;
  margin: 0 2% 0 0;
  width: 20%;
  padding: 0;
  position: relative;
  text-align: center;
  vertical-align: bottom;
  border-radius: 6px 6px 0 0;
  background-color: #6aa3d5;
  color: #ffffff;
}
.discchart li.discchart-midpoint {
  height: 70%;
  width: 100%;
  background-color: transparent;
  position: absolute;
  bottom: 0;
  border-top: 2px solid red;
  border-radius: 0;
}
.discchart .discbar-label {
  font-weight: 500;
  overflow: hidden;
  text-transform: uppercase;
  width: 100%;
  font-size: 28px;
  bottom: 20px;
  position: absolute;
}
.discchart .discbar {
  border: 1px solid #ddd;
}
.discchart .discbar:before {
  position: absolute;
  left: 0;
  right: 0;
  top: 5%;
  letter-spacing: -3px;
  font-size: 20px;
  padding: 5px 1em 0;
  display: block;
  text-align: center;
  content: attr(title);
  word-wrap: break-word;
  line-height: 1em;
}
.discchart .discbar.discbar-primary {
  background: #428bca;
}
.disc-chart .discbar-value {
  letter-spacing: -3px;
  opacity: .4;
  width: 100%;
  font-size: 30px;
  position: absolute;
}
.phonegroup-label {
  margin-bottom: 5px;
}
@media (min-width: 768px) {
  .phonegroup-label {
    padding-top: 4px;
  }
}
/*
    Used to manage styles for specific blocks.

    1. Communication Blocks - styles for the communication blocks

*/
.recipients .recipient {
  float: left;
  width: 100%;
}
.recipients .recipient.failed {
  color: #d9534f;
}
.recipients .recipient.opened {
  color: #5cb85c;
}
iframe.email-body {
  width: 100%;
  border: 1px solid #dddddd;
  background-color: #fff;
  height: 300px;
}
@media (min-width: 768px) {
  .recipients .recipient {
    width: 50%;
  }
}
@media (min-width: 992px) {
  .recipients .recipient {
    width: 25%;
  }
}
/*
    Used to manage styles for check-in administration.

    1. Group / Location
    2. Attendance Analysis
*/
.panel.panel-widget.checkin-group {
  border-top-color: #afd074;
}
.panel.panel-widget.checkin-grouptype {
  border-top-color: #5593a4;
}
.attendance-reporting .panel-body {
  padding-top: 0;
  padding-bottom: 0;
}
.attendance-reporting .panel-body > .row > [class*="col-"]:first-child {
  padding-top: 15px;
  padding-bottom: 15px;
}
@media (min-width: 992px) {
  .attendance-reporting .panel-body .row {
    margin-left: -16px;
  }
}
.attendance-reporting .analysis-types {
  padding: 15px 0;
  background-color: #efefef;
  margin-bottom: 24px;
}
/*
    Used to manage styles for specific blocks.

    1. User Entry
    2. 

*/
.workflow-entry-panel > h1:first-of-type {
  margin-top: 0;
}
/*
    Used to manage styles for specific blocks.

    1. Prayer Session
    2. 

*/
.prayer-session .panel-note {
  border: 0;
  box-shadow: none;
}
.prayer-session .panel-note > .panel-body {
  padding: 0;
}
/*
    Used to manage styles for specific blocks.

    1. Calendar - Styles for the calendar blocks
    2. Event Entry - The event registration entry screen

*/
.calendar {
  padding: 0 10px 10px 10px;
  display: inline-block;
  border: 1px solid #dddddd;
  border-radius: 4px;
  width: 100%;
}
.calendar-month {
  border: none;
  border-collapse: separate;
  border-spacing: 0;
}
.calendar-month a {
  text-decoration: none;
  color: #6a6a6a !important;
}
.calendar-month th {
  text-align: center;
}
.calendar-month td {
  color: #6a6a6a !important;
}
.calendar-month table.calendar-title td {
  padding: 10px 5px;
}
.calendar-month td.calendar-day {
  padding: 5px;
}
.calendar-month table.calendar-title,
.calendar-month table.calendar-title a {
  font-weight: 600;
}
.calendar-month .calendar-today {
  border-radius: 4px;
}
.calendar-month .calendar-today,
.calendar-month .calendar-selecteditem {
  background-color: #d9edf7 !important;
  color: #3a87ad !important;
  border-radius: 0;
}
.calendar-month .calendar-selecteditem:first-child {
  border-radius: 4px 0 0 4px;
}
.calendar-month .calendar-selecteditem:last-child {
  border-radius: 0 4px 4px 0;
}
.calendar-month .calendar-selected {
  background-color: #5bc0de !important;
  color: #ffffff !important;
}
.calendar-month .calendar-selected a {
  color: #ffffff !important;
}
.calendar-month .calendar-last-month a {
  opacity: .2;
}
.calendar-month .calendar-hasevent {
  font-weight: 700;
}
.registrationentry-intro {
  text-align: center;
}
.registrationentry-intro h1 {
  margin-top: 24px;
  margin-bottom: 48px;
}
.registrationentry-intro .input-group {
  margin: 0 auto 48px auto;
}
.registration-entry .feetype-allowmultiples > .control-label {
  margin-bottom: 8px;
  display: block;
}
.registration-entry .feetype-allowmultiples .form-group {
  margin-left: 19px;
}
.registrationentry-summary .fee-table {
  margin: 0 24px;
}
.registrationentry-summary .fee-table > .row {
  padding: 6px 0;
}
.registrationentry-summary .fee-table > .row div[class^='col-'] {
  padding-right: 0;
  padding-left: 0;
}
.registrationentry-summary .row.fee-header {
<<<<<<< HEAD
  border-bottom: 2px solid #999999;
=======
  border-bottom: 2px solid #ffffff;
>>>>>>> 26ee9451
  padding-bottom: 2px;
  margin-bottom: 6px;
  font-size: 14px;
}
.registrationentry-summary .fee-row-cost,
.registrationentry-summary .fee-row-total {
  font-weight: 600;
}
.registrationentry-summary .fee-row-total {
  margin-top: 6px;
<<<<<<< HEAD
  border-top: 1px solid #999999;
=======
  border-top: 1px solid #ffffff;
>>>>>>> 26ee9451
}
.registrationentry-summary .row.fee-row-fee {
  font-weight: 300;
}
@media (min-width: 768px) {
  .registrationentry-summary .row.fee-row-fee > div.fee-caption {
    padding-left: 20px;
  }
}
@media (min-width: 768px) {
  .registrationentry-summary div.fee-value {
    text-align: right;
    float: right;
  }
}
.fee-totals {
  margin-top: 24px;
}
.fee-totals .fee-totals-options {
  text-align: right;
}
.amount-to-pay input {
  text-align: right;
}
/*
    

    table.calendar th.calendar-day-header {
        text-align: center;
        color: #6a6a6a !important;
    }

    
    table.calendar td.calendar-last-month,
    table.calendar td.calendar-day {
        padding: 5px;
    }
    
        table.calendar td.calendar-last-month a {
            color: #dfdfdf !important;
            font-size: 12px;
        }
        
        table.calendar td.calendar-day a,
        table.calendar td.calendar-today a,
        table.calendar td.calendar-selected a {
            font-size: 14px;
            color: #6a6a6a;
        }

        table.calendar td.calendar-today {  
            background-color: #FCF8E3!important; 
        }

        table.calendar td.calendar-today a {
            color:#c09853 !important;
            font-weight:bold;
        }

        table.calendar td.calendar-today a:after {
            content:"TODAY"; 
            color:#000; 
            font-size:0.5em;
            pointer-events:none; 
            width:100%; 
            float:left;
        }

        table.calendar td.calendar-today a:hover {  
            background-color: #fcf8e3;  
        }

    */
/*
  Used to manage styles related to reusable components / widgets.

  1. Pickers - used to pick complex data types
  2. Banner - used as the primary heading for a page or large section
  3. Tree - used for tree control
  4. Person List - used to show a list of people
  5. Rollover - Used to hide/show items in the UI has the mouse rolls-over a container.
  6. Pagelist - used to list child pages; currently used in admin screens
  7. Pill Help (used in security dialog)
  8. Tags - component that allows you to tag entities
  9. Photo Frame - wraps a nice border around photos
  10. Smart Search - search at th top of the page for searching people, groups, etc.
  11. Fieldset Actions - styling for the button actions on field sets
  12. Title - markup for styling header titles
  13. Code Editor - styling for code editor
  14. Labels - additional label defintions that extend Boostrap labels (eg label-campus)
  15. Date Picker - styles for the date picker
  16. Time Picker - styles for the time picker
  17. File Upload / Image Upload - styles for the file / image uploader
  18. Update Panel Actions - annimation for update panels
  19. Group List - Reusable styles for listing group members (family view/edit in CRM Person Profile)
  20. Well Messgae - A larger alert type function for delivering important messages.
  21. Security Controls - login status etc
  22. Rock List - styles for the Rock list component
  23. TypeAhead - styles for type ahead support
  24. Image Cropper - styles for image crop component
  25. Active Users - styles for the active users block
  26. Navigation for Paging - styles for creating a pager
  27. List Extensions - additional list options
  28. Key Value Pair Control - styling for key/value pair control
  29. Context Setters
  30. Paneled List Group - extends the bootstrap list group to behave in a panel
  31. Sliding Date Range
  32. Photo Round
  33. Wizard
  34. Checkbox
  35. Follow button

  xx. Misc
*/
.picker {
  position: relative;
  width: 250px;
}
.picker:before,
.picker:after {
  content: " ";
  display: table;
}
.picker:after {
  clear: both;
}
.picker .picker-mode-options {
  margin-bottom: 12px;
}
.picker .picker-label {
  padding: 6px 12px;
  font-size: 14px;
  color: #555555;
  background-color: #f0f0f0;
  border: 1px solid #cccccc;
  border-radius: 4px;
  display: inline-block;
  width: 225px;
  float: left;
}
.picker .picker-label i {
  margin-right: 6px;
  float: left;
  margin-top: 2px;
}
.picker .picker-label span {
  float: left;
  margin-right: 6px;
  width: 140px;
  overflow: hidden;
  text-overflow: ellipsis;
  white-space: nowrap;
  line-height: 18px;
}
.picker .picker-label .fa.fa-caret-down {
  margin-top: 3px;
}
.picker .picker-select-none {
  display: block;
  float: left;
  margin: 6px 0 0 6px;
  cursor: pointer;
}
.picker .scroll-container-picker {
  width: 355px;
}
.picker .scroll-container-picker .viewport {
  width: 340px;
  height: 190px;
}
.picker .scroll-container-picker .scrollbar {
  margin-top: 10px;
}
.picker h4 {
  font-size: 14px;
  font-weight: 600;
}
.picker .picker-menu {
  width: 400px;
  padding: 10px;
}
.picker .picker-menu h4:first-child {
  margin-top: 0;
}
.picker.picker-menu-right .picker-menu {
  right: 0;
  left: auto;
}
.picker .picker-actions {
  background-color: #e3ded7;
  padding: 10px;
  border-top: 1px solid #cec5b9;
  border-radius: 0 0 4px 4px;
  margin: 10px -10px -10px -10px;
}
.picker .picker-select-item-details {
  margin-left: 20px;
}
.picker .picker-select-item-details .person-image {
  border: 1px solid #f6f6f6;
  float: left;
  margin-right: 7.5px;
  display: inline-block;
  width: 70px;
  height: 70px;
}
.picker .picker-select-item-details .contents {
  float: left;
  margin-left: 10px;
}
.picker .picker-select-item-details .contents h5 {
  margin-bottom: 2px;
}
.picker.picker-geography .picker-menu {
  width: 520px;
}
.picker.picker-person .picker-select {
  padding: 0;
  list-style: none;
}
.picker.picker-person .picker-select-item-details img {
  width: 65px;
}
.picker.picker-novalue .picker-label {
  width: 100%;
}
.picker.picker-mergefield {
  width: 370px;
}
#dialog .scroll-container-picker {
  width: 360px;
}
#dialog .scroll-container-picker .viewport {
  width: 340px;
  height: 190px;
}
.campuses-picker:before,
.campuses-picker:after {
  content: " ";
  display: table;
}
.campuses-picker:after {
  clear: both;
}
.campuses-picker .checkbox {
  float: left;
  margin-top: 0;
  margin-right: 24px;
}
.campuses-picker .campuses-picker-vertical .checkbox {
  float: none;
  margin-top: inherit;
  margin-right: 0;
}
/*.banner
{
  color: @banner-text-color;
  background-color: @banner-bg;
  border-radius: @banner-border-radius;
  border: @banner-border-size solid @banner-border-color;
  font-weight: @banner-font-weight;
  font-size: @banner-font-size;
  padding: @banner-padding;
  margin: 0 0 @spacing-md-px;
  .clearfix;

  h1 {
    float: left;
    margin: 0;
    font-weight: @banner-font-weight;

    .first-word {
      font-weight: @banner-firstword-weight;
    }

    i {
      margin-right: @spacing-md-px;
    }
  }

  .label {
    float: right;
    margin-top: @spacing-md-px;
    margin-left: @spacing-md-px;
  }
}*/
ul.rocktree,
ul.rocktree ul {
  list-style-type: none;
  margin-bottom: 30px;
  padding: 0px;
}
ul.rocktree ul {
  margin: 0px 0px 0px 15px;
}
.rocktree .rocktree-item {
  white-space: nowrap;
}
.rocktree .rocktree-item > i {
  cursor: pointer;
  padding: 4px;
}
.rocktree li {
  margin: 0px;
}
.rocktree span,
.rocktree a {
  margin: 1px;
  display: inline-block;
}
.rocktree .rocktree-name:hover,
.rocktree span:hover,
.rocktree span:hover a {
  background: #92bce0;
  color: #ffffff;
}
.rocktree .selected,
.rocktree .selected a {
  background: #6a6a6a;
  color: #ffffff;
}
.rocktree .rocktree-name {
  padding: 2px 6px;
  border-radius: 3px;
  cursor: pointer;
}
.rocktree .rocktree-loading {
  margin-left: 10px;
  color: #6a6a6a !important;
  font-size: 12px;
}
.rocktree .rocktree-loading i {
  margin-right: 5px;
}
.rocktree .rocktree-leaf {
  padding-left: 18px;
}
.treeview {
  margin-bottom: 15px;
}
.treeview .treeview-actions {
  margin-bottom: 7.5px;
}
.treeview .treeview-actions .btn {
  margin-bottom: 4px;
}
.personlist {
  padding-left: 0;
  list-style: none;
}
.personlist li {
  padding-left: 15px;
}
.personlist li i.fa-circle {
  font-size: 9px;
  color: #d0cfcf;
  margin-right: 7.5px;
  margin-left: -15px;
}
.personlist li .actions {
  opacity: 0;
  -webkit-transition: opacity 0.5s ease-out;
  -moz-transition: opacity 0.5s ease-out;
  -o-transition: opacity 0.5s ease-out;
  transition: opacity 0.5s ease-out;
}
.personlist li:hover .actions {
  opacity: 1;
}
.personlist .popover {
  width: 320px;
}
.rollover-container {
  position: relative;
}
.rollover-container > .rollover-item {
  opacity: 0;
  -webkit-transition: opacity 0.5s ease-out;
  -moz-transition: opacity 0.5s ease-out;
  -o-transition: opacity 0.5s ease-out;
  transition: opacity 0.5s ease-out;
}
.rollover-container:hover > .rollover-item {
  opacity: 1;
}
.touch .rollover-item {
  opacity: 1;
}
.list-as-blocks h3 {
  margin-top: 0;
  font-size: 14px;
  margin: 6px 0;
}
.list-as-blocks ul {
  padding: 0;
  list-style: none;
  margin-top: 16px;
}
.list-as-blocks ul li {
  border-radius: 4px;
  border: 1px solid #dddddd;
  float: left;
  margin: 0 1.25% 15px;
  width: 47.5%;
  overflow: hidden;
  position: relative;
  overflow: visible;
  text-align: center;
}
.list-as-blocks ul li a {
  background-color: #f6f6f6;
  display: block;
  color: #333333;
  height: 80px;
  padding: 15px;
  border-radius: 4px;
  -webkit-transition: background-color 200ms linear;
  -moz-transition: background-color 200ms linear;
  -o-transition: background-color 200ms linear;
  -ms-transition: background-color 200ms linear;
  transition: background-color 200ms linear;
}
.list-as-blocks ul li a i {
  font-size: 26px;
  color: #4d4d4d;
}
.list-as-blocks ul li a:hover {
  background-color: #428bca;
  color: #ffffff;
  border-color: #357ebd;
}
.list-as-blocks ul li a:hover i {
  color: #ffffff;
}
.list-as-blocks ul li a div.notification {
  position: absolute;
  top: -10px;
  right: -6px;
}
.list-as-blocks ul li a div.notification .label {
  border-radius: 36px;
  padding: 2px 6px;
}
.list-as-blocks ul li.active a {
  background-color: #428bca;
  color: #ffffff;
  border-color: #3071a9;
}
.list-as-blocks ul li.active a i {
  color: #ffffff;
}
@media (min-width: 768px) and (max-width: 991px) {
  .list-as-blocks ul li {
    margin: 0 1% 15px;
    width: 32%;
  }
  .list-as-blocks ul li:nth-child(3n) {
    margin-right: 0;
  }
  .list-as-blocks ul li:nth-child(3n+1) {
    margin-left: 0;
  }
}
@media (min-width: 992px) {
  .list-as-blocks ul li {
    margin: 0 1% 15px;
    width: 18.4%;
  }
  .list-as-blocks ul li:nth-child(5n) {
    margin-right: 0;
  }
  .list-as-blocks ul li:nth-child(5n+1) {
    margin-left: 0;
  }
}
.nav > li.pill-help a {
  color: #428bca;
}
.nav > li.pill-help a:hover,
.nav > li.pill-help a:focus {
  background-color: transparent;
  color: #428bca;
}
div.tagsinput {
  width: 100%;
  overflow-y: auto;
  float: left;
}
.taglist {
  text-align: center;
}
.taglist .tag {
  display: inline-block;
  height: 22px;
  line-height: 18px;
  position: relative;
  font-size: 13px;
  margin-bottom: 7.5px;
  margin-left: 20px;
  padding: 1px 10px 0 12px;
  background: #c2b8a7;
  color: #231f20;
  text-decoration: none;
  border-bottom-right-radius: 4px;
  border-top-right-radius: 4px;
}
.taglist .tag span {
  white-space: nowrap;
  overflow: hidden;
  text-overflow: ellipsis;
  max-width: 120px;
  display: block;
  float: left;
}
.taglist .tag a {
  float: left;
  display: block;
}
.taglist .tag small {
  font-size: 11px;
}
.taglist .tag:before {
  /* tag point */
  content: "";
  float: left;
  position: absolute;
  top: 0;
  left: -10px;
  width: 0;
  height: 0;
  border-color: transparent #c2b8a7 transparent transparent;
  border-style: solid;
  border-width: 11px 11px 11px 0;
}
.taglist .tag:after {
  /* tag dot */
  content: "";
  position: absolute;
  top: 8px;
  left: 0;
  float: left;
  width: 5px;
  height: 5px;
  border-radius: 2px;
  background: #dbd5cb;
  box-shadow: -1px -1px 2px #c2b8a7;
}
div.tagsinput span.tag.personal {
  background: #d0c6b4;
}
div.tagsinput span.tag.personal:before {
  border-color: transparent #d0c6b4 transparent transparent;
}
div.tagsinput span.tag a {
  font-weight: bold;
  color: #231f20;
  text-decoration: none;
  font-size: 11px;
  opacity: 0;
  -moz-transition: opacity 0.3s ease 0s, color 0.3s ease 0s, background 0.3s ease 0s;
  -webkit-transition: opacity 0.3s ease 0s, color 0.3s ease 0s, background 0.3s ease 0s;
}
div.tagsinput span.tag:hover a {
  opacity: 1;
}
div.tagsinput input {
  width: 80px;
  margin: 0px;
  font-family: helvetica;
  font-size: 13px;
  border: 1px solid transparent;
  padding: 0px;
  background: transparent;
  color: #8f8f8f !important;
  /* needed as script adds element value */
  outline: 0px;
  box-shadow: none;
  margin: -2px 0 0 10px;
  border-radius: 4px;
  padding: 2px;
  display: block;
  clear: both;
  margin: 0 auto;
}
div.tagsinput input:hover,
div.tagsinput input:focus {
  background-color: rgba(0, 0, 0, 0.05);
}
div.tagsinput input div {
  display: block;
  float: left;
}
div.tagsinput .tags_clear {
  clear: both;
  width: 100%;
  height: 0px;
}
.not_valid {
  background: #FBD8DB !important;
  color: #90111A !important;
}
.tag-wrap .ui-autocomplete {
  position: absolute;
  left: 0px;
  top: 4px;
  z-index: 90;
  list-style: none;
  padding: 12px;
  background-color: #f6f6f6;
  border: 1px solid #dddddd;
  min-width: 200px;
  border-radius: 0 0 4px 4px;
  z-index: 9999 !important;
  -webkit-box-shadow: 0 5px 10px rgba(0, 0, 0, 0.2);
  -moz-box-shadow: 0 5px 10px rgba(0, 0, 0, 0.2);
  box-shadow: 0 5px 10px rgba(0, 0, 0, 0.2);
}
.tag-wrap .ui-autocomplete li {
  margin-bottom: 4px;
}
.tag-wrap .ui-autocomplete li:last-child {
  margin-bottom: 0;
}
.tag-wrap .ui-autocomplete li a {
  color: #f6f6f6;
  text-decoration: none;
  cursor: pointer;
  padding: 4px;
  display: block;
}
.tag-wrap .ui-autocomplete li a:hover {
  background: #dddddd;
  border-radius: 4px;
}
.tag-letterlist {
  color: #9d9d9d;
}
.tag-letterlist li {
  margin-right: 12px;
}
.tag-letterlist a {
  font-weight: 600;
}
/* Medium devices (desktops, 992px and up) */
@media (min-width: 768px) {
  .taglist {
    text-align: left;
  }
  .taglist .tag {
    float: left;
  }
  div.tagsinput input {
    margin: 0;
  }
}
.photoframe {
  border: 4px solid #f6f6f6;
  display: inline-block;
}
.photoframe.photoframe-sm {
  border-width: 2px;
}
.smartsearch {
  width: 290px;
  margin-top: 6px;
  font-size: 12px;
  background-color: rgba(255, 255, 255, 0.1);
  border: 1px solid #2c2c2c;
  border-radius: 4px;
  padding: 2px 6px;
  position: relative;
  color: #bbbbbb;
}
.smartsearch:focus {
  border-color: #595959;
}
.smartsearch .twitter-typeahead {
  display: block !important;
  margin-right: 120px;
}
.smartsearch .smartsearch-type {
  width: 120px;
}
.smartsearch i {
  font-size: 16px;
  margin-top: 6px;
  float: left;
  opacity: .6;
  position: absolute;
}
.smartsearch input {
  border: 0;
  background: transparent;
  color: #bbbbbb;
  border-radius: 0;
  width: 150px;
  margin: 0;
  font-size: 14px;
}
.smartsearch input:focus {
  box-shadow: 0 0 0 0;
  outline: 0;
}
.smartsearch .tt-hint {
  padding: 4px 4px 4px 25px;
}
.smartsearch .tt-dropdown-menu {
  min-width: 290px;
  margin-left: -6px;
  border: 0;
  margin-top: 2px;
}
.smartsearch input.searchinput {
  padding: 4px 4px 4px 25px;
  color: #bbbbbb;
  width: 100%;
  border: 0 !important;
  box-shadow: none !important;
}
.smartsearch .dropdown .navbar-link {
  text-align: right;
  color: #bbbbbb;
}
.smartsearch .dropdown .navbar-link span {
  padding-right: 4px;
}
.smartsearch .dropdown .navbar-link:hover,
.smartsearch .dropdown .navbar-link:focus {
  background-color: transparent;
}
.smartsearch .dropdown.open .navbar-link {
  background-color: transparent;
}
.smartsearch .dropdown .dropdown-menu {
  font-size: 12px;
  right: 0;
  left: auto;
}
.smartsearch input:-moz-placeholder {
  color: #7b7b7b;
}
.smartsearch input::-webkit-input-placeholder {
  color: #7b7b7b;
}
.smartsearch .nav > li > a {
  padding: 4px 15px;
}
.smartsearch input::selection {
  background: #2e2e2e;
  /* Safari */
  color: #ffffff;
}
.smartsearch input::-moz-selection {
  background: #2e2e2e;
  /* Firefox */
  color: #ffffff;
}
fieldset .actions {
  margin-top: 12px;
}
.code-editor {
  position: relative;
}
.label-campus {
  background-color: #83758f;
}
.label-type {
  background-color: #f6f6f6;
}
.label-communicationstatus-approved {
  background-color: #5cb85c;
}
.label-communicationstatus-denied {
  background-color: #d9534f;
}
.label-communicationstatus-draft {
  background-color: #f3f3f4;
}
.label-communicationstatus-submitted {
  background-color: #f0ad4e;
}
.label-communicationstatus-transient {
  background-color: #f6f6f6;
}
.datepicker {
  padding: 10px;
}
.datepicker table {
  background-color: transparent;
}
.datepicker table thead th.datepicker-switch {
  text-align: center;
}
.datepicker table thead th.next {
  text-align: right;
}
.datepicker table td.active {
  background-color: #428bca;
  color: #ffffff;
}
.datepicker table td.day {
  text-align: center;
  cursor: pointer;
}
.datepicker table td.old,
.datepicker table td.new {
  color: #d0d0d0;
}
.datepicker table tfoot {
  display: none;
}
.datepicker table td span.month {
  margin-left: 2px;
  padding: 2px;
  cursor: pointer;
}
.datepicker table td span.month.active {
  font-weight: 700;
}
.datepicker table td span.month:hover {
  background-color: #428bca;
  color: #ffffff;
}
.datepicker table td span.month:first-child {
  margin-left: 0;
}
.datepicker table td span.year {
  margin-left: 4px;
  padding: 2px;
  cursor: pointer;
}
.datepicker table td span.year.active {
  font-weight: 700;
}
.datepicker table td span.year:hover {
  background-color: #428bca;
  color: #ffffff;
  border-radius: 3px;
}
.datepicker table td span.year:first-child {
  margin-left: 0;
}
/*.timepicker-input  {
  .clearfix();

  .input-group {
    float: left;
  }

  & i.fa-times {
    float: left;
    margin-top: 4px;
    padding: 6px;
    cursor: pointer;

    opacity: 0;
    -webkit-transition: opacity .2s ease-out;
    -moz-transition: opacity .2s ease-out;
    -o-transition: opacity .2s ease-out;
    transition: opacity .2s ease-out;
  }

  &:hover i.fa-times {
    opacity: 1;
  }
}

.touch .timepicker-input i.fa-times {
  opacity: 1;
}*/
.bootstrap-timepicker {
  position: relative;
}
.bootstrap-timepicker.pull-right .bootstrap-timepicker-widget.dropdown-menu {
  left: auto;
  right: 0;
}
.bootstrap-timepicker.pull-right .bootstrap-timepicker-widget.dropdown-menu:before {
  left: auto;
  right: 12px;
}
.bootstrap-timepicker.pull-right .bootstrap-timepicker-widget.dropdown-menu:after {
  left: auto;
  right: 13px;
}
.bootstrap-timepicker .add-on {
  cursor: pointer;
}
.bootstrap-timepicker .add-on i {
  display: inline-block;
  width: 16px;
  height: 16px;
}
.bootstrap-timepicker-widget.dropdown-menu {
  padding: 2px 3px 2px 2px;
}
.bootstrap-timepicker-widget.dropdown-menu.open {
  display: inline-block;
}
.bootstrap-timepicker-widget.dropdown-menu:before {
  border-bottom: 7px solid rgba(0, 0, 0, 0.2);
  border-left: 7px solid transparent;
  border-right: 7px solid transparent;
  content: "";
  display: inline-block;
  left: 9px;
  position: absolute;
  top: -7px;
}
.bootstrap-timepicker-widget.dropdown-menu:after {
  border-bottom: 6px solid #FFFFFF;
  border-left: 6px solid transparent;
  border-right: 6px solid transparent;
  content: "";
  display: inline-block;
  left: 10px;
  position: absolute;
  top: -6px;
}
.bootstrap-timepicker-widget a.btn,
.bootstrap-timepicker-widget input {
  border-radius: 4px;
}
.bootstrap-timepicker-widget table {
  width: 100%;
  background-color: transparent;
  margin: 0;
}
.bootstrap-timepicker-widget table td {
  text-align: center;
  height: 30px;
  margin: 0;
  padding: 2px;
}
.bootstrap-timepicker-widget table td:not(.separator) {
  min-width: 30px;
}
.bootstrap-timepicker-widget table td span {
  width: 100%;
}
.bootstrap-timepicker-widget table td a {
  border: 1px transparent solid;
  width: 100%;
  display: inline-block;
  margin: 0;
  padding: 8px 0;
  outline: 0;
  color: #333;
}
.bootstrap-timepicker-widget table td a:hover {
  text-decoration: none;
  background-color: #eee;
  -webkit-border-radius: 4px;
  -moz-border-radius: 4px;
  border-radius: 4px;
  border-color: #ddd;
}
.bootstrap-timepicker-widget table td a i {
  margin-top: 2px;
}
.bootstrap-timepicker-widget table td input {
  width: 45px;
  margin: 0;
  text-align: center;
  border-radius: 4px;
  -webkit-box-shadow: inset 0 1px 1px rgba(0, 0, 0, 0.075);
  box-shadow: inset 0 1px 1px rgba(0, 0, 0, 0.075);
  -webkit-transition: border-color ease-in-out .15s, box-shadow ease-in-out .15s;
  -o-transition: border-color ease-in-out .15s, box-shadow ease-in-out .15s;
  transition: border-color ease-in-out .15s, box-shadow ease-in-out .15s;
  border: 1px solid #cccccc;
  padding: 6px 12px;
  font-size: 12px;
}
.bootstrap-timepicker-widget .modal-content {
  padding: 4px;
}
@media (min-width: 767px) {
  .bootstrap-timepicker-widget.modal {
    width: 200px;
    margin-left: -100px;
  }
}
@media (max-width: 767px) {
  .bootstrap-timepicker {
    width: 100%;
  }
  .bootstrap-timepicker .dropdown-menu {
    width: 100%;
  }
}
.imageupload-group {
  margin-bottom: 15px;
  border: 1px solid #f6f6f6;
  border-radius: 4px;
  padding: 2px;
  display: table-cell;
  position: relative;
  cursor: pointer;
}
.imageupload-group .imageupload-thumbnail {
  position: relative;
}
.imageupload-group .imageupload-thumbnail .imageupload-thumbnail-image {
  width: 100%;
  height: 100%;
  background-size: cover;
  background-position: 50%;
}
.imageupload-group .imageupload-thumbnail .imageupload-remove {
  position: absolute;
  bottom: 0;
  right: 0;
}
.imageupload-group .imageupload-thumbnail .imageupload-remove a {
  padding: 2px 6px;
  border-top-left-radius: 4px;
  background-color: #d9534f;
  color: #ffffff;
  cursor: pointer;
  display: block;
}
.imageupload-group .imageupload-dropzone {
  margin-top: 2px;
  height: 30px;
  border: 1px solid #cccccc;
  border-radius: 0 0 4px 4px;
  background-color: #f0f0f0;
  text-align: center;
  padding-top: 8px;
  position: relative;
  line-height: 12px;
  width: 100%;
  cursor: pointer;
}
.imageupload-group .imageupload-dropzone ::-webkit-file-upload-button {
  cursor: pointer;
}
.imageupload-group .imageupload-dropzone input {
  opacity: 0;
  height: 100%;
  width: 100%;
  position: absolute;
  left: 0;
  top: 0;
  cursor: pointer;
}
.imageupload-group .imageupload-dropzone span {
  font-size: 13px;
  color: #555555;
  width: 100%;
}
.imageupload-group .imageupload-dropzone span:before {
  display: inline-block;
  font: normal normal normal 14px/1 FontAwesome;
  font-size: inherit;
  text-rendering: auto;
  -webkit-font-smoothing: antialiased;
  -moz-osx-font-smoothing: grayscale;
  transform: translate(0, 0);
  content: "\f093";
  padding-right: .25em;
}
.imageupload-group .upload-progress {
  position: absolute;
  z-index: 2;
  left: 50%;
  margin-left: -18px;
  top: 50%;
  margin-top: -37px;
  opacity: 0.3;
}
.fileupload-group {
  display: table-cell;
  margin-bottom: 15px;
  border: 1px solid #cccccc;
  border-radius: 4px;
  padding: 2px;
  position: relative;
  cursor: pointer;
}
.fileupload-group .fileupload-thumbnail {
  position: relative;
}
.fileupload-group .fileupload-thumbnail .file-link {
  width: 100px;
  height: 50px;
  border-radius: 3px;
  font-size: 10px;
  background-color: #f0f0f0;
  color: #555555;
  display: block;
  padding-top: 2px;
  overflow: hidden;
  text-overflow: ellipsis;
  white-space: nowrap;
  text-align: center;
}
.fileupload-group .fileupload-thumbnail .file-link:after {
  content: '\f016';
  font-family: FontAwesome;
  font-size: 28px;
  color: #cacaca;
  -webkit-font-smoothing: antialiased;
  margin-left: 42px;
  position: absolute;
  top: 50%;
  left: 50%;
  margin-top: -20px;
  margin-left: -12px;
}
.fileupload-group .fileupload-thumbnail .file-link.file-exists:after {
  content: '\f15c';
  color: #cacaca;
  margin-top: -10px;
}
.fileupload-group .fileupload-remove {
  position: absolute;
  bottom: 0;
  right: 0;
}
.fileupload-group .fileupload-remove a {
  padding: 2px 6px;
  border-top-left-radius: 4px;
  background-color: #d9534f;
  color: #ffffff;
  cursor: pointer;
  display: block;
}
.fileupload-group .fileupload-dropzone,
.fileupload-group .fileupload-button {
  height: 30px;
  background-color: #f0f0f0;
  text-align: center;
  padding-top: 8px;
  position: relative;
  line-height: 12px;
}
.fileupload-group .fileupload-dropzone ::-webkit-file-upload-button,
.fileupload-group .fileupload-button ::-webkit-file-upload-button {
  cursor: pointer;
}
.fileupload-group .fileupload-dropzone input,
.fileupload-group .fileupload-button input {
  opacity: 0;
  height: 100%;
  width: 100%;
  position: absolute;
  left: 0;
  top: 0;
  cursor: pointer;
}
.fileupload-group .fileupload-dropzone span,
.fileupload-group .fileupload-button span {
  font-size: 13px;
  color: #555555;
  width: 100%;
  padding: 0 .5em;
}
.fileupload-group .fileupload-dropzone span:before,
.fileupload-group .fileupload-button span:before {
  display: inline-block;
  font: normal normal normal 14px/1 FontAwesome;
  font-size: inherit;
  text-rendering: auto;
  -webkit-font-smoothing: antialiased;
  -moz-osx-font-smoothing: grayscale;
  content: "\f093";
  padding-right: .25em;
}
.fileupload-group .fileupload-dropzone {
  margin-top: 2px;
  border-radius: 0 0 4px 4px;
}
.fileupload-group .fileupload-button {
  border-radius: 4px;
}
.fileupload-group .upload-progress {
  position: absolute;
  z-index: 2;
  left: 115%;
  top: -20%;
  opacity: 0.3;
}
.updateprogress-status {
  position: fixed;
  padding: 15px 10px;
  left: 50%;
  top: 40%;
  opacity: 1;
  background-color: #428bca;
  border-radius: 120px;
  z-index: 1140;
  box-shadow: 5px 5px 12px 3px rgba(0, 0, 0, 0.1);
  margin-left: -30px;
}
.updateprogress-status .spinner {
  width: 40px;
  height: 30px;
  text-align: center;
  font-size: 10px;
}
.updateprogress-status .spinner > div {
  background-color: #ffffff;
  height: 100%;
  width: 5px;
  display: inline-block;
  -webkit-animation: stretchdelay 1.2s infinite ease-in-out;
  animation: stretchdelay 1.2s infinite ease-in-out;
}
.updateprogress-status .spinner .rect2 {
  -webkit-animation-delay: -1.1s;
  animation-delay: -1.1s;
}
.updateprogress-status .spinner .rect3 {
  -webkit-animation-delay: -1s;
  animation-delay: -1s;
}
.updateprogress-status .spinner .rect4 {
  -webkit-animation-delay: -0.9s;
  animation-delay: -0.9s;
}
.updateprogress-status .spinner .rect5 {
  -webkit-animation-delay: -0.8s;
  animation-delay: -0.8s;
}
@-webkit-keyframes stretchdelay {
  0%,
  40%,
  100% {
    -webkit-transform: scaleY(0.4);
  }
  20% {
    -webkit-transform: scaleY(1);
  }
}
@keyframes stretchdelay {
  0%,
  40%,
  100% {
    transform: scaleY(0.4);
    -webkit-transform: scaleY(0.4);
  }
  20% {
    transform: scaleY(1);
    -webkit-transform: scaleY(1);
  }
}
@media (min-width: 992px) {
  .updateprogress-status {
    padding: 30px 20px;
    margin-left: -60px;
  }
  .updateprogress-status .spinner {
    width: 80px;
    height: 60px;
  }
  .updateprogress-status .spinner > div {
    width: 10px;
  }
}
.groupmembers {
  list-style: none;
  margin: 6px 0;
  padding: 0;
}
.groupmembers .member {
  float: left;
  margin-right: 15px;
  margin-bottom: 15px;
  min-width: 160px;
  border-radius: 4px;
}
.groupmembers .member .person-image {
  border: 1px solid #f6f6f6;
  float: left;
  margin-right: 7.5px;
  display: inline-block;
  width: 60px;
  height: 60px;
}
.groupmembers .member .member-information {
  float: left;
}
.groupmembers .member h4 {
  font-size: 16px;
  font-weight: 600;
  text-overflow: ellipsis;
  overflow: hidden;
  margin: 0;
}
.groupmembers .member small {
  display: block;
  line-height: 16px;
  margin: 0;
}
.groupmembers .member .btn {
  margin-top: 6px;
}
.well-message {
  text-align: center;
}
.well-message h1 {
  font-size: 38px;
}
.well-message i {
  font-size: 84px;
  margin: 12px 0;
}
.well-message.well-message-info {
  background-color: #d9edf7;
  color: #3a87ad;
  border-color: #bce8f1;
}
.well-message.well-message-success {
  background-color: #dff0d8;
  color: #468847;
  border-color: #d6e9c6;
}
.well-message.well-message-danger {
  background-color: #f2dede;
  color: #b94a48;
  border-color: #eed3d7;
}
.well-message.well-message-warning {
  background-color: #fcf8e3;
  color: #c09853;
  border-color: #fbeed5;
}
.loginstatus > li {
  min-width: 160px;
  text-align: right;
}
.loginstatus > li li {
  text-align: left;
}
ul.rocklist {
  padding: 0;
  list-style-type: none;
}
ul.rocklist .rocklist-item {
  white-space: nowrap;
  padding: 6px;
  margin: 0 12px 12px 0;
  border-radius: 4px;
  width: 140px;
  float: left;
  position: relative;
  text-align: center;
}
ul.rocklist .rocklist-item .actions {
  position: absolute;
  top: 4px;
  right: 4px;
}
ul.rocklist .rocklist-item i {
  cursor: pointer;
  padding: 4px;
}
ul.rocklist .rocklist-item .file-name {
  text-overflow: ellipsis;
  white-space: nowrap;
  overflow: hidden;
  display: block;
}
ul.rocklist .rocklist-item:hover {
  background: #92bce0;
  color: #ffffff;
}
ul.rocklist .rocklist-item.selected {
  background: #92bce0;
  color: #ffffff;
}
.twitter-typeahead .tt-query,
.twitter-typeahead .tt-hint {
  margin-bottom: 0;
}
.tt-dropdown-menu {
  min-width: 200px;
  padding: 12px;
  background-color: #fff;
  border: 1px solid #dddddd;
  border-radius: 0 0 4px 4px;
  color: #f6f6f6;
  -webkit-box-shadow: 0 5px 10px rgba(0, 0, 0, 0.2);
  -moz-box-shadow: 0 5px 10px rgba(0, 0, 0, 0.2);
  box-shadow: 0 5px 10px rgba(0, 0, 0, 0.2);
  -webkit-background-clip: padding-box;
  -moz-background-clip: padding;
  background-clip: padding-box;
}
.tt-suggestion {
  display: block;
}
.tt-suggestion p {
  padding: 4px;
  border-radius: 4px;
}
.tt-suggestion p:hover {
  background-color: #dddddd;
}
.tt-suggestion.tt-is-under-cursor {
  color: #ffffff;
  background-repeat: repeat-x;
  filter: progid:DXImageTransform.Microsoft.gradient(startColorstr='#ff0088cc', endColorstr='#ff0077b3', GradientType=0);
}
.tt-suggestion.tt-is-under-cursor a {
  color: #f6f6f6;
}
.tt-suggestion p {
  margin: 0;
}
.image-editor-photo {
  width: 150px;
  position: relative;
}
.image-editor-photo .image-container {
  width: 150px;
  height: 150px;
  border: 3px solid #f6f6f6;
}
.image-editor-photo .options {
  position: absolute;
  top: 110px;
  right: 0;
  background-color: #f6f6f6;
  color: #000000;
  padding: 6px 12px;
  border-radius: 4px 0 0 4px;
  opacity: 0;
  transition: opacity 0.25s ease-in-out;
  -moz-transition: opacity 0.25s ease-in-out;
  -webkit-transition: opacity 0.25s ease-in-out;
}
.image-editor-photo .options a {
  color: #fff;
  text-decoration: none;
  margin-left: 12px;
  cursor: pointer;
}
.image-editor-photo .options a:hover {
  opacity: .5;
}
.image-editor-photo .js-upload-progress {
  position: absolute;
  top: 55px;
  left: 55px;
  color: #555555;
  opacity: 0.5;
}
.image-editor-fileinput {
  visibility: hidden;
  height: 0;
}
.image-editor-group.imageupload-group {
  border: 0;
}
.image-editor-crop-container {
  height: 480px;
  width: 480px;
}
.image-editor-photo:hover .options {
  opacity: 1;
}
.image-editor-photo .options a:first-child {
  margin-left: 0;
}
.activeusers .recent i {
  color: #5cb85c;
}
.activeusers .not-recent i {
  color: #f0ad4e;
}
.nav-paging .btn-prev {
  float: left;
}
.nav-paging .btn-next {
  float: right;
}
.list-horizontal:before,
.list-horizontal:after {
  content: " ";
  display: table;
}
.list-horizontal:after {
  clear: both;
}
.list-horizontal li {
  float: left;
  margin-right: 2px;
  margin-bottom: 4px;
}
.key-value-rows .controls-row {
  margin-bottom: 6px;
}
.contextsetter {
  margin-right: 2px;
}
ul.list-group-panel,
.panel-collapse {
  margin: 0;
}
ul.list-group-panel .list-group,
.panel-collapse .list-group {
  margin-bottom: 0;
}
ul.list-group-panel .list-group-item,
.panel-collapse .list-group-item {
  border-radius: 0;
  border: 0;
  border-top: 1px solid #dddddd;
}
ul.list-group-panel .list-group-item:first-child,
.panel-collapse .list-group-item:first-child {
  border: 0;
}
.slidingdaterange-select,
.slidingdaterange-number,
.slidingdaterange-daterange .input-group {
  margin-bottom: 6px;
}
.photo-round {
  background-size: cover;
  background-repeat: no-repeat;
}
.photo-round.photo-round-sm {
  height: 35px;
  width: 35px;
  border-radius: 17.5px;
}
.wizard {
  background-color: #efefef;
  padding: 8px 0;
  margin-bottom: 12px;
}
.wizard:before,
.wizard:after {
  content: " ";
  display: table;
}
.wizard:after {
  clear: both;
}
.wizard-item-icon {
  background-color: #a6c8e6;
  border-radius: 24px;
  padding: 6px 8px;
  color: #ffffff;
  text-align: center;
  display: inline-block;
  margin: 0 auto;
}
.wizard-item-label {
  font-weight: 300;
  font-size: 12px;
  color: #aaaaaa;
}
.wizard-item {
  min-width: 200px;
  text-align: center;
  float: left;
  position: relative;
  z-index: 1;
}
.wizard-item:before {
  border-top: 4px solid #d4d4d4;
  content: "";
  margin: 0 auto;
  /* this centers the line to the full width specified */
  position: absolute;
  /* positioning must be absolute here, and relative positioning must be applied to the parent */
  top: 30%;
  left: 0;
  right: 0;
  bottom: 0;
  z-index: -1;
}
.wizard-item.active:before {
  border-top: 4px solid #bbbbbb;
}
.wizard-item.active .wizard-item-icon {
  background-color: #428bca;
  color: #ffffff;
}
.wizard-item.active .wizard-item-label {
  color: #6a6a6a;
}
.wizard-item.complete:before {
  border-top: 4px solid #bbbbbb;
}
.wizard-item.complete .wizard-item-icon {
  background-color: #428bca;
  color: #ffffff;
}
.wizard-item.complete .wizard-item-label {
  color: #6a6a6a;
}
.wizard-item:first-child:before {
  left: 110px;
}
.wizard-item:last-child:before {
  right: 110px;
}
.rock-checkbox-icon {
  cursor: pointer;
}
.panel .panel-heading.panel-follow {
  position: relative;
  padding-right: 40px;
}
.panel-follow-status {
  position: absolute;
  right: 0;
  top: 0;
  bottom: 0;
  width: 35px;
  text-align: center;
  padding-top: 8px;
  opacity: .4;
  color: #6a6a6a;
  transition: 1s;
  border-left: 1px solid #3a3a3a;
}
.panel-follow-status:before {
  font-family: FontAwesome;
  content: "\f006";
}
.panel-follow-status.following {
  opacity: 1;
  background-color: #d0d0d0;
  color: #fff;
}
.panel-follow-status.following:before {
  content: "\f005";
}
/*
    Used to manage styles for specific blocks.

    1. Error Page 
    2. Blank Page
    3. Exception Page
*/
.error-wrap {
  text-align: center;
  max-width: 450px;
  margin: 0 auto;
}
.error-wrap h1 {
  font-size: 45px;
}
.error-wrap .error-icon {
  font-size: 256px;
  line-height: 256px;
  margin: 15px;
  opacity: 0.7;
}
.error-wrap .error-icon.info {
  color: #5bc0de;
}
.error-wrap .error-icon.warning {
  color: #f0ad4e;
}
.error-wrap .error-icon.danger {
  color: #d9534f;
}
.error-details pre {
  background-color: transparent;
  border: 0;
  color: #b94a48;
}
.rock-blank {
  background-color: #ffffff;
}
.rock-blank main.container {
  margin: 0;
  padding: 12px;
}
.exceptionDetail-stackTrace-hide {
  display: none;
}
.exceptionDetail-stackTrace-show {
  display: table-row;
}
.exceptionDetail-stackTrace-show pre {
  padding: 0;
  background-color: transparent;
  border-color: transparent;
  color: inherit;
}
/*
    Used to manage styles related to Rock's internal scrollbar

*/
.scroll-container {
  clear: both;
}
.scroll-container .viewport {
  overflow: hidden;
  position: relative;
}
.scroll-container .overview {
  list-style: none;
  position: absolute;
  left: 0;
  top: 0;
}
.scroll-container .track {
  position: relative;
  background-color: #aaaaaa;
  border-radius: 4px;
  padding: 0;
}
.scroll-container .thumb {
  cursor: pointer;
  overflow: hidden;
  position: absolute;
  border-radius: 120px;
  background-color: #cccccc;
  -webkit-touch-callout: none;
  -webkit-user-select: none;
  -khtml-user-select: none;
  -moz-user-select: none;
  -ms-user-select: none;
  user-select: none;
}
.scroll-container .disable {
  display: none;
}
.scroll-container-vertical {
  width: 520px;
}
.scroll-container-vertical .viewport {
  width: 500px;
  height: 375px;
}
.scroll-container-vertical .overview {
  width: 100%;
}
.scroll-container-vertical .scrollbar {
  position: relative;
  float: right;
  width: 15px;
}
.scroll-container-vertical .track {
  height: 100%;
  width: 1px;
  border-radius: 4px;
}
.scroll-container-vertical .thumb {
  height: 20px;
  width: 13px;
  top: 0;
  margin-left: -6px;
}
.scroll-container-horizontal {
  width: 100%;
  margin: 0;
}
.scroll-container-horizontal .viewport {
  width: 100%;
  min-height: 200px;
}
.scroll-container-horizontal .scrollbar {
  position: relative;
  height: 15px;
  clear: both;
  margin: 0 auto;
}
.scroll-container-horizontal .track {
  height: 1px;
  width: 13px;
  padding: 0 1px;
}
.scroll-container-horizontal .thumb {
  margin-top: -8px;
  border-radius: 10px;
  height: 13px;
  width: 20px;
}
/* needed JME 7/22/2015 
.panel-widget .scroll-container,
.panel-default .scroll-container {
    .track {
        background-color: @axxxxccent-color;
    }

    .thumb {
        background-color: darken(@axxxxxccent-color, 10%);
    }
}*/
.noSelect {
  user-select: none;
  -o-user-select: none;
  -moz-user-select: none;
  -khtml-user-select: none;
  -webkit-user-select: none;
}
/*

  Used to provide extensible classes for plugin developers to use to help them match the themes they are running in

  1. Variables - specific variables for sizing classes and media query helpers
  2. Colors - creates utility classes for each of the accent colors
  3. Spacing - provides utility classes for spacing based off of the themes gutter widths
  4. Even Height Columns - provides classes for making columns even heights

*/
.accent-color {
  background-color: #3a3a3a;
  color: #bbbbbb;
}
.accent-color-bordered {
  background-color: #3a3a3a;
  color: #bbbbbb;
  border: 1px solid #212121;
}
.accent-light-color {
  background-color: #428bca;
  color: #ffffff;
}
.accent-light-color-bordered {
  background-color: #428bca;
  color: #ffffff;
  border: 1px solid #3071a9;
}
.accent-semibold-color {
  background-color: #f6f6f6;
  color: #333333;
}
.accent-semibold-color-bordered {
  background-color: #f6f6f6;
  color: #333333;
  border: 1px solid #dddddd;
}
.accent-bold-color {
  background-color: #dbd5cb;
  color: #413c35;
}
.accent-bold-color-bordered {
  background-color: #dbd5cb;
  color: #413c35;
  border: 1px solid #c6bdad;
}
.bg-color {
  background-color: #ffffff;
}
.text-color {
  color: #6a6a6a;
}
.padding-all-none {
  padding: 0 !important;
}
.padding-all-sm {
  padding: 7.5px !important;
}
.padding-all-md {
  padding: 15px !important;
}
.padding-all-lg {
  padding: 30px !important;
}
.padding-all-xl {
  padding: 60px !important;
}
.margin-all-none {
  margin: 0 !important;
}
.margin-all-sm {
  margin: 7.5px !important;
}
.margin-all-md {
  margin: 15px !important;
}
.margin-all-lg {
  margin: 30px !important;
}
.margin-all-xl {
  margin: 60px !important;
}
.padding-v-none {
  padding-top: 0 !important;
  padding-bottom: 0 !important;
}
.padding-v-sm {
  padding-top: 7.5px !important;
  padding-bottom: 7.5px !important;
}
.padding-v-md {
  padding-top: 15px !important;
  padding-bottom: 15px !important;
}
.padding-v-lg {
  padding-top: 30px !important;
  padding-bottom: 30px !important;
}
.padding-v-xl {
  padding-top: 60px !important;
  padding-bottom: 60px !important;
}
.margin-v-none {
  margin-top: 0 !important;
  margin-bottom: 0 !important;
}
.margin-v-sm {
  margin-top: 7.5px !important;
  margin-bottom: 7.5px !important;
}
.margin-v-md {
  margin-top: 15px !important;
  margin-bottom: 15px !important;
}
.margin-v-lg {
  margin-top: 30px !important;
  margin-bottom: 30px !important;
}
.margin-v-xl {
  margin-top: 60px !important;
  margin-bottom: 60px !important;
}
.padding-h-none {
  padding-right: 0 !important;
  padding-left: 0 !important;
}
.padding-h-sm {
  padding-right: 7.5px !important;
  padding-left: 7.5px !important;
}
.padding-h-md {
  padding-right: 15px !important;
  padding-left: 15px !important;
}
.padding-h-lg {
  padding-right: 30px !important;
  padding-left: 30px !important;
}
.padding-h-xl {
  padding-right: 60px !important;
  padding-left: 60px !important;
}
.margin-h-none {
  margin-right: 0 !important;
  margin-left: 0 !important;
}
.margin-h-sm {
  margin-right: 7.5px !important;
  margin-left: 7.5px !important;
}
.margin-h-md {
  margin-right: 15px !important;
  margin-left: 15px !important;
}
.margin-h-lg {
  margin-right: 30px !important;
  margin-left: 30px !important;
}
.margin-h-xl {
  margin-right: 60px !important;
  margin-left: 60px !important;
}
.padding-t-none {
  padding-top: 0 !important;
}
.padding-t-sm {
  padding-top: 7.5px !important;
}
.padding-t-md {
  padding-top: 15px !important;
}
.padding-t-lg {
  padding-top: 30px !important;
}
.padding-t-xl {
  padding-top: 60px !important;
}
.margin-t-none {
  margin-top: 0 !important;
}
.margin-t-sm {
  margin-top: 7.5px !important;
}
.margin-t-md {
  margin-top: 15px !important;
}
.margin-t-lg {
  margin-top: 30px !important;
}
.margin-t-xl {
  margin-top: 60px !important;
}
.padding-b-none {
  padding-bottom: 0 !important;
}
.padding-b-sm {
  padding-bottom: 7.5px !important;
}
.padding-b-md {
  padding-bottom: 15px !important;
}
.padding-b-lg {
  padding-bottom: 30px !important;
}
.padding-b-xl {
  padding-bottom: 60px !important;
}
.margin-b-none {
  margin-bottom: 0 !important;
}
.margin-b-sm {
  margin-bottom: 7.5px !important;
}
.margin-b-md {
  margin-bottom: 15px !important;
}
.margin-b-lg {
  margin-bottom: 30px !important;
}
.margin-b-xl {
  margin-bottom: 60px !important;
}
.padding-r-none {
  padding-right: 0 !important;
}
.padding-r-sm {
  padding-right: 7.5px !important;
}
.padding-r-md {
  padding-right: 15px !important;
}
.padding-r-lg {
  padding-right: 30px !important;
}
.padding-r-xl {
  padding-right: 60px !important;
}
.margin-r-none {
  margin-right: 0 !important;
}
.margin-r-sm {
  margin-right: 7.5px !important;
}
.margin-r-md {
  margin-right: 15px !important;
}
.margin-r-lg {
  margin-right: 30px !important;
}
.margin-r-xl {
  margin-right: 60px !important;
}
.padding-l-none {
  padding-left: 0 !important;
}
.padding-l-sm {
  padding-left: 7.5px !important;
}
.padding-l-md {
  padding-left: 15px !important;
}
.padding-l-lg {
  padding-left: 30px !important;
}
.padding-l-xl {
  padding-left: 60px !important;
}
.margin-l-none {
  margin-left: 0 !important;
}
.margin-l-sm {
  margin-left: 7.5px !important;
}
.margin-l-md {
  margin-left: 15px !important;
}
.margin-l-lg {
  margin-left: 30px !important;
}
.margin-l-xl {
  margin-left: 60px !important;
}
.row-eq-height {
  display: -webkit-flex;
  display: -ms-flexbox;
  display: flex;
  overflow: hidden;
}
@media (min-width: 992px) {
  .row-eq-height-md {
    display: -webkit-flex;
    display: -ms-flexbox;
    display: flex;
    overflow: hidden;
  }
}
.cke_dialog_contents {
  background-color: #ffffff !important;
}
.cke_dialog_title {
  box-shadow: none !important;
  background-image: none !important;
  text-shadow: none !important;
  background-color: #3a3a3a !important;
  color: #bbbbbb !important;
  padding: 10px 15px !important;
  min-height: 24px !important;
  font-weight: 600 !important;
  font-size: 24px !important;
  font-family: 'OpenSans', 'Helvetica Neue', Helvetica, Arial, sans-serif !important;
}
.cke_dialog_close_button {
  background-image: none !important;
  height: 24px;
  width: 24px;
  right: 25px !important;
}
.cke_dialog_close_button .cke_label {
  display: block !important;
  color: #3a3a3a !important;
  font-weight: 700 !important;
  font-size: 20px !important;
  font-family: 'OpenSans', 'Helvetica Neue', Helvetica, Arial, sans-serif !important;
  margin-top: 8px;
}
.cke_dialog_close_button .cke_label:after {
  content: "\f00d";
  color: #bbbbbb;
  font-family: FontAwesome;
}
.cke_dialog_footer {
  background-color: #f6f6f6 !important;
  background-image: none !important;
  color: #333333 !important;
  outline: none !important;
  padding: 8px !important;
  margin-top: 10px !important;
  box-shadow: none !important;
  border-radius: 0 0 4px 4px;
}
a.cke_dialog_ui_button,
a.cke_dialog_ui_button:focus,
a.cke_dialog_ui_button:active {
  box-shadow: none !important;
  text-decoration: none !important;
  background: #f6f6f6 !important;
  background-image: none !important;
  color: #333333 !important;
  border: 1px solid #e9e9e9 !important;
  border-radius: 4px;
  text-shadow: none !important;
  padding: 6px 2px !important;
  font-family: 'OpenSans', 'Helvetica Neue', Helvetica, Arial, sans-serif !important;
  font-size: 14px !important;
}
a.cke_dialog_ui_button span {
  text-shadow: none !important;
  font-family: inherit !important;
  font-size: inherit !important;
  font-weight: inherit !important;
}
a.cke_dialog_ui_button.cke_dialog_ui_button_cancel {
  background-color: transparent !important;
  color: #428bca !important;
  font-weight: normal !important;
  border: none !important;
}
a.cke_dialog_ui_button.cke_dialog_ui_button_cancel:hover,
a.cke_dialog_ui_button.cke_dialog_ui_button_cancel:focus {
  color: #7eb0db;
  text-decoration: underline;
  background-color: transparent;
}
a.cke_dialog_ui_button_ok,
a.cke_dialog_ui_button_ok:focus,
a.cke_dialog_ui_button_ok:active {
  background: #428bca !important;
  color: #ffffff !important;
  border: 1px solid #2a6496 !important;
}
@media (min-width: 480px) {
  .ck-folders,
  .ck-files {
    float: left;
  }
}
.ck-folders .scroll-container-vertical,
.ck-files .scroll-container-vertical {
  width: auto;
}
.ck-folders .scroll-container-vertical .viewport,
.ck-files .scroll-container-vertical .viewport {
  width: auto;
}
@media (min-width: 480px) {
  .ck-folders {
    width: 40%;
  }
}
.ck-folders .actions {
  margin-bottom: 15px;
}
@media (max-width: 767px) {
  .ck-folders .scroll-container-vertical .viewport {
    height: 100px;
  }
}
@media (min-width: 480px) {
  .ck-files {
    width: 60%;
  }
}
.ck-files .fileupload-group {
  display: inline-block;
  border: none;
  padding: 0;
}
.ck-files img.file-browser-image {
  width: 50px;
  height: 50px;
}
::selection {
  background: #afd074;
  color: #ffffff;
}
::-moz-selection {
  background: #afd074;
  color: #ffffff;
}
.clickable {
  cursor: pointer;
}
.tip {
  background-color: #71a5bf;
  color: #fff;
  padding: 0 6px 2px;
  border-radius: 4px;
  font-size: 11px;
}
.tip.tip-liquid:after,
.tip.tip-lava:after {
  content: '{{ Lava }}';
}
.tip.tip-html:after {
  content: '< HTML />';
}
.navigation-tip {
  font-family: Menlo, Monaco, Consolas, "Courier New", monospace;
  padding: 2px 4px;
  font-size: 90%;
  color: #3a87ad;
  background-color: #d9edf7;
  white-space: nowrap;
  border-radius: 4px;
}
a.help {
  margin-left: 6px;
  outline: 0;
  color: #86b8cc;
}
.help-message {
  font-weight: normal;
}
.photo img {
  width: 100%;
}
.well > h1,
.well > h2,
.well > h3,
.well > h4 {
  margin-top: 0;
}
.nav-pills > li > a {
  color: #428bca;
}
.nav-pills > li > a:hover {
  color: #ffffff;
  background-color: #92bce0;
}
.form-right {
  text-align: right;
  margin-bottom: 12px;
}
.form-right:before,
.form-right:after {
  content: " ";
  display: table;
}
.form-right:after {
  clear: both;
}
.form-right .control-label {
  display: block;
}
.form-right .input-group {
  float: right;
}
.btn-tabled a:hover {
  text-decoration: underline;
}
.control-label {
  font-weight: 700;
}
.badge-danger {
  background-color: #d9534f !important;
  color: #fff !important;
}
.badge-warning {
  background-color: #f0ad4e !important;
  color: #fff !important;
}
.badge-success {
  background-color: #5cb85c !important;
  color: #fff !important;
}
.badge-info {
  background-color: #5bc0de !important;
  color: #fff !important;
}
.popover-content header {
  margin: -9px -14px 8px -14px;
  padding: 8px 14px;
  font-size: 14px;
  font-weight: normal;
  line-height: 18px;
  background-color: #f7f7f7;
  border-bottom: 1px solid #ebebeb;
  border-radius: 5px 5px 0 0;
}
.popover-content header:before,
.popover-content header:after {
  content: " ";
  display: table;
}
.popover-content header:after {
  clear: both;
}
.popover-content header img {
  float: left;
  margin-right: 6px;
  width: 32px;
}
.popover-content header h3 {
  float: left;
  font-size: 18px;
  margin-top: 2px;
}
.popover-content header h3 small {
  display: block;
}
.list-group-item:before,
.list-group-item:after {
  content: " ";
  display: table;
}
.list-group-item:after {
  clear: both;
}
.list-group-item .toggle-container {
  display: inline-block;
}
.list-group-item .content {
  display: block;
  float: left;
}
.panel legend {
  border-color: red;
}
.panel .panel-heading .panel-title small {
  opacity: .5;
}
.panel .panel-heading .checkbox {
  margin: 0;
}
.panel .panel-heading .panel-labels {
  float: right;
}
.panel .panel-heading .panel-actions {
  margin-top: 4px;
}
.panel .panel-heading .form-group {
  margin-bottom: 0;
}
.panel .panel-body {
  border-radius: 0 0 4px 4px;
}
.panel .panel-footer {
  background-color: #ffffff;
  color: #6a6a6a;
}
.panel-widget {
  border-color: #dddddd;
}
.panel-widget > .panel-heading {
  color: #333333;
  background-color: #f6f6f6;
  border-color: #aaaaaa;
}
.panel-widget > .panel-heading + .panel-collapse > .panel-body {
  border-top-color: #dddddd;
}
.panel-widget > .panel-heading .badge {
  color: #f6f6f6;
  background-color: #333333;
}
.panel-widget > .panel-footer + .panel-collapse > .panel-body {
  border-bottom-color: #dddddd;
}
.panel-widget .panel-heading {
  border: 0;
}
.panel-widget .panel-heading .checkbox {
  display: inline;
  margin-top: 0;
  margin-bottom: 0;
  float: left;
}
.panel-widget .panel-heading .actions a {
  margin-left: 4px;
}
.panel-widget .panel-heading small {
  color: #666666;
}
.panel-info {
  border-top-color: #d0d0d0;
}
.panel-info .panel-body {
  background-color: #ffffff;
}
.panel-info .list-group-item {
  background-color: #ffffff;
}
.panel-persondetails {
  border-color: #dddddd;
  border-top-color: #d0d0d0;
}
.panel-persondetails > .panel-heading {
  color: #333333;
  background-color: #f6f6f6;
  border-color: #aaaaaa;
}
.panel-persondetails > .panel-heading + .panel-collapse > .panel-body {
  border-top-color: #dddddd;
}
.panel-persondetails > .panel-heading .badge {
  color: #f6f6f6;
  background-color: #333333;
}
.panel-persondetails > .panel-footer + .panel-collapse > .panel-body {
  border-bottom-color: #dddddd;
}
.panel-persondetails .panel-heading .actions a {
  margin-left: 4px;
}
.panel-persondetails .panel-body {
  background-color: #fff;
}
.panel-persondetails .panel-body .form-group.static-control {
  margin-bottom: 2px;
}
.panel-persondetails .panel-body .form-group.static-control:before,
.panel-persondetails .panel-body .form-group.static-control:after {
  content: " ";
  display: table;
}
.panel-persondetails .panel-body .form-group.static-control:after {
  clear: both;
}
.panel-persondetails .panel-body .form-group.static-control label {
  width: 40%;
  text-align: right;
  float: left;
  padding-right: 12px;
}
.panel-persondetails .panel-body .form-group.static-control .form-control-static {
  width: 60%;
  float: left;
  padding-top: 0;
  overflow: hidden;
  text-overflow: ellipsis;
}
.panel-persondetails .panel-body i.fa.fa-bars {
  cursor: pointer;
}
.panel-block {
  border-color: #dddddd;
  border-top-color: #d0d0d0;
}
.panel-block > .panel-heading {
  color: #333333;
  background-color: #f6f6f6;
  border-color: #aaaaaa;
}
.panel-block > .panel-heading + .panel-collapse > .panel-body {
  border-top-color: #dddddd;
}
.panel-block > .panel-heading .badge {
  color: #f6f6f6;
  background-color: #333333;
}
.panel-block > .panel-footer + .panel-collapse > .panel-body {
  border-bottom-color: #dddddd;
}
.panel-block > .panel-heading:before,
.panel-block > .panel-heading:after {
  content: " ";
  display: table;
}
.panel-block > .panel-heading:after {
  clear: both;
}
.panel-block > .panel-heading .panel-title {
  float: left;
}
.panel-block > .panel-heading .panel-title i {
  color: #6a6a6a;
}
.panel-block .list-group-item {
  background-color: transparent;
}
.panel-block .panel-body .grid.grid-panel {
  margin: -15px;
}
.panel-block .panel-body .grid.grid-panel .grid-filter {
  border-radius: 0;
}
.panel-block .panel-body .grid.grid-panel .table-bordered {
  border-width: 1px 0 0 0;
}
.panel-block .panel-body .grid.grid-panel .table-bordered > tfoot > tr > td {
  border: 0px;
}
.panel-analytics .panel-body {
  padding-top: 0;
  padding-bottom: 0;
}
.panel-analytics .panel-body > .row > [class*="col-"]:first-child {
  padding-top: 15px;
  padding-bottom: 15px;
}
.panel-analytics .panel-body .col-md-9 {
  margin-right: -2px;
}
.panel-analytics .panel-body .grid.grid-panel {
  margin-bottom: 0;
}
@media (min-width: 992px) {
  .panel-analytics .panel-body .row {
    margin-left: -16px;
  }
}
.panel-analytics .filter-options {
  background-color: #efefef;
}
.panel-analytics .analysis-types {
  padding: 15px 0;
  background-color: #efefef;
  margin-bottom: 15px;
}
.btn.aspNetDisabled {
  cursor: not-allowed;
  pointer-events: none;
  opacity: 0.65;
  filter: alpha(opacity=65);
  -webkit-box-shadow: none;
  box-shadow: none;
}
.btn-action {
  color: #333333;
  background-color: #f6f6f6;
  border-color: #e9e9e9;
}
.btn-action:hover,
.btn-action:focus,
.btn-action:active,
.btn-action.active,
.open > .dropdown-toggle.btn-action {
  color: #333333;
  background-color: #dddddd;
  border-color: #cbcbcb;
}
.btn-action:active,
.btn-action.active,
.open > .dropdown-toggle.btn-action {
  background-image: none;
}
.btn-action.disabled,
.btn-action[disabled],
fieldset[disabled] .btn-action,
.btn-action.disabled:hover,
.btn-action[disabled]:hover,
fieldset[disabled] .btn-action:hover,
.btn-action.disabled:focus,
.btn-action[disabled]:focus,
fieldset[disabled] .btn-action:focus,
.btn-action.disabled:active,
.btn-action[disabled]:active,
fieldset[disabled] .btn-action:active,
.btn-action.disabled.active,
.btn-action[disabled].active,
fieldset[disabled] .btn-action.active {
  background-color: #f6f6f6;
  border-color: #e9e9e9;
}
.btn-action .badge {
  color: #f6f6f6;
  background-color: #333333;
}
.btn-security {
  color: #333333;
  background-color: #f6f6f6;
  border-color: #cccccc;
}
.btn-security:hover,
.btn-security:focus,
.btn-security:active,
.btn-security.active,
.open > .dropdown-toggle.btn-security {
  color: #333333;
  background-color: #dddddd;
  border-color: #adadad;
}
.btn-security:active,
.btn-security.active,
.open > .dropdown-toggle.btn-security {
  background-image: none;
}
.btn-security.disabled,
.btn-security[disabled],
fieldset[disabled] .btn-security,
.btn-security.disabled:hover,
.btn-security[disabled]:hover,
fieldset[disabled] .btn-security:hover,
.btn-security.disabled:focus,
.btn-security[disabled]:focus,
fieldset[disabled] .btn-security:focus,
.btn-security.disabled:active,
.btn-security[disabled]:active,
fieldset[disabled] .btn-security:active,
.btn-security.disabled.active,
.btn-security[disabled].active,
fieldset[disabled] .btn-security.active {
  background-color: #f6f6f6;
  border-color: #cccccc;
}
.btn-security .badge {
  color: #f6f6f6;
  background-color: #333333;
}
.btn-authenication {
  color: #333333;
  background-color: #f6f6f6;
  border-color: #cccccc;
  width: 100%;
}
.btn-authenication:hover,
.btn-authenication:focus,
.btn-authenication:active,
.btn-authenication.active,
.open > .dropdown-toggle.btn-authenication {
  color: #333333;
  background-color: #dddddd;
  border-color: #adadad;
}
.btn-authenication:active,
.btn-authenication.active,
.open > .dropdown-toggle.btn-authenication {
  background-image: none;
}
.btn-authenication.disabled,
.btn-authenication[disabled],
fieldset[disabled] .btn-authenication,
.btn-authenication.disabled:hover,
.btn-authenication[disabled]:hover,
fieldset[disabled] .btn-authenication:hover,
.btn-authenication.disabled:focus,
.btn-authenication[disabled]:focus,
fieldset[disabled] .btn-authenication:focus,
.btn-authenication.disabled:active,
.btn-authenication[disabled]:active,
fieldset[disabled] .btn-authenication:active,
.btn-authenication.disabled.active,
.btn-authenication[disabled].active,
fieldset[disabled] .btn-authenication.active {
  background-color: #f6f6f6;
  border-color: #cccccc;
}
.btn-authenication .badge {
  color: #f6f6f6;
  background-color: #333333;
}
.btn-authenication:hover {
  background-color: #dddddd;
}
.btn-authenication.facebook:before {
  font-family: 'FontAwesome';
  content: "\f09a";
  margin-right: 12px;
}
.btn-authenication.google:before {
  font-family: 'FontAwesome';
  content: "\f1a0";
  margin-right: 12px;
}
.btn-minimal {
  text-decoration: none;
  color: #b7b7b7;
  padding: 0;
}
.alert pre {
  border: 0;
  padding: 0;
  color: inherit;
  background-color: transparent;
}
.alert-success a {
  color: #468847;
  border-bottom: 1px dotted #468847;
}
.alert-success a.help {
  border-bottom: 0;
}
.alert-info a {
  color: #3a87ad;
  border-bottom: 1px dotted #3a87ad;
}
.alert-info a.help {
  border-bottom: 0;
}
.alert-warning a {
  color: #c09853;
  border-bottom: 1px dotted #c09853;
}
.alert-warning a.help {
  border-bottom: 0;
}
.alert-danger a {
  color: #b94a48;
  border-bottom: 1px dotted #b94a48;
}
.alert-danger a.help {
  border-bottom: 0;
}
.alert pre {
  background-color: transparent;
  border: 0;
  padding: 0;
  color: inherit;
}
.system-error pre {
  background-color: transparent;
  border: 0;
  color: inherit;
}
.system-error .close {
  color: inherit;
}
.carousel-control .fa-chevron-left,
.carousel-control .fa-chevron-right {
  position: absolute;
  top: 50%;
  z-index: 5;
  display: inline-block;
  margin-top: -10px;
}
.carousel-control .fa-chevron-left {
  left: 40px;
}
.carousel-control .fa-chevron-right {
  right: 40px;
}
.form-no-margin {
  margin: 0;
}
ul.list-padded {
  margin-top: 12px;
}
ul.list-padded li {
  margin-top: 12px;
}
ul.list-padded li:first-child {
  margin-top: 0;
}
h1.condensed,
h2.condensed,
h3.condensed,
h4.condensed,
h5.condensed,
h6.condensed {
  margin-top: 0;
  margin-bottom: 0;
}
.col-md-2-10 {
  padding-right: 15px;
  padding-left: 15px;
}
@media (min-width: 992px) {
  .col-md-2-10 {
    width: 20%;
    float: left;
    position: relative;
    min-height: 1px;
    padding-right: 15px;
    padding-left: 15px;
  }
}
div.aspNetDisabled {
  opacity: 0.5;
}
.icon-fw {
  width: 1.28571429em;
  text-align: center;
}
/*
    Used to manage styles related to Rock's store
    /* NOTE: This less file is not included in the core since it is only used
             internally. It must be included in the theme.
    
    1. Promo Rotator
    2. Package Summary
    3. Package Detail
    4. Components
    5. Purchased Package
    6. 
    7. 
*/
.promotionrotator {
  margin-bottom: 48px;
}
.promotionrotator .carousel-inner img {
  width: 100%;
}
.promotionrotator .carousel-indicators {
  bottom: -35px;
}
.promotionrotator .carousel-indicators li {
  border-color: #6A6A6A;
}
.promotionrotator .carousel-indicators .active {
  background-color: #6A6A6A;
}
.promotionrotator .carousel-control .fa-chevron-right {
  right: 20px;
}
.promotionrotator .carousel-control .fa-chevron-left {
  left: 20px;
}
.packagesummary {
  height: 250px;
  cursor: pointer;
  border: 1px solid #ccc;
  margin-bottom: 24px;
  background-color: #fff;
}
.packagesummary .packagesummary-image-hover {
  background-color: #000;
  opacity: 0;
  width: 100%;
  height: 140px;
  content: '';
  -webkit-transition: opacity 0.25s ease-in;
  -moz-transition: opacity 0.25s ease-in;
  -o-transition: opacity 0.25s ease-in;
  -ms-transition: opacity 0.25s ease-in;
  transition: opacity 0.25s ease-in;
}
.packagesummary:hover .packagesummary-image-hover {
  opacity: 0.5;
}
.packagesummary .packagesummary-body {
  padding: 8px;
}
.packagesummary .packagesummary-body h2 {
  line-height: 1.3em;
  margin: 15px 0 0;
  font-size: 18px;
  font-weight: 600;
  white-space: nowrap;
  overflow: hidden;
  text-overflow: ellipsis;
}
.packagesummary .packagesummary-body .vendor {
  white-space: nowrap;
  overflow: hidden;
  text-overflow: ellipsis;
}
.packagedetail .packagedetail-image {
  width: 100%;
}
.packagedetail .packagedetail-additionalversions {
  display: none;
}
.packagedetail .btn-install {
  width: 100%;
}
.rating {
  font-family: FontAwesome;
}
.rating.rating-0:before {
  content: "\f006  \f006  \f006  \f006  \f006";
}
.rating.rating-05:before {
  content: "\f089  \f006  \f006  \f006  \f006";
}
.rating.rating-1:before {
  content: "\f005  \f006  \f006  \f006  \f006";
}
.rating.rating-15:before {
  content: "\f005  \f089  \f006  \f006  \f006";
}
.rating.rating-2:before {
  content: "\f005  \f005  \f006  \f006  \f006";
}
.rating.rating-25:before {
  content: "\f005  \f005  \f089  \f006  \f006";
}
.rating.rating-3:before {
  content: "\f005  \f005  \f005  \f006  \f006";
}
.rating.rating-35:before {
  content: "\f005  \f005  \f005  \f089  \f006";
}
.rating.rating-4:before {
  content: "\f005  \f005  \f005  \f005  \f006";
}
.rating.rating-45:before {
  content: "\f005  \f005  \f005  \f005  \f089";
}
.rating.rating-5:before {
  content: "\f005  \f005  \f005  \f005  \f005";
}
.pricelabel {
  padding: 10px;
  margin-top: 10px;
  margin-bottom: 20px;
  border-radius: 4px;
  text-align: center;
}
.pricelabel.cost {
  background-color: #dff0d8;
  border-color: #d6e9c6;
  color: #468847;
}
.pricelabel.free {
  background-color: #d9edf7;
  border-color: #bce8f1;
  color: #3a87ad;
}
.pricelabel h4 {
  font-size: 24px;
  font-weight: 700;
  color: inherit;
}
.purchasedpackage {
  margin-bottom: 24px;
}
.purchasedpackage h1 {
  margin-top: 0;
  line-height: 1.3em;
  font-size: 18px;
  font-weight: 600;
  white-space: nowrap;
  overflow: hidden;
  text-overflow: ellipsis;
}
.purchasedpackage .purchasedpackage-install a {
  width: 100%;
}
/*
    The accent colors are deprecated and should not be used in new theme development. They will be 
    removed in Rock v 6.0.
*/
@media print {
  @page {
    margin: .5in;
  }
  .nav-sub {
    display: none;
  }
  #cms-admin-footer {
    display: none;
  }
  a[href]:after {
    content: '' !important;
  }
}
/*
    Rock Theme Styles

    1. HTML Overrides
    2. Bootstrap Overides
    3. Theme Styling
    4. Responsive Overrides 

*/
html {
  text-rendering: optimizeLegibility;
  -webkit-font-smoothing: antialiased;
}
main {
  display: block;
}
.navbar {
  position: static;
}
.navbar .navbar-toggle {
  padding: 6px 10px;
}
.navbar .navbar-toggle i.fa-bars {
  color: #ffffff;
}
a:hover i.fs {
  text-decoration: none;
}
header .page-menu,
header .login-status {
  float: right;
}
header .navbar {
  background-color: #3a3a3a;
  border: 0;
}
#announcement-rotator {
  margin: 0 -15px 30px;
}
#announcement-rotator .item img {
  width: 100%;
}
.announcement-list .announcement {
  margin: 0 auto 30px;
  max-width: 390px;
}
.announcement-list .announcement-title {
  margin: 7.5px 0;
}
.announcement-list img {
  width: 100%;
}
.announcement-detail img {
  width: 100%;
}
.nav-sub li {
  border: 1px solid #efefef;
  border-radius: 4px;
}
footer {
  margin-bottom: 50px;
}
footer .footer-message {
  float: left;
}
footer .footer-address {
  float: right;
}
#splash.error {
  background-color: #efefef;
}
#splash.error #content {
  margin-top: 20px;
  background-color: #ffffff;
  border-radius: 4px;
  padding: 20px;
}
.not-found h2 {
  font-size: 200px;
  font-weight: 700;
  letter-spacing: -5px;
  line-height: 210px;
}
.not-found h2 i {
  color: #F03;
  font-size: 210px;
  position: relative;
  top: -12px;
}
/* hide block panels */
.panel.panel-block {
  border: 0;
  box-shadow: none;
}
.panel.panel-block > .panel-heading {
  display: none;
}
.panel.panel-block > .panel-body {
  padding: 0;
}
.panel.panel-block > .panel-body .grid.grid-panel {
  margin: 0;
}
@media (min-width: 768px) {
  #announcement-rotator {
    margin: 30px 0;
  }
}<|MERGE_RESOLUTION|>--- conflicted
+++ resolved
@@ -2770,11 +2770,7 @@
   padding-left: 0;
 }
 .registrationentry-summary .row.fee-header {
-<<<<<<< HEAD
-  border-bottom: 2px solid #999999;
-=======
-  border-bottom: 2px solid #ffffff;
->>>>>>> 26ee9451
+  border-bottom: 2px solid #d0d0d0;
   padding-bottom: 2px;
   margin-bottom: 6px;
   font-size: 14px;
@@ -2785,11 +2781,7 @@
 }
 .registrationentry-summary .fee-row-total {
   margin-top: 6px;
-<<<<<<< HEAD
-  border-top: 1px solid #999999;
-=======
-  border-top: 1px solid #ffffff;
->>>>>>> 26ee9451
+  border-top: 1px solid #d0d0d0;
 }
 .registrationentry-summary .row.fee-row-fee {
   font-weight: 300;
@@ -3215,6 +3207,7 @@
 .list-as-blocks ul li a i {
   font-size: 26px;
   color: #4d4d4d;
+  margin-top: 6px;
 }
 .list-as-blocks ul li a:hover {
   background-color: #428bca;
@@ -3849,7 +3842,6 @@
   text-rendering: auto;
   -webkit-font-smoothing: antialiased;
   -moz-osx-font-smoothing: grayscale;
-  transform: translate(0, 0);
   content: "\f093";
   padding-right: .25em;
 }
@@ -4170,7 +4162,7 @@
 .tt-dropdown-menu {
   min-width: 200px;
   padding: 12px;
-  background-color: #fff;
+  background-color: #f6f6f6;
   border: 1px solid #dddddd;
   border-radius: 0 0 4px 4px;
   color: #f6f6f6;
