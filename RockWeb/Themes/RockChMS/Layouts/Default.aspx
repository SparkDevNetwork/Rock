﻿<%@ Page ValidateRequest="false" Language="C#" MasterPageFile="~/Themes/RockChMS/Layouts/Site.Master" 
    AutoEventWireup="true" Inherits="Rock.Web.UI.RockPage" %>

<asp:Content ID="ctMain" ContentPlaceHolderID="main" runat="server">
    
    <!-- Page Header -->
		<header class="navbar navbar-static-top pageheader">
			<div class="navbar-inner">
				<div class="container-fluid">
					<div class="row-fluid">
						<div class="span2 clearfix">
	
                            <asp:HyperLink ID="HyperLink1" runat="server" CssClass="brand" NavigateUrl="~" ToolTip="Rock ChMS">
                                <asp:Image ID="Image1" runat="server" AlternateText="Rock ChMS" ImageUrl="~/Assets/Images/rock-logo.svg" CssClass="pageheader-logo" />
                            </asp:HyperLink>
					
						</div>
						
						<div class="span10 clearfix">	
							
							<div class="pageheader-collapse pull-right">
								<a class="btn btn-navbar" data-target=".nav-collapse" data-toggle="collapse">
									<span class="icon-bar"></span>
									<span class="icon-bar"></span>
									<span class="icon-bar"></span>
								</a>
						
								<div class="nav-collapse collapse">
									
									<Rock:Zone ID="zHeader" Name="Header" runat="server" />
									
								</div>
							</div> <!-- collapse container -->
							
							<Rock:SearchField ID="searchField" runat="server" />
						</div> <!-- end column -->
					</div> <!-- end row -->

				</div> <!-- end container -->
			</div> <!-- end navbar-inner -->
		</header>
		
		<nav class="navbar navbar-static-top pagenav">
			<div class="navbar-inner">
				<div class="container-fluid">
					
                    <Rock:Zone ID="Menu" runat="server" />										
					
				</div>
			</div>
		</nav>
		
		<div class="navbar navbar-static-top pagetitle">
			<div class="navbar-inner">
				<div class="container-fluid">
					<div class="row-fluid">
						<div class="span6">
							<h1><Rock:PageTitle ID="PageTitle" runat="server" /></h1> <Rock:Zone ID="PageTitleBar" runat="server" />
						</div>
                        <div class="span6">
                            <Rock:Zone ID="Zone1" runat="server" />
                        </div>
					</div>
				</div>
			</div>
		</div>
		
		<div class="container-fluid body-content">
			<div class="row-fluid">
				<div class="span12">
<<<<<<< HEAD
                    <Rock:BreadCrumbs ID="bc" runat="server" />
                    
                    <!-- display any ajax error messages here (use with ajax-client-error-handler.js) -->
                    <div class="alert alert-error ajax-error" style="display:none">
                        <strong>Ooops!</strong>
                        <span class="ajax-error-message" / ></span>
                    </div>
					
                    <Rock:Zone ID="Content" runat="server" />
=======
                    <Rock:PageBreadCrumbs ID="PageBreadCrumbs" runat="server" />
                    <Rock:PageIcon ID="PageIcon" runat="server" />
                    <Rock:PageDescription ID="PageDescription" runat="server" />
					<Rock:Zone ID="Content" runat="server" />
>>>>>>> d2954498
				</div>
			</div>
		</div>
		
		<footer class="page-footer">
			<div class="container-fluid">
				<div class="row-fluid">
					<div class="span12">
						<Rock:Zone ID="Footer" runat="server" />
					</div>
				</div>
			</div>
		</footer>
        
</asp:Content>
<|MERGE_RESOLUTION|>--- conflicted
+++ resolved
@@ -68,22 +68,16 @@
 		<div class="container-fluid body-content">
 			<div class="row-fluid">
 				<div class="span12">
-<<<<<<< HEAD
-                    <Rock:BreadCrumbs ID="bc" runat="server" />
-                    
                     <!-- display any ajax error messages here (use with ajax-client-error-handler.js) -->
                     <div class="alert alert-error ajax-error" style="display:none">
                         <strong>Ooops!</strong>
                         <span class="ajax-error-message" / ></span>
                     </div>
 					
-                    <Rock:Zone ID="Content" runat="server" />
-=======
                     <Rock:PageBreadCrumbs ID="PageBreadCrumbs" runat="server" />
                     <Rock:PageIcon ID="PageIcon" runat="server" />
                     <Rock:PageDescription ID="PageDescription" runat="server" />
-					<Rock:Zone ID="Content" runat="server" />
->>>>>>> d2954498
+                    <Rock:Zone ID="Content" runat="server" />
 				</div>
 			</div>
 		</div>
