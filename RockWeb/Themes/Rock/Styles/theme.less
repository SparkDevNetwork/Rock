// Inspired By
// http://tattek.com/minimal/#
// http://192.241.236.31/test4.smartadmin/#ajax/dashboard.html
// http://webapplayers.com/inspinia_admin-v1.2/form_basic.html


// Load Master Styles
// -------------------------
@import "../../../Styles/Bootstrap/variables.less";

@import "../../../Styles/_rock-core.less";
@import "../../../Styles/_store.less";
@import "../../../Styles/_rock-variables.less";
@import "_variables.less";
@import "_variable-overrides.less";
@import "_root.less";

/*
  Rock Theme Styles
  1. HTML Overrides
  2. Bootstrap Overrides
  3. Rock Overrides
  4. Theme Styling
  5. Components
*/

/*#region
// 1. HTML Overrides         */
// -------------------------

@-ms-viewport {
  width: device-width;
}

html {
  -ms-overflow-style: scrollbar; // need for IE 10 issue with scrollbars being on TOP of the content
  text-rendering: optimizeLegibility;
  -webkit-font-smoothing: antialiased;
}

main {
  display: block;
}

h3,
h4,
legend {
  font-weight: normal;
}

b,
strong,
dl:not(.dl-horizontal) dt,
dt {
  font-weight: @font-weight-semibold;
}

input[type="text"],
textarea,
.form-control {
  background-clip: padding-box;
  -webkit-box-shadow: none;
  box-shadow: none;
}

.picker-label,
input[type="text"],
textarea,
.form-control {
  &:focus {
    border: 1px solid @input-border-focus;
    box-shadow: @input-focus-box-shadow;
    outline: none;
  }
}

// text selection color
::selection {
  color: @text-selection-color;
  background: @text-selection-bg;
}

::-moz-selection {
  color: @text-selection-color;
  background: @text-selection-bg;
}

/*#endregion */


/*#region
// 2. Bootstrap Overrides    */
// -------------------------

.well {
  .box-shadow(none)
}

.toggle-container {
  .btn-group {
    vertical-align: top;
  }
}

.btn-square {
  &.btn-xs {
    width: 25px;
    height: 25px;
    padding: 0;
  }

  &.btn-sm {
    width: 33px;
    height: 33px;
    padding: 5px 8px;
  }

  i.fa {
    width: auto;
    line-height: @line-height-base;
    text-align: center;
  }
}

.nav-tabs {
  border-bottom: 1px solid @nav-tabs-border-color;

  > li {
    padding: 0;
    margin: 0 0 -1px 0;

    // Actual tabs (as links)
    > a {
      padding: 2px 24px 17px;
      margin-right: 0;
      line-height: @line-height-base;
      color: @gray-dark;
      border: 0;
      transition: color 300ms ease-in-out;
      &::after {
        position: absolute;
        right: 24px;
        bottom: 0;
        left: 24px;
        height: 0;
        content: " ";
        opacity: 0;
        transition: height 300ms ease-in-out, opacity 300ms ease-in-out;
      }

      &:hover,
      &:focus {
        color: @gray-dark;
        background-color: transparent;
        border: 0;
        &::after {
          height: 4px;
          background-color: @gray;
          opacity: 1;
        }
      }
    }


    // Active state, and its :hover to override normal :hover
    &.active > a {
      font-weight: bold;
      color: @gray-dark;
      &,
      &:hover,
      &:focus {
        background-color: transparent;
        border: 0;
      }
      &::after {
        height: 4px;
        background-color: @brand-primary;
        opacity: 1;
      }
    }
  }

  > li:first-child > a {
    padding-left: 0;
    &::after {
      left: 0;
    }
  }
}

.tooltip {
  &.top {
    margin-bottom: 1px;
    .tooltip-arrow {
      bottom: 1px;
      border-width: 0 1px 1px 0;
    }
  }

  &.bottom {
    margin-top: 1px;
    .tooltip-arrow {
      top: 1px;
      border-width: 1px 0 0 1px;
    }
  }
}


.tooltip-arrow {
  width: 10px;
  height: 10px;
  background: @gray-darker;
  border: 1px solid @ui-4;
  transform: rotate(45deg);
}

.tooltip-inner {
  padding: (@padding-base-horizontal / 2);
  color: #fff;
  text-align: left;
  background-color: @gray-darker;
  border: 1px solid @ui-4;
  .box-shadow(@shadow-overlay);
}

.close {
  opacity: .5;
  &:focus,
  &:hover {
    opacity: .75;
  }
}

@media (max-width: @screen-sm-max) {
  .form-well {
    padding: @panel-body-padding;
    margin: 0 -(@panel-body-padding);
    background: #fff;
    border: 0;
    .box-shadow(none);
  }
}

.alert {
  border-width: 0;
  border-top-width: 3px;
  box-shadow: 0 0 0 1px rgba(63,63,68,.05), 0 1px 3px 0 rgba(63,63,68,.15);
}

.btn-group.open .dropdown-toggle {
  box-shadow: none;
}

.has-error .form-control,
.has-error .input-group-addon {
  box-shadow: none;
}

.has-error .form-control:focus {
  border-color: @brand-danger;
  box-shadow: 0 0 0 3px rgba(red(@brand-danger), green(@brand-danger), blue(@brand-danger), .2);
}

.has-error .control-label {
  color: @brand-danger;
}

.nav .open > a,
.nav .open > a:focus,
.nav .open > a:hover {
  background-color: transparent;
  border: 0;
}

.label {
  font-weight: 400; // make the font light
  border-radius: 0; // labels always have curves
}

.grid-filter {
  border: 0;

  .btn-link {
    margin: 5px 0 0 7px;
  }
}

.grid-table {
  > tbody > tr > td,
  > tbody > tr > th,
  > thead > tr > td,
  > thead > tr > th {
    padding: 18px 17px 18px 12px;
    border-width: @table-column-border-width;
    border-top-width: 1px;
  }

  > thead > tr > td,
  > thead > tr > th {
    padding: 18px 0 18px 12px;
    vertical-align: middle;
<<<<<<< HEAD

    // Remove padding offset on center
    &[align="center"] {
      padding: 18px 6px;
    }
  }

  > thead > tr.grid-header-bold > th {
    padding: 18px 17px 18px 12px;
  }

  > tbody > tr > td {
    &.grid-columnreorder {
      padding-top: 18px;
    }
    &.grid-row-header {
      font-weight: bold;
      border-right: 1px solid @table-border-color;
    }

    &.grid-columncommand {
      width: 30px;
      min-width: 30px;
      padding: 0 6px;
      vertical-align: middle;
    }
  }

=======

    // Remove padding offset on center
    &[align="center"] {
      padding: 18px 6px;
    }
  }

  > thead > tr.grid-header-bold > th {
    padding: 18px 17px 18px 12px;
  }

  > tbody > tr > td {
    &.grid-columnreorder {
      padding-top: 18px;
    }
    &.grid-row-header {
      font-weight: bold;
      border-right: 1px solid @table-border-color;
    }

    &.grid-columncommand {
      width: 30px;
      min-width: 30px;
      padding: 0 6px;
      vertical-align: middle;
    }
  }

>>>>>>> 5f981260
  > tfoot {
    border-top: 1px solid @ui-4;
    > tr > td,
    > tr > th {
      color: @text-color;
      background: @panel-bg;
      border-top: 1px solid @ui-4;
    }
  }
}

.grid-columncommand {
  .btn {
    width: 33px;
    padding: 5px 7px;
  }
}

.btn.active,
.btn:active { // removes the shadow from the toggles
  .box-shadow(none);
}

.control-label {
  font-weight: @font-weight-semibold;
}

.badge-circle {
  width: @line-height-computed;
  border-radius: 50%;
}

.grid-select-cell .status-list .badge {
  width: (@line-height-computed - 4px);
  height: (@line-height-computed - 4px);
  border-radius: 50%;
}

/*#endregion */

/*#region
// 3. Rock Overrides         */
// -------------------------

.panel-heading .rollover-item {
  > a {
    color: @gray;

    &:hover,
    &:focus {
      color: @link-color;
    }
  }
}

.modal {
  .box-shadow(0 12px 24px 0 rgba(0, 0, 0, 0.1));
  border-radius: 0;
}

.modal-header small {
  line-height: 26px;
}

.config-bar a i.fa {
  font-size: 16px;
}

.list-as-blocks {
  ul {
    margin-top: 0;
  }

  .panel-body {
    padding: 15px 15px 0;
  }
}

.rating-input i {
  color: @brand-primary;
  color: var(--brand-primary);
}

.wizard {
  margin: -5px -15px 35px -15px;

  @media (min-width: @screen-md-min) {
    margin: -35px -35px 35px -35px;
  }
}

.help-message {
  padding: 12px;
}

.grid-actions .form-control {
  height: 37px;
  font-size: .8em;
  background-color: @grid-column-header-bg;
  border: 0;
  box-shadow: none;
}

.panel {
  .box-shadow(@shadow-raised);

  .panel-title {
    i {
      margin-right: 3px;
      color: @gray;
    }
  }
}

.group-member-list .panel,
.panel-widget,
.panel-drawer {
  .box-shadow(none);
}


.panel-block {
  > .panel-heading {
    border-bottom: 1px solid @panel-border;
  }
}

.panel-follow-status {
  width: 50px;
  padding-top: 14px;
}

.panel .panel-heading.panel-follow {
  padding-right: 60px;
}

.panel .panel-heading .panel-options {
  margin: -15px -15px -15px 10px;

  button {
    padding: 13px 12px 12px;
    background-color: transparent;
  }
}

// grid styles

td.grid-actions {
  padding: 0 !important;
  font-size: 1em;
}

.grid-actions {
  .btn {
    padding: 5px 7px;
    font-size: 1.125em;
    color: @ui-5;
    background-color: transparent;
    border: 0;
    transition: color 250ms;

    &:hover{
      color: @link-color;
    }
  }

  .btn-add:hover {
    color: @brand-success;
  }
}

/*#endregion */

/*#region
// 4. Theme Styling          */
// -------------------------

body.nav-open {
  overflow: hidden;
}

// Fixed Navbar #target fix
:target:before {
  content: "";
  display: block;
  height: @navbar-top-height;
  margin-top: -@navbar-top-height;
}

.page-wrapper {

  @media (min-width: @screen-md-min) {
    padding-top: @navbar-top-height;
  }

  min-height: 100%;
}

.rock-top-header {
  margin-bottom: 0;
  background-color: @brand-color;
  background-color: var(--brand-color);
  border: 0;

  @media (max-width: @screen-sm-max) {
    position: relative;
  }

  .navbar-zone-login {
    float: right;
  }

  @media (min-width: @screen-sm-min) {
    height: @navbar-top-height;

    .header-content {
      padding: 0;
    }

    .navbar-zone-header {
      float: right;
    }
  }

  .navbar-zone-header {
    .zone-content > .block-instance {
      display: none;

      @media @sm {
        display: block;
        float: left;
      }
    }

    .zone-content > .smart-search {
      display: block;
      @media @sm {
        float: right;
      }
    }


  }

  .navbar-toggle {
    float: left;
    width: @navbarside-width;
    height: @navbar-top-height;
    padding: 0 28px;
    margin: 0;
    font-size: 1.5em;
    line-height: @navbar-top-height;
    color: #fff;
    cursor: pointer;

    .navbar-side-open & {
      position: fixed;
    }
  }

  .navbar-nav.contextsetter,
  .contextsetter {
    margin: 14px;
    background-color: @btn-default-bg;
    border: 1px solid @btn-default-border;
    a {
      color: @btn-default-color;
    }
  }

  .navbar-brand-corner {
    position: fixed;
    top: 0;
    display: none;
    float: left;
    width: @navbarside-width;
    height: @navbar-top-height;
    padding: 6px;
    color: #fff;
    background-color: @navbarside-background-color;
    background-color: var(--navbarside-background-color);
    background-size: 45px;
    border-bottom: 1px solid lighten(@navbarside-background-color, 10%);

    &.no-logo::after {
      position: absolute;
      top: 0;
      right: 0;
      bottom: 0;
      left: 0;
      content: "";
      background-image: url("../../../Assets/Images/rock-logo-circle-white.svg");
      background-repeat: no-repeat;
      background-position: center center;
      background-size: (@navbarside-width * .525);
    }

    .logo {
      width: 48px;
      height: 48px;
      margin: 10px;
    }

    @media (min-width: @screen-sm-min) {
      display: block;
    }
  }

  // Bookmarks
  //
  // .bookmarks {
  //   margin: 0;

  //   & > li {
  //     padding-bottom: 12px;
  //   }

  //   a {
  //     padding: 0 16px;
  //     font-size: 1em;
  //     line-height: 14px;
  //     color: @navbartop-color;

  //     &:hover,
  //     &:focus {
  //       background-color: transparent;
  //       opacity: .8;
  //     }

  //     @media (min-width: @screen-sm-min) {
  //       margin-left: 24px;
  //       line-height: @navbar-top-height;

  //       & > li {
  //         float: left;
  //         padding-bottom: 24px;
  //       }
  //     }
  //   }
  // }

  .smartsearch {
    float: right;
    width: ~"calc(100% - 160px)";
    height: 50px;
    padding: 0;
    margin: 15px 0;
    font-size: .875em;
    border: 0;

    @media (min-width: @screen-sm-min) {
      width: 340px;
    }

    i {
      margin-top: 16px;
      margin-left: 10px;
    }

    .twitter-typeahead {
      margin-right: 80px;
    }

    .smartsearch-type {
      position: absolute;
      right: 0;
      z-index: 100;
      width: auto;
    }

    input.searchinput {
      padding: 15px 0 15px 34px;
    }

    .dropdown {
      margin-top: 10px;

      .dropdown-menu {
        font-size: 1em;
      }
    }

    .tt-suggestion p {
      padding: 10px 15px 10px 10px;
    }

    .tt-hint {
      padding: 14.5px 4px 4px 34px;
      color: @navbartop-color;
      opacity: .5;
    }

    .tt-dropdown-menu {
      min-width: 340px;
      padding: 0;
    }
  }

  .loginstatus {
    margin: 0;

    & > li {
      min-width: inherit;
      @media (max-width: @screen-sm-max) {
        position: static;
      }

      > a {
        padding: 0 18px;
        line-height: @navbar-top-height;
        color: @navbartop-color;

        @media (max-width: @screen-sm-max) {
          .fa-caret-down {
            display: none;
          }
        }

        .profile-photo {
          float: left;
          width: 43px;
          height: 43px;
          margin-top: 17px;
          background-repeat: no-repeat;
          background-size: cover;
          border-radius: 50%;
          @media (min-width: @screen-sm-min) {
            margin-right: 12px;
          }

          &[style*="no-photo"] {
            opacity: .4;
          }
        }

        span {
          display: none;
        }

        .fa-caret-down::before {
          content: @fa-var-chevron-down;
        }

        &:hover,
        &:focus {
          background-color: transparent;
        }
      }

      .dropdown-menu {
        right: 0;
        left: auto;
        @media (max-width: @screen-xs-max) {
          position: absolute;
          top: 80px;
          left: 0;
          z-index: 1000;
          background-color: @brand-color;
          background-color: var(--brand-color);

          & > li > a{
            color: @navbartop-color;
            color: var(--navbartop-color);
          }
        }
      }
    }
  }

  .dropdown {
    a {
      float: left;

      i {
        margin-left: 8px;
      }
    }
  }

  .dropdown-menu {
    border: 0;

    a {
      width: 100%;
      line-height: 34px;

      &:hover {
        color: #fff;
        background-color: @brand-color;
        background-color: var(--brand-color);
        opacity: 1;
      }
    }

    @media (min-width: @screen-sm-min) {
      &::after {
        position: absolute;
        top: -8px;
        left: 75px;
        display: inline-block;
        margin-left: -6px;
        content: "";
        border-right: 8px solid transparent;
        border-bottom: 8px solid #fff;
        border-left: 8px solid transparent;
      }
    }
  }

}

.navbar-brand-side {
  height: (@navbarside-width * .325) + (24 * 2);
  color: #fff;

  &.no-logo::after {
    position: absolute;
    top: 0;
    right: 0;
    bottom: 0;
    left: 0;
    content: "";
    background-image: url("../../../Assets/Images/rock-logo-circle-white.svg");
    background-repeat: no-repeat;
    background-position: center center;
    background-size: (@navbarside-width * .525);
  }

  .logo {
    width: 48px;
    height: 48px;
    margin: 3px 0;
  }

  @media (min-width: @screen-sm-min) {
    display: none;
  }
}

#content-wrapper {
  position: relative;

  > .row {
    margin-right: 0;
    margin-left: 0;
  }
}

.navbar-side-open {
  &::before {
    position: fixed;
    top: 0;
    bottom: 0;
    left: 0;
    z-index: -1;
    width: inherit;
    width: @navbarside-width;
    content: "";
    background-color: @navbarside-background-color;
    background-color: var(--navbarside-background-color);
  }
}

.navbar-static-side {
  position: fixed;
  top: 0;
  bottom: 0;
  left: 0;
  z-index: @zindex-navbar-fixed + 10;
  display: none;
  width: @navbarside-width;
  height: 100%;
  overflow-x: hidden;
  overflow-y: auto;
  color: @navbarside-color;
  background-color: @navbarside-background-color;
  background-color: var(--navbarside-background-color);

  &::-webkit-scrollbar {
    width: 6px;
    background-color: transparent;
  }

  &::-webkit-scrollbar-thumb {
    width: 6px;
    background-color: rgba(0,0,0, .2);
    border-radius: 10px;
  }

  &.open-secondary-nav {
    width: @navbarside-width + 280px;

    &::-webkit-scrollbar-thumb {
      background-color: rgba(0,0,0,0);
    }
  }

  @media (min-width: @screen-sm-min) {
    top: 80px;
    margin-top: 0;
  }

  // Disable Bootstrap Toggle Animation
  &.collapsing {
    display: none;
    -webkit-transition: none;
    transition: none;
  }

  .navbar-toggle-side-left {
    display: block;
    height: @navbar-top-height;
    padding-top: 22px;
    padding-left: @navbarside-width * .37;
    font-size: 1.5em;
    cursor: pointer;
    border-bottom: 1px solid lighten(@navbarside-background-color, 10%);

    @media (min-width: @screen-sm-min) {
      display: none;
    }
  }

  .navbar-side {
    cursor: default;

    .navbar-logo {
      @media (min-width: @screen-sm-min) {
        display: none;
      }

      a:hover {
        background-color: @navbarside-background-color;
        background-color: var(--navbarside-background-color);
      }
    }

    & > li {
      width: @navbarside-width;
      margin-top: 0;
      text-align: center;
      cursor: pointer;
      border-top: 1px solid lighten(@navbarside-background-color, 7%);

      &:last-child {
        border-bottom: 1px solid lighten(@navbarside-background-color, 7%);
      }

      &:first-child {
        border-top: 0;
      }

      > i {
        display: block;
        padding: 24px 0;
        font-size: @navbarside-width * .325;

        &:hover {
          color: @navbarside-color;
        }
      }

      &.open {
        background-color: @navbarside-sub-bg;
        box-shadow: inset 3px 0 0 0 @brand-color;

        @media @sm {
          &::before {
            position: absolute;
            top: -(ceil(@navbarside-width * .35));
            right: 0;
            width: ceil(@navbarside-width * .35);
            height: ceil(@navbarside-width * .35);
            content: " ";
          }

          &::after {
            position: absolute;
            right: 0;
            bottom: -(ceil(@navbarside-width * .35));
            z-index: 1;
            width: ceil(@navbarside-width * .35);
            height: ceil(@navbarside-width * .35);
            content: " ";
          }
        }
      }

      &.current,
      &.current:hover {
        box-shadow: inset 3px 0 0 0 @brand-color;
        > i {
          color: #fff;
        }
      }

      .nav-childpages {
        position: fixed;
        top: 0;
        bottom: 0;
        left: @navbarside-width;
        z-index: 2000;
        display: none;
        width: 280px;
        padding: 0 @padding-base-horizontal;
        overflow-x: hidden;
        overflow-y: auto;
        text-align: left;
        background-color: @navbarside-sub-bg;


        /* Fix for https://bugs.webkit.org/show_bug.cgi?id=160953 Safari 10.1+ */
          @media not all and (min-resolution:.001dpcm) and (min-width: @screen-sm-min) { @supports (-webkit-appearance:none) {
            top: @navbar-top-height;
          }}



        li {

          a {
            padding: 0 0 0 4px;
            line-height: 2.5;
            color: @navbarside-color;

            &::before {
              display: inline-block;
              width: 0;
              height: 8px;
              margin-right: 0;
              margin-bottom: 1px;
              content: " ";
              background: @brand-color;
              -webkit-transition: all 100ms ease-in-out;
              transition: all 100ms ease-in-out;
            }

            &:focus {
              color: @nav-sub-text-rollover-color;
              background-color: @nav-sub-text-rollover-bg;
            }

            &:hover {
              color: #fff;
              background-color: @navbarside-sub-bg;

              &::before {
                width: 8px;
                padding-left: 8px;
                margin-right: 12px;
              }
            }
          }

          &.current {
            a {
              font-weight: 600;
              color: #fff;
              &::before {
                width: 8px;
                padding-left: 8px;
                margin-right: 12px;
              }
            }
          }

          &.title {
            padding: 24px 20px 27px;
            margin: 0 -20px;
            font-size: 28px;
            font-weight: @font-weight-light;
            line-height: 1;
            color: @navbarside-color;
          }

          &.header {
            padding-top: 11px;
            padding-left: 5px !important;
            margin-top: 24px;
            margin-bottom: (@line-height-computed / 2);
            font-size: 11px;
            font-weight: 600;
            line-height: 1;
            color: rgba(167,174,181,.6);
            text-transform: uppercase;
            letter-spacing: 2px;
            border-top: 1px solid rgba(167,174,181,.6);

            &:nth-child(2) {
              margin-top: 0;
            }
          }

          &:last-child {
            margin-bottom: 72px;
          }
        }


        &::-webkit-scrollbar {
          width: 10px;
          background-color: transparent;
        }

        &::-webkit-scrollbar-thumb {
          width: 10px;
          background-color: rgba(0,0,0, .2);
          border-radius: 10px;
        }
      }
    }

    > li.open {
      .nav-childpages {
        display: inline-block;

        li.header {
          padding-left: 0;
        }
      }
    }
  }

  // Hide config-bar inside navigation since it is always cropped
  .config-bar {
    display: none !important;
  }
}


.navbar-side-open #cms-admin-footer {
  left: @navbarside-width;
  width: auto;
}

@media (min-width: @screen-sm-min) {
  #cms-admin-footer {
    left: @navbarside-width;
    width: auto;
  }
}

// expanded view
@media (min-width: @screen-sm-min) {
  .navbar-static-side {
    display: block;
    height: ~"calc(100% - @{navbar-top-height})" !important; // Overrides collapse if window is resized
  }

  #content-wrapper {
    margin-left: @navbarside-width;
  }
}

// minimized view
body.navbar-side-open {
  .navbar-static-side {
    display: block;
  }

  #content-wrapper {
    margin-left: @navbarside-width;
  }
}

// sub page styles
.main-content {
  padding: 5px 15px;

  #page-content {
    min-height: 600px;
  }

  .page-title {
    padding: 20px 15px;
    margin: -5px -15px 5px -15px;
    color: @pagetitle-text-color;
    background-color: @pagetitle-background;
    background-color: var(--pagetitle-background);
    border-bottom: 1px solid @gray-lighter;

    .title {
      margin: 0;
      font-size: 1.75em;
    }

    .page-icon {
      display: none;
      float: left;
    }

    .breadcrumb {
      padding: 0;
      margin: 0;
      font-size: 12px;

      a:hover {
        text-decoration: underline;
      }

      i {
        display: none;
      }

      > li + li::before {
        font-family: @fa-font-face;
        font-size: 80%;
        font-weight: 600;
        content: "@{breadcrumb-separator}";
      }
    }
  }


  @media (min-width: @screen-md-min) {
    padding: 0;
    margin: 35px 35px 0 35px;

    .page-title {
      padding: 20px 35px;
      margin: -35px -35px 35px -35px;
    }
  }
}

.main-footer {
  padding: 15px 0;
}

// person profile
@media (min-width: @screen-md-min) {
  .personprofile {
    margin: -35px -35px 0;
  }
}

.person-content {
  .panel {
    .box-shadow(none);
  }
}

// splash screen
#splash {
  #content {
    max-width: 380px;
    margin: 70px auto 0;
    @media (max-width: @screen-xs-max) {
      max-width: 100%;
      padding: 0 @padding-base-horizontal;
    }

    .login .btn {
      display: block;
      width: 100%;
      margin: 18px 0 0;
    }
  }

  #logo {
    width: 120px;
    height: 120px;
    margin: 0 auto 40px;
    fill: @brand-color;
    fill: var(--brand-color);
  }

  .login-block {
    max-width: 600px;
    margin: 0 auto;

    legend {
      display: none;
    }
  }

  .login-block.external-auth-providers {
    max-width: 800px;
  }
}

// workflow page
.workflow-activity {
  & > .panel-heading {
    color: #fff;
    background-color: @btn-action-bg;
    border-color: @btn-action-bg;

    a.btn-link {
      color: #fff;
    }
  }

  .btn-action.add-action {
    color: @panel-heading-text-color;
    background-color: @gray-lighter;
    border-color: darken(@gray-lighter, 10%);
  }
}

.attribute-panel{
  .panel-body {
    padding: 0;
  }
}

.tableFloatingHeaderOriginal {
  border-bottom: 1px solid @grid-column-header-border-color;
  box-shadow: @shadow-sticky-nav;
}

/*#endregion */

/*#region
// 5. Specific Page Styling        */
// -------------------------
.personprofilebar-bio {
  .name {
    font-weight: 700;
  }

  .name .firstname {
    font-size: .488em;
    font-weight: @font-weight-light;
  }

  .previous-names {
    font-weight: @font-weight-light;
  }
}

// Entity Attributes Picker
.entity-type-picker .control-wrapper {
  width: 270px;
}

/*#endregion */

/*#region
// 6. Components          */
// -------------------------

.note-editor.note-frame {
  margin: 0;
  border: 0;
  .box-shadow(none);
  &:focus-within {
    box-shadow: @input-focus-box-shadow;
  }
}

.note-editor .note-toolbar {
  padding: 0;
  border: 1px solid @input-border;
  border-bottom: 0;
}

.note-btn {
  padding: 5px 10px 7px;
  background: #fff;
  border: 0;

  &:hover,
  &:focus {
    background: #fff;
  }

  &:active,
  &:active:focus,
  &.active,
  &.active:focus,
  &.active:hover {
    background: #cbeefa;
  }
}

.btn-mergefield {
  font-weight: @fa-theme-weight;
}

.note-editor .note-toolbar > .btn-group {
  margin-top: 0;
}

.note-editor .note-editable {
  border: 1px solid @input-border;
  border-radius: 0;
}

.picker-menu {
  animation-name: css-1, css-13;
  animation-duration: .367s;
  animation-timing-function: cubic-bezier(.1, .9, .2, 1);
  animation-fill-mode: both;
}

@keyframes css-1 {
  0% {
    opacity: 0;
  }

  100% {
    opacity: 1;
  }
}

@keyframes css-13 {

  0% {
    transform: translate3d(0, -10px, 0);
  }

  100% {
    transform: translate3d(0, 0, 0);
  }

}

/*#endregion */
@import "_print.less";
@import "_css-overrides.less";<|MERGE_RESOLUTION|>--- conflicted
+++ resolved
@@ -300,7 +300,6 @@
   > thead > tr > th {
     padding: 18px 0 18px 12px;
     vertical-align: middle;
-<<<<<<< HEAD
 
     // Remove padding offset on center
     &[align="center"] {
@@ -329,36 +328,6 @@
     }
   }
 
-=======
-
-    // Remove padding offset on center
-    &[align="center"] {
-      padding: 18px 6px;
-    }
-  }
-
-  > thead > tr.grid-header-bold > th {
-    padding: 18px 17px 18px 12px;
-  }
-
-  > tbody > tr > td {
-    &.grid-columnreorder {
-      padding-top: 18px;
-    }
-    &.grid-row-header {
-      font-weight: bold;
-      border-right: 1px solid @table-border-color;
-    }
-
-    &.grid-columncommand {
-      width: 30px;
-      min-width: 30px;
-      padding: 0 6px;
-      vertical-align: middle;
-    }
-  }
-
->>>>>>> 5f981260
   > tfoot {
     border-top: 1px solid @ui-4;
     > tr > td,
