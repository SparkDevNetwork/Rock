// Inspired By
// http://tattek.com/minimal/#
// http://192.241.236.31/test4.smartadmin/#ajax/dashboard.html
// http://webapplayers.com/inspinia_admin-v1.2/form_basic.html


// Load Master Styles
// -------------------------
@import "../../../Styles/Bootstrap/variables.less";

@import "../../../Styles/_rock-core.less";
@import "../../../Styles/_store.less";
@import "../../../Styles/_rock-variables.less";
@import "_variables.less";
@import "_variable-overrides.less";
@import "_root.less";

/*
  Rock Theme Styles
  1. HTML Overrides
  2. Bootstrap Overrides
  3. Rock Overrides
  4. Theme Styling
  5. Components
*/

/*#region
// 1. HTML Overrides         */
// -------------------------

@-ms-viewport {
  width: device-width;
}

html {
  -ms-overflow-style: scrollbar; // need for IE 10 issue with scrollbars being on TOP of the content
  text-rendering: optimizeLegibility;
  -webkit-font-smoothing: antialiased;
}

main {
  display: block;
}

h3,
h4,
legend {
  font-weight: normal;
}

b,
strong,
dl:not(.dl-horizontal) dt,
dt {
  font-weight: @font-weight-semibold;
}

input[type="text"],
textarea,
.form-control {
  box-shadow: none;
  transition: @input-focus-transition;

  &:focus {
    border: 1px solid @input-border-focus;
    box-shadow: @input-focus-box-shadow;
  }
}

// text selection color
::selection {
  color: @text-selection-color;
  background: @text-selection-bg;
}

::-moz-selection {
  color: @text-selection-color;
  background: @text-selection-bg;
}

/*#endregion */


/*#region
// 2. Bootstrap Overrides    */
// -------------------------

.well {
  .box-shadow(none)
}

.toggle-container {
  .btn-group {
    vertical-align: top;
  }
}

.btn-square {
  &.btn-xs {
    width: 25px;
    height: 25px;
    padding: 0;
  }

  &.btn-sm {
    width: 33px;
    height: 33px;
    padding: 5px 8px;
  }

  i.fa {
    width: auto;
    line-height: @line-height-base;
    text-align: center;
  }
}

.nav-tabs {
  border-bottom: 1px solid @nav-tabs-border-color;

  > li {
    padding: 0;
    margin: 0 0 -1px 0;

    // Actual tabs (as links)
    > a {
      padding: 2px 24px 17px;
      margin-right: 0;
      line-height: @line-height-base;
      color: @gray-dark;
      border: 0;
      transition: color 300ms ease-in-out;
      &::after {
        position: absolute;
        right: 24px;
        bottom: 0;
        left: 24px;
        height:0;
        content: " ";
        opacity: 0;
        transition: height 300ms ease-in-out, opacity 300ms ease-in-out;
      }

      &:hover,
      &:focus {
        color: @gray-dark;
        background-color: transparent;
        border: 0;
        &::after {
          height: 4px;
          background-color: @gray;
          opacity: 1;
        }
      }
    }


    // Active state, and its :hover to override normal :hover
    &.active > a {
      font-weight: bold;
      color: @gray-dark;
      &,
      &:hover,
      &:focus {
        background-color: transparent;
        border: 0;
      }
      &::after {
        height: 4px;
        background-color: @brand-primary;
        opacity: 1;
      }
    }
  }

  > li:first-child > a {
    padding-left: 0;
    &::after {
      left: 0;
    }
  }
}

.tooltip {
  &.top {
    margin-bottom: 1px;
    .tooltip-arrow {
      bottom: 1px;
      border-width: 0 1px 1px 0;
    }
  }

  &.bottom {
    margin-top: 1px;
    .tooltip-arrow {
      top: 1px;
      border-width: 1px 0 0 1px;
    }
  }
}


.tooltip-arrow {
  width: 10px;
  height: 10px;
  background: @gray-darker;
  border: 1px solid @ui-4;
  transform: rotate(45deg);
}

.tooltip-inner {
  padding: (@padding-base-horizontal / 2);
  color: #fff;
  text-align: left;
  background-color: @gray-darker;
  border: 1px solid @ui-4;
  .box-shadow(@shadow-overlay);
}

.close {
  opacity: .5;
  &:focus,
  &:hover {
    opacity: .75;
  }
}

@media (max-width: @screen-sm-max) {
  .form-well {
    padding: @panel-body-padding;
    margin: 0 -(@panel-body-padding);
    background: #fff;
    border: 0;
    .box-shadow(none);
  }
}

.alert {
  border-width: 0;
  border-top-width: 3px;
  box-shadow: 0 0 0 1px rgba(63,63,68,.05), 0 1px 3px 0 rgba(63,63,68,.15);
}

.btn-group.open .dropdown-toggle {
  box-shadow: none;
}

.has-error .form-control,
.has-error .input-group-addon {
  box-shadow: 0;
}

.has-error .form-control:focus {
  border-color: @brand-danger;
  box-shadow: 0 0 0 3px rgba(red(@brand-danger), green(@brand-danger), blue(@brand-danger), .2);
}

.has-error .control-label {
  color: @brand-danger;
}

.nav .open > a,
.nav .open > a:focus,
.nav .open > a:hover {
  background-color: transparent;
  border: 0;
}

.label {
  font-weight: 400; // make the font light
  border-radius: 0; // labels always have curves
}

.grid-filter {
  border: 0;

  .btn-link {
    margin: 5px 0 0 7px;
  }
}

.grid .table > tbody > tr > td,
.grid .table > tbody > tr > th,
.grid .table > thead > tr > td,
.grid .table > thead > tr > th {
  padding: 18px 17px 18px 12px;
  border-width: @table-column-border-width;
  border-top-width: 1px;
}

.grid .table > thead > tr > td,
.grid .table > thead > tr > th {
  padding: 18px 0 18px 12px;
  vertical-align: middle;
  // &:last-child {
  //   border-right: 1px solid @table-border-color;
  // }
}

.grid .table > thead > tr.grid-header-bold > th {
  padding: 18px 17px 18px 12px;
}

.grid .table > tbody > tr > td {
  &.grid-columnreorder {
    padding-top: 18px;
  }
  &.grid-row-header {
    font-weight: bold;
    border-right: 1px solid @table-border-color;
  }

  &.grid-columncommand {
    width: 30px;
    min-width: 0;
    padding: 0;
    vertical-align: middle;
  }
}

.grid .table > tfoot {
  border-top: 1px solid @ui-4;
  > tr > td,
  > tr > th {
    color: @text-color;
    background: @panel-bg;
    border-top: 1px solid @ui-4;
  }
}


.grid-columncommand {
  .btn {
    width: 33px;
    padding: 5px 7px;
    &.fa-clone {
      width: 33px;
      padding: 8px 8px 8px 7px;
    }
  }
}

.btn.active,
.btn:active { // removes the shadow from the toggles
  .box-shadow(none);
}

.control-label {
  font-weight: @font-weight-semibold;
}

.badge-circle {
  width: @line-height-computed;
  border-radius: 50%;
}

/*#endregion */

/*#region
// 3. Rock Overrides         */
// -------------------------

.rollover-item {
  > a {
    color: @gray;

    &:hover,
    &:focus {
      color: @link-color;
    }
  }
}

.modal {
  .box-shadow(0 12px 24px 0 rgba(0, 0, 0, 0.1));
  border-radius: 0;
}

.modal-header small {
  line-height: 26px;
}

.config-bar a i.fa {
  font-size: 16px;
}

.list-as-blocks {
  ul {
    margin-top: 0;
  }

  .panel-body {
    padding: 15px 15px 0;
  }
}

.rating-input i {
  color: @brand-primary;
  color: var(--brand-primary);
}

.wizard {
  margin: -35px;
  margin-bottom: 35px;

  @media (max-width: @screen-md-min) {
    margin-left: -12px;
  }
}

.help-message {
  padding: 12px;
}

.grid-actions .form-control {
  height: 37px;
  font-size: .8em;
  background-color: @grid-column-header-bg;
  border: 0;
  box-shadow: none;
}

.panel {
  .box-shadow(@shadow-raised);

  .panel-title {
    i {
      margin-right: 3px;
      color: @gray;
    }
  }
}

.group-member-list .panel,
.panel-widget,
.panel-drawer {
  .box-shadow(none);
}


.panel-block {
  > .panel-heading {
    border-bottom: 1px solid @panel-border;
  }
}

.panel-follow-status {
  width: 50px;
  padding-top: 14px;
}

.panel .panel-heading.panel-follow {
  padding-right: 60px;
}

.panel .panel-heading .panel-options {
  margin: -15px -15px -15px 10px;

  button {
    padding: 13px 12px 12px;
    background-color: transparent;
  }
}

// grid styles

td.grid-actions {
  padding: 0 !important;
  font-size: 1em;
}

.grid-select-field {
  width: @custom-control-indicator-size;

  .checkbox:last-child,
  .radio:last-child {
    margin: 0 !important;
  }

  .checkbox input[type="checkbox"] + span.label-text::before,
  .radio input[type="radio"] + span.label-text::before {
    margin: 0;
  }
}

td.grid-select-field {
  width: auto;
}

.grid-actions {
  .btn {
    padding: 5px 7px;
    font-size: 1.125em;
    color: @ui-5;
    background-color: transparent;
    border: 0;
    transition: color 250ms;

    &:hover{
      color: @link-color;
    }
  }

  .btn-add:hover {
    color: @brand-success;
  }
}

/*#endregion */

/*#region
// 4. Theme Styling          */
// -------------------------
.page-wrapper {

  @media (min-width: @screen-md-min) {
    padding-top: @navbar-top-height;
  }

  min-height: 100%;
}

.rock-top-header {
  margin-bottom: 0;
  background-color: @brand-color;
  background-color: var(--brand-color);
  border: 0;

  @media (max-width: @screen-sm-max) {
    position: relative;
  }

  .navbar-zone-login {
    float: right;
  }

  @media (min-width: @screen-sm-min) {
    height: @navbar-top-height;

    .header-content {
      padding: 0;
    }

    .navbar-zone-header {
      float: right;
    }
  }

  .navbar-zone-header {
    .zone-content > .block-instance {
      display: none;

      @media @sm {
        display: block;
        float: left;
      }
    }

    .zone-content > .smart-search {
      display: block;
      @media @sm {
        float: right;
      }
    }


  }

  .navbar-toggle {
    float: left;
    font-size: 1.5em;
    line-height: @navbar-top-height;
    width: @navbarside-width;
    height: @navbar-top-height;
    padding: 0 28px;
    margin: 0;
    color: #fff;
    cursor: pointer;

    .navbar-side-open & {
      position: fixed;
    }
  }

  .navbar-nav.contextsetter,
  .contextsetter {
    margin: 14px;
    background-color: @btn-default-bg;
    border: 1px solid @btn-default-border;
    a {
      color: @btn-default-color;
    }
  }

  .navbar-brand-corner {
    position: relative;
    display: none;
    float: left;
    width: @navbarside-width;
    height: @navbar-top-height;
    padding: 6px;
    color: #fff;
    background-color: @navbarside-background-color;
    background-color: var(--navbarside-background-color);
    background-size: 45px;
    border-bottom: 1px solid lighten(@navbarside-background-color, 10%);

    &.no-logo::after {
      position: absolute;
      top: 0;
      right: 0;
      bottom: 0;
      left: 0;
      content: "";
      background-image: url("../../../Assets/Images/rock-logo-circle-white.svg");
      background-repeat: no-repeat;
      background-position: center center;
      background-size: (@navbarside-width * .525);
    }

    .logo {
      width: 48px;
      height: 48px;
      margin: 10px;
    }

    @media (min-width: @screen-sm-min) {
      display: block;
    }
  }

  // Bookmarks
  //
  // .bookmarks {
  //   margin: 0;

  //   & > li {
  //     padding-bottom: 12px;
  //   }

  //   a {
  //     padding: 0 16px;
  //     font-size: 1em;
  //     line-height: 14px;
  //     color: @navbartop-color;

  //     &:hover,
  //     &:focus {
  //       background-color: transparent;
  //       opacity: .8;
  //     }

  //     @media (min-width: @screen-sm-min) {
  //       margin-left: 24px;
  //       line-height: @navbar-top-height;

  //       & > li {
  //         float: left;
  //         padding-bottom: 24px;
  //       }
  //     }
  //   }
  // }

  .smartsearch {
    float: right;
    width: ~"calc(100% - 160px)";
    height: 50px;
    padding: 0;
    margin: 15px 0;
    font-size: .875em;
    border: 0;

    @media (min-width: @screen-sm-min) {
      width: 340px;
    }

    i {
      margin-top: 16px;
      margin-left: 10px;
    }

    .twitter-typeahead {
      margin-right: 80px;
    }

    .smartsearch-type {
      position: absolute;
      right: 0;
      z-index: 100;
      width: auto;
    }

    input.searchinput {
      padding: 15px 0 15px 34px;
    }

    .dropdown {
      margin-top: 10px;

      .dropdown-menu {
        font-size: 1em;
      }
    }

    .tt-suggestion p {
      padding: 10px 15px 10px 10px;
    }

    .tt-hint {
      padding: 14.5px 4px 4px 34px;
      color: @navbartop-color;
      opacity: .5;
    }

    .tt-dropdown-menu {
      min-width: 340px;
      padding: 0;
    }
  }

  .loginstatus {
    margin: 0;

    & > li {
      min-width: inherit;
      @media (max-width: @screen-sm-max) {
        position: static;
      }

      > a {
        padding: 0 18px;
        line-height: @navbar-top-height;
        color: @navbartop-color;

        @media (max-width: @screen-sm-max) {
          .fa-caret-down {
            display: none;
          }
        }

        .profile-photo {
          float: left;
          width: 43px;
          height: 43px;
          margin-top: 17px;
          background-repeat: no-repeat;
          background-size: cover;
          border-radius: 50%;
          @media (min-width: @screen-sm-min) {
            margin-right: 12px;
          }

          &[style*="no-photo"] {
            opacity: .4;
          }
        }

        span {
          display: none;
        }

        .fa-caret-down::before {
          content: @fa-var-chevron-down;
        }

        &:hover,
        &:focus {
          background-color: transparent;
        }
      }

      .dropdown-menu {
        right: 0;
        left: auto;
        @media (max-width: @screen-xs-max) {
          position: absolute;
          top: 80px;
          left: 0;
          z-index: 1000;
          background-color: @brand-color;
          background-color: var(--brand-color);

          & > li > a{
            color: @navbartop-color;
            color: var(--navbartop-color);
          }
        }
      }
    }
  }

  .dropdown {
    a {
      float: left;

      i {
        margin-left: 8px;
      }
    }
  }

  .dropdown-menu {
    border: 0;

    a {
      width: 100%;
      line-height: 34px;

      &:hover {
        color: #fff;
        background-color: @brand-color;
        background-color: var(--brand-color);
        opacity: 1;
      }
    }

    @media (min-width: @screen-sm-min) {
      &::after {
        position: absolute;
        top: -8px;
        left: 75px;
        display: inline-block;
        margin-left: -6px;
        content: "";
        border-right: 8px solid transparent;
        border-bottom: 8px solid #fff;
        border-left: 8px solid transparent;
      }
    }
  }

}

.navbar-brand-side {
  height: (@navbarside-width * .325) + (24 * 2);
  color: #fff;

  &.no-logo::after {
    position: absolute;
    top: 0;
    right: 0;
    bottom: 0;
    left: 0;
    content: "";
    background-image: url("../../../Assets/Images/rock-logo-circle-white.svg");
    background-repeat: no-repeat;
    background-position: center center;
    background-size: (@navbarside-width * .525);
  }

  .logo {
    width: 48px;
    height: 48px;
    margin: 3px 0;
  }

  @media (min-width: @screen-sm-min) {
    display: none;
  }
}

#content-wrapper {
  position: relative;

  > .row {
    margin-right: 0;
    margin-left: 0;
  }
}

.navbar-side-open {
  &::before {
    position: fixed;
    top: 0;
    bottom: 0;
    left: 0;
    z-index: -1;
    width: inherit;
    content: "";
    width: @navbarside-width;
    background-color: @navbarside-background-color;
    background-color: var(--navbarside-background-color);
  }
}

.navbar-static-side {
  position: fixed;
  top: 0;
  left: 0;
  bottom: 0;
  z-index: @zindex-navbar-fixed + 50;
  display: none;
  width: @navbarside-width;
  height: 100%;
  color: @navbarside-color;
  overflow-x: hidden;
  overflow-y: auto;
  background-color: @navbarside-background-color;
  background-color: var(--navbarside-background-color);

  &.open-secondary-nav {
    width: @navbarside-width + 280px;
  }

  &::-webkit-scrollbar {
    width: 6px;
    background-color: transparent;
  }

  &::-webkit-scrollbar-thumb {
    width: 6px;
    background-color: rgba(0,0,0, .2);
    border-radius: 10px;
  }

  @media (min-width: @screen-sm-min) {
    top: 80px;
    margin-top: 0;
  }

  // Disable Bootstrap Toggle Animation
  &.collapsing {
    display: none;
    -webkit-transition: none;
    transition: none;
  }

  .navbar-toggle-side-left {
    display: block;
    height: @navbar-top-height;
    padding-top: 22px;
    padding-left: @navbarside-width * .37;
    font-size: 1.5em;
    cursor: pointer;
    border-bottom: 1px solid lighten(@navbarside-background-color, 10%);

    @media (min-width: @screen-sm-min) {
      display: none;
    }
  }

  .navbar-side {
<<<<<<< HEAD
    position: fixed;
    top: @navbar-top-height;
    bottom: 0;
    z-index: @zindex-navbar-fixed;
    display: inline-block;
    width: 100%;
    width: @navbarside-width;
    overflow-y: auto;
=======
>>>>>>> 8d169d03
    cursor: default;

    .navbar-logo {
      @media (min-width: @screen-sm-min) {
        display: none;
      }

      a:hover {
        background-color: @navbarside-background-color;
        background-color: var(--navbarside-background-color);
      }
    }

    & > li {
      width: @navbarside-width;
      margin-top: 0;
      text-align: center;
      cursor: pointer;
      border-top: 1px solid lighten(@navbarside-background-color, 7%);

      &:last-child {
        border-bottom: 1px solid lighten(@navbarside-background-color, 7%);
      }

      &:first-child {
        border-top: 0;
      }

      > i {
        display: block;
        padding: 24px 0;
        font-size: @navbarside-width * .325;

        &:hover {
          color: @navbarside-color;
        }
      }

      &.open {
        background-color: @navbarside-sub-bg;
        box-shadow: inset 3px 0 0 0 @brand-color;

        @media @sm {
          &::before {
            position: absolute;
            top: -(ceil(@navbarside-width * .35));
            right: 0;
            width: ceil(@navbarside-width * .35);
            height: ceil(@navbarside-width * .35);
            content: " ";
          }

          &::after {
            position: absolute;
            right: 0;
            bottom: -(ceil(@navbarside-width * .35));
            z-index: 1;
            width: ceil(@navbarside-width * .35);
            height: ceil(@navbarside-width * .35);
            content: " ";
          }
        }
      }

      &.current,
      &.current:hover {
        box-shadow: inset 3px 0 0 0 @brand-color;
        > i {
          color: #fff;
        }
      }

      .nav-childpages {
        position: fixed;
        top: 0;
        bottom: 0;
        left: @navbarside-width;
        z-index: 2000;
        display: none;
        width: 280px;
        padding: 0 @padding-base-horizontal;
        overflow-x: hidden;
        overflow-y: auto;
        text-align: left;
        background-color: @navbarside-sub-bg;

        li {

          a {
            padding: 0 0 0 4px;
            line-height: 2.5;
            color: @navbarside-color;

            &::before {
              display: inline-block;
              width: 0;
              height: 8px;
              margin-right: 0;
              margin-bottom: 1px;
              content: " ";
              background: @brand-color;
              -webkit-transition: all 100ms ease-in-out;
              transition: all 100ms ease-in-out;
            }

            &:focus {
              color: @nav-sub-text-rollover-color;
              background-color: @nav-sub-text-rollover-bg;
            }

            &:hover {
              color: #fff;
              background-color: @navbarside-sub-bg;

              &::before {
                width: 8px;
                padding-left: 8px;
                margin-right: 12px;
              }
            }
          }

          &.current {
            a {
              font-weight: 600;
              color: #fff;
              &::before {
                width: 8px;
                padding-left: 8px;
                margin-right: 12px;
              }
            }
          }

          &.title {
            padding: 24px 20px 27px;
            margin: 0 -20px;
            font-size: 28px;
            font-weight: @font-weight-light;
            line-height: 1;
            color: @navbarside-color;
          }

          &.header {
            padding-top: 11px;
            padding-left: 5px !important;
            margin-top: 24px;
            margin-bottom: (@line-height-computed / 2);
            font-size: 11px;
            font-weight: 600;
            line-height: 1;
            color: rgba(167,174,181,.6);
            text-transform: uppercase;
            letter-spacing: 2px;
            border-top: 1px solid rgba(167,174,181,.6);

            &:nth-child(2) {
              margin-top: 0;
            }
          }

          &:last-child {
            margin-bottom: 72px;
          }
        }


        &::-webkit-scrollbar {
          width: 10px;
          background-color: transparent;
        }

        &::-webkit-scrollbar-thumb {
          width: 10px;
          background-color: rgba(0,0,0, .2);
          border-radius: 10px;
        }
      }
    }

    > li.open {
      .nav-childpages {
        display: inline-block;

        li.header {
          padding-left: 0;
        }
      }
    }
  }
}

.navbar-side-open #cms-admin-footer {
  padding-left: @navbarside-width;
}

// expanded view
@media (min-width: @screen-sm-min) {
  .navbar-static-side {
    display: block;
    height: 100% !important; // Overrides collapse if window is resized
  }

  #content-wrapper {
    margin-left: @navbarside-width;
  }
}

// minimized view
body.navbar-side-open {
  .navbar-static-side {
    display: block;
  }

  #content-wrapper {
    margin-left: @navbarside-width;
  }
}

// sub page styles
.main-content {
  padding: 5px 15px;

  #page-content {
    min-height: 600px;
  }

  .page-title {
    padding: 20px 15px;
    margin: -5px -5px 5px -5px;
    color: @pagetitle-text-color;
    background-color: @pagetitle-background;
    background-color: var(--pagetitle-background);
    border-bottom: 1px solid @gray-lighter;

    .title {
      margin: 0;
      font-size: 1.75em;
    }

    .page-icon {
      display: none;
      float: left;
    }

    .breadcrumb {
      padding: 0;
      margin: 0;
      font-size: 12px;

      a:hover {
        text-decoration: underline;
      }

      i {
        display: none;
      }

      > li + li::before {
        font-family: @fa-font-face;
        font-size: 80%;
        font-weight: 600;
        content: "@{breadcrumb-separator}"
      }
    }
  }


  @media (min-width: @screen-md-min) {
    padding: 0;
    margin: 35px 35px 0 35px;

    .page-title {
      padding: 20px 35px;
      margin: -35px -35px 35px -35px;
    }
  }
}

.main-footer {
  padding: 15px 0;
}

// person profile
@media (min-width: @screen-md-min) {
  .personprofile {
    margin: -35px -35px 0;
  }
}

.person-content {
  .panel {
    .box-shadow(none);
  }
}

// splash screen
#splash {
  #content {
    max-width: 380px;
    margin: 70px auto 0;
    @media (max-width: @screen-xs-max) {
      max-width: 100%;
      padding: 0 @padding-base-horizontal;
    }

    .btn {
      display: block;
      width: 100%;
      margin: 18px 0 0;
    }
  }

  #logo {
    width: 120px;
    height: 120px;
    margin: 0 auto 40px;
    fill: @brand-color;
    fill: var(--brand-color);
  }

  .login-block {
    max-width: 600px;
    margin: 0 auto;

    legend {
      display: none;
    }
  }

  .login-block.external-auth-providers {
    max-width: 800px;
  }
}

// workflow page
.workflow-activity {
  & > .panel-heading {
    color: #fff;
    background-color: @btn-action-bg;
    border-color: @btn-action-bg;

    a.btn-link {
      color: #fff;
    }
  }

  .btn-action.add-action {
    color: @panel-heading-text-color;
    background-color: @gray-lighter;
    border-color: darken(@gray-lighter, 10%);
  }
}

.attribute-panel{
  .panel-body {
    padding: 0;
  }
}

.tableFloatingHeaderOriginal {
  border-bottom: 1px solid @grid-column-header-border-color;
  box-shadow: @shadow-sticky-nav;
}

/*#endregion */

/*#region
// 5. Specific Page Styling        */
// -------------------------
.personprofilebar-bio {
  .name {
    font-weight: 700;
  }

  .name .firstname {
    font-size: .488em;
    font-weight: @font-weight-light;
  }

  .previous-names {
    font-weight: @font-weight-light;
  }
}

// Entity Attributes Picker
.entity-type-picker .control-wrapper {
  width: 270px;
}

/*#endregion */

/*#region
// 6. Components          */
// -------------------------

// Date Picker
.picker-daterange {
  .input-group-lower{
    .input-group-addon {
      display: none;
    }
  }
}

// radio buttons & checkboxes - fancy styling
.radio,
.checkbox {
  position: relative;
  display: block;
  min-height: 19px;
  padding-left: 28px;  // Not sure if needed
  margin: 7px 16px 7px 0 !important;

  label { // Override forms.less
    padding-left: 0;
  }
}

// Fix to Show Checkbox in Summernote Modals
.modal-body > .checkbox label input[type="checkbox"] {
  z-index: 0;
  opacity: 1;
}

.radio-inline,
.checkbox-inline {
  padding-right: 16px;
  padding-left: 30px;
  margin-left: 0;
}

.radio-inline:first-child,
.checkbox-inline:first-child,
.radio-inline + .radio-inline {
  margin-left: 0;
}

.radio,
.checkbox,
.radio-inline,
.checkbox-inline {
  // Custom control indicators
  //
  // Build the custom controls out of psuedo-elements.
  .label-text {
    margin-bottom: 0;

    // Background-color and (when enabled) gradient
    &::before {
      position: absolute;
      top: @custom-control-indicator-offset;
      left: 0;
      display: block;
      width: @custom-control-indicator-size;
      height: @custom-control-indicator-size;
      pointer-events: none;
      content: "";
      user-select: none;
      background-color: #fff;
      border: 2px solid @input-border;
      border-radius: .25rem;
    }

    // Foreground (icon)
    &::after {
      position: absolute;
      top: @custom-control-indicator-offset;
      left: 0;
      display: block;
      width: @custom-control-indicator-size;
      height: @custom-control-indicator-size;
      content: "";
      background-repeat: no-repeat;
      background-position: center center;
      background-size: 50% 50%;
    }
  }

  input[type="checkbox"],
  input[type="radio"] {
    position: absolute;
    z-index: -1; // Put the input behind the label so it doesn't overlay text
    opacity: 0;

    &:checked ~ .label-text::before {
      background-color: @brand-color;
      border-color: @brand-color;
    }

    &:focus ~ .label-text::before {
      // the mixin is not used here to make sure there is feedback
      box-shadow: 0 0 0 1px #fff, 0 0 0 3px rgba(red(@brand-primary), green(@brand-primary), blue(@brand-primary), .2);
    }

    &:active ~ .label-text::before {
      color: #fff;
      background-color: lighten(@brand-color, 30%);
    }

    &:disabled {
      ~ .label-text {
        color: #6c757d;

        &::before {
          background-color: #e9ecef;
        }
      }
    }

  }
}

.checkbox,
.checkbox-inline {
  input[type="checkbox"] {
    &:checked ~ .label-text::after {
      background-image: url("data:image/svg+xml;charset=utf8,%3Csvg xmlns='http://www.w3.org/2000/svg' viewBox='0 0 8 8'%3E%3Cpath fill='%23ffffff' d='M6.564.75l-3.59 3.612-1.538-1.55L0 4.26 2.974 7.25 8 2.193z'/%3E%3C/svg%3E");
    }
  }
}

.radio,
.radio-inline {
  .label-text::before {
    border-radius: 50%;
  }

  input[type="radio"] {
    &:checked ~ .label-text::after {
      background-image: url("data:image/svg+xml;charset=utf8,%3Csvg xmlns='http://www.w3.org/2000/svg' viewBox='-4 -4 8 8'%3E%3Ccircle r='3' fill='%23ffffff'/%3E%3C/svg%3E");
    }
  }
}

.schedule-builder .checkbox {
  display: inline;
  padding-right: (@custom-control-indicator-size / 2);
}

.note-editor.note-frame {
  margin: 0;
  border: 0;
  .box-shadow(none);
  &:focus-within {
    box-shadow: @input-focus-box-shadow;
  }
}

.note-editor .note-toolbar {
  padding: 0;
  border: 1px solid @input-border;
  border-bottom: 0;
}

.note-btn {
  padding: 5px 10px 7px;
  background: #fff;
  border: 0;

  &:hover,
  &:focus {
    background: #fff;
  }

  &:active,
  &:active:focus,
  &.active,
  &.active:focus,
  &.active:hover {
    background: #cbeefa;
  }
}

.btn-mergefield {
  font-weight: @fa-theme-weight;
}

.note-editor .note-toolbar > .btn-group {
  margin-top: 0;
}

.note-editor .note-editable {
  border: 1px solid @input-border;
  border-radius: 0;
}

.picker-menu {
  animation-name: css-1, css-13;
  animation-duration: .367s;
  animation-timing-function: cubic-bezier(.1, .9, .2, 1);
  animation-fill-mode: both;
}

@keyframes css-1 {
  0% {
    opacity: 0;
  }

  100% {
    opacity: 1;
  }
}

@keyframes css-13 {

  0% {
    transform: translate3d(0, -10px, 0);
  }

  100% {
    transform: translate3d(0, 0, 0);
  }

}

/*#endregion */
@import "_print.less";
@import "_css-overrides.less";<|MERGE_RESOLUTION|>--- conflicted
+++ resolved
@@ -941,17 +941,6 @@
   }
 
   .navbar-side {
-<<<<<<< HEAD
-    position: fixed;
-    top: @navbar-top-height;
-    bottom: 0;
-    z-index: @zindex-navbar-fixed;
-    display: inline-block;
-    width: 100%;
-    width: @navbarside-width;
-    overflow-y: auto;
-=======
->>>>>>> 8d169d03
     cursor: default;
 
     .navbar-logo {
