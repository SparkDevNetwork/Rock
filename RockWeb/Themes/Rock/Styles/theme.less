// Inspired By
// http://tattek.com/minimal/#
// http://192.241.236.31/test4.smartadmin/#ajax/dashboard.html
// http://webapplayers.com/inspinia_admin-v1.2/form_basic.html


// Load Master Styles
// -------------------------
@import "../../../Styles/Bootstrap/variables.less";

@import "../../../Styles/_rock-core.less";
@import "../../../Styles/_store.less";
@import "../../../Styles/_rock-variables.less";
@import "_variables.less";
@import "_variable-overrides.less";
@import "_root.less";

/*
  Rock Theme Styles
  1. HTML Overrides
  2. Bootstrap Overrides
  3. Rock Overrides
  4. Theme Styling
  5. Components
*/

/* #region
// 1. HTML Overrides         */
// -------------------------

@-ms-viewport {
  width: device-width;
}

html {
  -ms-overflow-style: scrollbar; // need for IE 10 issue with scrollbars being on TOP of the content
  -webkit-font-smoothing: antialiased;
}

// Temporary Fix for Safari 13 Select Rendering Bug
select {
  -webkit-font-smoothing: none;
}
// End Temporary Fix

main {
  display: block;
}

h3,
h4,
legend {
  font-weight: normal;
}

b,
strong,
dl:not(.dl-horizontal) dt,
dt {
  font-weight: @font-weight-semibold;
}

input[type="text"],
textarea,
.form-control {
  background-clip: padding-box;
  -webkit-box-shadow: none;
  box-shadow: none;
}

.picker-label,
input[type="text"],
textarea,
.form-control {
  &:focus {
    border: 1px solid @input-border-focus;
    outline: none;
    box-shadow: @input-focus-box-shadow;
  }
}

// text selection color
::selection {
  color: @text-selection-color;
  background: @text-selection-bg;
}

::-moz-selection {
  color: @text-selection-color;
  background: @text-selection-bg;
}

/* #endregion */


/* #region
// 2. Bootstrap Overrides    */
// -------------------------

.well {
  .box-shadow(none);
}

.toggle-container {
  .btn-group {
    vertical-align: top;
  }
}

.btn {
  transition: @btn-transition;
}

.btn-square {
  &.btn-xs {
    width: 25px;
    height: 25px;
    padding: 0;
  }

  &.btn-sm {
    width: 33px;
    height: 33px;
    padding: 5px 8px;
  }

  i.fa {
    width: auto;
    line-height: @line-height-base;
    text-align: center;
  }
}

.label.btn-label {
  padding: .2em .5em .3em;
  color: @btn-default-color !important;
  background: @btn-default-bg;
  box-shadow: inset 0 0 0 1px @btn-default-border;
}

.nav-tabs {
  border-bottom: 1px solid @nav-tabs-border-color;

  > li {
    padding: 0;
    margin: 0 0 -1px;

    // Actual tabs (as links)
    > a {
      padding: 2px 24px 17px;
      margin-right: 0;
      line-height: @line-height-base;
      color: @gray-dark;
      border: 0;
      transition: color 300ms ease-in-out;
      &::after {
        position: absolute;
        right: 24px;
        bottom: 0;
        left: 24px;
        height: 0;
        content: " ";
        opacity: 0;
        transition: height 300ms ease-in-out, opacity 300ms ease-in-out;
      }

      &:hover,
      &:focus {
        color: @gray-dark;
        background-color: transparent;
        border: 0;
        &::after {
          height: 4px;
          background-color: @gray;
          opacity: 1;
        }
      }
    }


    // Active state, and its :hover to override normal :hover
    &.active > a {
      font-weight: bold;
      color: @gray-dark;
      &,
      &:hover,
      &:focus {
        background-color: transparent;
        border: 0;
      }
      &::after {
        height: 4px;
        background-color: @brand-primary;
        opacity: 1;
      }
    }
  }

  > li:first-child > a {
    padding-left: 0;
    &::after {
      left: 0;
    }
  }
}

.tooltip {
  &.top {
    margin-bottom: 1px;
    .tooltip-arrow {
      bottom: 1px;
      border-width: 0 1px 1px 0;
    }
  }

  &.bottom {
    margin-top: 1px;
    .tooltip-arrow {
      top: 1px;
      border-width: 1px 0 0 1px;
    }
  }
}


.tooltip-arrow {
  width: 10px;
  height: 10px;
  background: @gray-darker;
  border: 1px solid @ui-4;
  transform: rotate(45deg);
}

.tooltip-inner {
  padding: (@padding-base-horizontal / 2);
  color: #fff;
  text-align: left;
  background-color: @gray-darker;
  border: 1px solid @ui-4;
  .box-shadow(@shadow-overlay);
}

.close {
  opacity: .5;
  &:focus,
  &:hover {
    opacity: .75;
  }
}

@media (max-width: @screen-sm-max) {
  .form-well {
    padding: @panel-body-padding;
    margin: 0 -(@panel-body-padding);
    background: #fff;
    border: 0;
    .box-shadow(none);
  }
}

.alert {
  border-width: 0;
  border-top-width: 3px;
  box-shadow: 0 0 0 1px rgba(63,63,68,.05), 0 1px 3px 0 rgba(63,63,68,.15);
}

.btn-group.open .dropdown-toggle {
  box-shadow: none;
}

.has-error .form-control,
.has-error .input-group-addon {
  box-shadow: none;
}

.has-error .form-control:focus {
  border-color: @brand-danger;
  box-shadow: 0 0 0 3px fade(@brand-danger, 20%);
}

.has-error .control-label {
  color: @brand-danger;
}

.nav .open > a,
.nav .open > a:focus,
.nav .open > a:hover {
  background-color: transparent;
  border: 0;
}

.label {
  font-weight: 400; // make the font light
  border-radius: 0; // labels always have curves
}

.grid-filter {
  border: 0;

  .btn-filter-toggle {
    margin: 5px 0 0 7px;
  }
}

.grid-table {
  > tbody > tr > td,
  > tbody > tr > th,
  > thead > tr > td,
  > thead > tr > th {
    padding: 18px 17px 18px 12px;
    border-width: @table-column-border-width;
    border-top-width: 1px;
  }

  > thead > tr > td,
  > thead > tr > th {
    padding: 18px 0 18px 12px;
    vertical-align: middle;

    // Remove padding offset on center
    &[align="center"] {
      padding: 18px 6px;
    }
  }

  > thead > tr.grid-header-bold > th {
    padding: 18px 17px 18px 12px;
  }

  > tbody > tr > td {
    &.grid-columnreorder {
      padding-top: 18px;
    }
    &.grid-row-header {
      font-weight: bold;
      border-right: 1px solid @table-border-color;
    }

    &.grid-columncommand {
      width: 30px;
      min-width: 30px;
      padding: 0 6px;
      vertical-align: middle;
    }

    &.grid-bool-field {
      vertical-align: middle;
    }
  }

  > tfoot {
    border-top: 1px solid @ui-4;
    > tr > td,
    > tr > th {
      color: @text-color;
      background: @panel-bg;
      border-top: 1px solid @ui-4;
    }
  }
}

.grid-columncommand {
  .btn {
    width: 33px;
    padding: 5px 7px;
<<<<<<< HEAD
=======
  }

  .btn-default,
  .btn-danger {
    background-color: transparent;
>>>>>>> c608dbc6
    border-color: transparent;
  }

  .btn-default {
<<<<<<< HEAD
    background: transparent;
=======
    &:focus,
    &:hover,
    &:active {
      background-color: darken(@btn-default-bg, 10%);
    }
>>>>>>> c608dbc6
  }

  .btn-danger {
    background: transparent;
    &:active,
    &:hover {
      color: @btn-danger-bg;
      background: fade(@btn-danger-bg, 10%);
    }

    &:focus,
    &:active &:active:hover,
    &:active:focus {
      color: @btn-danger-color;
      background: @btn-danger-bg;
      border-color: @btn-danger-border;
    }
  }
}

.btn.active,
.btn:active { // removes the shadow from the toggles
  .box-shadow(none);
}

.badge-circle {
  width: @line-height-computed;
  border-radius: 50%;
}

.grid-select-cell .status-list .badge {
  width: (@line-height-computed - 4px);
  height: (@line-height-computed - 4px);
  border-radius: 50%;
}

/* #endregion */

/* #region
// 3. Rock Overrides         */
// -------------------------

.panel-heading .rollover-item {
  > a {
    color: @gray;

    &:hover,
    &:focus {
      color: @link-color;
    }
  }
}

.modal {
  .box-shadow(@shadow-modal);
  border-radius: 0;

  .modal-content {
    .box-shadow(none);
  }
}

.modal-header small {
  line-height: 26px;
}

.config-bar a i.fa {
  font-size: 16px;
}

.list-as-blocks {
  ul {
    margin-top: 0;
  }

  .panel-body {
    padding: 15px 15px 0;
  }
}

.rating-input i {
  color: @brand-primary;
  color: var(--brand-primary);
}

.wizard {
  margin: -5px -15px 35px;

  @media (min-width: @screen-md-min) {
    margin: -35px -35px 35px;
  }
}

.help-message {
  padding: 12px;
}

.grid-actions .form-control {
  height: 37px;
  font-size: .8em;
  background-color: @grid-column-header-bg;
  border: 0;
  box-shadow: none;
}

.panel {
  .box-shadow(@shadow-raised);

  .panel-title {
    i {
      margin-right: 3px;
      color: @gray;
    }
  }
}

.group-member-list .panel,
.panel-widget {
  .box-shadow(none);
}


.panel-block {
  position: relative;
  display: -ms-flexbox;
  display: flex;
  -ms-flex-direction: column;
  flex-direction: column;
  min-width: 0;

  > .panel-heading {
    border-bottom: 1px solid @panel-border;
  }

  > .panel-heading {
    display: -ms-flexbox;
    display: flex;
    align-content: center;
    align-items: center;

    .row {
      width: 100%;
    }

    > .panel-title {
      margin-right: auto;
    }

    .filter-toggle {
      margin-top: 0;
    }

    > .panel-labels,
    > .pull-right {
      margin-left: auto;
      text-align: right;
    }

    > .description {
      display: block;
    }
  }

  > .panel-body {
    -ms-flex: 1 1 auto;
    flex: 1 1 auto;
  }

  .is-fullscreen & {
    height: 100vh !important;
    margin: 0;
    overflow: auto;
    background-color: #fff;

    .panel-block {
      height: auto !important;
      margin-bottom: 24px;
      overflow: visible;
    }
  }

  .wizard {
    padding: 16px 0;
    margin: 0;
    background: @ui-2;
    border-bottom: 1px solid @panel-border;
  }
}

.panel-follow-status {
  width: 50px;
  padding-top: 14px;
}

.panel .panel-heading.panel-follow {
  padding-right: 60px;
}

.panel .panel-heading .panel-options {
  margin: -15px -15px -15px 10px;

  button {
    padding: 13px 12px 12px;
    background-color: transparent;
  }
}

// grid styles

td.grid-actions {
  padding: 0 !important;
  font-size: 1em;
}

.grid-actions {
  .btn-grid-action {
    padding: 5px 7px;
    font-size: 1.125em;
    color: @ui-5;
    background-color: transparent;
    border: 0;
    transition: color 250ms;

    &:hover {
      color: @link-color;
    }
  }

  .btn-add:hover {
    color: @brand-success;
  }
}

/* #endregion */

/* #region
// 4. Theme Styling          */
// -------------------------

body.nav-open {
  overflow: hidden;
}

// Fixed Navbar #target fix
:target::before {
  display: block;
  height: @navbar-top-height;
  margin-top: -@navbar-top-height;
  content: "";
}

.page-wrapper {

  @media (min-width: @screen-md-min) {
    padding-top: @navbar-top-height;
  }

  min-height: 100%;
}

.rock-top-header {
  margin-bottom: 0;
  background-color: @brand-color;
  background-color: var(--brand-color);
  border: 0;

  @media (max-width: @screen-sm-max) {
    position: relative;
  }

  .navbar-zone-login {
    float: right;
  }

  @media (min-width: @screen-sm-min) {
    height: @navbar-top-height;

    .header-content {
      padding: 0;
    }

    .navbar-zone-header {
      float: right;
    }
  }

  .navbar-zone-header {
    .zone-content > .block-instance {
      display: none;

      @media @sm {
        display: block;
        float: left;
      }
    }

    .zone-content > .smart-search {
      display: block;
      @media @sm {
        float: right;
      }
    }


  }

  .navbar-toggle {
    float: left;
    width: @navbarside-width;
    height: @navbar-top-height;
    padding: 0 28px;
    margin: 0;
    font-size: 1.5em;
    line-height: @navbar-top-height;
    color: #fff;
    cursor: pointer;

    .navbar-side-open & {
      position: fixed;
    }
  }

  .navbar-nav.contextsetter,
  .contextsetter {
    margin: 14px;
    background-color: @btn-default-bg;
    border: 1px solid @btn-default-border;
    a {
      color: @btn-default-color;
    }
  }

  .navbar-brand-corner {
    position: fixed;
    top: 0;
    display: none;
    float: left;
    width: @navbarside-width;
    height: @navbar-top-height;
    padding: 6px;
    color: #fff;
    background-color: @brand-color;
    background-color: var(--brand-color);
    background-size: 45px;

    .nav-open & {
      background-color: @navbarside-background-color;
      background-color: var(--navbarside-background-color);
    }

    &.no-logo::after {
      position: absolute;
      top: 0;
      right: 0;
      bottom: 0;
      left: 0;
      content: "";
      background-image: url("../../../Assets/Images/rock-logo-circle-white.svg");
      background-repeat: no-repeat;
      background-position: center center;
      background-size: (@navbarside-width * .525);
    }

    .logo {
      width: 48px;
      height: 48px;
      margin: 10px;
    }

    @media (min-width: @screen-sm-min) {
      display: block;
    }
  }

  // Bookmarks
  //
  // .bookmarks {
  //   margin: 0;

  //   & > li {
  //     padding-bottom: 12px;
  //   }

  //   a {
  //     padding: 0 16px;
  //     font-size: 1em;
  //     line-height: 14px;
  //     color: @navbartop-color;

  //     &:hover,
  //     &:focus {
  //       background-color: transparent;
  //       opacity: .8;
  //     }

  //     @media (min-width: @screen-sm-min) {
  //       margin-left: 24px;
  //       line-height: @navbar-top-height;

  //       & > li {
  //         float: left;
  //         padding-bottom: 24px;
  //       }
  //     }
  //   }
  // }

  .smartsearch {
    float: right;
    width: ~"calc(100% - 160px)";
    height: 50px;
    padding: 0;
    margin: 15px 0;
    font-size: .875em;
    border: 0;

    @media (min-width: @screen-sm-min) {
      width: 340px;
    }

    i {
      margin-top: 16px;
      margin-left: 10px;
    }

    .twitter-typeahead {
      margin-right: 80px;
    }

    .smartsearch-type {
      position: absolute;
      right: 0;
      z-index: 100;
      width: auto;
    }

    input.searchinput {
      padding: 15px 0 15px 34px;
    }

    .dropdown {
      margin-top: 10px;

      .dropdown-menu {
        font-size: 1em;
      }
    }

    .tt-suggestion p {
      padding: 10px 15px 10px 10px;
    }

    .tt-hint {
      padding: 14.5px 4px 4px 34px;
      color: @navbartop-color;
      opacity: .5;
    }

    .tt-dropdown-menu {
      min-width: 340px;
      padding: 0;
    }
  }

  .loginstatus {
    margin: 0;

    & > li {
      min-width: inherit;
      @media (max-width: @screen-sm-max) {
        position: static;
      }

      > a {
        padding: 0 18px;
        line-height: @navbar-top-height;
        color: @navbartop-color;

        @media (max-width: @screen-sm-max) {
          .fa-caret-down {
            display: none;
          }
        }

        .profile-photo {
          float: left;
          width: 43px;
          height: 43px;
          margin-top: 17px;
          background-repeat: no-repeat;
          background-size: cover;
          border-radius: 50%;
          @media (min-width: @screen-sm-min) {
            margin-right: 12px;
          }

          &[style*="no-photo"] {
            opacity: .4;
          }
        }

        span {
          display: none;
        }

        .fa-caret-down::before {
          content: @fa-var-chevron-down;
        }

        &:hover,
        &:focus {
          background-color: transparent;
        }
      }

      .dropdown-menu {
        right: 0;
        left: auto;
        @media (max-width: @screen-xs-max) {
          position: absolute;
          top: 80px;
          left: 0;
          z-index: 1000;
          background-color: @brand-color;
          background-color: var(--brand-color);

          & > li > a {
            color: @navbartop-color;
            color: var(--navbartop-color);
          }
        }
      }
    }
  }

  .dropdown {
    a {
      float: left;

      i {
        margin-left: 8px;
      }
    }
  }

  .dropdown-menu {
    border: 0;

    a {
      width: 100%;
      line-height: 34px;

      &:hover {
        color: #fff;
        background-color: @brand-color;
        background-color: var(--brand-color);
        opacity: 1;
      }
    }

    @media (min-width: @screen-sm-min) {
      &::after {
        position: absolute;
        top: -8px;
        left: 75px;
        display: inline-block;
        margin-left: -6px;
        content: "";
        border-right: 8px solid transparent;
        border-bottom: 8px solid #fff;
        border-left: 8px solid transparent;
      }
    }
  }

}

.navbar-brand-side {
  height: (@navbarside-width * .325) + (24 * 2);
  color: #fff;

  &.no-logo::after {
    position: absolute;
    top: 0;
    right: 0;
    bottom: 0;
    left: 0;
    content: "";
    background-image: url("../../../Assets/Images/rock-logo-circle-white.svg");
    background-repeat: no-repeat;
    background-position: center center;
    background-size: (@navbarside-width * .525);
  }

  .logo {
    width: 48px;
    height: 48px;
    margin: 3px 0;
  }

  @media (min-width: @screen-sm-min) {
    display: none;
  }
}

#content-wrapper {
  position: relative;

  > .row {
    margin-right: 0;
    margin-left: 0;
  }
}

.navbar-side-open {
  &::before {
    position: fixed;
    top: 0;
    bottom: 0;
    left: 0;
    z-index: -1;
    width: @navbarside-width;
    content: "";
    background-color: @navbarside-background-color;
    background-color: var(--navbarside-background-color);
  }
}

.navbar-static-side {
  position: fixed;
  top: 0;
  bottom: 0;
  left: 0;
  z-index: @zindex-navbar-fixed + 10;
  display: none;
  width: @navbarside-width;
  height: 100%;
  overflow-x: hidden;
  overflow-y: auto;
  color: @navbarside-color;
  background-color: @navbarside-background-color;
  background-color: var(--navbarside-background-color);

  &::-webkit-scrollbar {
    width: 6px;
    background-color: transparent;
  }

  &::-webkit-scrollbar-thumb {
    width: 6px;
    background-color: rgba(0,0,0, .2);
    border-radius: 10px;
  }

  &.open-secondary-nav {
    width: @navbarside-width + 280px;

    &::-webkit-scrollbar-thumb {
      background-color: rgba(0,0,0,0);
    }
  }

  @media (min-width: @screen-sm-min) {
    top: 80px;
    margin-top: 0;
  }

  // Disable Bootstrap Toggle Animation
  &.collapsing {
    display: none;
    -webkit-transition: none;
    transition: none;
  }

  .navbar-toggle-side-left {
    display: block;
    height: @navbar-top-height;
    padding-top: 22px;
    padding-left: @navbarside-width * .37;
    font-size: 1.5em;
    cursor: pointer;
    border-bottom: 1px solid lighten(@navbarside-background-color, 10%);

    @media (min-width: @screen-sm-min) {
      display: none;
    }
  }

  .navbar-side {
    cursor: default;

    .navbar-logo {
      @media (min-width: @screen-sm-min) {
        display: none;
      }

      a:hover {
        background-color: @navbarside-background-color;
        background-color: var(--navbarside-background-color);
      }
    }

    & > li {
      width: @navbarside-width;
      margin-top: 0;
      text-align: center;
      cursor: pointer;
      border-top: 1px solid lighten(@navbarside-background-color, 7%);

      &:last-child {
        border-bottom: 1px solid lighten(@navbarside-background-color, 7%);
      }

      &:first-child {
        border-top: 0;
      }

      > i {
        display: block;
        padding: 24px 0;
        font-size: @navbarside-width * .325;

        &:hover {
          color: @navbarside-color;
        }
      }

      &.open {
        background-color: @navbarside-sub-bg;
        box-shadow: inset 3px 0 0 0 @brand-color;

        @media @sm {
          &::before {
            position: absolute;
            top: -(ceil(@navbarside-width * .35));
            right: 0;
            width: ceil(@navbarside-width * .35);
            height: ceil(@navbarside-width * .35);
            content: " ";
          }

          &::after {
            position: absolute;
            right: 0;
            bottom: -(ceil(@navbarside-width * .35));
            z-index: 1;
            width: ceil(@navbarside-width * .35);
            height: ceil(@navbarside-width * .35);
            content: " ";
          }
        }
      }

      &.current,
      &.current:hover {
        box-shadow: inset 3px 0 0 0 @brand-color;
        > i {
          color: #fff;
        }
      }

      .nav-childpages {
        position: fixed;
        top: 0;
        bottom: 0;
        left: @navbarside-width;
        z-index: 2000;
        display: none;
        width: 280px;
        padding: 0 10px 0 12px;
        overflow-x: hidden;
        overflow-y: auto;
        text-align: left;
        background-color: @navbarside-sub-bg;


        /* Fix for https://bugs.webkit.org/show_bug.cgi?id=160953 Safari 10.1+ */
        @media not all and (min-resolution: .001dpcm) and (min-width: @screen-sm-min) {
          @supports (-webkit-appearance:none) {
            top: @navbar-top-height;
          }
        }


        li {

          a {
            padding: 0;
            line-height: 2.5;
            color: @navbarside-color;

            &::before {
              display: inline-block;
              width: 0;
              height: 8px;
              margin-right: 14px;
              margin-bottom: 1px;
              content: " ";
              background: @brand-color;
            }

            &:focus {
              color: @nav-sub-text-rollover-color;
              background-color: @nav-sub-text-rollover-bg;
            }

            &:hover {
              color: #fff;
              background-color: @navbarside-sub-bg;

              &::before {
                width: 8px;
                padding-left: 8px;
                margin-right: 6px;
              }
            }
          }

          &.current {
            a {
              font-weight: 600;
              color: #fff;
              &::before {
                width: 8px;
                padding-left: 8px;
                margin-right: 6px;
              }
            }
          }

          &.title {
            padding: 24px 20px 27px;
            margin: 0 -20px;
            font-size: 28px;
            font-weight: @font-weight-light;
            line-height: 1;
            color: @navbarside-color;
          }

          &.header {
            padding-top: 11px;
            padding-left: 5px !important;
            margin-top: 24px;
            margin-bottom: (@line-height-computed / 2);
            font-size: 11px;
            font-weight: 600;
            line-height: 1;
            color: rgba(167,174,181,.6);
            text-transform: uppercase;
            letter-spacing: 2px;
            border-top: 1px solid rgba(167,174,181,.6);

            &:nth-child(2) {
              margin-top: 0;
            }
          }

          &:last-child {
            margin-bottom: 72px;
          }
        }


        &::-webkit-scrollbar {
          width: 10px;
          background-color: transparent;
        }

        &::-webkit-scrollbar-thumb {
          width: 10px;
          background-color: rgba(0,0,0, .2);
          border-radius: 10px;
        }
      }
    }

    > li.open {
      .nav-childpages {
        display: inline-block;

        li.header {
          padding-left: 0;
        }
      }
    }
  }

  // Hide config-bar inside navigation since it is always cropped
  .config-bar {
    display: none !important;
  }
}


.navbar-side-open #cms-admin-footer {
  left: @navbarside-width;
  width: auto;
}

@media (min-width: @screen-sm-min) {
  #cms-admin-footer {
    left: @navbarside-width;
    width: auto;
  }
}

// expanded view
@media (min-width: @screen-sm-min) {
  .navbar-static-side {
    display: block;
    height: ~"calc(100% - @{navbar-top-height})" !important; // Overrides collapse if window is resized
  }

  #content-wrapper {
    margin-left: @navbarside-width;
  }
}

// minimized view
body.navbar-side-open {
  .navbar-static-side {
    display: block;
  }

  #content-wrapper {
    margin-left: @navbarside-width;
  }
}

// sub page styles
.main-content {
  padding: 5px 15px;

  #page-content {
    min-height: 600px;
  }

  .page-title {
    padding: 20px 15px;
    margin: -5px -15px 5px;
    color: @pagetitle-text-color;
    background-color: @pagetitle-background;
    background-color: var(--pagetitle-background);
    border-bottom: 1px solid @gray-lighter;

    .title {
      margin: 0;
      font-size: 1.75em;
    }

    .page-icon {
      display: none;
      float: left;
    }

    .breadcrumb {
      padding: 0;
      margin: 0;
      font-size: 12px;

      a:hover {
        text-decoration: underline;
      }

      i {
        display: none;
      }

      > li + li::before {
        font-family: @fa-font-face;
        font-size: 80%;
        font-weight: 600;
        content: "@{breadcrumb-separator}";
      }
    }
  }


  @media (min-width: @screen-md-min) {
    padding: 0;
    margin: 35px 35px 0;

    .page-title {
      padding: 20px 35px;
      margin: -35px -35px 35px;
    }
  }
}

.main-footer {
  padding: 15px 0;
}

// person profile
@media (min-width: @screen-md-min) {
  .personprofile {
    margin: -35px -35px 0;
  }
}

.person-content {
  .panel {
    .box-shadow(none);
  }
}

// splash screen
#splash {
  #content {
    max-width: 380px;
    margin: 70px auto 0;
    @media (max-width: @screen-xs-max) {
      max-width: 100%;
      padding: 0 @padding-base-horizontal;
    }

    .login .btn {
      display: block;
      width: 100%;
      margin: 18px 0 0;
    }
  }

  #logo {
    width: 120px;
    height: 120px;
    margin: 0 auto 40px;
    fill: @brand-color;
    fill: var(--brand-color);
  }

  .login-block {
    max-width: 600px;
    margin: 0 auto;

    legend {
      display: none;
    }
  }

  .login-block.external-auth-providers {
    max-width: 800px;
  }
}

// workflow page
.workflow-activity {
  & > .panel-heading {
    color: #fff;
    background-color: @btn-action-bg;
    border-color: @btn-action-bg;

    a.btn-link {
      color: #fff;
    }
  }

  .btn-action.add-action {
    color: @panel-heading-text-color;
    background-color: @gray-lighter;
    border-color: darken(@gray-lighter, 10%);
  }
}

.attribute-panel {
  .panel-body {
    padding: 0;
  }
}

.tableFloatingHeaderOriginal {
  border-bottom: 1px solid @grid-column-header-border-color;
  box-shadow: @shadow-sticky-nav;
}

/* #endregion */

/* #region
// 5. Specific Page Styling        */
// -------------------------
.personprofilebar-bio {
  .name {
    font-weight: 700;
  }

  .name .firstname {
    font-size: .488em;
    font-weight: @font-weight-light;
  }

  .previous-names {
    font-weight: @font-weight-light;
  }
}

// Entity Attributes Picker
.entity-type-picker .control-wrapper {
  width: 270px;
}

/* #endregion */

/* #region
// 6. Components          */
// -------------------------

.note-editor.note-frame {
  margin: 0;
  border: 0;
  .box-shadow(none);
  &:focus-within {
    box-shadow: @input-focus-box-shadow;
  }
}

.note-editor .note-toolbar {
  padding: 0;
  border: 1px solid @input-border;
  border-bottom: 0;
}

.note-btn {
  padding: 5px 10px 7px;
  background: #fff;
  border: 0;

  &:hover,
  &:focus {
    background: #fff;
  }

  &:active,
  &:active:focus,
  &.active,
  &.active:focus,
  &.active:hover {
    background: #cbeefa;
  }
}

.btn-mergefield {
  font-weight: @fa-theme-weight;
}

.note-editor .note-toolbar > .btn-group {
  margin-top: 0;
}

.note-editor .note-editable {
  border: 1px solid @input-border;
  border-radius: 0;
}

.picker-menu {
  animation-name: css-1, css-13;
  animation-duration: .367s;
  animation-timing-function: cubic-bezier(.1, .9, .2, 1);
  animation-fill-mode: both;
}

@keyframes css-1 {
  0% {
    opacity: 0;
  }

  100% {
    opacity: 1;
  }
}

@keyframes css-13 {

  0% {
    transform: translate3d(0, -10px, 0);
  }

  100% {
    transform: translate3d(0, 0, 0);
  }

}

/* #endregion */
@import "_print.less";
@import "_css-overrides.less";<|MERGE_RESOLUTION|>--- conflicted
+++ resolved
@@ -363,27 +363,20 @@
   .btn {
     width: 33px;
     padding: 5px 7px;
-<<<<<<< HEAD
-=======
   }
 
   .btn-default,
   .btn-danger {
     background-color: transparent;
->>>>>>> c608dbc6
     border-color: transparent;
   }
 
   .btn-default {
-<<<<<<< HEAD
-    background: transparent;
-=======
     &:focus,
     &:hover,
     &:active {
       background-color: darken(@btn-default-bg, 10%);
     }
->>>>>>> c608dbc6
   }
 
   .btn-danger {
