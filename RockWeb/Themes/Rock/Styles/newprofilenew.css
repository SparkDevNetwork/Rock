--- conflicted
+++ resolved
@@ -1,7 +1,3 @@
-<<<<<<< HEAD
-
-=======
->>>>>>> 6ccb76af
 .btn:focus,
 .btn:active:focus,
 .btn.active:focus,
@@ -18,16 +14,11 @@
 
 .rockbadge-container .taglist .tag {
   height: 24px;
-<<<<<<< HEAD
-  background-color: #F4F5F7;
-  color: #495057 !important;
-=======
   padding: 3px 12px 4px;
   margin: 0;
->>>>>>> 6ccb76af
   font-weight: 600;
   color: #495057 !important;
-  background-color: #f4f5f7;
+  background-color: #F4F5F7;
 }
 
 .rockbadge-container .taglist .tag a {
