--- conflicted
+++ resolved
@@ -13,12 +13,9 @@
 
   body {
     font-size: 12px;
-<<<<<<< HEAD
-=======
     color: #000;
     background-color: #fff;
     -webkit-print-color-adjust: exact;
->>>>>>> ae6313ca
   }
 
   #content-wrapper,
@@ -27,21 +24,12 @@
     margin: 0;
   }
 
-<<<<<<< HEAD
-  .nav-sub, // default sidebar navs on most pages
-  .navbar-static-side, // Main Sidebar
-  #cms-admin-footer,  // admin bar on bottom right
-  .breadcrumb, // remove the breadcrumbs
-  .main-footer // Remove the footer
-   {
-=======
   // default sidebar navs on most pages
   .nav-sub,
   .navbar-static-side,
   #cms-admin-footer,
   .breadcrumb,
   .main-footer {
->>>>>>> ae6313ca
     display: none;
   }
 
