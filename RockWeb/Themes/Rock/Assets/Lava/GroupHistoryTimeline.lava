﻿<style>
.rock-timeline {
  background-color: var(--panel-bg);
}

.timeline-container {
  position: relative;
  width: 90%;
  max-width: 1170px;
  margin: 0 auto;
}

.timeline-container::before {
  position: absolute;
  top: 0;
  left: 17px;
  width: 1px;
  height: 100%;

  /* this is the vertical line */
  content: "";
  background: var(--wizard-item-bar-color);
}

@media only screen and (min-width: 1170px) {
  .rock-timeline {
    margin-top: 3em;
    margin-bottom: 3em;
  }
  .timeline-container::before {
    left: 50%;
    margin-left: -1px;
  }
}

.date-divider {
  width: 100%;
}

.timeline-container .break {
  position: relative;
  z-index: 0;
  text-align: center;
}

.break > span {
  display: inline-block;
  padding: 5px 0 10px;
  background: #fff;
}

.timeline-block {
  position: relative;
  margin: 2em 0;
}

.timeline-block::after {
  display: table;
  clear: both;

  /* clearfix */
  content: "";
}

.timeline-block:first-child {
  margin-top: 0;
}

.timeline-block:last-child {
  margin-bottom: 0;
}

.timeline-icon {
  position: absolute;
  top: 0;
  left: 0;
  display: flex;
  align-items: center;
  justify-content: center;
  width: 35px;
  height: 35px;
  overflow: hidden;
  color: var(--wizard-item-icon-color);
  background: var(--wizard-item-icon-bg);
  border: 1px solid var(--wizard-item-bar-color);
  border-radius: 50%;
  box-shadow: 0 -4px 0 1px var(--panel-bg);
}

@media only screen and (min-width: 1170px) {
  .timeline-icon {
    left: 50%;
    margin-left: -17.5px;
  }
}

.timeline-content {
  position: relative;
  margin-left: 47px;
  color: rgb(103, 126, 140);
  background: #fff;
}

.timeline-content::after {
  display: table;
  clear: both;

  /* clearfix */
  content: "";
}

.timeline-title {
  display: block;
  font-size: 20px;
  line-height: 1;
  color: rgb(44, 64, 76);
}

.timeline-date {
  display: block;
  margin: 1px 0 0;
  font-size: 12px;
  color: rgb(103, 126, 140);
}

.timeline-details {
  margin: 10px 0 0;
}

@media only screen and (min-width: 1170px) {
  .timeline-content {
    width: 47%;
    padding: 0;
    margin-left: 0;
  }

  .timeline-block:nth-child(even) .timeline-content {
    float: right;
  }

  .timeline-block:nth-child(odd) .timeline-title,
  .timeline-block:nth-child(odd) .timeline-date,
  .timeline-block:nth-child(odd) .timeline-details,
  .timeline-block:nth-child(odd) .historysummary {
    text-align: right;
  }
  .timeline-block:nth-child(even) .timeline-content::before {
    top: 10px;
    right: 100%;
    left: auto;
    border-color: transparent;
    border-right-color: #fff;
  }
}

.popover {
  max-width: 100%;
}

.read-more-content {
  height: auto;
  opacity: 1 !important;
  -webkit-transition: -webkit-transform 304ms ease-out, transform 304ms ease-out, opacity 304ms ease-out !important;
  -moz-transition: transform 304ms ease-out, opacity 304ms ease-out !important;
  transition: -ms-transform 304ms ease-out, -webkit-transform 304ms ease-out, transform 304ms ease-out, opacity 304ms ease-out !important;
  -webkit-transform: translateY(0) !important;
  -ms-transform: translateY(0) !important;
  transform: translateY(0) !important;
}

.read-more-content.standby {
  height: 0;
  opacity: 0 !important;
  -webkit-transform: translateY(24px) !important;
  -ms-transform: translateY(24px) !important;
  transform: translateY(24px) !important;
}
</style>


{%- assign currentDateTime = 'Now' | Date:'yyyy-MM-dd' | AsDateTime %}
{%- assign currentYear = currentDateTime | Date:'yyyy' -%}
{%- assign startYear = HistorySummaryByDateByVerbList | Last | Property:'FirstHistoryDateTime' | Date:'yyyy' -%}
{%- assign endYear = HistorySummaryByDateByVerbList | First | Property:'LastHistoryDateTime' | Date:'yyyy' -%}

{%- if startYear != endYear and currentYear != endYear -%}
    <ul id="date-menu" class="nav nav-pills">
    {%- for i in (startYear..endYear) reversed -%}
        <li role="presentation" {%- if currentYear == i -%}class="active"{%- endif -%}><a href="#{{ i }}-1">{{ i }}</a></li>
    {%- endfor -%}
    </ul>
{%- endif -%}

{%- if GroupHistoryGridPage contains '{GroupId}' -%}
    {%- assign GroupHistoryGridPage = GroupHistoryGridPage | Replace:'{GroupId}', PageParameter.GroupId | Prepend:'/' -%}
{%- else -%}
    {%- assign GroupHistoryGridPage = GroupHistoryGridPage | Append:'?GroupId=' | Append:PageParameter.GroupId -%}
{%- endif -%}
{%- if GroupMemberHistoryPage contains '{GroupId}' -%}
    {%- assign GroupMemberHistoryPage  = GroupMemberHistoryPage | Replace:'{GroupId}', PageParameter.GroupId | Prepend:'/' -%}
{%- else -%}
    {% comment %}If the GroupMemberHistoryPage route doesn't have a GroupMemberId add the tag to be replaced{% endcomment %}
    {%- assign GroupMemberHistoryPage  = GroupMemberHistoryPage | Append:'?GroupId=' | Append:PageParameter.GroupId | Append:'&GroupMemberId={GroupMemberId}' -%}
{%- endif -%}

<section class="rock-timeline">
    <div class="timeline-container">
        {%- for historySummaryByDateByVerb in HistorySummaryByDateByVerbList -%}
            {%- assign dateDiff = historySummaryByDateByVerb.FirstHistoryDateTime | Date:'yyyy-MM-dd' | AsDateTime | DateDiff:currentDateTime,'d' -%}
            {% comment %}Reset the event increment if it's a new year{% endcomment %}
            {%- assign firstHistoryYear = historySummaryByDateByVerb.FirstHistoryDateTime | Date:'yyyy' | AsInteger -%}
            {%- if firstHistoryYear != prevFirstHistoryYear or forloop.first == true -%}
            {%- assign yearEventCount = 1 -%}
            {%- endif -%}
            {%- assign prevFirstHistoryYear = firstHistoryYear -%}
            {% comment %}Generate the date divider label{% endcomment %}
            {%- capture dateDivider -%}
                {%- if dateDiff > 1 -%}
                {%- assign dateLabel = historySummaryByDateByVerb.FirstHistoryDateTime | Date:'dddd, MMMM d' -%}
<<<<<<< HEAD
                <span>{{ dateLabel }}{%- if currentYear != firstHistoryYear -%}
                {{ ', ' | Append:firstHistoryYear }}
                {%- endif -%}</span>
=======
                <span>{{ dateLabel }}{% if currentYear != firstHistoryYear %}, {{ firstHistoryYear }}{% endif %}</span>
>>>>>>> 06c573aa
                {%- elseif dateDiff == 1 -%}
                    Yesterday
                {%- elseif dateDiff == 0 -%}
                    Today
                {%- endif -%}
            {%- endcapture -%}
            {% comment %} Set the icon for the timeline-block {% endcomment %}
            <header id="{{ firstHistoryYear }}-{{ yearEventCount }}" class="date-divider">
                <h3 class="break centered"><span>{{ dateDivider | Trim }}</span></h3>
            </header>
            {% comment %}Increment the number of events in a year{% endcomment %}
            {%- assign yearEventCount = yearEventCount | Plus:1 -%}

            {%- for historySummaryListByEntityTypeAndVerb in historySummaryByDateByVerb.HistorySummaryListByEntityTypeAndVerbList -%}
                {%- assign byVerbPluralizeCount = historySummaryListByEntityTypeAndVerb.HistorySummaryList | Size %}
                {%- assign primaryActor = false -%}
                {%- assign showSummaryEntity = false -%}
                {%- assign showHistoryDetails = false -%}
                {%- assign historySkipOffset = 0 -%}
                {%- assign first = historySummaryListByEntityTypeAndVerb.HistorySummaryList | First -%}
                {%- assign last = historySummaryListByEntityTypeAndVerb.HistorySummaryList | Last -%}
                <div class="timeline-block">
                    {% comment %} Set the icon for the timeline-block {% endcomment %}
                    <div class="timeline-icon">
                    {%- case historySummaryListByEntityTypeAndVerb.Verb -%}
                        {%- when 'ADD' -%}
                        <i class="fa fa-users"></i>
                        {%- when 'ADDEDTOGROUP' -%}
                        <i class="fa fa-user-plus"></i>
                        {%- when 'REMOVEDFROMGROUP' -%}
                        <i class="fa fa-user-times"></i>
                        {%- when 'MODIFY' -%}
                        <i class="fa fa-pencil-alt"></i>
                        {%- else -%}
                        <i class="fa fa-calendar"></i>
                    {%- endcase -%}
                    </div>

                    <div class="timeline-content">
                        <span class="timeline-title">
                        {%- if byVerbPluralizeCount == 1 or first.CreatedByPersonId == last.CreatedByPersonId -%}
                            {%- assign primaryActor = true -%}
                            {% if CurrentPerson.Id == historySummaryListByEntityTypeAndVerb.HistorySummaryList[0].CreatedByPersonId %}
                                <a href="/person/{{ historySummaryListByEntityTypeAndVerb.HistorySummaryList[0].CreatedByPersonId }}">You</a>
                            {% else %}
                                <a href="/person/{{ historySummaryListByEntityTypeAndVerb.HistorySummaryList[0].CreatedByPersonId }}">{{ historySummaryListByEntityTypeAndVerb.HistorySummaryList[0].CreatedByPersonName }}</a>
                            {% endif %}
                        {%- endif -%}
                            {%- case historySummaryListByEntityTypeAndVerb.Verb -%}
                                {%- when 'MODIFY' -%}
                                    {%- if PrimaryEntityTypeName == historySummaryListByEntityTypeAndVerb.EntityTypeName -%}
                                        updated the {{ historySummaryListByEntityTypeAndVerb.EntityTypeName | Downcase }}
                                    {%- else -%}
                                        updated {% if byVerbPluralizeCount > 1 %}{{ byVerbPluralizeCount }}{% else %}a{% endif %} {{ historySummaryListByEntityTypeAndVerb.EntityTypeName | PluralizeForQuantity:byVerbPluralizeCount | Downcase }}
                                    {%- endif -%}
                                    {%- assign showHistoryDetails = true -%}
                                {%- when 'ADDEDTOGROUP' -%}
                                    {%- if PrimaryEntityTypeName == 'Group Member' -%}
                                        Added to Group
                                        {%- assign showHistoryDetails = true -%}
                                        {%- assign historySkipOffset = 1 -%}
                                    {%- else -%}
                                        added {% if byVerbPluralizeCount > 1 %}{{ byVerbPluralizeCount }}{% endif %} {{ historySummaryListByEntityTypeAndVerb.EntityTypeName | PluralizeForQuantity:byVerbPluralizeCount | Downcase }}
                                        {%- assign showSummaryEntity = true -%}
                                    {%- endif -%}
                                {%- when 'REMOVEDFROMGROUP' -%}
                                    {%- if PrimaryEntityTypeName == 'Group Member' -%}
                                        Removed from Group
                                        {%- assign showHistoryDetails = true -%}
                                        {%- assign historySkipOffset = 1 -%}
                                    {%- else -%}
                                        removed {% if byVerbPluralizeCount > 1 %}{{ byVerbPluralizeCount }}{% else %}a{% endif %} {{ historySummaryListByEntityTypeAndVerb.EntityTypeName | PluralizeForQuantity:byVerbPluralizeCount | Downcase }}
                                        {%- assign showSummaryEntity = true -%}
                                    {%- endif -%}
                                {%- when 'ADD' -%}
                                    created a {{ historySummaryListByEntityTypeAndVerb.EntityTypeName | Downcase }} called <a href="#">{{ historySummaryListByEntityTypeAndVerb.HistorySummaryList[0].HistoryList[0].NewValue }}</a>
                                    {%- assign showHistoryDetails = true %}
                                    {% comment %} When doing an 'ADD' summary, first history record is the same as the summary, so we can skip it {% endcomment %}
                                    {%- assign historySkipOffset = 2 %}
                                {%- when 'DELETE' -%}
                                    {{ historySummaryListByEntityTypeAndVerb.EntityTypeName }} Deleted
                                {%- else -%}
                                    {% comment %} Some Verb that hasn't been implemented in this template yet, or some unexpected Verb {% endcomment %}
                                    {{ historySummaryListByEntityTypeAndVerb.Verb }}
                            {%- endcase -%}
                        </span>
                        <span class="timeline-date">{{ historySummaryListByEntityTypeAndVerb.FirstHistoryDateTime | Date:'MMM d, yyyy h:mmtt' }}</span>
                <div class="timeline-details">

                {%- assign previousHistoryVerb = '' -%}
                {%- assign CreatedByPersonId = '' | AsInteger -%}
                    <div class='historydetails'>
                        <ul class="list-unstyled">
                            {%- for historySummary in historySummaryListByEntityTypeAndVerb.HistorySummaryList -%}
                                {% comment %} Shows a list of added/removed group members {% endcomment %}
                                {%- if showSummaryEntity -%}
                                    {%- if historySummary.EntityTypeName == 'Group Member' -%}{%- assign parsedGroupMemberHistoryPage = GroupMemberHistoryPage | Replace:'{GroupMemberId}',historySummary.EntityId -%}
                                        <span class='historysummary-entity' title='{{ historySummary.CreatedDateTime }}'><a href="{{ parsedGroupMemberHistoryPage }}">{{ historySummary.Entity | Default:historySummary.ValueName | ToString }}</a></span>
                                    {% endif -%}
                                {%- endif -%}
                                {% comment %} showHistoryDetails for complex sets of changes {% endcomment %}
                                {%- if showHistoryDetails -%}
                                    {%- if forloop.index == 10 -%}</ul>
                                    <a href="#" class="btn-read-more">And {{ forloop.length | Minus:forloop.index }} other changes...</a>
                                    <ul class="list-unstyled read-more-content standby">{%- endif -%}
                                    <li>
                                        {%- for history in historySummary.HistoryList offset:historySkipOffset -%}
                                            {%- capture timelineEvent -%}
                                                {% comment %} Build summary text for each history detail {% endcomment %}
                                                {%- if history.CreatedByPersonId != previousCreatedByPersonId or historyEntity != historySummary.EntityId -%}
                                                    {%- if primaryActor == false -%}
                                                        {%- if CurrentPerson.Id == history.CreatedByPersonId -%}
                                                            <a href="/person/{{ history.CreatedByPersonId }}">You</a>
                                                        {%- else -%}
                                                            <a href="/person/{{ history.CreatedByPersonId }}">{{ history.CreatedByPersonName }}</a>
                                                        {%- endif -%}
                                                    {%- endif -%}
                                                {%- endif -%}
                                                {% comment %} If the person, entity or verb changes; restate the verb {% endcomment %}
                                                {%- if history.CreatedByPersonId != previousCreatedByPersonId or historyEntity != historySummary.EntityId or history.Verb != previousHistoryVerb -%}
                                                    {%- assign sameValues = false -%}
                                                    {%- capture historyVerb -%}
                                                        {%- case history.Verb -%}
                                                            {%- when 'MODIFY' -%}
                                                                {%- if history.OldValue -%}
                                                                    changed
                                                                    {%- if historySummary.Entity.Guid != PrimaryEntity.Guid -%}
                                                                        {%- assign timelineOtherEntity = historySummary.Entity | ToString -%}
                                                                        {%- assign parsedGroupMemberHistoryPage = GroupMemberHistoryPage | Replace:'{GroupMemberId}',historySummary.EntityId -%}
                                                                        <a href='{{ parsedGroupMemberHistoryPage }}' class='history-otherentity'>{{ timelineOtherEntity | Possessive }}</a>
                                                                    {%- else -%}
                                                                        the
                                                                    {%- endif -%}
                                                                    {{ history.EntityType.FriendlyName | Downcase }}
                                                                {%- else -%}
                                                                    set the
                                                                {%- endif -%}
                                                            {%- when 'ADD' -%}
                                                                added
                                                            {%- when 'DELETE' -%}
                                                               deleted
                                                            {%- else -%}
                                                            {% comment %} Some unexpected Verb {% endcomment %}
                                                        {%- endcase -%}
                                                    {%- endcapture -%}
                                                    <span class='history-verb' title='{{ historySummary.CreatedDateTime }}'>{{ historyVerb | Trim | SentenceCase }}</span>
                                                {%- else -%}
                                                {%- assign sameValues = true -%}
                                                {%- endif -%}

                                                {%- assign previousCreatedByPersonId = history.CreatedByPersonId -%}
                                                {%- assign previousHistoryVerb = history.Verb -%}
                                                {%- assign historyEntity = historySummary.EntityId -%}

                                                {%- capture timelineAction -%}
                                                    {%- assign historyValueName = history.ValueName | Downcase | Replace:'location location','location' -%}
                                                    {%- if sameValues and historyValueName == prevHistoryValueName -%}
                                                        <span class='history-verb' title='{{ historySummary.CreatedDateTime }}'>and</span>
                                                        {%- if history.NewValue -%}
                                                            {%- assign historyNewValueSize = history.NewValue | Size -%}
                                                            <span class='history-oldvalue'><a {% if historyNewValueSize > 80 -%}tabindex="0" role="button" data-toggle="popover" data-trigger="focus" data-placement="top" title="Full {{ historyValueName }}" data-content="{{ history.NewValue | StripNewlines }}"{%- endif -%}>{{ history.NewValue | Trim | Truncate:80,'...' }}</a></span>
                                                        {%- else -%}
                                                            removed the <span class='history-valuename'>{{ historyValueName }}</span>
                                                        {%- endif -%}
                                                    {%- else -%}
                                                        {%- if history.NewValue -%}
                                                            {%- assign historyNewValueSize = history.NewValue | Size -%}
                                                            <span class='history-valuename'>{{ historyValueName }}</span> to
                                                            <span class='history-oldvalue'><a {% if historyNewValueSize > 80 -%}tabindex="0" role="button" data-toggle="popover" data-trigger="focus" data-placement="top" title="Full {{ historyValueName }}" data-content="{{ history.NewValue | StripNewlines }}"{%- endif -%}>{{ history.NewValue | Trim | Truncate:80,'...' }}</a></span>
                                                        {%- else -%}
                                                            removed the <span class='history-valuename'>{{ historyValueName }}</span>
                                                        {%- endif -%}
                                                    {%- endif -%}
                                                    {%- unless forloop.last -%}{%- if forloop.rindex != 2 -%},{%- else -%},&nbsp;and{%- endif -%}{%- else -%}{%- endunless -%}
                                                    {%- assign prevHistoryValueName = historyValueName -%}
                                                {%- endcapture -%}
                                                {%- assign prevTimelineAction = timelineAction -%}
                                            {%- endcapture -%}

                                            {{ timelineEvent | Trim }}
                                            {{ timelineAction | Trim }}
                                        {%- endfor -%}
                                    </li>
                                {%- endif -%}
                            {%- endfor -%}
                        </ul>
                    </div>
                </div>

                    </div> <!-- timeline-content -->
                </div> <!-- timeline-block -->
            {%- endfor -%}
        {%- endfor -%}
    </div>
</section>

<script>
Sys.Application.add_load(function () {
    $('.btn-read-more').on('click', function(e) {
    $(this).next('.read-more-content').removeClass('standby');
    $(this).addClass('hide');
    e.preventDefault();
    });

    $(function () {
    $('[data-toggle="popover"]').popover()
    })
})
</script><|MERGE_RESOLUTION|>--- conflicted
+++ resolved
@@ -217,13 +217,7 @@
             {%- capture dateDivider -%}
                 {%- if dateDiff > 1 -%}
                 {%- assign dateLabel = historySummaryByDateByVerb.FirstHistoryDateTime | Date:'dddd, MMMM d' -%}
-<<<<<<< HEAD
-                <span>{{ dateLabel }}{%- if currentYear != firstHistoryYear -%}
-                {{ ', ' | Append:firstHistoryYear }}
-                {%- endif -%}</span>
-=======
                 <span>{{ dateLabel }}{% if currentYear != firstHistoryYear %}, {{ firstHistoryYear }}{% endif %}</span>
->>>>>>> 06c573aa
                 {%- elseif dateDiff == 1 -%}
                     Yesterday
                 {%- elseif dateDiff == 0 -%}
