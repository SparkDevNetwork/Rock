--- conflicted
+++ resolved
@@ -6,30 +6,16 @@
     var navbarFixedTop = document.querySelector('.navbar-fixed-top');
     var stickyHeaders = document.querySelector('.js-sticky-headers');
 
-<<<<<<< HEAD
-    if (stickyHeaders !== null) {
-        var navbarFixedTop = document.querySelector('.navbar-fixed-top');
-        if (navbarFixedTop !== null &&  getComputedStyle(navbarFixedTop)['position'] === 'fixed') {
-            $(stickyHeaders).stickyTableHeaders({ fixedOffset: $(navbarFixedTop) });
-        } else {
-            $(stickyHeaders).stickyTableHeaders();
-        }
-=======
     if ($(navbarFixedTop).length && $(navbarFixedTop).css('position') === 'fixed') {
         $(stickyHeaders).stickyTableHeaders({ fixedOffset: $(navbarFixedTop) });
     } else {
         $(stickyHeaders).stickyTableHeaders();
->>>>>>> 734ede04
     }
 });
 
 $(document).on('enabledStickiness.stickyTableHeaders', function(event) {
     $(window).on('resize', function(event) {
-<<<<<<< HEAD
-        if (document.querySelector('.navbar-fixed-top') !== null && getComputedStyle(navbarFixedTop)['position'] === 'fixed') {
-=======
         if ($('.navbar-fixed-top').length && $('.navbar-fixed-top').css('position') === 'fixed') {
->>>>>>> 734ede04
             $('.js-sticky-headers').stickyTableHeaders({ fixedOffset: $('.navbar-fixed-top') });
         } else {
             $('.js-sticky-headers').stickyTableHeaders();
