--- conflicted
+++ resolved
@@ -54,12 +54,9 @@
             var rockContext = new Rock.Data.RockContext();
 
             CommunicationRecipientService communicationRecipientService = new CommunicationRecipientService( rockContext );
-<<<<<<< HEAD
+
             InteractionComponentService interactionComponentService = new InteractionComponentService( rockContext );
             InteractionService interactionService = new InteractionService( rockContext );
-=======
-            CommunicationRecipientActivityService communicationRecipientActivityService = new CommunicationRecipientActivityService( rockContext );
->>>>>>> 1d9403f3
 
             var payload = JsonConvert.DeserializeObject<IEnumerable<MailEvent>>( postedData );
             int unsavedCommunicationCount = 0;
@@ -145,7 +142,6 @@
                                                                                 item.UserAgent.OperatingSystemName ?? "unknown",
                                                                                 item.UserAgent.UserAgentName ?? "unknown",
                                                                                 item.UserAgent.Type ?? "unknown" );
-<<<<<<< HEAD
 
                                         if ( interactionComponent != null )
                                         {
@@ -162,21 +158,9 @@
                                             openActivity.InteractionSessionId = openInteractionSession.Id;
                                             interactionService.Add( openActivity );
                                         }
-=======
-                                        CommunicationRecipientActivity openActivity = new CommunicationRecipientActivity();
-                                        openActivity.CommunicationRecipientId = communicationRecipient.Id;
-                                        openActivity.ActivityType = "Opened";
-                                        openActivity.ActivityDateTime = item.EventDateTime;
-                                        openActivity.ActivityDetail = string.Format( "Opened from {0} on {1} ({2})",
-                                                                        item.UserAgent.UserAgentName ?? "unknown",
-                                                                        item.UserAgent.OperatingSystemName ?? "unknown",
-                                                                        item.IpAddress );
-                                        communicationRecipientActivityService.Add( openActivity );
->>>>>>> 1d9403f3
                                         break;
 
                                     case MandrillEventType.Clicked:
-<<<<<<< HEAD
                                         if ( interactionComponent != null )
                                         {
                                             Interaction clickActivity = new Interaction();
@@ -191,20 +175,6 @@
                                             clickActivity.InteractionSessionId = clickInteractionSession.Id;
                                             interactionService.Add( clickActivity );
                                         }
-=======
-                                        CommunicationRecipientActivity clickActivity = new CommunicationRecipientActivity();
-                                        clickActivity.CommunicationRecipientId = communicationRecipient.Id;
-                                        clickActivity.ActivityType = "Click";
-                                        clickActivity.ActivityDateTime = item.EventDateTime;
-                                        clickActivity.ActivityDetail = string.Format( "Clicked the address {0} from {1} using {2} {3} {4} ({5})",
-                                                                        item.UrlAddress,
-                                                                        item.IpAddress,
-                                                                        item.UserAgent.OperatingSystemName ?? "unknown",
-                                                                        item.UserAgent.UserAgentFamily ?? "unknown",
-                                                                        item.UserAgent.UserAgentVersion ?? "unknown",
-                                                                        item.UserAgent.Type ?? "unknown" );
-                                        communicationRecipientActivityService.Add( clickActivity );
->>>>>>> 1d9403f3
                                         break;
                                 }
                             }
