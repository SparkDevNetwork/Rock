--- conflicted
+++ resolved
@@ -60,13 +60,8 @@
         EditorMode = CodeEditorMode.Lava,
         EditorTheme = CodeEditorTheme.Rock,
         EditorHeight = 100,
-<<<<<<< HEAD
         IsRequired = false,
         Order = 2)]
-=======
-        IsRequired = true,
-        Order = 2 )]
->>>>>>> d9109f45
     [TextField(
         "Block Title Icon CSS Class",
         Description = "The CSS class for the icon displayed in the block title. If not specified, the icon for the Workflow Type will be shown.",
@@ -943,18 +938,7 @@
                 }
             }
 
-<<<<<<< HEAD
             lTitle.Text = blockTitle;
-=======
-            if ( !string.IsNullOrWhiteSpace( blockTitle ) )
-            {
-                lTitle.Text = blockTitle;
-            }
-            else if ( _workflowType != null )
-            {
-                lTitle.Text = string.Format( "{0} Entry", _workflowType.WorkTerm );
-            }
->>>>>>> d9109f45
 
             // Set the Page Title to the Workflow Type name, unless the Workflow Type has been specified by a configuration setting.
             if ( _workflowType != null && !ConfiguredType )
