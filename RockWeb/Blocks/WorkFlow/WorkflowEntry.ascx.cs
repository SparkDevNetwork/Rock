--- conflicted
+++ resolved
@@ -697,10 +697,7 @@
             // If we are returning False (Workflow is not active), make sure the form and notes are not shown
             ShowNotes( false );
             pnlWorkflowUserForm.Visible = false;
-<<<<<<< HEAD
             pnlWorkflowActionElectronicSignature.Visible = false;
-=======
->>>>>>> f22c3693
             return false;
         }
 
@@ -805,15 +802,12 @@
                 BuildWorkflowActionForm( form, setValues );
                 return;
             }
-<<<<<<< HEAD
 
             if ( _actionType.WorkflowAction is Rock.Workflow.Action.ElectronicSignature )
             {
                 var electronicSignatureWorkflowAction = _actionType.WorkflowAction as Rock.Workflow.Action.ElectronicSignature;
                 BuildWorkflowActionDigitalSignature( electronicSignatureWorkflowAction, _action, setValues );
             }
-=======
->>>>>>> f22c3693
         }
 
         /// <summary>
@@ -823,16 +817,10 @@
         private void BuildWorkflowActionForm( WorkflowActionFormCache form, bool setValues )
         {
             divWorkflowActionUserFormNotes.Visible = true;
-<<<<<<< HEAD
             pnlWorkflowActionElectronicSignature.Visible = false;
 
             Dictionary<string, object> mergeFields = GetWorkflowEntryMergeFields();
 
-
-=======
-            Dictionary<string, object> mergeFields = GetWorkflowEntryMergeFields();
-
->>>>>>> f22c3693
             var workflowType = GetWorkflowType();
             string headerTemplate;
             string footerTemplate;
@@ -876,21 +864,12 @@
             };
 
             phWorkflowFormAttributes.Controls.Add( formSectionNone );
-<<<<<<< HEAD
 
             var formSections = form.FormAttributes.Select( a => a.ActionFormSectionId ).Where( a => a.HasValue ).Distinct().ToList()
                 .Select( a => WorkflowActionFormSectionCache.Get( a.Value ) )
                 .OrderBy( a => a.Order ).ThenBy( a => a.Title )
                 .ToList();
 
-=======
-
-            var formSections = form.FormAttributes.Select( a => a.ActionFormSectionId ).Where( a => a.HasValue ).Distinct().ToList()
-                .Select( a => WorkflowActionFormSectionCache.Get( a.Value ) )
-                .OrderBy( a => a.Order ).ThenBy( a => a.Title )
-                .ToList();
-
->>>>>>> f22c3693
             Dictionary<int, Control> formSectionControlLookup = new Dictionary<int, Control>();
 
             foreach ( var formSection in formSections )
@@ -2053,10 +2032,7 @@
                 else
                 {
                     pnlWorkflowUserForm.Visible = false;
-<<<<<<< HEAD
                     pnlWorkflowActionElectronicSignature.Visible = false;
-=======
->>>>>>> f22c3693
                 }
 
                 var confirmationEmailSettings = _workflowType?.FormBuilderTemplate?.ConfirmationEmailSettings;
@@ -2078,8 +2054,6 @@
                         Response.Redirect( completionActionSettings.RedirectUrl, false );
                         Context.ApplicationInstance.CompleteRequest();
                     }
-<<<<<<< HEAD
-=======
                 }
             }
         }
@@ -2097,7 +2071,6 @@
             }
 
             var recipientAttributeGuid = workflowType.FormBuilderTemplate.ConfirmationEmailSettings.RecipientAttributeGuid;
-            recipientAttributeGuid = new Guid( "c04f4c65-70b8-4901-90bd-8b580151142a" );
             Dictionary<string, object> workflowMergeFields = GetWorkflowEntryMergeFields();
             if ( recipientAttributeGuid == null )
             {
@@ -2166,7 +2139,6 @@
                 else
                 {
                     customBody = confirmationEmailSettings.Source.Body;
->>>>>>> f22c3693
                 }
 
                 var emailMessage = new RockEmailMessage
@@ -2174,83 +2146,6 @@
                     ReplyToEmail = confirmationEmailSettings.Source.ReplyTo,
                     Subject = confirmationEmailSettings.Source.Subject,
                     Message = customBody?.ResolveMergeFields( workflowMergeFields )
-                };
-
-                emailMessage.SetRecipients( recipients );
-                emailMessage.Send();
-            }
-
-        }
-
-        /// <summary>
-        /// Sends the form builder completion email.
-        /// </summary>
-        private void SendFormBuilderCompletionEmail()
-        {
-            var workflowType = GetWorkflowType();
-            var confirmationEmailSettings = workflowType?.FormBuilderTemplate?.ConfirmationEmailSettings;
-            if ( confirmationEmailSettings == null && confirmationEmailSettings.Source == null )
-            {
-                return;
-            }
-
-            var recipientAttributeGuid = workflowType.FormBuilderTemplate.ConfirmationEmailSettings.RecipientAttributeGuid;
-            Dictionary<string, object> workflowMergeFields = GetWorkflowEntryMergeFields();
-            if ( recipientAttributeGuid == null )
-            {
-                return;
-            }
-
-            var recipientWorkflowAttribute = AttributeCache.Get( recipientAttributeGuid.Value );
-            if ( recipientWorkflowAttribute == null )
-            {
-                return;
-            }
-
-            var recipients = new List<RockMessageRecipient>();
-
-            var rockContext = new RockContext();
-
-            var recipientWorkflowAttributeValue = GetWorkflowAttributeEntityAttributeValue( recipientWorkflowAttribute );
-            if ( recipientWorkflowAttribute.FieldTypeId == FieldTypeCache.GetId( Rock.SystemGuid.FieldType.PERSON.AsGuid() ) )
-            {
-                Guid personAliasGuid = recipientWorkflowAttributeValue.AsGuid();
-                if ( !personAliasGuid.IsEmpty() )
-                {
-                    var recipientPerson = new PersonAliasService( rockContext ).GetPerson( personAliasGuid );
-                    if ( recipientPerson != null && !string.IsNullOrWhiteSpace( recipientPerson.Email ) )
-                    {
-                        recipients.Add( new RockEmailMessageRecipient( recipientPerson, workflowMergeFields ) );
-                    }
-                }
-            }
-            else
-            {
-                // If this isn't a Person, assume it is an email address.
-                string recipientEmailAddress = recipientWorkflowAttributeValue;
-                recipients.Add( RockEmailMessageRecipient.CreateAnonymous( recipientEmailAddress, workflowMergeFields ) );
-            }
-
-            if ( !recipients.Any() )
-            {
-                return;
-            }
-
-            if ( confirmationEmailSettings.Source.Type == FormEmailSourceType.UseTemplate && confirmationEmailSettings.Source.SystemCommunicationId.HasValue )
-            {
-                var systemCommunication = new SystemCommunicationService( rockContext ).Get( confirmationEmailSettings.Source.SystemCommunicationId.Value );
-                if ( systemCommunication != null )
-                {
-                    var emailMessage = new RockEmailMessage( systemCommunication );
-                    emailMessage.SetRecipients( recipients );
-                    emailMessage.Send();
-                }
-            }
-            else if ( confirmationEmailSettings.Source.Type == FormEmailSourceType.Custom )
-            {
-                var emailMessage = new RockEmailMessage
-                {
-                    Message = confirmationEmailSettings.Source.Body?.ResolveMergeFields( workflowMergeFields )
                 };
 
                 emailMessage.SetRecipients( recipients );
@@ -2277,10 +2172,7 @@
             if ( hideForm )
             {
                 pnlWorkflowUserForm.Visible = false;
-<<<<<<< HEAD
                 pnlWorkflowActionElectronicSignature.Visible = false;
-=======
->>>>>>> f22c3693
             }
         }
 
