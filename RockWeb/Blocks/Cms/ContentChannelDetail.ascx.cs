﻿// <copyright>
// Copyright by the Spark Development Network
//
// Licensed under the Rock Community License (the "License");
// you may not use this file except in compliance with the License.
// You may obtain a copy of the License at
//
// http://www.rockrms.com/license
//
// Unless required by applicable law or agreed to in writing, software
// distributed under the License is distributed on an "AS IS" BASIS,
// WITHOUT WARRANTIES OR CONDITIONS OF ANY KIND, either express or implied.
// See the License for the specific language governing permissions and
// limitations under the License.
// </copyright>
//
using System;
using System.Collections.Generic;
using System.Linq;
using System.Web.UI;

using Rock;
using Rock.Constants;
using Rock.Data;
using Rock.Model;
using Rock.Web.Cache;
using Rock.Web.UI;
using Rock.Web.UI.Controls;
using Attribute = Rock.Model.Attribute;
using System.ComponentModel;
using Rock.Security;
using Newtonsoft.Json;
using Rock.Web;
using System.Web.UI.WebControls;
using Rock.UniversalSearch;

namespace RockWeb.Blocks.Cms
{
    /// <summary>
    /// 
    /// </summary>
    [DisplayName("Content Channel Detail")]
    [Category("CMS")]
    [Description("Displays the details for a content channel.")]
    public partial class ContentChannelDetail : RockBlock, IDetailBlock
    {

        #region Properties

        private List<int> ChildContentChannelsList { get; set; }

        private List<string> ItemInheritedKey { get; set; }

        /// <summary>
        /// Gets or sets the state of the item attributes.
        /// </summary>
        /// <value>
        /// The state of the item attributes.
        /// </value>
        private List<Attribute> ItemAttributesState { get; set; }

        #endregion

        #region Control Methods

        /// <summary>
        /// Restores the view-state information from a previous user control request that was saved by the <see cref="M:System.Web.UI.UserControl.SaveViewState" /> method.
        /// </summary>
        /// <param name="savedState">An <see cref="T:System.Object" /> that represents the user control state to be restored.</param>
        protected override void LoadViewState( object savedState )
        {
            base.LoadViewState( savedState );

            ChildContentChannelsList = ViewState["ChildContentChannelList"] as List<int> ?? new List<int>();

            ItemInheritedKey = ViewState["ItemInheritedKey"] as List<string> ?? new List<string>();
            string json = ViewState["ItemAttributesState"] as string;
            if ( string.IsNullOrWhiteSpace( json ) )
            {
                ItemAttributesState = new List<Attribute>();
            }
            else
            {
                ItemAttributesState = JsonConvert.DeserializeObject<List<Attribute>>( json );
            }
        }

        /// <summary>
        /// Raises the <see cref="E:System.Web.UI.Control.Init" /> event.
        /// </summary>
        /// <param name="e">An <see cref="T:System.EventArgs" /> object that contains the event data.</param>
        protected override void OnInit( EventArgs e )
        {
            base.OnInit( e );

            gChildContentChannels.DataKeyNames = new string[] { "Id" };
            gChildContentChannels.Actions.ShowAdd = true;
            gChildContentChannels.Actions.AddClick += gChildContentChannels_Add;
            gChildContentChannels.GridRebind += gChildContentChannels_GridRebind;
            gChildContentChannels.EmptyDataText = Server.HtmlEncode( None.Text );

            gItemAttributes.DataKeyNames = new string[] { "Guid" };
            gItemAttributes.Actions.ShowAdd = true;
            gItemAttributes.Actions.AddClick += gItemAttributes_Add;
            gItemAttributes.GridRebind += gItemAttributes_GridRebind;
            gItemAttributes.EmptyDataText = Server.HtmlEncode( None.Text );
            gItemAttributes.GridReorder += gItemAttributes_GridReorder;

            btnSecurity.EntityTypeId = EntityTypeCache.Read( typeof( Rock.Model.ContentChannel ) ).Id;
            
            // this event gets fired after block settings are updated. it's nice to repaint the screen if these settings would alter it
            this.BlockUpdated += Block_BlockUpdated;
            this.AddConfigurationUpdateTrigger( upnlContent );

            string script = @"
    $('.js-content-channel-enable-rss').change( function() {
        $(this).closest('div.form-group').siblings('div.js-content-channel-rss').slideToggle()
    });

    $('.js-content-channel-enable-tags').change( function() {
        $(this).closest('div.form-group').siblings('div.js-content-channel-tags').slideToggle()
    });
";
            ScriptManager.RegisterStartupScript( cbEnableRss, cbEnableRss.GetType(), "enable-rss", script, true );

        }

        /// <summary>
        /// Raises the <see cref="E:System.Web.UI.Control.Load" /> event.
        /// </summary>
        /// <param name="e">The <see cref="T:System.EventArgs" /> object that contains the event data.</param>
        protected override void OnLoad( EventArgs e )
        {
            base.OnLoad( e );

            maContentChannelWarning.Hide();

            if ( !Page.IsPostBack )
            {
                int? contentChannelId = PageParameter( "contentChannelId" ).AsIntegerOrNull( );
                if( contentChannelId.HasValue )
                {
                    upnlContent.Visible = true;
                    ShowDetail( contentChannelId.Value );
                }
                else
                {
                    upnlContent.Visible = false;
                }
            }
            else
            {
                if ( pnlEditDetails.Visible )
                {
                    var channel = new ContentChannel();
                    channel.Id = hfId.Value.AsInteger();
                    channel.ContentChannelTypeId = hfTypeId.Value.AsInteger();
                    channel.LoadAttributes();
                    phAttributes.Controls.Clear();
                    Rock.Attribute.Helper.AddEditControls( channel, phAttributes, false, BlockValidationGroup );

                    ShowDialog();
                }
            }
        }

        /// <summary>
        /// Saves any user control view-state changes that have occurred since the last page postback.
        /// </summary>
        /// <returns>
        /// Returns the user control's current view state. If there is no view state associated with the control, it returns null.
        /// </returns>
        protected override object SaveViewState()
        {
            ViewState["ChildContentChannelList"] = ChildContentChannelsList;

            ViewState["ItemInheritedKey"] = ItemInheritedKey;

            var jsonSetting = new JsonSerializerSettings
            {
                ReferenceLoopHandling = ReferenceLoopHandling.Ignore,
                ContractResolver = new Rock.Utility.IgnoreUrlEncodedKeyContractResolver()
            };

            ViewState["ItemAttributesState"] = JsonConvert.SerializeObject( ItemAttributesState, Formatting.None, jsonSetting );

            return base.SaveViewState();
        }

        /// <summary>
        /// Gets the bread crumbs.
        /// </summary>
        /// <param name="pageReference">The page reference.</param>
        /// <returns></returns>
        public override List<BreadCrumb> GetBreadCrumbs( PageReference pageReference )
        {
            var breadCrumbs = new List<BreadCrumb>();

            int? contentChannelId = PageParameter( pageReference, "contentChannelId" ).AsIntegerOrNull();
            if ( contentChannelId != null )
            {
                ContentChannel contentChannel = new ContentChannelService( new RockContext() ).Get( contentChannelId.Value );
                if ( contentChannel != null )
                {
                    breadCrumbs.Add( new BreadCrumb( contentChannel.Name, pageReference ) );
                }
                else
                {
                    breadCrumbs.Add( new BreadCrumb( "New Content Channel", pageReference ) );
                }
            }
            else
            {
                // don't show a breadcrumb if we don't have a pageparam to work with
            }

            return breadCrumbs;
        }
        #endregion

        #region Events

        /// <summary>
        /// Handles the Click event of the lbEdit control.
        /// </summary>
        /// <param name="sender">The source of the event.</param>
        /// <param name="e">The <see cref="EventArgs" /> instance containing the event data.</param>
        protected void lbEdit_Click( object sender, EventArgs e )
        {
            ShowEditDetails( GetContentChannel( hfId.Value.AsInteger() ) );
        }

        /// <summary>
        /// Handles the SelectedIndexChanged event of the ddlChannelType control.
        /// </summary>
        /// <param name="sender">The source of the event.</param>
        /// <param name="e">The <see cref="EventArgs"/> instance containing the event data.</param>
        protected void ddlChannelType_SelectedIndexChanged( object sender, EventArgs e )
        {
            ContentChannel channel = null;

            int contentChannelId = hfId.ValueAsInt();
            if ( contentChannelId != 0 )
            {
                channel = GetContentChannel( hfId.ValueAsInt() );
                if (channel != null && 
                    channel.ContentChannelTypeId.ToString() != ddlChannelType.SelectedValue && 
                    channel.Items.Any() )
                {
                    maContentChannelWarning.Show( "Changing the content type will result in all of this channel's items losing any data that is specific to the original content type!", ModalAlertType.Warning );
                }
            }

            if (channel == null)
            {
                channel = new ContentChannel();
            }

<<<<<<< HEAD
            UpdateControlsForContentChannelType( channel );
        }

        /// <summary>
        /// Updates the type of the controls for content channel.
        /// </summary>
        /// <param name="channel">The channel.</param>
        private void UpdateControlsForContentChannelType( ContentChannel channel )
        {
            AddAttributeControls( channel );

            int contentChannelTypeId = ddlChannelType.SelectedValueAsInt() ?? 0;
            var contentChannelType = new ContentChannelTypeService( new RockContext() ).Get( contentChannelTypeId );
            if ( contentChannelType != null )
            {
                ddlContentControlType.Visible = !contentChannelType.DisableContentField;
                cbRequireApproval.Visible = !contentChannelType.DisableStatus;
            }
=======
            SetInheritedAttributeKeys( ddlChannelType.SelectedValueAsInt() );

            AddAttributeControls( channel );
>>>>>>> 3e0a4ed9
        }

        /// <summary>
        /// Handles the SelectedIndexChanged event of the ddlContentControlType control.
        /// </summary>
        /// <param name="sender">The source of the event.</param>
        /// <param name="e">The <see cref="EventArgs"/> instance containing the event data.</param>
        protected void ddlContentControlType_SelectedIndexChanged( object sender, EventArgs e )
        {
            tbRootImageDirectory.Visible = ddlContentControlType.SelectedValueAsEnumOrNull<ContentControlType>() == ContentControlType.HtmlEditor;
        }
        
        /// <summary>
        /// Handles the Click event of the lbSave control.
        /// </summary>
        /// <param name="sender">The source of the event.</param>
        /// <param name="e">The <see cref="EventArgs" /> instance containing the event data.</param>
        protected void lbSave_Click( object sender, EventArgs e )
        {
            var rockContext = new RockContext();
            ContentChannel contentChannel;

            ContentChannelService contentChannelService = new ContentChannelService( rockContext );

            int contentChannelId = hfId.Value.AsInteger();
             
            if ( contentChannelId == 0 )
            {
                contentChannel = new ContentChannel { Id = 0 };
                contentChannelService.Add( contentChannel );
            }
            else
            {
                contentChannel = contentChannelService.Get( contentChannelId );
            }

            if ( contentChannel != null )
            {
                contentChannel.Name = tbName.Text;
                contentChannel.Description = tbDescription.Text;
                contentChannel.ContentChannelTypeId = ddlChannelType.SelectedValueAsInt() ?? 0;
                contentChannel.ContentControlType = ddlContentControlType.SelectedValueAsEnum<ContentControlType>();
                contentChannel.RootImageDirectory = tbRootImageDirectory.Visible ? tbRootImageDirectory.Text : string.Empty;
                contentChannel.IconCssClass = tbIconCssClass.Text;

                // the cbRequireApproval will be hidden if contentChannelType.DisableStatus == True
                contentChannel.RequiresApproval = cbRequireApproval.Visible && cbRequireApproval.Checked;
                contentChannel.IsIndexEnabled = cbIndexChannel.Checked;
                contentChannel.ItemsManuallyOrdered = cbItemsManuallyOrdered.Checked;
                contentChannel.ChildItemsManuallyOrdered = cbChildItemsManuallyOrdered.Checked;
                contentChannel.EnableRss = cbEnableRss.Checked;
                contentChannel.ChannelUrl = tbChannelUrl.Text;
                contentChannel.ItemUrl = tbItemUrl.Text;
                contentChannel.TimeToLive = nbTimetoLive.Text.AsIntegerOrNull();
                contentChannel.ItemUrl = tbContentChannelItemPublishingPoint.Text;
                contentChannel.IsTaggingEnabled = cbEnableTag.Checked;
                contentChannel.ItemTagCategoryId = cbEnableTag.Checked ? cpCategory.SelectedValueAsInt() : (int?)null;

                contentChannel.ChildContentChannels = new List<ContentChannel>();
                contentChannel.ChildContentChannels.Clear();
                foreach ( var item in ChildContentChannelsList )
                {
                    var childContentChannel = contentChannelService.Get( item );
                    if ( childContentChannel != null )
                    {
                        contentChannel.ChildContentChannels.Add( childContentChannel );
                    }
                }

                contentChannel.LoadAttributes( rockContext );
                Rock.Attribute.Helper.GetEditValues( phAttributes, contentChannel );

                if ( !Page.IsValid || !contentChannel.IsValid )
                {
                    // Controls will render the error messages                    
                    return;
                }

                rockContext.WrapTransaction( () =>
                {
                    rockContext.SaveChanges();
                    contentChannel.SaveAttributeValues( rockContext );

                    foreach( var item in new ContentChannelItemService( rockContext )
                        .Queryable()
                        .Where( i => 
                            i.ContentChannelId == contentChannel.Id &&
                            i.ContentChannelTypeId != contentChannel.ContentChannelTypeId 
                        ))
                    {
                        item.ContentChannelTypeId = contentChannel.ContentChannelTypeId;
                    }

                    rockContext.SaveChanges();

                    // Save the Item Attributes
                    int entityTypeId = EntityTypeCache.Read( typeof( ContentChannelItem ) ).Id;
                    SaveAttributes( contentChannel.Id, entityTypeId, ItemAttributesState, rockContext );

                } );

                var pageReference = RockPage.PageReference;
                pageReference.Parameters.AddOrReplace( "contentChannelId", contentChannel.Id.ToString() );
                Response.Redirect( pageReference.BuildUrl(), false );
            }

            // flush cache
            ContentChannelCache.Flush( contentChannel.Id );

        }

        /// <summary>
        /// Handles the Click event of the lbCancel control.
        /// </summary>
        /// <param name="sender">The source of the event.</param>
        /// <param name="e">The <see cref="EventArgs" /> instance containing the event data.</param>
        protected void lbCancel_Click( object sender, EventArgs e )
        {
            int contentChannelId = hfId.ValueAsInt();
            if ( contentChannelId != 0 )
            {
                ShowReadonlyDetails( GetContentChannel( contentChannelId ) );
            }
            else
            {
                NavigateToParentPage();
            }
        }

        /// <summary>
        /// Handles the BlockUpdated event of the control.
        /// </summary>
        /// <param name="sender">The source of the event.</param>
        /// <param name="e">The <see cref="EventArgs"/> instance containing the event data.</param>
        protected void Block_BlockUpdated( object sender, EventArgs e )
        {
            int contentChannelId = hfId.ValueAsInt();
            if ( contentChannelId != 0 )
            {
                ShowReadonlyDetails( GetContentChannel( contentChannelId ) );
            }
        }

        #region Item Attributes

        /// <summary>
        /// Handles the Add event of the gItemAttributes control.
        /// </summary>
        /// <param name="sender">The source of the event.</param>
        /// <param name="e">The <see cref="EventArgs" /> instance containing the event data.</param>
        protected void gItemAttributes_Add( object sender, EventArgs e )
        {
            gItemAttributes_ShowEdit( Guid.Empty );
        }

        /// <summary>
        /// Handles the Edit event of the gItemAttributes control.
        /// </summary>
        /// <param name="sender">The source of the event.</param>
        /// <param name="e">The <see cref="RowEventArgs" /> instance containing the event data.</param>
        protected void gItemAttributes_Edit( object sender, RowEventArgs e )
        {
            Guid attributeGuid = (Guid)e.RowKeyValue;
            gItemAttributes_ShowEdit( attributeGuid );
        }

        /// <summary>
        /// Gs the marketing campaign ad attribute type_ show edit.
        /// </summary>
        /// <param name="attributeId">The attribute id.</param>
        protected void gItemAttributes_ShowEdit( Guid attributeGuid )
        {
            Attribute attribute;
            if ( attributeGuid.Equals( Guid.Empty ) )
            {
                attribute = new Attribute();
                attribute.FieldTypeId = FieldTypeCache.Read( Rock.SystemGuid.FieldType.TEXT ).Id;
                edtItemAttributes.ActionTitle = ActionTitle.Add( tbName.Text + " Item Attribute" );

            }
            else
            {
                attribute = ItemAttributesState.First( a => a.Guid.Equals( attributeGuid ) );
                edtItemAttributes.ActionTitle = ActionTitle.Edit( tbName.Text + " Item Attribute" );
            }

        
            List<string> reservedKeys = ItemAttributesState.Where( a => !a.Guid.Equals( attributeGuid ) ).Select( a => a.Key ).ToList();
            reservedKeys.AddRange( ItemInheritedKey );
            edtItemAttributes.ReservedKeyNames = reservedKeys;

            edtItemAttributes.SetAttributeProperties( attribute, typeof( ContentChannelItem ) );

            edtItemAttributes.IsIndexingEnabledVisible = cbIndexChannel.Visible && cbIndexChannel.Checked;

            ShowDialog( "ItemAttributes", true );
        }

        /// <summary>
        /// Handles the GridReorder event of the gItemAttributes control.
        /// </summary>
        /// <param name="sender">The source of the event.</param>
        /// <param name="e">The <see cref="GridReorderEventArgs"/> instance containing the event data.</param>
        protected void gItemAttributes_GridReorder( object sender, GridReorderEventArgs e )
        {
            var movedItem = ItemAttributesState.Where( a => a.Order == e.OldIndex ).FirstOrDefault();
            if ( movedItem != null )
            {
                if ( e.NewIndex < e.OldIndex )
                {
                    // Moved up
                    foreach ( var otherItem in ItemAttributesState.Where( a => a.Order < e.OldIndex && a.Order >= e.NewIndex ) )
                    {
                        otherItem.Order = otherItem.Order + 1;
                    }
                }
                else
                {
                    // Moved Down
                    foreach ( var otherItem in ItemAttributesState.Where( a => a.Order > e.OldIndex && a.Order <= e.NewIndex ) )
                    {
                        otherItem.Order = otherItem.Order - 1;
                    }
                }

                movedItem.Order = e.NewIndex;
            }

            BindItemAttributesGrid();
        }

        /// <summary>
        /// Handles the Delete event of the gItemAttributes control.
        /// </summary>
        /// <param name="sender">The source of the event.</param>
        /// <param name="e">The <see cref="RowEventArgs" /> instance containing the event data.</param>
        /// <exception cref="System.NotImplementedException"></exception>
        protected void gItemAttributes_Delete( object sender, RowEventArgs e )
        {
            Guid attributeGuid = (Guid)e.RowKeyValue;
            ItemAttributesState.RemoveEntity( attributeGuid );

            BindItemAttributesGrid();
        }

        /// <summary>
        /// Handles the GridRebind event of the gItemAttributes control.
        /// </summary>
        /// <param name="sender">The source of the event.</param>
        /// <param name="e">The <see cref="EventArgs" /> instance containing the event data.</param>
        protected void gItemAttributes_GridRebind( object sender, EventArgs e )
        {
            BindItemAttributesGrid();
        }

        /// <summary>
        /// Handles the SaveClick event of the dlgItemAttributes control.
        /// </summary>
        /// <param name="sender">The source of the event.</param>
        /// <param name="e">The <see cref="EventArgs"/> instance containing the event data.</param>
        protected void dlgItemAttributes_SaveClick( object sender, EventArgs e )
        {
            Rock.Model.Attribute attribute = new Rock.Model.Attribute();
            edtItemAttributes.GetAttributeProperties( attribute );

            // Controls will show warnings
            if ( !attribute.IsValid )
            {
                return;
            }

            if ( ItemAttributesState.Any( a => a.Guid.Equals( attribute.Guid ) ) )
            {
                attribute.Order = ItemAttributesState.Where( a => a.Guid.Equals( attribute.Guid ) ).FirstOrDefault().Order;
                ItemAttributesState.RemoveEntity( attribute.Guid );
            }
            else
            {
                attribute.Order = ItemAttributesState.Any() ? ItemAttributesState.Max( a => a.Order ) + 1 : 0;
            }
            ItemAttributesState.Add( attribute );

            BindItemAttributesGrid();

            HideDialog();
        }

        /// <summary>
        /// Binds the marketing campaign ad attribute type grid.
        /// </summary>
        private void BindItemAttributesGrid()
        {
            gItemAttributes.DataSource = ItemAttributesState
                .OrderBy( a => a.Order )
                .ThenBy( a => a.Name )
                .ToList();
            gItemAttributes.DataBind();
        }

        #endregion

        #endregion

        #region Internal Methods

        /// <summary>
        /// Gets the type of the content.
        /// </summary>
        /// <param name="contentChannelId">The content type identifier.</param>
        /// <param name="rockContext">The rock context.</param>
        /// <returns></returns>
        private ContentChannel GetContentChannel( int contentChannelId, RockContext rockContext = null )
        {
            rockContext = rockContext ?? new RockContext();
            var contentChannel = new ContentChannelService( rockContext )
                .Queryable( "ContentChannelType" )
                .Where( t => t.Id == contentChannelId )
                .FirstOrDefault();
            return contentChannel;
        }

        /// <summary>
        /// Shows the detail.
        /// </summary>
        /// <param name="contentChannelId">The marketing campaign ad type identifier.</param>
        public void ShowDetail( int contentChannelId )
        {
            ContentChannel contentChannel = null;

            cbIndexChannel.Visible = IndexContainer.IndexingEnabled;

            bool editAllowed = IsUserAuthorized( Authorization.EDIT );

            var rockContext = new RockContext();

            if ( !contentChannelId.Equals( 0 ) )
            {
                contentChannel = GetContentChannel( contentChannelId );
                if ( contentChannel != null )
                {
                    editAllowed = editAllowed || contentChannel.IsAuthorized( Authorization.EDIT, CurrentPerson );
                }
                pdAuditDetails.SetEntity( contentChannel, ResolveRockUrl( "~" ) );
            }

            if ( contentChannel == null )
            {
                contentChannel = new ContentChannel { Id = 0 };
                contentChannel.ChildContentChannels = new List<ContentChannel>();
                // hide the panel drawer that show created and last modified dates
                pdAuditDetails.Visible = false;
            }

            if ( contentChannel != null && contentChannel.IsAuthorized( Authorization.VIEW, CurrentPerson ) )
            {
                hfId.Value = contentChannel.Id.ToString();

                bool readOnly = false;
                nbEditModeMessage.Text = string.Empty;

                if ( !editAllowed )
                {
                    readOnly = true;
                    nbEditModeMessage.Text = EditModeMessage.ReadOnlyEditActionNotAllowed( ContentChannel.FriendlyTypeName );
                }

                if ( readOnly )
                {
                    lbEdit.Visible = false;
                    ShowReadonlyDetails( contentChannel );
                }
                else
                {
                    lbEdit.Visible = true;
                    if ( contentChannel.Id > 0 )
                    {
                        ShowReadonlyDetails( contentChannel );
                    }
                    else
                    {
                        ShowEditDetails( contentChannel );
                    }
                }

                btnSecurity.Visible = contentChannel.IsAuthorized( Authorization.ADMINISTRATE, CurrentPerson );
                btnSecurity.Title = contentChannel.Name;
                btnSecurity.EntityId = contentChannel.Id;

                lbSave.Visible = !readOnly;
            }
            else
            {
                nbEditModeMessage.Text = EditModeMessage.NotAuthorizedToView( ContentChannel.FriendlyTypeName );
                pnlEditDetails.Visible = false;
                fieldsetViewSummary.Visible = false;
            }

        }

        /// <summary>
        /// Shows the readonly details.
        /// </summary>
        /// <param name="contentChannel">Type of the content.</param>
        private void ShowReadonlyDetails( ContentChannel contentChannel )
        {
            SetEditMode( false );

            if ( contentChannel != null )
            {
                hfId.SetValue( contentChannel.Id );

                SetHeadingInfo( contentChannel, contentChannel.Name );
                SetEditMode( false );

                lGroupDescription.Text = contentChannel.Description;

                var descriptionListLeft = new DescriptionList();
                var descriptionListRight = new DescriptionList();

                descriptionListLeft.Add( "Item's Require Approval", contentChannel.RequiresApproval.ToYesNo() );
                descriptionListRight.Add( "Is Indexed", contentChannel.IsIndexEnabled.ToYesNo() );

                if ( contentChannel.EnableRss )
                {
                    descriptionListLeft.Add( "Channel Url", contentChannel.ChannelUrl );
                    descriptionListRight.Add( "Item Url", contentChannel.ItemUrl );
                }

                contentChannel.LoadAttributes();
                foreach ( var attribute in contentChannel.Attributes
                    .Where( a => a.Value.IsGridColumn )
                    .OrderBy( a => a.Value.Order )
                    .Select( a => a.Value ) )
                {
                    if ( contentChannel.AttributeValues.ContainsKey( attribute.Key ) )
                    {
                        string value = attribute.FieldType.Field.FormatValueAsHtml( null, attribute.EntityTypeId, contentChannel.Id,
                            contentChannel.AttributeValues[attribute.Key].Value, attribute.QualifierValues, false );
                        descriptionListLeft.Add( attribute.Name, value );
                    }
                }

                lDetailsLeft.Text = descriptionListLeft.Html;
                lDetailsRight.Text = descriptionListRight.Html;
            }
        }

        /// <summary>
        /// Shows the edit details.
        /// </summary>
        /// <param name="contentChannel">Type of the content.</param>
        protected void ShowEditDetails( ContentChannel contentChannel )
        {
            if ( contentChannel != null )
            {
                hfId.Value = contentChannel.Id.ToString();
                string title = contentChannel.Id > 0 ?
                    ActionTitle.Edit( ContentChannel.FriendlyTypeName ) :
                    ActionTitle.Add( ContentChannel.FriendlyTypeName );

                SetHeadingInfo( contentChannel, title );

                SetEditMode( true );

                LoadDropdowns();

                tbName.Text = contentChannel.Name;
                tbDescription.Text = contentChannel.Description;
                ddlChannelType.SetValue( contentChannel.ContentChannelTypeId );
                ddlContentControlType.SetValue( contentChannel.ContentControlType.ConvertToInt().ToString() );
                tbRootImageDirectory.Text = contentChannel.RootImageDirectory;
                tbRootImageDirectory.Visible = contentChannel.ContentControlType == ContentControlType.HtmlEditor;
                tbIconCssClass.Text = contentChannel.IconCssClass;
                cbRequireApproval.Checked = contentChannel.RequiresApproval;
                cbIndexChannel.Checked = contentChannel.IsIndexEnabled;
                cbItemsManuallyOrdered.Checked = contentChannel.ItemsManuallyOrdered;
                cbChildItemsManuallyOrdered.Checked = contentChannel.ChildItemsManuallyOrdered;
                cbEnableRss.Checked = contentChannel.EnableRss;
                tbContentChannelItemPublishingPoint.Text = contentChannel.ItemUrl;
                cbEnableTag.Checked = contentChannel.IsTaggingEnabled;
                cpCategory.SetValue( contentChannel.ItemTagCategoryId );

                divRss.Attributes["style"] = cbEnableRss.Checked ? "display:block" : "display:none";
                divTag.Attributes["style"] = cbEnableTag.Checked ? "display:block" : "display:none";

                tbChannelUrl.Text = contentChannel.ChannelUrl;
                tbItemUrl.Text = contentChannel.ItemUrl;
                nbTimetoLive.Text = ( contentChannel.TimeToLive ?? 0 ).ToString();

                ChildContentChannelsList = new List<int>();
                contentChannel.ChildContentChannels.ToList().ForEach( a => ChildContentChannelsList.Add( a.Id ) );
                BindChildContentChannelsGrid();

                UpdateControlsForContentChannelType( contentChannel );

                // load attribute data 
                ItemAttributesState = new List<Attribute>();
                AttributeService attributeService = new AttributeService( new RockContext() );

                string qualifierValue = contentChannel.Id.ToString();

                attributeService.GetByEntityTypeId( new ContentChannelItem().TypeId ).AsQueryable()
                    .Where( a =>
                        a.EntityTypeQualifierColumn.Equals( "ContentChannelId", StringComparison.OrdinalIgnoreCase ) &&
                        a.EntityTypeQualifierValue.Equals( qualifierValue ) )
                    .ToList()
                    .ForEach( a => ItemAttributesState.Add( a ) );

                // Set order 
                int newOrder = 0;
                ItemAttributesState.ForEach( a => a.Order = newOrder++ );

<<<<<<< HEAD
                ItemInheritedKey = new List<string>();
                attributeService.GetByEntityTypeId( new ContentChannelItem().TypeId ).AsQueryable()
                     .Where( a =>
                         a.EntityTypeQualifierColumn.Equals( "ContentChannelTypeId", StringComparison.OrdinalIgnoreCase ) &&
                         a.EntityTypeQualifierValue.Equals( contentChannel.ContentChannelTypeId.ToString() ) )
                     .ToList()
                     .ForEach( a => ItemInheritedKey.Add( a.Key ) );

=======
                SetInheritedAttributeKeys( contentChannel.ContentChannelTypeId );
>>>>>>> 3e0a4ed9

                BindItemAttributesGrid();
            }
        }

        /// <summary>
        /// Sets the inherited attribute keys.
        /// </summary>
        /// <param name="contentChannelTypeId">The content channel type identifier.</param>
        private void SetInheritedAttributeKeys( int? contentChannelTypeId )
        {
            ItemInheritedKey = new List<string>();
            if ( contentChannelTypeId.HasValue )
            {
                using ( var rockContext = new RockContext() )
                {
                    int entityTypeID = new ContentChannelItem().TypeId;
                    string qualifierValue = contentChannelTypeId.Value.ToString();

                    ItemInheritedKey = new AttributeService( rockContext )
                        .Get( entityTypeID, "ContentChannelTypeId", qualifierValue )
                        .Select( a => a.Key )
                        .ToList();
                }
            }
        }

        /// <summary>
        /// Adds the attribute controls.
        /// </summary>
        /// <param name="contentChannel">The content channel.</param>
        private void AddAttributeControls( ContentChannel contentChannel )
        {
            int typeId = ddlChannelType.SelectedValueAsInt() ?? 0;
            hfTypeId.Value = typeId.ToString();

            contentChannel.ContentChannelTypeId = typeId;
            contentChannel.LoadAttributes();
            phAttributes.Controls.Clear();
            Rock.Attribute.Helper.AddEditControls( contentChannel, phAttributes, true, BlockValidationGroup );
        }

        /// <summary>
        /// Sets the heading information.
        /// </summary>
        /// <param name="contentChannel">Type of the content.</param>
        /// <param name="title">The title.</param>
        private void SetHeadingInfo( ContentChannel contentChannel, string title )
        {
            string cssIcon = contentChannel.IconCssClass;
            if (string.IsNullOrWhiteSpace(cssIcon))
            {
                cssIcon = "fa fa-bullhorn";
            }
            lIcon.Text = string.Format("<i class='{0}'></i>", cssIcon);
            lTitle.Text = title.FormatAsHtmlTitle();
            hlContentChannel.Text = contentChannel.ContentChannelType != null ? contentChannel.ContentChannelType.Name : string.Empty;
        }

        /// <summary>
        /// Sets the edit mode.
        /// </summary>
        /// <param name="editable">if set to <c>true</c> [editable].</param>
        private void SetEditMode( bool editable )
        {
            pnlEditDetails.Visible = editable;
            fieldsetViewSummary.Visible = !editable;

            this.HideSecondaryBlocks( editable );
        }

        /// <summary>
        /// Loads the dropdowns.
        /// </summary>
        private void LoadDropdowns()
        {
            ddlChannelType.Items.Clear();
            foreach ( var contentType in new ContentChannelTypeService( new RockContext() ).Queryable().OrderBy( c => c.Name ) )
            {
                ddlChannelType.Items.Add( new ListItem( contentType.Name, contentType.Id.ToString() ) );
            }

            ddlContentControlType.BindToEnum<ContentControlType>();

        }

        /// <summary>
        /// Saves the attributes.
        /// </summary>
        /// <param name="channelId">The channel identifier.</param>
        /// <param name="entityTypeId">The entity type identifier.</param>
        /// <param name="attributes">The attributes.</param>
        /// <param name="rockContext">The rock context.</param>
        private void SaveAttributes( int channelId, int entityTypeId, List<Attribute> attributes, RockContext rockContext )
        {
            string qualifierColumn = "ContentChannelId";
            string qualifierValue = channelId.ToString();

            AttributeService attributeService = new AttributeService( rockContext );

            // Get the existing attributes for this entity type and qualifier value
            var existingAttributes = attributeService.Get( entityTypeId, qualifierColumn, qualifierValue );

            // Delete any of those attributes that were removed in the UI
            var selectedAttributeGuids = attributes.Select( a => a.Guid );
            foreach ( var attr in existingAttributes.Where( a => !selectedAttributeGuids.Contains( a.Guid ) ) )
            {
                Rock.Web.Cache.AttributeCache.Flush( attr.Id );
                attributeService.Delete( attr );
            }

            rockContext.SaveChanges();

            int newOrder = 1000;

            // Update the Attributes that were assigned in the UI
            foreach ( var attr in attributes.OrderBy( a => a.Order ) )
            {
                // Artificially exaggerate the order so that all channel specific attributes are displayed after the content-type specific attributes (unless categorized)
                attr.Order = newOrder++;
                Rock.Attribute.Helper.SaveAttributeEdits( attr, entityTypeId, qualifierColumn, qualifierValue, rockContext );
            }

            AttributeCache.FlushEntityAttributes();
        }

        /// <summary>
        /// Shows the dialog.
        /// </summary>
        /// <param name="dialog">The dialog.</param>
        /// <param name="setValues">if set to <c>true</c> [set values].</param>
        private void ShowDialog( string dialog, bool setValues = false )
        {
            hfActiveDialog.Value = dialog.ToUpper().Trim();
            ShowDialog( setValues );
        }

        /// <summary>
        /// Shows the dialog.
        /// </summary>
        /// <param name="setValues">if set to <c>true</c> [set values].</param>
        private void ShowDialog( bool setValues = false )
        {
            switch ( hfActiveDialog.Value )
            {
                case "CHILDCONTENTCHANNELS":
                    {
                        dlgChildContentChannel.Show();
                        break;
                    }
                case "ITEMATTRIBUTES":
                    {
                        dlgItemAttributes.Show();
                        break;
                    }
            }
        }

        /// <summary>
        /// Hides the dialog.
        /// </summary>
        private void HideDialog()
        {
            switch ( hfActiveDialog.Value )
            {
                case "CHILDCONTENTCHANNELS":
                    {
                        dlgChildContentChannel.Hide();
                        break;
                    }
                case "ITEMATTRIBUTES":
                    {
                        dlgItemAttributes.Hide();
                        break;
                    }
            }

            hfActiveDialog.Value = string.Empty;
        }

        #endregion

        #region Child ContentChannel Grid and Picker

        /// <summary>
        /// Handles the Add event of the gChildContentChannels control.
        /// </summary>
        /// <param name="sender">The source of the event.</param>
        /// <param name="e">The <see cref="EventArgs" /> instance containing the event data.</param>
        protected void gChildContentChannels_Add( object sender, EventArgs e )
        {
            // populate dropdown with all grouptypes that aren't already childgroups
            var contentChannelList = new ContentChannelService( new RockContext() )
                .Queryable()
                .Where( t => !ChildContentChannelsList.Contains( t.Id ) )
                .OrderBy( t => t.Name )
                .ToList();

            if ( contentChannelList.Count == 0 )
            {
                modalAlert.Show( "There are not any other content channels that can be added", ModalAlertType.Warning );
            }
            else
            {
                ddlChildContentChannel.DataSource = contentChannelList;
                ddlChildContentChannel.DataBind();
                ShowDialog( "ChildContentChannels" );
            }
        }

        /// <summary>
        /// Handles the Delete event of the gChildContentChannels control.
        /// </summary>
        /// <param name="sender">The source of the event.</param>
        /// <param name="e">The <see cref="RowEventArgs" /> instance containing the event data.</param>
        protected void gChildContentChannels_Delete( object sender, RowEventArgs e )
        {
            int childContentChannelId = e.RowKeyId;
            ChildContentChannelsList.Remove( childContentChannelId );
            BindChildContentChannelsGrid();
        }

        /// <summary>
        /// Handles the GridRebind event of the gChildContentChannels control.
        /// </summary>
        /// <param name="sender">The source of the event.</param>
        /// <param name="e">The <see cref="EventArgs" /> instance containing the event data.</param>
        protected void gChildContentChannels_GridRebind( object sender, EventArgs e )
        {
            BindChildContentChannelsGrid();
        }

        /// <summary>
        /// Binds the child content channels grid.
        /// </summary>
        private void BindChildContentChannelsGrid()
        {
            var contentChannelList = new ContentChannelService( new RockContext() )
                .Queryable()
                .Where( t => ChildContentChannelsList.Contains( t.Id ) )
                .OrderBy( t => t.Name )
                .ToList();

            gChildContentChannels.DataSource = contentChannelList;
            gChildContentChannels.DataBind();
        }

        /// <summary>
        /// Handles the SaveClick event of the dlgChildContentChannel control.
        /// </summary>
        /// <param name="sender">The source of the event.</param>
        /// <param name="e">The <see cref="EventArgs"/> instance containing the event data.</param>
        protected void dlgChildContentChannel_SaveClick( object sender, EventArgs e )
        {
            ChildContentChannelsList.Add( ddlChildContentChannel.SelectedValueAsId() ?? 0 );
            BindChildContentChannelsGrid();
            HideDialog();
        }

        #endregion


    }
}<|MERGE_RESOLUTION|>--- conflicted
+++ resolved
@@ -256,7 +256,6 @@
                 channel = new ContentChannel();
             }
 
-<<<<<<< HEAD
             UpdateControlsForContentChannelType( channel );
         }
 
@@ -266,6 +265,8 @@
         /// <param name="channel">The channel.</param>
         private void UpdateControlsForContentChannelType( ContentChannel channel )
         {
+            SetInheritedAttributeKeys( channel.Id );
+
             AddAttributeControls( channel );
 
             int contentChannelTypeId = ddlChannelType.SelectedValueAsInt() ?? 0;
@@ -275,11 +276,6 @@
                 ddlContentControlType.Visible = !contentChannelType.DisableContentField;
                 cbRequireApproval.Visible = !contentChannelType.DisableStatus;
             }
-=======
-            SetInheritedAttributeKeys( ddlChannelType.SelectedValueAsInt() );
-
-            AddAttributeControls( channel );
->>>>>>> 3e0a4ed9
         }
 
         /// <summary>
@@ -792,19 +788,6 @@
                 int newOrder = 0;
                 ItemAttributesState.ForEach( a => a.Order = newOrder++ );
 
-<<<<<<< HEAD
-                ItemInheritedKey = new List<string>();
-                attributeService.GetByEntityTypeId( new ContentChannelItem().TypeId ).AsQueryable()
-                     .Where( a =>
-                         a.EntityTypeQualifierColumn.Equals( "ContentChannelTypeId", StringComparison.OrdinalIgnoreCase ) &&
-                         a.EntityTypeQualifierValue.Equals( contentChannel.ContentChannelTypeId.ToString() ) )
-                     .ToList()
-                     .ForEach( a => ItemInheritedKey.Add( a.Key ) );
-
-=======
-                SetInheritedAttributeKeys( contentChannel.ContentChannelTypeId );
->>>>>>> 3e0a4ed9
-
                 BindItemAttributesGrid();
             }
         }
@@ -816,7 +799,7 @@
         private void SetInheritedAttributeKeys( int? contentChannelTypeId )
         {
             ItemInheritedKey = new List<string>();
-            if ( contentChannelTypeId.HasValue )
+            if ( contentChannelTypeId.HasValue && contentChannelTypeId.Value > 0 )
             {
                 using ( var rockContext = new RockContext() )
                 {
