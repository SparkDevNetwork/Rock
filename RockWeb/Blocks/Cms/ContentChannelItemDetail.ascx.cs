--- conflicted
+++ resolved
@@ -1,5 +1,4 @@
-<<<<<<< HEAD
-﻿// <copyright>
+// <copyright>
 // Copyright by the Spark Development Network
 //
 // Licensed under the Rock Community License (the "License");
@@ -1422,1424 +1421,4 @@
         }
 
         #endregion
-    }
-=======
-﻿// <copyright>
-// Copyright by the Spark Development Network
-//
-// Licensed under the Rock Community License (the "License");
-// you may not use this file except in compliance with the License.
-// You may obtain a copy of the License at
-//
-// http://www.rockrms.com/license
-//
-// Unless required by applicable law or agreed to in writing, software
-// distributed under the License is distributed on an "AS IS" BASIS,
-// WITHOUT WARRANTIES OR CONDITIONS OF ANY KIND, either express or implied.
-// See the License for the specific language governing permissions and
-// limitations under the License.
-// </copyright>
-//
-using System;
-using System.Collections.Generic;
-using System.Linq;
-using System.Web.UI;
-
-using Rock;
-using Rock.Attribute;
-using Rock.Constants;
-using Rock.Data;
-using Rock.Model;
-using Rock.Web.Cache;
-using Rock.Web.UI;
-using Rock.Web.UI.Controls;
-using Attribute = Rock.Model.Attribute;
-using System.ComponentModel;
-using Rock.Security;
-using Newtonsoft.Json;
-using Rock.Web;
-using System.Web.UI.WebControls;
-using System.Data.Entity;
-
-namespace RockWeb.Blocks.Cms
-{
-    /// <summary>
-    ///
-    /// </summary>
-    [DisplayName( "Content Channel Item Detail" )]
-    [Category( "CMS" )]
-    [Description( "Displays the details for a content channel item." )]
-
-    #region Block Attributes
-
-    [LinkedPage(
-        "Event Occurrence Page",
-        Order = 0,
-        IsRequired = false,
-        Key = AttributeKey.EventOccurrencePage )]
-    [BooleanField(
-        "Show Delete Button",
-        Description = "Shows a delete button for the current item.",
-        DefaultBooleanValue = false,
-        Order = 1,
-        Key = AttributeKey.ShowDeleteButton )]
-    [ContentChannelField(
-        "Content Channel",
-        Description = "If set the block will ignore content channel query parameters",
-        IsRequired = false,
-        Key = AttributeKey.ContentChannel )]
-
-    #endregion Block Attributes
-    public partial class ContentChannelItemDetail : RockBlock, IDetailBlock
-    {
-        #region Attribute Keys
-
-        private static class AttributeKey
-        {
-            public const string EventOccurrencePage = "EventOccurrencePage";
-            public const string ShowDeleteButton = "ShowDeleteButton";
-            public const string ContentChannel = "ContentChannel";
-        }
-
-        #endregion Attribute Keys
-
-        #region Page Parameter Keys
-
-        /// <summary>
-        /// Keys to use for Page Parameters
-        /// </summary>
-        private static class PageParameterKey
-        {
-            public const string ContentItemId = "ContentItemId";
-            public const string ContentChannelId = "ContentChannelId";
-            public const string EventItemOccurrenceId = "EventItemOccurrenceId";
-            public const string EventCalendarId = "EventCalendarId";
-            public const string EventItemId = "EventItemId";
-            public const string Hierarchy = "Hierarchy";
-        }
-
-        #endregion
-
-        #region Fields
-
-        private string _pendingCss = "btn-default";
-        private string _approvedCss = "btn-default";
-        private string _deniedCss = "btn-default";
-
-        /// <summary>
-        /// Gets or sets the pending CSS.
-        /// </summary>
-        /// <value>
-        /// The pending CSS.
-        /// </value>
-        protected string PendingCss
-        {
-            get { return _pendingCss; }
-            set { _pendingCss = value; }
-        }
-
-        /// <summary>
-        /// Gets or sets the approved CSS.
-        /// </summary>
-        /// <value>
-        /// The approved CSS.
-        /// </value>
-        protected string ApprovedCss
-        {
-            get { return _approvedCss; }
-            set { _approvedCss = value; }
-        }
-
-        /// <summary>
-        /// Gets or sets the denied CSS.
-        /// </summary>
-        /// <value>
-        /// The denied CSS.
-        /// </value>
-        protected string DeniedCss
-        {
-            get { return _deniedCss; }
-            set { _deniedCss = value; }
-        }
-
-        private string _jsScript = @"$('#{0} .btn-toggle').on('click', function (e) {{
-
-                    e.stopImmediatePropagation();
-
-                    $(this).find('.btn').removeClass('active');
-                    $(e.target).addClass('active');
-
-                    $(this).find('a').each(function() {{
-                        if ($(this).hasClass('active')) {{
-                            $('#{1}').val($(this).attr('data-status'));
-                            $(this).removeClass('btn-default');
-                            $(this).addClass( $(this).attr('data-active-css') );
-                        }} else {{
-                            $(this).removeClass( $(this).attr('data-active-css') );
-                            $(this).addClass('btn-default');
-                        }}
-                    }});
-
-                }});
-
-                $(document).ready( function() {{
-
-                    // Change tracking enable/disabled added to prevent late arriving blur events from blocking the save
-                    var changeTrackingEnabled = true;
-
-                    window.addEventListener('beforeunload', function(e) {{
-                        if ( $('#{2}').val() == 'true' ) {{
-                            var timeout = setTimeout( function() {{
-                                $('#updateProgress').hide();
-                            }}, 1000 );
-
-                            var confirmMessage = 'You have not saved your changes. Are you sure you want to continue?';
-                            ( e || window.event).returnValue = confirmMessage;
-                            return confirmMessage;
-                        }}
-                        return;
-                    }});
-
-                    $('.js-item-details').find('input').blur( function() {{
-                        contentChanged();
-                    }});
-
-                    $('.js-item-details').find('textarea').blur( function() {{
-                        contentChanged();
-                    }});
-
-                    $('#{3}').on('summernote.blur', function() {{
-                        contentChanged();
-                    }});
-                }});
-
-                function contentChanged() {{
-                    if ( changeTrackingEnabled ) {{
-                        $('#{2}').val( 'true' );
-                    }}
-                }}
-
-                function clearDirtyBit( e ) {{
-                    changeTrackingEnabled = false;
-                    $('#{2}').val('false');
-                }}
-
-                function isDirty() {{
-                    if ( $('#{2}').val() == 'true' ) {{
-                        if ( confirm('You have not saved your changes. Are you sure you want to continue?') ) {{
-                            return false;
-                        }}
-                        return true;
-                    }}
-                    return false;
-                }}";
-        #endregion
-
-        #region Control Methods
-
-        /// <summary>
-        /// Raises the <see cref="E:System.Web.UI.Control.Init" /> event.
-        /// </summary>
-        /// <param name="e">An <see cref="T:System.EventArgs" /> object that contains the event data.</param>
-        protected override void OnInit( EventArgs e )
-        {
-            base.OnInit( e );
-
-            // this event gets fired after block settings are updated. it's nice to repaint the screen if these settings would alter it
-            this.BlockUpdated += Block_BlockUpdated;
-            this.AddConfigurationUpdateTrigger( upnlContent );
-
-            gChildItems.DataKeyNames = new string[] { "Id" };
-            gChildItems.AllowSorting = false;
-            gChildItems.Actions.ShowAdd = true;
-            gChildItems.IsDeleteEnabled = true;
-            gChildItems.Actions.AddClick += gChildItems_Add;
-            gChildItems.GridRebind += gChildItems_GridRebind;
-            gChildItems.GridReorder += gChildItems_GridReorder;
-            gChildItems.EntityTypeId = EntityTypeCache.Get<ContentChannelItem>().Id;
-
-            gParentItems.DataKeyNames = new string[] { "Id" };
-            gParentItems.AllowSorting = true;
-            gParentItems.Actions.ShowAdd = false;
-            gParentItems.IsDeleteEnabled = false;
-            gParentItems.GridRebind += gParentItems_GridRebind;
-            gParentItems.EntityTypeId = EntityTypeCache.Get<ContentChannelItem>().Id;
-
-            string clearScript = string.Format( "clearDirtyBit(event);", hfIsDirty.ClientID ); 
-            lbSave.OnClientClick = clearScript;
-            lbCancel.OnClientClick = clearScript;
-
-            string script = string.Format( _jsScript, pnlStatus.ClientID, hfStatus.ClientID, hfIsDirty.ClientID, htmlContent.ClientID );
-            ScriptManager.RegisterStartupScript( pnlStatus, pnlStatus.GetType(), "status-script-" + this.BlockId.ToString(), script, true );
-        }
-
-        /// <summary>
-        /// Raises the <see cref="E:System.Web.UI.Control.Load" /> event.
-        /// </summary>
-        /// <param name="e">The <see cref="T:System.EventArgs" /> object that contains the event data.</param>
-        protected override void OnLoad( EventArgs e )
-        {
-            base.OnLoad( e );
-
-            RockPage.AddScriptLink( "~/Scripts/Rock/slug.js" );
-
-            if ( !Page.IsPostBack )
-            {
-                if ( string.IsNullOrWhiteSpace( GetAttributeValue( AttributeKey.ContentChannel ) ) )
-                {
-                    ShowDetail( PageParameter( PageParameterKey.ContentItemId ).AsInteger(), PageParameter( PageParameterKey.ContentChannelId ).AsIntegerOrNull() );
-                }
-                else
-                {
-                    var contentChannel = GetAttributeValue( AttributeKey.ContentChannel ).AsGuid();
-                    ShowDetail( PageParameter( PageParameterKey.ContentItemId ).AsInteger(), new ContentChannelService( new RockContext() ).Get( GetAttributeValue( AttributeKey.ContentChannel ).AsGuid() ).Id );
-                }
-            }
-            else
-            {
-                var rockContext = new RockContext();
-                ContentChannelItem item = GetContentItem();
-                item.LoadAttributes();
-
-                phAttributes.Controls.Clear();
-                Rock.Attribute.Helper.AddEditControls( item, phAttributes, false, BlockValidationGroup, 2 );
-
-                ShowDialog();
-            }
-        }
-
-        /// <summary>
-        /// Gets the bread crumbs.
-        /// </summary>
-        /// <param name="pageReference">The page reference.</param>
-        /// <returns></returns>
-        public override List<BreadCrumb> GetBreadCrumbs( PageReference pageReference )
-        {
-            var breadCrumbs = new List<BreadCrumb>();
-
-            var itemIds = GetNavHierarchy().AsIntegerList();
-            int? itemId = PageParameter( pageReference, PageParameterKey.ContentItemId ).AsIntegerOrNull();
-            if ( itemId != null )
-            {
-                itemIds.Add( itemId.Value );
-            }
-
-            foreach ( var contentItemId in itemIds )
-            {
-                ContentChannelItem contentItem = new ContentChannelItemService( new RockContext() ).Get( contentItemId );
-                if ( contentItem != null )
-                {
-                    breadCrumbs.Add( new BreadCrumb( contentItem.Title, pageReference ) );
-                }
-                else
-                {
-                    breadCrumbs.Add( new BreadCrumb( "New Content Item", pageReference ) );
-                }
-            }
-
-            return breadCrumbs;
-        }
-
-        #endregion
-
-        #region Events
-
-        /// <summary>
-        /// Handles the Click event of the lbSave control.
-        /// </summary>
-        /// <param name="sender">The source of the event.</param>
-        /// <param name="e">The <see cref="EventArgs" /> instance containing the event data.</param>
-        protected void lbSave_Click( object sender, EventArgs e )
-        {
-            var rockContext = new RockContext();
-            ContentChannelItem contentItem = GetContentItem( rockContext );
-
-            if ( contentItem != null &&
-                ( IsUserAuthorized( Authorization.EDIT ) || contentItem.IsAuthorized( Authorization.EDIT, CurrentPerson ) ) )
-            {
-                contentItem.Title = tbTitle.Text;
-                if ( htmlContent.Visible )
-                {
-                    contentItem.Content = htmlContent.Text;
-                }
-                else
-                {
-                    contentItem.StructuredContent = sceContent.StructuredContent;
-                    contentItem.Content = sceContent.HtmlContent;
-                }
-                contentItem.Priority = nbPriority.Text.AsInteger();
-                contentItem.ItemGlobalKey = contentItem.Id != 0 ? lblItemGlobalKey.Text : CreateItemGlobalKey();
-
-                // If this is a new item and the channel is manually sorted then we need to set the order to the next number
-                if ( contentItem.Id == 0 && new ContentChannelService( rockContext ).IsManuallySorted( contentItem.ContentChannelId ) )
-                {
-                    contentItem.Order = new ContentChannelItemService( rockContext ).GetNextItemOrderValueForContentChannel( contentItem.ContentChannelId );
-                }
-
-                if ( contentItem.ContentChannelType.IncludeTime )
-                {
-                    contentItem.StartDateTime = dtpStart.SelectedDateTime ?? RockDateTime.Now;
-                    contentItem.ExpireDateTime = ( contentItem.ContentChannelType.DateRangeType == ContentChannelDateType.DateRange ) ?
-                        dtpExpire.SelectedDateTime : null;
-                }
-                else
-                {
-                    contentItem.StartDateTime = dpStart.SelectedDate ?? RockDateTime.Today;
-                    contentItem.ExpireDateTime = ( contentItem.ContentChannelType.DateRangeType == ContentChannelDateType.DateRange ) ?
-                        dpExpire.SelectedDate : null;
-                }
-
-                if ( contentItem.ContentChannelType.DisableStatus )
-                {
-                    // if DisableStatus == True, just set the status to Approved
-                    contentItem.Status = ContentChannelItemStatus.Approved;
-                }
-                else
-                {
-                    int newStatusID = hfStatus.Value.AsIntegerOrNull() ?? contentItem.Status.ConvertToInt();
-                    int oldStatusId = contentItem.Status.ConvertToInt();
-                    if ( newStatusID != oldStatusId && contentItem.IsAuthorized( Authorization.APPROVE, CurrentPerson ) )
-                    {
-                        contentItem.Status = hfStatus.Value.ConvertToEnum<ContentChannelItemStatus>( ContentChannelItemStatus.PendingApproval );
-                        if ( contentItem.Status == ContentChannelItemStatus.PendingApproval )
-                        {
-                            contentItem.ApprovedDateTime = null;
-                            contentItem.ApprovedByPersonAliasId = null;
-                        }
-                        else
-                        {
-                            contentItem.ApprovedDateTime = RockDateTime.Now;
-                            contentItem.ApprovedByPersonAliasId = CurrentPersonAliasId;
-                        }
-                    }
-
-                    // remove approved status if they do not have approve access when editing
-                    if ( !contentItem.IsAuthorized( Authorization.APPROVE, CurrentPerson ) )
-                    {
-                        contentItem.ApprovedDateTime = null;
-                        contentItem.ApprovedByPersonAliasId = null;
-                        contentItem.Status = ContentChannelItemStatus.PendingApproval;
-                    }
-                }
-
-                contentItem.LoadAttributes( rockContext );
-                Rock.Attribute.Helper.GetEditValues( phAttributes, contentItem );
-
-                if ( !Page.IsValid || !contentItem.IsValid )
-                {
-                    // Controls will render the error messages
-                    return;
-                }
-
-                rockContext.WrapTransaction( () =>
-                {
-                    if ( !string.IsNullOrEmpty( hfSlug.Value ) )
-                    {
-                        var contentChannelItemSlugService = new ContentChannelItemSlugService( rockContext );
-                        contentChannelItemSlugService.SaveSlug( contentItem.Id, hfSlug.Value, null );
-                    }
-
-                    rockContext.SaveChanges();
-                    contentItem.SaveAttributeValues( rockContext );
-
-                    if ( contentItem.ContentChannel.IsTaggingEnabled )
-                    {
-                        taglTags.EntityGuid = contentItem.Guid;
-                        taglTags.SaveTagValues( CurrentPersonAlias );
-                    }
-
-                    int? eventItemOccurrenceId = PageParameter( PageParameterKey.EventItemOccurrenceId ).AsIntegerOrNull();
-                    if ( eventItemOccurrenceId.HasValue )
-                    {
-                        var occurrenceChannelItemService = new EventItemOccurrenceChannelItemService( rockContext );
-                        var occurrenceChannelItem = occurrenceChannelItemService
-                            .Queryable()
-                            .Where( c =>
-                                c.ContentChannelItemId == contentItem.Id &&
-                                c.EventItemOccurrenceId == eventItemOccurrenceId.Value )
-                            .FirstOrDefault();
-
-                        if ( occurrenceChannelItem == null )
-                        {
-                            occurrenceChannelItem = new EventItemOccurrenceChannelItem();
-                            occurrenceChannelItem.ContentChannelItemId = contentItem.Id;
-                            occurrenceChannelItem.EventItemOccurrenceId = eventItemOccurrenceId.Value;
-                            occurrenceChannelItemService.Add( occurrenceChannelItem );
-                            rockContext.SaveChanges();
-                        }
-                    }
-                } );
-
-                ReturnToParentPage();
-            }
-        }
-
-        /// <summary>
-        /// Handles the Click event of the lbDelete control.
-        /// </summary>
-        /// <param name="sender">The source of the event.</param>
-        /// <param name="e">The <see cref="EventArgs"/> instance containing the event data.</param>
-        protected void lbDelete_Click( object sender, EventArgs e )
-        {
-            RockContext rockContext = new RockContext();
-            var contentItemService = new ContentChannelItemService( rockContext );
-            ContentChannelItem contentItem = null;
-
-            int contentItemId = hfId.Value.AsInteger();
-            if ( contentItemId != 0 )
-            {
-                contentItem = contentItemService
-                    .Queryable( "ContentChannel,ContentChannelType" )
-                    .FirstOrDefault( t => t.Id == contentItemId );
-            }
-
-            if ( contentItem != null )
-            {
-                contentItemService.Delete( contentItem );
-                rockContext.SaveChanges();
-            }
-
-            ReturnToParentPage();
-        }
-
-        /// <summary>
-        /// Handles the Click event of the lbCancel control.
-        /// </summary>
-        /// <param name="sender">The source of the event.</param>
-        /// <param name="e">The <see cref="EventArgs" /> instance containing the event data.</param>
-        protected void lbCancel_Click( object sender, EventArgs e )
-        {
-            ReturnToParentPage();
-        }
-
-        /// <summary>
-        /// Handles the BlockUpdated event of the control.
-        /// </summary>
-        /// <param name="sender">The source of the event.</param>
-        /// <param name="e">The <see cref="EventArgs"/> instance containing the event data.</param>
-        protected void Block_BlockUpdated( object sender, EventArgs e )
-        {
-            ShowDetail( hfId.ValueAsInt() );
-        }
-
-        protected void rSlugs_ItemDataBound( object sender, RepeaterItemEventArgs e )
-        {
-            var lChannelUrl = e.Item.FindControl( "lChannelUrl" ) as Literal;
-            var slug = e.Item.DataItem as ContentChannelItemSlug;
-
-            if ( lChannelUrl != null && slug != null )
-            {
-                lChannelUrl.Text = GetSlugPrefix( slug.ContentChannelItem.ContentChannel );
-            }
-        }
-
-        /// <summary>
-        /// Handles the Click event of the lbRefreshItemGlobalKey control.
-        /// Update the hidden field, value is not saved to the DB until the save button is clicked.
-        /// </summary>
-        /// <param name="sender">The source of the event.</param>
-        /// <param name="e">The <see cref="EventArgs"/> instance containing the event data.</param>
-        protected void lbRefreshItemGlobalKey_Click( object sender, EventArgs e )
-        {
-            lblItemGlobalKey.Text = CreateItemGlobalKey();
-        }
-
-        #region Child/Parent List Events
-
-        private void gChildItems_GridRebind( object sender, GridRebindEventArgs e )
-        {
-            var contentItem = GetContentItem();
-            if ( contentItem != null )
-            {
-                BindChildItemsGrid( contentItem );
-            }
-
-            // Make sure correct tab is selected.
-            liParents.RemoveCssClass( "active" );
-            divParentItems.RemoveCssClass( "active" );
-
-            liChildren.AddCssClass( "active" );
-            divChildItems.AddCssClass( "active" );
-        }
-
-        private void gChildItems_Add( object sender, EventArgs e )
-        {
-            ddlAddNewItemChannel.Items.Clear();
-            ddlAddExistingItemChannel.Items.Clear();
-            ddlAddExistingItem.Items.Clear();
-
-            ddlAddNewItemChannel.Items.Add( new ListItem() );
-            ddlAddExistingItemChannel.Items.Add( new ListItem() );
-
-            var contentItem = GetContentItem();
-            if ( contentItem != null && contentItem.ContentChannel != null && contentItem.ContentChannel.ChildContentChannels != null )
-            {
-                foreach ( var channel in contentItem.ContentChannel.ChildContentChannels
-                    .OrderBy( c => c.Name ) )
-                {
-                    if ( channel.IsAuthorized( Authorization.VIEW, CurrentPerson ) )
-                    {
-                        ddlAddNewItemChannel.Items.Add( new ListItem( channel.Name, channel.Id.ToString() ) );
-                        ddlAddExistingItemChannel.Items.Add( new ListItem( channel.Name, channel.Id.ToString() ) );
-                    }
-                }
-            }
-
-            ShowDialog( "AddChildItem", true );
-        }
-
-        /// <summary>
-        /// Handles the GridReorder event of the gChildItems control.
-        /// </summary>
-        /// <param name="sender">The source of the event.</param>
-        /// <param name="e">The <see cref="GridReorderEventArgs"/> instance containing the event data.</param>
-        private void gChildItems_GridReorder( object sender, GridReorderEventArgs e )
-        {
-            using ( var rockContext = new RockContext() )
-            {
-                var contentItem = GetContentItem( rockContext );
-                if ( contentItem != null )
-                {
-                    bool isFiltered = false;
-                    var childItemAssociationList = GetChildItemAssociationList( contentItem, out isFiltered ).OrderBy( a => a.Order ).ToList();
-
-                    // If the list was filtered due to VIEW security, don't sort it
-                    if ( !isFiltered )
-                    {
-                        var service = new ContentChannelItemAssociationService( rockContext );
-                        service.Reorder( childItemAssociationList, e.OldIndex, e.NewIndex );
-                        rockContext.SaveChanges();
-                    }
-                }
-
-                BindChildItemsGrid( contentItem );
-            }
-        }
-
-        protected void gChildItems_RowSelected( object sender, RowEventArgs e )
-        {
-            NavigateToNewItem( e.RowKeyId.ToString() );
-        }
-
-        protected void gChildItems_Delete( object sender, RowEventArgs e )
-        {
-            hfRemoveChildItem.Value = e.RowKeyId.ToString();
-            ShowDialog( "RemoveChildItem", true );
-        }
-
-        private void gParentItems_GridRebind( object sender, GridRebindEventArgs e )
-        {
-            var contentItem = GetContentItem();
-            if ( contentItem != null )
-            {
-                BindParentItemsGrid( contentItem );
-            }
-
-            // Make sure correct tab is selected.
-            liChildren.RemoveCssClass( "active" );
-            divChildItems.RemoveCssClass( "active" );
-
-            liParents.AddCssClass( "active" );
-            divParentItems.AddCssClass( "active" );
-        }
-
-        protected void gParentItems_RowSelected( object sender, RowEventArgs e )
-        {
-            NavigateToNewItem( e.RowKeyId.ToString() );
-        }
-
-        protected void lbAddNewChildItem_Click( object sender, EventArgs e )
-        {
-            int? channelId = ddlAddNewItemChannel.SelectedValueAsInt();
-            if ( channelId.HasValue )
-            {
-                var qryParams = new Dictionary<string, string>();
-                qryParams.Add( "ContentItemId", "0" );
-                qryParams.Add( "ContentChannelId", channelId.Value.ToString() );
-
-                var hierarchy = GetNavHierarchy();
-                hierarchy.Add( hfId.Value );
-                qryParams.Add( "Hierarchy", hierarchy.AsDelimited( "," ) );
-
-                NavigateToCurrentPage( qryParams );
-            }
-        }
-
-        /// <summary>
-        /// Handles the Click event of the lbAddExistingChildItem control.
-        /// </summary>
-        /// <param name="sender">The source of the event.</param>
-        /// <param name="e">The <see cref="EventArgs"/> instance containing the event data.</param>
-        protected void lbAddExistingChildItem_Click( object sender, EventArgs e )
-        {
-            int? itemId = hfId.Value.AsIntegerOrNull();
-            int? childItemId = ddlAddExistingItem.SelectedValueAsInt();
-
-            if ( itemId.HasValue && childItemId.HasValue )
-            {
-                using ( var rockContext = new RockContext() )
-                {
-                    var service = new ContentChannelItemAssociationService( rockContext );
-                    var order = service.Queryable().AsNoTracking()
-                        .Where( a => a.ContentChannelItemId == itemId.Value )
-                        .Select( a => ( int? ) a.Order )
-                        .DefaultIfEmpty()
-                        .Max();
-
-                    var assoc = new ContentChannelItemAssociation();
-                    assoc.ContentChannelItemId = itemId.Value;
-                    assoc.ChildContentChannelItemId = childItemId.Value;
-                    assoc.Order = order.HasValue ? order.Value + 1 : 0;
-                    service.Add( assoc );
-
-                    rockContext.SaveChanges();
-                }
-            }
-
-            BindChildItemsGrid( GetContentItem() );
-
-            HideDialog();
-        }
-
-        protected void ddlAddExistingItemChannel_SelectedIndexChanged( object sender, EventArgs e )
-        {
-            ddlAddExistingItem.Items.Clear();
-            int? channelId = ddlAddExistingItemChannel.SelectedValueAsInt();
-            if ( channelId.HasValue )
-            {
-                using ( var rockContext = new RockContext() )
-                {
-                    var contentItem = GetContentItem( rockContext );
-
-                    var channel = new ContentChannelService( rockContext ).Get( channelId.Value );
-
-                    var items = new List<ContentChannelItem>();
-                    foreach ( var item in channel.Items )
-                    {
-                        if ( !contentItem.ChildItems.Any( i => i.ChildContentChannelItemId == item.Id ) &&
-                            item.IsAuthorized( Authorization.VIEW, CurrentPerson ) )
-                        {
-                            items.Add( item );
-                        }
-                    }
-
-                    if ( channel.ItemsManuallyOrdered )
-                    {
-                        items = items.OrderBy( i => i.Order ).ToList();
-                    }
-                    else
-                    {
-                        items = items.OrderByDescending( i => i.StartDateTime ).ToList();
-                    }
-
-                    foreach ( var item in items )
-                    {
-                        ddlAddExistingItem.Items.Add( new ListItem( string.Format( "{0} ({1})", item.Title, item.StartDateTime.ToShortDateString() ), item.Id.ToString() ) );
-                    }
-                }
-            }
-        }
-
-        protected void lbRemoveChildItem_Click( object sender, EventArgs e )
-        {
-            int? itemId = hfId.Value.AsIntegerOrNull();
-            int? childItemId = hfRemoveChildItem.Value.AsIntegerOrNull();
-
-            if ( itemId.HasValue && childItemId.HasValue )
-            {
-                using ( var rockContext = new RockContext() )
-                {
-                    var assocService = new ContentChannelItemAssociationService( rockContext );
-                    var assoc = assocService.Queryable()
-                        .Where( a =>
-                            a.ContentChannelItemId == itemId.Value &&
-                            a.ChildContentChannelItemId == childItemId.Value )
-                        .FirstOrDefault();
-
-                    if ( assoc != null )
-                    {
-                        assocService.Delete( assoc );
-                        rockContext.SaveChanges();
-                    }
-                }
-            }
-
-            BindChildItemsGrid( GetContentItem() );
-
-            HideDialog();
-        }
-
-        protected void lbDeleteChildItem_Click( object sender, EventArgs e )
-        {
-            using ( var rockContext = new RockContext() )
-            {
-                int childItemId = hfRemoveChildItem.ValueAsInt();
-
-                var itemService = new ContentChannelItemService( rockContext );
-
-                var childItem = itemService.Get( childItemId );
-
-                if ( childItem != null )
-                {
-                    // Delete child item.
-                    itemService.Delete( childItem );
-
-                    // Delete child/parent association records for this child item.
-                    var associationService = new ContentChannelItemAssociationService( rockContext );
-
-                    var associations = associationService.Queryable().Where( x => x.ChildContentChannelItemId == childItem.Id ).ToList();
-
-                    associationService.DeleteRange( associations );
-
-                    rockContext.SaveChanges();
-                }
-            }
-
-            BindChildItemsGrid( GetContentItem() );
-
-            HideDialog();
-        }
-
-        #endregion
-
-        #endregion
-
-        #region Internal Methods
-
-        private string CreateItemGlobalKey()
-        {
-            using ( var rockContext = new RockContext() )
-            {
-                var contentChannelItemSlugService = new ContentChannelItemSlugService( rockContext );
-                return contentChannelItemSlugService.GetUniqueContentSlug( tbTitle.Text, null );
-            }
-        }
-        /// <summary>
-        /// Gets the slug prefix.
-        /// </summary>
-        /// <param name="channel">The channel.</param>
-        /// <returns></returns>
-        private string GetSlugPrefix( ContentChannel channel )
-        {
-            if ( channel.ItemUrl.IsNullOrWhiteSpace() )
-            {
-                return string.Empty;
-            }
-
-            var itemUrl = channel.ItemUrl.RemoveSpaces();
-
-            if ( itemUrl.EndsWith( "{{Slug}}" ) )
-            {
-                return itemUrl.Replace( "{{Slug}}", "" );
-            }
-
-            return string.Empty;
-        }
-
-        /// <summary>
-        /// Gets the type of the content.
-        /// </summary>
-        /// <param name="contentItemId">The content type identifier.</param>
-        /// <param name="rockContext">The rock context.</param>
-        /// <returns></returns>
-        private ContentChannelItem GetContentItem( RockContext rockContext = null )
-        {
-            rockContext = rockContext ?? new RockContext();
-            var contentItemService = new ContentChannelItemService( rockContext );
-            ContentChannelItem contentItem = null;
-
-            int contentItemId = hfId.Value.AsInteger();
-            if ( contentItemId != 0 )
-            {
-                contentItem = contentItemService
-                    .Queryable( "ContentChannel,ContentChannelType" )
-                    .Include( cci => cci.ChildItems.Select( cca => cca.ContentChannelItem ) )
-                    .FirstOrDefault( t => t.Id == contentItemId );
-            }
-
-            if ( contentItem == null )
-            {
-                var contentChannel = new ContentChannelService( rockContext ).Get( hfChannelId.Value.AsInteger() );
-                if ( contentChannel != null )
-                {
-                    contentItem = new ContentChannelItem
-                    {
-                        ContentChannel = contentChannel,
-                        ContentChannelId = contentChannel.Id,
-                        ContentChannelType = contentChannel.ContentChannelType,
-                        ContentChannelTypeId = contentChannel.ContentChannelType.Id,
-                        StartDateTime = RockDateTime.Now
-                    };
-
-                    var hierarchy = GetNavHierarchy();
-                    if ( hierarchy.Any() )
-                    {
-                        var parentItem = contentItemService.Get( hierarchy.Last().AsInteger() );
-                        if ( parentItem != null &&
-                            parentItem.IsAuthorized( Authorization.EDIT, CurrentPerson ) &&
-                            parentItem.ContentChannel.ChildContentChannels.Any( c => c.Id == contentChannel.Id ) )
-                        {
-                            var order = parentItem.ChildItems
-                                .Select( a => ( int? ) a.Order )
-                                .DefaultIfEmpty()
-                                .Max();
-
-                            var assoc = new ContentChannelItemAssociation();
-                            assoc.ContentChannelItemId = parentItem.Id;
-                            assoc.Order = order.HasValue ? order.Value + 1 : 0;
-                            contentItem.ParentItems.Add( assoc );
-                        }
-                    }
-
-                    if ( contentChannel.RequiresApproval )
-                    {
-                        contentItem.Status = ContentChannelItemStatus.PendingApproval;
-                    }
-                    else
-                    {
-                        contentItem.Status = ContentChannelItemStatus.Approved;
-                        contentItem.ApprovedDateTime = RockDateTime.Now;
-                        contentItem.ApprovedByPersonAliasId = CurrentPersonAliasId;
-                    }
-
-                    contentItemService.Add( contentItem );
-                }
-            }
-
-            return contentItem;
-        }
-
-        /// <summary>
-        /// Shows the detail.
-        /// </summary>
-        /// <param name="contentItemId">The content item identifier.</param>
-        public void ShowDetail( int contentItemId )
-        {
-            ShowDetail( contentItemId, null );
-        }
-
-        public void ShowDetail( int contentItemId, int? contentChannelId )
-        {
-            bool canEdit = IsUserAuthorized( Authorization.EDIT );
-            hfId.Value = contentItemId.ToString();
-            hfChannelId.Value = contentChannelId.HasValue ? contentChannelId.Value.ToString() : string.Empty;
-
-            ContentChannelItem contentItem = GetContentItem();
-
-            if ( contentItem == null )
-            {
-                // this block requires a valid ContentChannel in order to know which channel the ContentChannelItem belongs to, so if ContentChannel wasn't specified, don't show this block
-                this.Visible = false;
-                return;
-            }
-
-            hfContentChannelItemUrl.Value = GetSlugPrefix( contentItem.ContentChannel );
-
-            if ( contentItem.ContentChannel.IsTaggingEnabled )
-            {
-                taglTags.EntityTypeId = EntityTypeCache.Get( typeof( ContentChannelItem ) ).Id;
-                taglTags.CategoryGuid = ( contentItem.ContentChannel != null && contentItem.ContentChannel.ItemTagCategory != null ) ?
-                     contentItem.ContentChannel.ItemTagCategory.Guid : ( Guid? ) null;
-                taglTags.EntityGuid = contentItem.Guid;
-                taglTags.DelaySave = true;
-                taglTags.GetTagValues( CurrentPersonId );
-                rcwTags.Visible = true;
-            }
-            else
-            {
-                rcwTags.Visible = false;
-            }
-
-            pdAuditDetails.SetEntity( contentItem, ResolveRockUrl( "~" ) );
-
-            if ( contentItem != null &&
-                contentItem.ContentChannelType != null &&
-                contentItem.ContentChannel != null &&
-                ( canEdit || contentItem.IsAuthorized( Authorization.EDIT, CurrentPerson ) ) )
-            {
-                hfIsDirty.Value = "false";
-
-                ShowApproval( contentItem );
-
-                pnlEditDetails.Visible = true;
-
-                // show/hide the delete button
-                lbDelete.Visible = GetAttributeValue( AttributeKey.ShowDeleteButton ).AsBoolean() && contentItem.Id != 0;
-
-                hfId.Value = contentItem.Id.ToString();
-                hfChannelId.Value = contentItem.ContentChannelId.ToString();
-
-                string cssIcon = contentItem.ContentChannel.IconCssClass;
-                if ( string.IsNullOrWhiteSpace( cssIcon ) )
-                {
-                    cssIcon = "fa fa-certificate";
-                }
-
-                lIcon.Text = string.Format( "<i class='{0}'></i>", cssIcon );
-
-                string title = contentItem.Id > 0 ?
-                    ActionTitle.Edit( ContentChannelItem.FriendlyTypeName ) :
-                    ActionTitle.Add( ContentChannelItem.FriendlyTypeName );
-                lTitle.Text = title.FormatAsHtmlTitle();
-
-                hlContentChannel.Text = contentItem.ContentChannel.Name;
-
-                hlStatus.Visible = contentItem.ContentChannel.RequiresApproval && !contentItem.ContentChannelType.DisableStatus;
-
-                hlStatus.Text = contentItem.Status.ConvertToString();
-
-                hlStatus.LabelType = LabelType.Default;
-                switch ( contentItem.Status )
-                {
-                    case ContentChannelItemStatus.Approved:
-                        hlStatus.LabelType = LabelType.Success;
-                        break;
-
-                    case ContentChannelItemStatus.Denied:
-                        hlStatus.LabelType = LabelType.Danger;
-                        break;
-
-                    case ContentChannelItemStatus.PendingApproval:
-                        hlStatus.LabelType = LabelType.Warning;
-                        break;
-
-                    default:
-                        hlStatus.LabelType = LabelType.Default;
-                        break;
-                }
-
-                var statusDetail = new System.Text.StringBuilder();
-                if ( contentItem.ApprovedByPersonAlias != null && contentItem.ApprovedByPersonAlias.Person != null )
-                {
-                    statusDetail.AppendFormat( "by {0} ", contentItem.ApprovedByPersonAlias.Person.FullName );
-                }
-
-                if ( contentItem.ApprovedDateTime.HasValue )
-                {
-                    statusDetail.AppendFormat( "on {0} at {1}", contentItem.ApprovedDateTime.Value.ToShortDateString(), contentItem.ApprovedDateTime.Value.ToShortTimeString() );
-                }
-
-                hlStatus.ToolTip = statusDetail.ToString();
-
-                tbTitle.Text = contentItem.Title;
-
-                rSlugs.DataSource = contentItem.ContentChannelItemSlugs;
-                rSlugs.DataBind();
-
-                htmlContent.Visible = false;
-                sceContent.Visible = false;
-                if ( !contentItem.ContentChannelType.DisableContentField )
-                {
-                    if ( contentItem.ContentChannel.IsStructuredContent )
-                    {
-                        sceContent.StructuredContent = contentItem.StructuredContent;
-                        sceContent.StructuredContentToolValueId = contentItem.ContentChannel.StructuredContentToolValueId;
-                        sceContent.Visible = true;
-                    }
-                    else
-                    {
-                        htmlContent.Text = contentItem.Content;
-                        htmlContent.Visible = true;
-                        htmlContent.MergeFields.Clear();
-                        htmlContent.MergeFields.Add( "GlobalAttribute" );
-                        htmlContent.MergeFields.Add( "Rock.Model.ContentChannelItem|Current Item" );
-                        htmlContent.MergeFields.Add( "Rock.Model.Person|Current Person" );
-                        htmlContent.MergeFields.Add( "Campuses" );
-                        htmlContent.MergeFields.Add( "RockVersion" );
-
-                        if ( !string.IsNullOrWhiteSpace( contentItem.ContentChannel.RootImageDirectory ) )
-                        {
-                            htmlContent.DocumentFolderRoot = contentItem.ContentChannel.RootImageDirectory;
-                            htmlContent.ImageFolderRoot = contentItem.ContentChannel.RootImageDirectory;
-                        }
-
-                        htmlContent.StartInCodeEditorMode = contentItem.ContentChannel.ContentControlType == ContentControlType.CodeEditor;
-                    }
-                }
-
-                if ( contentItem.ContentChannelType.IncludeTime )
-                {
-                    dpStart.Visible = false;
-                    dpExpire.Visible = false;
-                    dtpStart.Visible = contentItem.ContentChannelType.DateRangeType != ContentChannelDateType.NoDates;
-                    dtpExpire.Visible = contentItem.ContentChannelType.DateRangeType == ContentChannelDateType.DateRange;
-
-                    dtpStart.SelectedDateTime = contentItem.StartDateTime;
-                    dtpStart.Label = contentItem.ContentChannelType.DateRangeType == ContentChannelDateType.DateRange ? "Start" : "Active";
-                    dtpExpire.SelectedDateTime = contentItem.ExpireDateTime;
-                }
-                else
-                {
-                    dpStart.Visible = contentItem.ContentChannelType.DateRangeType != ContentChannelDateType.NoDates;
-                    dpExpire.Visible = contentItem.ContentChannelType.DateRangeType == ContentChannelDateType.DateRange;
-                    dtpStart.Visible = false;
-                    dtpExpire.Visible = false;
-
-                    dpStart.SelectedDate = contentItem.StartDateTime.Date;
-                    dpStart.Label = contentItem.ContentChannelType.DateRangeType == ContentChannelDateType.DateRange ? "Start" : "Active";
-                    dpExpire.SelectedDate = contentItem.ExpireDateTime.HasValue ? contentItem.ExpireDateTime.Value.Date : ( DateTime? ) null;
-                }
-
-                lblItemGlobalKey.Text = contentItem.ItemGlobalKey;
-
-                nbPriority.Text = contentItem.Priority.ToString();
-                nbPriority.Visible = !contentItem.ContentChannelType.DisablePriority;
-
-                contentItem.LoadAttributes();
-                phAttributes.Controls.Clear();
-                Rock.Attribute.Helper.AddEditControls( contentItem, phAttributes, true, BlockValidationGroup, 2 );
-
-                phOccurrences.Controls.Clear();
-                foreach ( var occurrence in contentItem.EventItemOccurrences
-                    .Where( o => o.EventItemOccurrence != null )
-                    .Select( o => o.EventItemOccurrence ) )
-                {
-                    var qryParams = new Dictionary<string, string> { { "EventItemOccurrenceId", occurrence.Id.ToString() } };
-                    string url = LinkedPageUrl( AttributeKey.EventOccurrencePage, qryParams );
-                    var hlOccurrence = new HighlightLabel();
-                    hlOccurrence.LabelType = LabelType.Info;
-                    hlOccurrence.ID = string.Format( "hlOccurrence_{0}", occurrence.Id );
-                    hlOccurrence.Text = string.Format( "<a href='{0}'><i class='fa fa-calendar-o'></i> {1}</a>", url, occurrence.ToString() );
-                    phOccurrences.Controls.Add( hlOccurrence );
-                }
-
-                bool canHaveChildren = contentItem.Id > 0 && contentItem.ContentChannel.ChildContentChannels.Any();
-                bool canHaveParents = contentItem.Id > 0 && contentItem.ContentChannel.ParentContentChannels.Any();
-
-                pnlChildrenParents.Visible = canHaveChildren || canHaveParents;
-                phPills.Visible = canHaveChildren && canHaveParents;
-                if ( canHaveChildren && !canHaveParents )
-                {
-                    lChildrenParentsTitle.Text = "<i class='fa fa-arrow-circle-down'></i> Child Items";
-                }
-
-                if ( !canHaveChildren && canHaveParents )
-                {
-                    lChildrenParentsTitle.Text = "<i class='fa fa-arrow-circle-up'></i> Parent Items";
-                    divParentItems.AddCssClass( "active" );
-                }
-
-                if ( canHaveChildren )
-                {
-                    BindChildItemsGrid( contentItem );
-                }
-
-                if ( canHaveParents )
-                {
-                    BindParentItemsGrid( contentItem );
-                }
-            }
-            else
-            {
-                nbEditModeMessage.Text = EditModeMessage.NotAuthorizedToEdit( ContentChannelItem.FriendlyTypeName );
-                pnlEditDetails.Visible = false;
-            }
-        }
-
-        private void ShowApproval( ContentChannelItem contentItem )
-        {
-            if ( contentItem != null && contentItem.ContentChannel != null && contentItem.ContentChannel.RequiresApproval )
-            {
-                if ( contentItem.IsAuthorized( Authorization.APPROVE, CurrentPerson ) )
-                {
-                    pnlStatus.Visible = true;
-
-                    PendingCss = contentItem.Status == ContentChannelItemStatus.PendingApproval ? "btn-default active" : "btn-default";
-                    ApprovedCss = contentItem.Status == ContentChannelItemStatus.Approved ? "btn-success active" : "btn-default";
-                    DeniedCss = contentItem.Status == ContentChannelItemStatus.Denied ? "btn-danger active" : "btn-default";
-                }
-                else
-                {
-                    pnlStatus.Visible = false;
-                }
-
-                hfStatus.Value = contentItem.Status.ConvertToInt().ToString();
-            }
-            else
-            {
-                hfStatus.Value = ContentChannelItemStatus.Approved.ToString();
-                pnlStatus.Visible = false;
-                divStatus.Visible = false;
-            }
-        }
-
-        private void NavigateToNewItem( string itemId )
-        {
-            var qryParams = new Dictionary<string, string>();
-            qryParams.Add( "ContentItemId", itemId );
-
-            var hierarchy = GetNavHierarchy();
-            hierarchy.Add( hfId.Value );
-
-            var newHierarchy = new List<string>();
-            foreach ( string existingItemId in hierarchy )
-            {
-                if ( existingItemId != itemId )
-                {
-                    newHierarchy.Add( existingItemId );
-                }
-                else
-                {
-                    break;
-                }
-            }
-
-            qryParams.Add( "Hierarchy", newHierarchy.AsDelimited( "," ) );
-
-            NavigateToCurrentPage( qryParams );
-        }
-
-        /// <summary>
-        /// Returns to parent page.
-        /// </summary>
-        private void ReturnToParentPage()
-        {
-            var qryParams = new Dictionary<string, string>();
-
-            int? eventItemOccurrenceId = PageParameter( PageParameterKey.EventItemOccurrenceId ).AsIntegerOrNull();
-            if ( eventItemOccurrenceId.HasValue )
-            {
-                qryParams.Add( "EventCalendarId", PageParameter( PageParameterKey.EventCalendarId ) );
-                qryParams.Add( "EventItemId", PageParameter( PageParameterKey.EventItemId ) );
-                qryParams.Add( "EventItemOccurrenceId", eventItemOccurrenceId.Value.ToString() );
-                qryParams.Add( "ContentChannelId", hfChannelId.Value );
-                NavigateToParentPage( qryParams );
-            }
-            else
-            {
-                var hierarchy = GetNavHierarchy();
-
-                var newHierarchy = new List<string>();
-                foreach ( string itemId in hierarchy )
-                {
-                    if ( itemId != hfId.Value )
-                    {
-                        newHierarchy.Add( itemId );
-                    }
-                    else
-                    {
-                        break;
-                    }
-                }
-
-                if ( newHierarchy.Any() )
-                {
-                    if ( newHierarchy.Count > 1 )
-                    {
-                        qryParams.Add( "Hierarchy", newHierarchy.Take( newHierarchy.Count() - 1 ).ToList().AsDelimited( "," ) );
-                    }
-
-                    qryParams.Add( "ContentItemId", newHierarchy.Last() );
-                    NavigateToCurrentPage( qryParams );
-                }
-                else
-                {
-                    qryParams.Add( "ContentChannelId", hfChannelId.Value );
-                    NavigateToParentPage( qryParams );
-                }
-            }
-        }
-
-        #region Child/Parent List Methods
-
-        private void BindChildItemsGrid( ContentChannelItem contentItem )
-        {
-            bool isFiltered = false;
-            var childItemAssociationList = GetChildItemAssociationList( contentItem, out isFiltered );
-
-            gChildItems.ObjectList = new Dictionary<string, object>();
-            var childItemList = childItemAssociationList.Select( a => a.ChildContentChannelItem ).ToList();
-            var childItemAssociationOrder = childItemAssociationList.Distinct().ToDictionary( k => k.ChildContentChannelItemId, v => v.Order );
-            childItemList.ForEach( i => gChildItems.ObjectList.Add( i.Id.ToString(), i ) );
-
-            var items = childItemList.Select( i => new
-            {
-                i.Id,
-                i.Guid,
-                i.Title,
-                i.StartDateTime,
-                ExpireDateTime = i.ContentChannelType.DateRangeType == ContentChannelDateType.DateRange ? i.ExpireDateTime : ( DateTime? ) null,
-                Order = contentItem.ContentChannel.ChildItemsManuallyOrdered ? ( int? ) childItemAssociationOrder.GetValueOrNull( i.Id ) : ( int? ) null,
-                Status = ( i.ContentChannel.RequiresApproval && !i.ContentChannelType.DisableStatus ) ? DisplayStatus( i.Status ) : string.Empty,
-                CreatedBy = i.CreatedByPersonAlias != null && i.CreatedByPersonAlias.Person != null ? i.CreatedByPersonAlias.Person.NickName + " " + i.CreatedByPersonAlias.Person.LastName : string.Empty
-            } ).ToList();
-
-            if ( contentItem.ContentChannel.ChildItemsManuallyOrdered && !isFiltered )
-            {
-                gChildItems.Columns[0].Visible = true;
-                gChildItems.AllowSorting = false;
-                items = items.OrderBy( i => i.Order ).ToList();
-            }
-            else
-            {
-                gChildItems.Columns[0].Visible = false;
-                gChildItems.AllowSorting = true;
-
-                SortProperty sortProperty = gChildItems.SortProperty;
-                if ( sortProperty != null )
-                {
-                    items = items.AsQueryable().Sort( sortProperty ).ToList();
-                }
-                else
-                {
-                    items = items.OrderByDescending( p => p.StartDateTime ).ToList();
-                }
-            }
-
-            gChildItems.DataSource = items;
-            gChildItems.DataBind();
-        }
-
-        private void BindParentItemsGrid( ContentChannelItem contentItem )
-        {
-            var items = GetParentItems( contentItem );
-
-            gParentItems.ObjectList = new Dictionary<string, object>();
-            items.ForEach( i => gParentItems.ObjectList.Add( i.Id.ToString(), i ) );
-
-            var selectedItems = items.Select( i => new
-            {
-                i.ContentChannelItem.Id,
-                i.ContentChannelItem.Guid,
-                i.ContentChannelItem.Title,
-                StartDateTime = i.ContentChannelItem.ContentChannelType.DateRangeType != ContentChannelDateType.NoDates ? i.ContentChannelItem.StartDateTime : ( DateTime? ) null,
-                ExpireDateTime = i.ContentChannelItem.ContentChannelType.DateRangeType == ContentChannelDateType.DateRange ? i.ContentChannelItem.ExpireDateTime : ( DateTime? ) null,
-                Order = contentItem.ContentChannel.ItemsManuallyOrdered ? ( int? ) null : ( int? ) i.ContentChannelItem.Order,
-                Status = ( i.ContentChannelItem.ContentChannel.RequiresApproval && !i.ContentChannelItem.ContentChannelType.DisableStatus ) ? DisplayStatus( i.ContentChannelItem.Status ) : string.Empty,
-                CreatedBy = i.CreatedByPersonAlias != null && i.CreatedByPersonAlias.Person != null ? i.CreatedByPersonAlias.Person.NickName + " " + i.CreatedByPersonAlias.Person.LastName : string.Empty
-            } ).ToList();
-
-            SortProperty sortProperty = gParentItems.SortProperty;
-            if ( sortProperty != null )
-            {
-                selectedItems = selectedItems.AsQueryable().Sort( sortProperty ).ToList();
-            }
-            else
-            {
-                selectedItems = selectedItems.OrderByDescending( p => p.StartDateTime ).ToList();
-            }
-
-            gParentItems.DataSource = selectedItems;
-            gParentItems.DataBind();
-        }
-
-        private List<ContentChannelItemAssociation> GetChildItemAssociationList( ContentChannelItem contentItem, out bool isFiltered )
-        {
-            isFiltered = false;
-            var contentChannelItemAssociationList = new List<ContentChannelItemAssociation>();
-
-            foreach ( ContentChannelItemAssociation contentChannelItemAssociation in contentItem.ChildItems.ToList() )
-            {
-                // see if the ContentChannel item of the ContentChannelItemAssociation is authorized
-                if ( contentChannelItemAssociation.ContentChannelItem.IsAuthorized( Authorization.VIEW, CurrentPerson ) )
-                {
-                    contentChannelItemAssociationList.Add( contentChannelItemAssociation );
-                }
-                else
-                {
-                    isFiltered = true;
-                }
-            }
-
-            return contentChannelItemAssociationList;
-        }
-
-        private List<ContentChannelItemAssociation> GetParentItems( ContentChannelItem contentItem )
-        {
-            var items = new List<ContentChannelItemAssociation>();
-
-            foreach ( var item in contentItem.ParentItems.ToList() )
-            {
-                if ( item.ContentChannelItem.IsAuthorized( Authorization.VIEW, CurrentPerson ) )
-                {
-                    items.Add( item );
-                }
-            }
-
-            return items;
-        }
-
-        #endregion
-
-        protected string DisplayStatus( ContentChannelItemStatus contentItemStatus )
-        {
-            string labelType = "default";
-            if ( contentItemStatus == ContentChannelItemStatus.Approved )
-            {
-                labelType = "success";
-            }
-            else if ( contentItemStatus == ContentChannelItemStatus.Denied )
-            {
-                labelType = "danger";
-            }
-
-            return string.Format( "<span class='label label-{0}'>{1}</span>", labelType, contentItemStatus.ConvertToString() );
-        }
-
-        /// <summary>
-        /// Shows the dialog.
-        /// </summary>
-        /// <param name="dialog">The dialog.</param>
-        /// <param name="setValues">if set to <c>true</c> [set values].</param>
-        private void ShowDialog( string dialog, bool setValues = false )
-        {
-            hfActiveDialog.Value = dialog.ToUpper().Trim();
-            ShowDialog( setValues );
-        }
-
-        /// <summary>
-        /// Shows the dialog.
-        /// </summary>
-        /// <param name="setValues">if set to <c>true</c> [set values].</param>
-        private void ShowDialog( bool setValues = false )
-        {
-            switch ( hfActiveDialog.Value )
-            {
-                case "ADDCHILDITEM":
-                    dlgAddChild.Show();
-                    break;
-
-                case "REMOVECHILDITEM":
-                    dlgRemoveChild.Show();
-                    break;
-            }
-        }
-
-        /// <summary>
-        /// Hides the dialog.
-        /// </summary>
-        private void HideDialog()
-        {
-            switch ( hfActiveDialog.Value )
-            {
-                case "ADDCHILDITEM":
-                    dlgAddChild.Hide();
-                    break;
-
-                case "REMOVECHILDITEM":
-                    dlgRemoveChild.Hide();
-                    break;
-            }
-
-            hfActiveDialog.Value = string.Empty;
-        }
-
-        /// <summary>
-        /// When navigating to child items of childitems of childitems, the "Hierarchy" will be a list of how to navigate backwards thru the parents
-        /// </summary>
-        /// <returns></returns>
-        private List<string> GetNavHierarchy()
-        {
-            var qryParam = PageParameter( PageParameterKey.Hierarchy );
-            if ( !string.IsNullOrWhiteSpace( qryParam ) )
-            {
-                return qryParam.SplitDelimitedValues( false ).ToList();
-            }
-
-            return new List<string>();
-        }
-
-        #endregion
-    }
->>>>>>> b2f3640d
-}+    }