﻿// <copyright>
// Copyright by the Spark Development Network
//
// Licensed under the Rock Community License (the "License");
// you may not use this file except in compliance with the License.
// You may obtain a copy of the License at
//
// http://www.rockrms.com/license
//
// Unless required by applicable law or agreed to in writing, software
// distributed under the License is distributed on an "AS IS" BASIS,
// WITHOUT WARRANTIES OR CONDITIONS OF ANY KIND, either express or implied.
// See the License for the specific language governing permissions and
// limitations under the License.
// </copyright>
//
using System;
using System.Collections.Generic;
using System.ComponentModel;
using System.Data.Entity;
using System.Linq;
using System.Linq.Expressions;
using System.Runtime.Caching;
using System.Text;
using System.Web;
using System.Web.UI;
using System.Web.UI.HtmlControls;
using System.Web.UI.WebControls;
using DotLiquid;
using Rock;
using Rock.Attribute;
using Rock.Data;
using Rock.Field.Types;
using Rock.Model;
using Rock.Reporting;
using Rock.Security;
using Rock.Utility;
using Rock.Web.Cache;
using Rock.Web.UI;
using Rock.Web.UI.Controls;

namespace RockWeb.Blocks.Cms
{
    /// <summary>
    /// Block to display dynamic content channel items
    /// </summary>
    [DisplayName( "Content Channel View" )]
    [Category( "CMS" )]
    [Description( "Block to display dynamic content channel items." )]

    #region Block Attributes

    // Block Properties
    [LavaCommandsField(
        "Enabled Lava Commands",
        Description = "The Lava commands that should be enabled for this content channel block.",
        IsRequired = false,
        Order = 0,
        Key = AttributeKey.EnabledLavaCommands )]
    [LinkedPage(
        "Detail Page",
        Description = "The page to navigate to for details.",
        IsRequired = false,
        Order = 1,
        Key = AttributeKey.DetailPage )]
    [BooleanField(
        "Enable Legacy Global Attribute Lava",
        Description = "This should only be enabled if your lava is using legacy Global Attributes. Enabling this option, will negatively affect the performance of this block.",
        DefaultBooleanValue = false,
        Order = 2,
        Key = AttributeKey.SupportLegacy )]

    // Custom Settings
    [ContentChannelField(
        "Channel",
        Description = "The channel to display items from.",
        IsRequired = false,
        Category = "CustomSetting",
        Key = AttributeKey.Channel )]
    [EnumsField(
        "Status",
        Description = "Include items with the following status.",
        IsRequired = false,
        EnumSourceType = typeof( ContentChannelItemStatus ),
        DefaultValue = "2",
        Category = "CustomSetting",
        Key = AttributeKey.Status )]
    [CodeEditorField(
        "Template",
        Description = "The template to use when formatting the list of items.",
        EditorMode = CodeEditorMode.Lava,
        EditorTheme = CodeEditorTheme.Rock,
        EditorHeight = 600,
        IsRequired = false,
        Category = "CustomSetting",
        Key = AttributeKey.Template )]
    [IntegerField(
        "Count",
        Description = "The maximum number of items to display.",
        IsRequired = false,
        DefaultIntegerValue = 5,
        Category = "CustomSetting",
        Key = AttributeKey.Count )]
    [IntegerField(
        "Item Cache Duration",
        Description = "Number of seconds to cache the content items returned by the selected filter.",
        IsRequired = false,
        DefaultIntegerValue = 3600,
        Category = "CustomSetting",
        Order = 0,
        Key = AttributeKey.CacheDuration )]
    [IntegerField(
        "Output Cache Duration",
        Description = "Number of seconds to cache the resolved output. Only cache the output if you are not personalizing the output based on current user, current page, or any other merge field value.",
        IsRequired = false,
        DefaultIntegerValue = 0,
        Category = "CustomSetting",
        Order = 0,
        Key = AttributeKey.OutputCacheDuration )]
    [CustomCheckboxListField(
        "Cache Tags",
        Description = "Cached tags are used to link cached content so that it can be expired as a group",
        IsRequired = false,
        Key = AttributeKey.CacheTags,
        Category = "CustomSetting" )]
    [IntegerField(
        "Filter Id",
        Description = "The data filter that is used to filter items",
        IsRequired = false,
        DefaultIntegerValue = 0,
        Category = "CustomSetting",
        Key = AttributeKey.FilterId)]
    [BooleanField(
        "Query Parameter Filtering",
        Description = "Determines if block should evaluate the query string parameters for additional filter criteria.",
        DefaultBooleanValue = false,
        Category = "CustomSetting",
        Key = AttributeKey.QueryParameterFiltering )]
    [TextField(
        "Order",
        Description = "The specifics of how items should be ordered. This value is set through configuration and should not be modified here.",
        IsRequired = false,
        Category = "CustomSetting",
        Key = AttributeKey.Order )]
    [BooleanField(
        "Merge Content",
        Description = "Should the content data and attribute values be merged using the Lava template engine.",
        DefaultBooleanValue = false,
        Category = "CustomSetting",
        Key = AttributeKey.MergeContent )]
    [BooleanField(
        "Set Page Title",
        Description = "Determines if the block should set the page title with the channel name or content item.",
        DefaultBooleanValue = false,
        Category = "CustomSetting",
        Key = AttributeKey.SetPageTitle )]
    [BooleanField(
        "Rss Autodiscover",
        Description = "Determines if a RSS autodiscover link should be added to the page head.",
        DefaultBooleanValue = false,
        Category = "CustomSetting",
        Key = AttributeKey.RssAutodiscover )]
    [TextField(
        "Meta Description Attribute",
        Description = "Attribute to use for storing the description attribute.",
        IsRequired = false,
        Category = "CustomSetting",
        Key = AttributeKey.MetaDescriptionAttribute )]
    [TextField(
        "Meta Image Attribute",
        Description = "Attribute to use for storing the image attribute.",
        IsRequired = false,
        Category = "CustomSetting",
        Key = AttributeKey.MetaImageAttribute )]

    #endregion Block Attributes
    public partial class ContentChannelView : RockBlockCustomSettings
    {

        #region Attribute Keys

        private static class AttributeKey
        {
            public const string EnabledLavaCommands = "EnabledLavaCommands";
            public const string DetailPage = "DetailPage";
            public const string SupportLegacy = "SupportLegacy";
            public const string Channel = "Channel";
            public const string Status = "Status";
            public const string Template = "Template";
            public const string Count = "Count";
            public const string CacheDuration = "CacheDuration";
            public const string OutputCacheDuration = "OutputCacheDuration";
            public const string CacheTags = "CacheTags";
            public const string FilterId = "FilterId";
            public const string QueryParameterFiltering = "QueryParameterFiltering";
            public const string Order = "Order";
            public const string MergeContent = "MergeContent";
            public const string SetPageTitle = "SetPageTitle";
            public const string RssAutodiscover = "RssAutodiscover";
            public const string MetaDescriptionAttribute = "MetaDescriptionAttribute";
            public const string MetaImageAttribute = "MetaImageAttribute";
        }

        #endregion Attribute Keys

        #region Page Parameter Keys

        /// <summary>
        /// Keys to use for Page Parameters
        /// </summary>
        private static class PageParameterKey
        {
            public const string Page = "Page";
            public const string Item = "Item";
        }

        #endregion

        #region Fields

        private readonly string ITEM_TYPE_NAME = "Rock.Model.ContentChannelItem";
        private readonly string CONTENT_CACHE_KEY = "Content";
        private readonly string TEMPLATE_CACHE_KEY = "Template";
        private readonly string OUTPUT_CACHE_KEY = "Output";

        #endregion Fields

        #region Properties

        /// <summary>
        /// Gets or sets the duration of the item cache.
        /// </summary>
        /// <value>
        /// The duration of the item cache.
        /// </value>
        public int? ItemCacheDuration { get; set; }

        /// <summary>
        /// Gets or sets the duration of the output cache.
        /// </summary>
        /// <value>
        /// The duration of the output cache.
        /// </value>
        public int? OutputCacheDuration { get; set; }

        /// <summary>
        /// Gets or sets the channel unique identifier.
        /// </summary>
        /// <value>
        /// The channel unique identifier.
        /// </value>
        public Guid? ChannelGuid { get; set; }

        /// <summary>
        /// Gets the settings tool tip.
        /// </summary>
        /// <value>
        /// The settings tool tip.
        /// </value>
        public override string SettingsToolTip
        {
            get
            {
                return "Edit Criteria";
            }
        }

        #endregion Properties

        #region Base Control Methods

        /// <summary>
        /// Raises the <see cref="E:System.Web.UI.Control.Init" /> event.
        /// </summary>
        /// <param name="e">An <see cref="T:System.EventArgs" /> object that contains the event data.</param>
        protected override void OnInit( EventArgs e )
        {
            base.OnInit( e );

            ItemCacheDuration = GetAttributeValue( AttributeKey.CacheDuration ).AsIntegerOrNull();
            OutputCacheDuration = GetAttributeValue( AttributeKey.OutputCacheDuration ).AsIntegerOrNull();

            this.BlockUpdated += ContentDynamic_BlockUpdated;
            this.AddConfigurationUpdateTrigger( upnlContent );

            Button btnTrigger = new Button();
            btnTrigger.ClientIDMode = System.Web.UI.ClientIDMode.Static;
            btnTrigger.ID = "rock-config-cancel-trigger";
            btnTrigger.Style[HtmlTextWriterStyle.Display] = "none";
            btnTrigger.Click += btnTrigger_Click;
            pnlEditModal.Controls.Add( btnTrigger );

            AsyncPostBackTrigger trigger = new AsyncPostBackTrigger();
            trigger.ControlID = "rock-config-cancel-trigger";
            trigger.EventName = "Click";
            upnlContent.Triggers.Add( trigger );
        }

        /// <summary>
        /// Raises the <see cref="E:System.Web.UI.Control.Load" /> event.
        /// </summary>
        /// <param name="e">The <see cref="T:System.EventArgs" /> object that contains the event data.</param>
        protected override void OnLoad( EventArgs e )
        {
            base.OnLoad( e );

            if ( !Page.IsPostBack )
            {
                ShowView();
            }
        }

        /// <summary>
        /// Restores the view-state information from a previous user control request that was saved by the <see cref="M:System.Web.UI.UserControl.SaveViewState" /> method.
        /// </summary>
        /// <param name="savedState">An <see cref="T:System.Object" /> that represents the user control state to be restored.</param>
        protected override void LoadViewState( object savedState )
        {
            base.LoadViewState( savedState );

            ChannelGuid = ViewState["ChannelGuid"] as Guid?;

            var rockContext = new RockContext();

            var channel = new ContentChannelService( rockContext ).Queryable( "ContentChannelType" )
                .FirstOrDefault( c => c.Guid.Equals( ChannelGuid.Value ) );
            if ( channel != null )
            {
                CreateFilterControl( channel, DataViewFilter.FromJson( ViewState["DataViewFilter"].ToString() ), false, rockContext );
            }
        }

        /// <summary>
        /// Saves any user control view-state changes that have occurred since the last page postback.
        /// </summary>
        /// <returns>
        /// Returns the user control's current view state. If there is no view state associated with the control, it returns null.
        /// </returns>
        protected override object SaveViewState()
        {
            ViewState["ChannelGuid"] = ChannelGuid;
            ViewState["DataViewFilter"] = ReportingHelper.GetFilterFromControls( phFilters ).ToJson();

            return base.SaveViewState();
        }

        #endregion Base Control Methods

        #region Events

        /// <summary>
        /// Handles the BlockUpdated event of the block for when settings are changed.
        /// </summary>
        /// <param name="sender">The source of the event.</param>
        /// <param name="e">The <see cref="EventArgs"/> instance containing the event data.</param>
        void ContentDynamic_BlockUpdated( object sender, EventArgs e )
        {
            RemoveCacheItem( CONTENT_CACHE_KEY );
            RemoveCacheItem( TEMPLATE_CACHE_KEY );
            // When our cache supports regions, we can call ClearRegion to clear all the output pages.
            RemoveCacheItem( OUTPUT_CACHE_KEY );

            ShowView();
        }

        /// <summary>
        /// Handles the Click event of the btnTrigger control.
        /// </summary>
        /// <param name="sender">The source of the event.</param>
        /// <param name="e">The <see cref="EventArgs"/> instance containing the event data.</param>
        void btnTrigger_Click( object sender, EventArgs e )
        {
            mdEdit.Hide();
            pnlEditModal.Visible = false;

            ShowView();
        }

        /// <summary>
        /// Handles the SelectedIndexChanged event of the ddlChannel control.
        /// </summary>
        /// <param name="sender">The source of the event.</param>
        /// <param name="e">The <see cref="EventArgs"/> instance containing the event data.</param>
        protected void ddlChannel_SelectedIndexChanged( object sender, EventArgs e )
        {
            ChannelGuid = ddlChannel.SelectedValue.AsGuidOrNull();
            ShowEdit();
        }

        /// <summary>
        /// Handles the Click event of the lbSave control.
        /// </summary>
        /// <param name="sender">The source of the event.</param>
        /// <param name="e">The <see cref="EventArgs"/> instance containing the event data.</param>
        protected void lbSave_Click( object sender, EventArgs e )
        {
            var dataViewFilter = ReportingHelper.GetFilterFromControls( phFilters );

            // update Guids since we are creating a new dataFilter and children and deleting the old one
            SetNewDataFilterGuids( dataViewFilter );

            if ( !Page.IsValid )
            {
                return;
            }

            if ( !dataViewFilter.IsValid )
            {
                // Controls will render the error messages
                return;
            }

            var rockContext = new RockContext();
            DataViewFilterService dataViewFilterService = new DataViewFilterService( rockContext );

            int? dataViewFilterId = hfDataFilterId.Value.AsIntegerOrNull();
            if ( dataViewFilterId.HasValue )
            {
                var oldDataViewFilter = dataViewFilterService.Get( dataViewFilterId.Value );
                DeleteDataViewFilter( oldDataViewFilter, dataViewFilterService );
            }

            dataViewFilterService.Add( dataViewFilter );

            rockContext.SaveChanges();

            SetAttributeValue( "Status", cblStatus.SelectedValuesAsInt.AsDelimited( "," ) );
            SetAttributeValue( "Channel", ddlChannel.SelectedValue );
            SetAttributeValue( "MergeContent", cbMergeContent.Checked.ToString() );
            SetAttributeValue( "Template", ceTemplate.Text );
            SetAttributeValue( "Count", ( nbCount.Text.AsIntegerOrNull() ?? 5 ).ToString() );
            SetAttributeValue( "CacheDuration", ( nbItemCacheDuration.Text.AsIntegerOrNull() ?? 0 ).ToString() );
            SetAttributeValue( "OutputCacheDuration", ( nbOutputCacheDuration.Text.AsIntegerOrNull() ?? 0 ).ToString() );
            SetAttributeValue( "CacheTags", cblCacheTags.SelectedValues.AsDelimited( "," ) );
            SetAttributeValue( "FilterId", dataViewFilter.Id.ToString() );
            SetAttributeValue( "QueryParameterFiltering", cbQueryParamFiltering.Checked.ToString() );
            SetAttributeValue( "Order", kvlOrder.Value );
            SetAttributeValue( "SetPageTitle", cbSetPageTitle.Checked.ToString() );
            SetAttributeValue( "RssAutodiscover", cbSetRssAutodiscover.Checked.ToString() );
            SetAttributeValue( "MetaDescriptionAttribute", ddlMetaDescriptionAttribute.SelectedValue );
            SetAttributeValue( "MetaImageAttribute", ddlMetaImageAttribute.SelectedValue );

            var ppFieldType = new PageReferenceFieldType();
            SetAttributeValue( AttributeKey.DetailPage, ppFieldType.GetEditValue( ppDetailPage, null ) );

            SaveAttributeValues();

            RemoveCacheItem( CONTENT_CACHE_KEY );
            RemoveCacheItem( TEMPLATE_CACHE_KEY );
            // When our cache supports regions, we can call ClearRegion to clear all the output pages.
            RemoveCacheItem( OUTPUT_CACHE_KEY );

            mdEdit.Hide();
            pnlEditModal.Visible = false;
            upnlContent.Update();

            ShowView();
        }

        /// <summary>
        /// Handles the AddFilterClick event of the groupControl control.
        /// </summary>
        /// <param name="sender">The source of the event.</param>
        /// <param name="e">The <see cref="System.EventArgs"/> instance containing the event data.</param>
        protected void groupControl_AddFilterClick( object sender, EventArgs e )
        {
            FilterGroup groupControl = sender as FilterGroup;
            FilterField filterField = new FilterField();
            Guid? channelGuid = GetAttributeValue( AttributeKey.Channel ).AsGuidOrNull();
            if ( channelGuid.HasValue )
            {
                var contentChannel = ContentChannelCache.Get( channelGuid.Value );
                if ( contentChannel != null )
                {
                    filterField.Entity = new ContentChannelItem
                    {
                        ContentChannelId = contentChannel.Id,
                        ContentChannelTypeId = contentChannel.ContentChannelTypeId
                    };
                }
            }

            filterField.DataViewFilterGuid = Guid.NewGuid();
            groupControl.Controls.Add( filterField );
            filterField.ID = string.Format( "ff_{0}", filterField.DataViewFilterGuid.ToString( "N" ) );

            // Remove the 'Other Data View' Filter as it doesn't really make sense to have it available in this scenario
            filterField.ExcludedFilterTypes = new string[] { typeof( Rock.Reporting.DataFilter.OtherDataViewFilter ).FullName };
            filterField.FilteredEntityTypeName = groupControl.FilteredEntityTypeName;
            filterField.Expanded = true;

            filterField.DeleteClick += filterControl_DeleteClick;
        }

        /// <summary>
        /// Handles the AddGroupClick event of the groupControl control.
        /// </summary>
        /// <param name="sender">The source of the event.</param>
        /// <param name="e">The <see cref="System.EventArgs"/> instance containing the event data.</param>
        protected void groupControl_AddGroupClick( object sender, EventArgs e )
        {
            FilterGroup groupControl = sender as FilterGroup;
            FilterGroup childGroupControl = new FilterGroup();
            childGroupControl.DataViewFilterGuid = Guid.NewGuid();
            groupControl.Controls.Add( childGroupControl );
            childGroupControl.ID = string.Format( "fg_{0}", childGroupControl.DataViewFilterGuid.ToString( "N" ) );
            childGroupControl.FilteredEntityTypeName = groupControl.FilteredEntityTypeName;
            childGroupControl.FilterType = FilterExpressionType.GroupAll;

            childGroupControl.AddFilterClick += groupControl_AddFilterClick;
            childGroupControl.AddGroupClick += groupControl_AddGroupClick;
            childGroupControl.DeleteGroupClick += groupControl_DeleteGroupClick;
        }

        /// <summary>
        /// Handles the DeleteClick event of the filterControl control.
        /// </summary>
        /// <param name="sender">The source of the event.</param>
        /// <param name="e">The <see cref="System.EventArgs"/> instance containing the event data.</param>
        protected void filterControl_DeleteClick( object sender, EventArgs e )
        {
            FilterField fieldControl = sender as FilterField;
            fieldControl.Parent.Controls.Remove( fieldControl );
        }

        /// <summary>
        /// Handles the DeleteGroupClick event of the groupControl control.
        /// </summary>
        /// <param name="sender">The source of the event.</param>
        /// <param name="e">The <see cref="System.EventArgs"/> instance containing the event data.</param>
        protected void groupControl_DeleteGroupClick( object sender, EventArgs e )
        {
            FilterGroup groupControl = sender as FilterGroup;
            groupControl.Parent.Controls.Remove( groupControl );
        }

        #endregion Events

        #region Internal Methods

        /// <summary>
        /// Shows the settings.
        /// </summary>
        protected override void ShowSettings()
        {
            // Switch does not automatically initialize again after a partial-postback.  This script
            // looks for any switch elements that have not been initialized and re-initializes them.
            string script = @"
$(document).ready(function() {
    $('.switch > input').each( function () {
        $(this).parent().switch('init');
    });
});
";
            ScriptManager.RegisterStartupScript( this.Page, this.Page.GetType(), "toggle-switch-init", script, true );

            pnlEditModal.Visible = true;
            upnlContent.Update();
            mdEdit.Show();

            var rockContext = new RockContext();
            ddlChannel.DataSource = new ContentChannelService( rockContext ).Queryable()
                .OrderBy( c => c.Name )
                .Where( a => a.ContentChannelType.ShowInChannelList == true )
                .Select( c => new { c.Guid, c.Name } )
                .ToList();
            ddlChannel.DataBind();
            ddlChannel.Items.Insert( 0, new ListItem( "", "" ) );
            ddlChannel.SetValue( GetAttributeValue( AttributeKey.Channel ) );
            ChannelGuid = ddlChannel.SelectedValue.AsGuidOrNull();

            cblStatus.BindToEnum<ContentChannelItemStatus>();
            foreach ( string status in GetAttributeValue( AttributeKey.Status ).SplitDelimitedValues() )
            {
                var li = cblStatus.Items.FindByValue( status );
                if ( li != null )
                {
                    li.Selected = true;
                }
            }

            cbMergeContent.Checked = GetAttributeValue( AttributeKey.MergeContent ).AsBoolean();
            cbSetRssAutodiscover.Checked = GetAttributeValue( AttributeKey.RssAutodiscover ).AsBoolean();
            cbSetPageTitle.Checked = GetAttributeValue( AttributeKey.SetPageTitle ).AsBoolean();
            ceTemplate.Text = GetAttributeValue( AttributeKey.Template );
            nbCount.Text = GetAttributeValue( AttributeKey.Count );
            nbItemCacheDuration.Text = GetAttributeValue( AttributeKey.CacheDuration );
            nbOutputCacheDuration.Text = GetAttributeValue( AttributeKey.OutputCacheDuration );

            DefinedValueService definedValueService = new DefinedValueService( new RockContext() );
            cblCacheTags.DataSource = definedValueService.GetByDefinedTypeGuid( Rock.SystemGuid.DefinedType.CACHE_TAGS.AsGuid() ).Select( v => v.Value ).ToList();
            cblCacheTags.DataBind();
            string[] selectedCacheTags = this.GetAttributeValue( AttributeKey.CacheTags ).SplitDelimitedValues();
            foreach ( ListItem cacheTag in cblCacheTags.Items )
            {
                cacheTag.Selected = selectedCacheTags.Contains( cacheTag.Value );
            }

            hfDataFilterId.Value = GetAttributeValue( AttributeKey.FilterId );
            cbQueryParamFiltering.Checked = GetAttributeValue( AttributeKey.QueryParameterFiltering ).AsBoolean();

            var ppFieldType = new PageReferenceFieldType();
            ppFieldType.SetEditValue( ppDetailPage, null, GetAttributeValue( AttributeKey.DetailPage ) );

            var directions = new Dictionary<string, string>();
            directions.Add( "", "" );
            directions.Add( SortDirection.Ascending.ConvertToInt().ToString(), "Ascending" );
            directions.Add( SortDirection.Descending.ConvertToInt().ToString(), "Descending" );
            kvlOrder.CustomValues = directions;
            kvlOrder.Value = GetAttributeValue( AttributeKey.Order );
            kvlOrder.Required = true;

            ShowEdit();

            upnlContent.Update();
        }

        /// <summary>
        /// Shows the content channel item or items. If an output cache duration is set,
        /// the content will attempt to be fetched from cache unless any of the following
        /// settings are enabled or set:
        ///    * MergeContent (bool)
        ///    * SetPageTitle (bool)
        ///    * RssAutodiscover (bool)
        ///    * MetaDescriptionAttribute (string)
        ///    * MetaImageAttribute (string)
        ///    * QueryParameterFiltering (bool)
        /// </summary>
        private void ShowView()
        {
            nbContentError.Visible = false;
            upnlContent.Update();

            string outputContents = null;

            bool isMergeContentEnabled = GetAttributeValue( AttributeKey.MergeContent ).AsBoolean();
            bool isSetPageTitleEnabled = GetAttributeValue( AttributeKey.SetPageTitle ).AsBoolean();
            bool isRssAutodiscoverEnabled = GetAttributeValue( AttributeKey.RssAutodiscover ).AsBoolean();
            bool isQueryParameterFilteringEnabled = GetAttributeValue( AttributeKey.QueryParameterFiltering ).AsBoolean( false );
            string metaDescriptionAttributeValue = GetAttributeValue( AttributeKey.MetaDescriptionAttribute );
            string metaImageAttributeValue = GetAttributeValue( AttributeKey.MetaImageAttribute );
            int pageNumber = PageParameter( PageParameterKey.Page ).AsIntegerOrNull() ?? 1;

            // Try fetching from cache if it's OK to do so.
            // For now, we'll only cache if pagination is page 1. When our cache supports caching as a region (set)
            // we can then cache all pages and call ClearRegion if the block settings change.
            if ( OutputCacheDuration.HasValue && OutputCacheDuration.Value > 0 && pageNumber == 1 &&
                !( isSetPageTitleEnabled || isSetPageTitleEnabled || isRssAutodiscoverEnabled
                || isQueryParameterFilteringEnabled || !string.IsNullOrWhiteSpace( metaDescriptionAttributeValue )
                || !string.IsNullOrWhiteSpace( metaImageAttributeValue ) ) )
            {
                outputContents = GetCacheItem( OUTPUT_CACHE_KEY ) as string;
            }

            if ( outputContents == null )
            {
                var pageRef = new Rock.Web.PageReference( CurrentPageReference );
                pageRef.Parameters.AddOrReplace( "Page", "PageNum" );

                Dictionary<string, object> linkedPages = new Dictionary<string, object>();
                linkedPages.Add( "DetailPage", LinkedPageRoute( AttributeKey.DetailPage ) );

                var errorMessages = new List<string>();
                List<ContentChannelItem> contentItemList;
                try
                {
                    contentItemList = GetContent( errorMessages, isQueryParameterFilteringEnabled ) ?? new List<ContentChannelItem>();
                }
                catch ( Exception ex )
                {
                    this.LogException( ex );
                    Exception exception = ex;
                    while ( exception != null )
                    {
                        errorMessages.Add( exception.Message );
                        exception = exception.InnerException;
                    }

                    contentItemList = new List<ContentChannelItem>();
                }

                if ( errorMessages.Any() )
                {
                    nbContentError.Text = "ERROR: There was a problem getting content...<br/> ";
                    nbContentError.NotificationBoxType = NotificationBoxType.Danger;
                    nbContentError.Details = errorMessages.AsDelimited( "<br/>" );
                    nbContentError.Visible = true;
                }

                var pagination = new Pagination();
                pagination.ItemCount = contentItemList.Count();
                pagination.PageSize = GetAttributeValue( AttributeKey.Count ).AsInteger();
                pagination.CurrentPage = pageNumber;
                pagination.UrlTemplate = pageRef.BuildUrl();
                var currentPageContent = pagination.GetCurrentPageItems( contentItemList );

                var mergeFieldOptions = new Rock.Lava.CommonMergeFieldsOptions();
                mergeFieldOptions.GetLegacyGlobalMergeFields = GetAttributeValue( AttributeKey.SupportLegacy ).AsBoolean();
                var commonMergeFields = Rock.Lava.LavaHelper.GetCommonMergeFields( this.RockPage, this.CurrentPerson, mergeFieldOptions );

                // Merge content and attribute fields if block is configured to do so.
                if ( isMergeContentEnabled )
                {
                    var itemMergeFields = new Dictionary<string, object>( commonMergeFields );
                    if ( CurrentPerson != null )
                    {
                        // TODO: When support for "Person" is not supported anymore (should use "CurrentPerson" instead), remove this line
                        itemMergeFields.Add( "Person", CurrentPerson );
                    }

                    var enabledCommands = GetAttributeValue( AttributeKey.EnabledLavaCommands );
                    foreach ( var item in currentPageContent )
                    {
                        itemMergeFields.AddOrReplace( "Item", item );
                        item.Content = item.Content.ResolveMergeFields( itemMergeFields, enabledCommands );
                        foreach ( var attributeValue in item.AttributeValues )
                        {
                            attributeValue.Value.Value = attributeValue.Value.Value.ResolveMergeFields( itemMergeFields, enabledCommands );
                        }
                    }
                }

                var mergeFields = new Dictionary<string, object>( commonMergeFields );
                mergeFields.Add( "Pagination", pagination );
                mergeFields.Add( "LinkedPages", linkedPages );
                mergeFields.Add( "Items", currentPageContent );
                mergeFields.Add( "RockVersion", Rock.VersionInfo.VersionInfo.GetRockProductVersionNumber() );

                // TODO: When support for "Person" is not supported anymore (should use "CurrentPerson" instead), remove this line
                mergeFields.AddOrIgnore( "Person", CurrentPerson );

                // set page title
                if ( isSetPageTitleEnabled && contentItemList.Count > 0 )
                {
                    if ( string.IsNullOrWhiteSpace( PageParameter(  PageParameterKey.Item ) ) )
                    {
                        // set title to channel name
                        string channelName = contentItemList.Select( c => c.ContentChannel.Name ).FirstOrDefault();
                        RockPage.BrowserTitle = String.Format( "{0} | {1}", channelName, RockPage.Site.Name );
                        RockPage.PageTitle = channelName;
                        RockPage.Header.Title = String.Format( "{0} | {1}", channelName, RockPage.Site.Name );
                    }
                    else
                    {
                        string itemTitle = contentItemList.Select( c => c.Title ).FirstOrDefault();
                        RockPage.PageTitle = itemTitle;
                        RockPage.BrowserTitle = String.Format( "{0} | {1}", itemTitle, RockPage.Site.Name );
                        RockPage.Header.Title = String.Format( "{0} | {1}", itemTitle, RockPage.Site.Name );
                    }

                    var pageBreadCrumb = RockPage.PageReference.BreadCrumbs.FirstOrDefault();
                    if ( pageBreadCrumb != null )
                    {
                        pageBreadCrumb.Name = RockPage.PageTitle;
                    }
                }

                // set rss auto discover link
                if ( isRssAutodiscoverEnabled && contentItemList.Count > 0 )
                {
                    //<link rel="alternate" type="application/rss+xml" title="RSS Feed for petefreitag.com" href="/rss/" />
                    HtmlLink rssLink = new HtmlLink();
                    rssLink.Attributes.Add( "type", "application/rss+xml" );
                    rssLink.Attributes.Add( "rel", "alternate" );
                    rssLink.Attributes.Add( "title", contentItemList.Select( c => c.ContentChannel.Name ).FirstOrDefault() );

                    var context = HttpContext.Current;
                    string channelRssUrl = string.Format( "{0}://{1}{2}{3}{4}",
                                        context.Request.Url.Scheme,
                                        WebRequestHelper.GetHostNameFromRequest( context ),
                                        context.Request.Url.Port == 80
                                            ? string.Empty
                                            : ":" + context.Request.Url.Port,
                                        RockPage.ResolveRockUrl( "~/GetChannelFeed.ashx?ChannelId=" ),
                                        contentItemList.Select( c => c.ContentChannelId ).FirstOrDefault() );

                    rssLink.Attributes.Add( "href", channelRssUrl );
                    RockPage.Header.Controls.Add( rssLink );
                }

                // set description meta tag
                if ( !string.IsNullOrWhiteSpace( metaDescriptionAttributeValue ) && contentItemList.Count > 0 )
                {
                    string attributeValue = GetMetaValueFromAttribute( metaDescriptionAttributeValue, contentItemList );

                    if ( !string.IsNullOrWhiteSpace( attributeValue ) )
                    {
                        // remove default meta description
                        RockPage.Header.Description = attributeValue.SanitizeHtml( true );
                    }
                }

                // add meta images
                if ( !string.IsNullOrWhiteSpace( metaImageAttributeValue ) && contentItemList.Count > 0 )
                {
                    string attributeValue = GetMetaValueFromAttribute( metaImageAttributeValue, contentItemList );

                    if ( !string.IsNullOrWhiteSpace( attributeValue ) )
                    {
                        HtmlMeta metaDescription = new HtmlMeta();
                        metaDescription.Name = "og:image";
                        metaDescription.Content = string.Format( "{0}://{1}/GetImage.ashx?guid={2}", Request.Url.Scheme, Request.Url.Authority, attributeValue );
                        RockPage.Header.Controls.Add( metaDescription );

                        HtmlLink imageLink = new HtmlLink();
                        imageLink.Attributes.Add( "rel", "image_src" );
                        imageLink.Attributes.Add( "href", string.Format( "{0}://{1}/GetImage.ashx?guid={2}", Request.Url.Scheme, Request.Url.Authority, attributeValue ) );
                        RockPage.Header.Controls.Add( imageLink );
                    }
                }

                var template = GetTemplate();

                outputContents = template.Render( Hash.FromDictionary( mergeFields ) );

                if ( OutputCacheDuration.HasValue && OutputCacheDuration.Value > 0 )
                {
                    string cacheTags = GetAttributeValue( AttributeKey.CacheTags ) ?? string.Empty;
                    // When our cache supports regions, add the pagination page to the cache key and set them all with the same region.
                    AddCacheItem( OUTPUT_CACHE_KEY, outputContents, OutputCacheDuration.Value, cacheTags );
                }
            }

            phContent.Controls.Add( new LiteralControl( outputContents ) );
        }

        /// <summary>
        /// Gets the meta value from attribute.
        /// </summary>
        /// <param name="input">The input.</param>
        /// <param name="content">The content.</param>
        /// <returns>a string value</returns>
        private string GetMetaValueFromAttribute( string input, List<ContentChannelItem> content )
        {
            string attributeEntityType = input.Split( '^' )[0].ToString() ?? "C";
            string attributeKey = input.Split( '^' )[1].ToString() ?? "";

            string attributeValue = string.Empty;

            if ( attributeEntityType == "C" )
            {
                attributeValue = content.FirstOrDefault().ContentChannel.AttributeValues.Where( a => a.Key == attributeKey ).Select( a => a.Value.Value ).FirstOrDefault();
            }
            else
            {
                attributeValue = content.FirstOrDefault().AttributeValues.Where( a => a.Key == attributeKey ).Select( a => a.Value.Value ).FirstOrDefault();
            }

            return attributeValue;
        }

        /// <summary>
        /// Gets the template.
        /// </summary>
        /// <returns>a DotLiquid Template</returns>
        /// <returns>A <see cref="DotLiquid.Template"/></returns>
        private Template GetTemplate()
        {
            Template template = null;

            try
            {
                // only load from the cache if a cacheDuration was specified
                if ( ItemCacheDuration.HasValue && ItemCacheDuration.Value > 0 )
                {
                    template = GetCacheItem( TEMPLATE_CACHE_KEY ) as Template;
                }

                if ( template == null )
                {
                    template = Template.Parse( GetAttributeValue( AttributeKey.Template ) );

                    if ( ItemCacheDuration.HasValue && ItemCacheDuration.Value > 0 )
                    {
                        string cacheTags = GetAttributeValue( AttributeKey.CacheTags ) ?? string.Empty;
                        AddCacheItem( TEMPLATE_CACHE_KEY, template, ItemCacheDuration.Value, cacheTags );
                    }

                    var enabledLavaCommands = GetAttributeValue( AttributeKey.EnabledLavaCommands );
                    template.Registers.AddOrReplace( "EnabledCommands", enabledLavaCommands );
                }
            }
            catch ( Exception ex )
            {
                template = Template.Parse( string.Format( "Lava error: {0}", ex.Message ) );
            }

            return template;
        }

        /// <summary>
        /// Filters the content channel items by the configured statuses.
        /// </summary>
        /// <param name="items"></param>
        /// <returns></returns>
        private IQueryable<ContentChannelItem> FilterItemsByStatus( IQueryable<ContentChannelItem> items )
        {
            var statusesFilterString = GetAttributeValue( "Status" ) ?? "2";

            var statuses = statusesFilterString
                .Split( new char[] { ',' }, StringSplitOptions.RemoveEmptyEntries )
                .Select( s => s.ConvertToEnumOrNull<ContentChannelItemStatus>() )
                .Where( s => s != null )
                .ToList();

            if ( statuses.Any() )
            {
                items = items.Where( i => statuses.Contains( i.Status ) );
            }

<<<<<<< HEAD
            return items;
        }
=======
            if ( items == null || ( isQueryParameterFilteringEnabled && Request.QueryString.Count > 0 ) )
            {
                Guid? channelGuid = GetAttributeValue( AttributeKey.Channel ).AsGuidOrNull();
                if ( channelGuid.HasValue )
                {
                    var rockContext = new RockContext();
                    var contentChannelItemService = new ContentChannelItemService( rockContext );
                    var itemType = typeof( Rock.Model.ContentChannelItem );
>>>>>>> 99c99f9d

        /// <summary>
        /// Filters the content channel items by the configured filter.
        /// </summary>
        /// <param name="items"></param>
        /// <param name="rockContext"></param>
        /// <param name="contentChannelItemService"></param>
        /// <param name="parameterExpression"></param>
        /// <param name="errorMessages"></param>
        /// <returns></returns>
        private IQueryable<ContentChannelItem> FilterItemsByFilter( IQueryable<ContentChannelItem> items, RockContext rockContext, ContentChannelItemService contentChannelItemService, ParameterExpression parameterExpression, List<string> errorMessages )
        {
            int? dataFilterId = GetAttributeValue( "FilterId" ).AsIntegerOrNull();
            if ( dataFilterId.HasValue )
            {
                var dataFilterService = new DataViewFilterService( rockContext );
                var dataFilter = dataFilterService.Queryable( "ChildFilters" ).FirstOrDefault( a => a.Id == dataFilterId.Value );
                Expression whereExpression = dataFilter != null ? dataFilter.GetExpression( typeof( ContentChannelItem ), contentChannelItemService, parameterExpression, errorMessages ) : null;

                items = items.Where( parameterExpression, whereExpression, null );
            }
            return items;
        }

        /// <summary>
        /// Filters the content channel items by the current person's permissions.
        /// </summary>
        /// <param name="items"></param>
        /// <returns></returns>
        private IQueryable<ContentChannelItem> FilterItemsBySecurity( IQueryable<ContentChannelItem> items )
        {
            return items.ToList().Where( item => item.IsAuthorized( Authorization.VIEW, CurrentPerson ) ).AsQueryable();
        }

        /// <summary>
        /// Orders the content channel items by if the current person is authorized to view them.
        /// </summary>
        /// <param name="items"></param>
        /// <returns></returns>
        private IQueryable<ContentChannelItem> OrderItems( IQueryable<ContentChannelItem> items )
        {
            string orderBy = GetAttributeValue( "Order" );
            if ( !string.IsNullOrWhiteSpace( orderBy ) )
            {

<<<<<<< HEAD
                var orderByList = orderBy
                    .ToKeyValuePairList()
                    .Where( itemPair => !string.IsNullOrWhiteSpace( itemPair.Key ) )
                    .Select( pair => new
=======
                    int? itemId = PageParameter( PageParameterKey.Item ).AsIntegerOrNull();
                    if ( isQueryParameterFilteringEnabled && itemId.HasValue )
>>>>>>> 99c99f9d
                    {
                        Column = pair.Key.Trim(),
                        Direction = pair.Value.ToString().ConvertToEnum<SortDirection>( SortDirection.Ascending )
                    } );

                IOrderedQueryable<ContentChannelItem> orderedItems = null;

                foreach ( var orderByEntry in orderByList )
                {
                    if ( orderByEntry.Column.StartsWith( "Attribute:" ) )
                    {
<<<<<<< HEAD
                        string attributeKey = orderByEntry.Column.Substring( 10 );

                        if ( orderByEntry.Direction == SortDirection.Ascending )
=======
                        // Check for the configured status and limit query to those
                        var statuses = new List<ContentChannelItemStatus>();
                        var statusValList = ( GetAttributeValue( AttributeKey.Status ) ?? "2" ).Split( new char[] { ',' }, StringSplitOptions.RemoveEmptyEntries ).ToList();
                        foreach ( string statusVal in statusValList )
>>>>>>> 99c99f9d
                        {
                            if ( orderedItems == null )
                            {
                                orderedItems = items.OrderBy( i => i.AttributeValues.Where( v => v.Key == attributeKey ).FirstOrDefault().Value.SortValue );
                            }
                            else
                            {
                                orderedItems = orderedItems.ThenBy( i => i.AttributeValues.Where( v => v.Key == attributeKey ).FirstOrDefault().Value.SortValue );
                            }
                        }
                        else
                        {
                            if ( orderedItems == null )
                            {
                                orderedItems = items.OrderByDescending( i => i.AttributeValues.Where( v => v.Key == attributeKey ).FirstOrDefault().Value.SortValue );
                            }
                            else
                            {
                                orderedItems = orderedItems.ThenByDescending( i => i.AttributeValues.Where( v => v.Key == attributeKey ).FirstOrDefault().Value.SortValue );
                            }
                        }
                    }
                    else
                    {
<<<<<<< HEAD
                        if ( orderByEntry.Direction == SortDirection.Ascending )
=======
                        int? dataFilterId = GetAttributeValue( AttributeKey.FilterId ).AsIntegerOrNull();
                        if ( dataFilterId.HasValue )
>>>>>>> 99c99f9d
                        {
                            if ( orderedItems == null )
                            {
                                orderedItems = items.OrderBy( orderByEntry.Column );
                            }
                            else
                            {
                                orderedItems = orderedItems.ThenBy( orderByEntry.Column );
                            }
                        }
                        else
                        {
                            if ( orderedItems == null )
                            {
                                orderedItems = items.OrderByDescending( orderByEntry.Column );
                            }
                            else
                            {
                                orderedItems = orderedItems.ThenByDescending( orderByEntry.Column );
                            }
                        }
                    }

                }

                if ( orderedItems != null )
                {
                    items = orderedItems;
                }

            }

            return items;

        }

        /// <summary>
        /// Filters the content channel items by the query string.
        /// </summary>
        /// <param name="items"></param>
        /// <returns></returns>
        private IQueryable<ContentChannelItem> FilterItemsByQueryString( int contentChannelId, IQueryable<ContentChannelItem> items, RockContext rockContext, ContentChannelItemService contentChannelItemService, ParameterExpression parameterExpression )
        {
            var pageParameters = PageParameters();
            if ( pageParameters.Count > 0 )
            {
                var propertyFilter = new Rock.Reporting.DataFilter.PropertyFilter();

                foreach ( string key in PageParameters().Select( p => p.Key ).ToList() )
                {
                    var selection = new List<string>();

                    // Since there could be many matches by the key name for an attribute we have to construct the unique name used by EntityHelper.FindFromFilterSelection and use that
                    var attributeService = new AttributeService( rockContext );
                    var attributeGuid = attributeService
                        .Queryable()
                        .Where( a => a.EntityTypeQualifierColumn == "ContentChannelId" )
                        .Where( a => a.EntityTypeQualifierValue == contentChannelId.ToString() )
                        .Where( a => a.Key == key )
                        .Select( a => a.Guid )
                        .FirstOrDefault();

                    string uniqueName = key;
                    if ( attributeGuid != null )
                    {
                        uniqueName = string.Format( "Attribute_{0}_{1}", key, attributeGuid.ToString().Replace( "-", string.Empty ) );
                    }

<<<<<<< HEAD
                    // Keep using uniquename for attributes since common keys (e.g. "category")will return mutliple values
                    selection.Add( uniqueName );

                    var entityField = Rock.Reporting.EntityHelper.FindFromFilterSelection( typeof( ContentChannelItem ), uniqueName, false, false );
                    if ( entityField != null )
=======
                    // Order the items
                    string orderBy = GetAttributeValue( AttributeKey.Order );
                    if ( !string.IsNullOrWhiteSpace( orderBy ) )
>>>>>>> 99c99f9d
                    {
                        string value = PageParameter( key );
                        switch ( entityField.FieldType.Guid.ToString().ToUpper() )
                        {
                            case Rock.SystemGuid.FieldType.DAY_OF_WEEK:
                            case Rock.SystemGuid.FieldType.SINGLE_SELECT:
                                {
                                    selection.Add( value );
                                }
                                break;
                            case Rock.SystemGuid.FieldType.MULTI_SELECT:
                                {
                                    selection.Add( ComparisonType.Contains.ConvertToInt().ToString() );
                                    selection.Add( value );
                                }
                                break;
                            default:
                                {
                                    selection.Add( ComparisonType.EqualTo.ConvertToInt().ToString() );
                                    selection.Add( value );
                                }
                                break;
                        }

                        items = items.Where( parameterExpression, propertyFilter.GetExpression( typeof( ContentChannelItem ), contentChannelItemService, parameterExpression, Newtonsoft.Json.JsonConvert.SerializeObject( selection ) ) );
                    }
                }

            }
            return items;
        }

        /// <summary>
        /// Gets the content channel items from the item-cache (if there), or from
        /// the configured Channel and any given Item id or filter in the query string
        /// if QueryParameterFiltering is enabled.
        /// </summary>
        /// <param name="errorMessages">The error messages.</param>
        /// <returns> a list of <see cref="Rock.Model.ContentChannelItem">ContentChannelItems</see></returns>
        private List<ContentChannelItem> GetContent( List<string> errorMessages, bool isQueryParameterFilteringEnabled )
        {
            List<ContentChannelItem> items = null;

            // only load from the cache if a cacheDuration was specified
            if ( ItemCacheDuration.HasValue && ItemCacheDuration.Value > 0 )
            {
                items = GetCacheItem( CONTENT_CACHE_KEY ) as List<ContentChannelItem>;
            }

            if ( items == null || ( isQueryParameterFilteringEnabled && Request.QueryString.Count > 0 ) )
            {
                Guid? channelGuid = GetAttributeValue( "Channel" ).AsGuidOrNull();
                if ( channelGuid.HasValue )
                {
                    var rockContext = new RockContext();
                    var contentChannelItemService = new ContentChannelItemService( rockContext );

                    ParameterExpression parameterExpression = contentChannelItemService.ParameterExpression;

                    var contentChannelInfo = new ContentChannelService( rockContext )
                        .AsNoFilter()
                        .AsNoTracking()
                        .Where( a => a.Guid == channelGuid.Value )
                        .Select( s => new
                        {
                            s.Id,
                            s.RequiresApproval,
                            ContentChannelType_DisableStatus = s.ContentChannelType.DisableStatus
                        }
                        )
                        .FirstOrDefault();

                    if ( contentChannelInfo != null )
                    {
                        var contentChannelItemQuery = contentChannelItemService
                            .Queryable()
                            .Include( a => a.ContentChannel )
                            .Include( a => a.ContentChannelType )
                            .Include( a => a.ContentChannelItemSlugs )
                            .Where( i => i.ContentChannelId == contentChannelInfo.Id );

                        // Check if we should load a specific item
                        int? itemId = PageParameter( "Item" ).AsIntegerOrNull();
                        if ( isQueryParameterFilteringEnabled && itemId.HasValue )
                        {
                            contentChannelItemQuery = contentChannelItemQuery.Where( i => i.Id == itemId.Value );
                        }

                        // If the channel requires approval, filter by status
                        if ( contentChannelInfo.RequiresApproval && !contentChannelInfo.ContentChannelType_DisableStatus )
                        {
                            contentChannelItemQuery = FilterItemsByStatus( contentChannelItemQuery );
                        }

<<<<<<< HEAD
                        // Filter by the configured data filter
                        contentChannelItemQuery = FilterItemsByFilter( contentChannelItemQuery, rockContext, contentChannelItemService, parameterExpression, errorMessages );
=======
                    if ( ItemCacheDuration.HasValue && ItemCacheDuration.Value > 0 && !isQueryParameterFilteringEnabled )
                    {
                        string cacheTags = GetAttributeValue( AttributeKey.CacheTags ) ?? string.Empty;
                        AddCacheItem( CONTENT_CACHE_KEY, items, ItemCacheDuration.Value, cacheTags );
                    }
>>>>>>> 99c99f9d


                        // If we're not ordering by attributes, we can do ordering in the db and save some processing time
                        string orderBy = GetAttributeValue( "Order" );
                        if ( orderBy == null || !orderBy.Contains( "Attribute" ) )
                        {

                            // Order Items
                            contentChannelItemQuery = OrderItems( contentChannelItemQuery );

                            // Execute query
                            items = contentChannelItemQuery.ToList();

                            // Check Security
                            if ( !ItemCacheDuration.HasValue || ItemCacheDuration.Value <= 0 )
                            {
                                items = FilterItemsBySecurity( items.AsQueryable() ).ToList();
                            }

                            // Load Attributes
                            items.LoadAttributes( rockContext );

                        }
                        else
                        {

                            // Execute query
                            items = contentChannelItemQuery.ToList();

                            // Check Security
                            if ( !ItemCacheDuration.HasValue || ItemCacheDuration.Value <= 0 )
                            {
                                items = FilterItemsBySecurity( items.AsQueryable() ).ToList();
                            }

                            // Load Attributes
                            items.LoadAttributes();

                            // Order Items
                            items = OrderItems( items.AsQueryable() ).ToList();

                        }


                        // Cache the results
                        if ( ItemCacheDuration.HasValue && ItemCacheDuration.Value > 0 && !isQueryParameterFilteringEnabled )
                        {
                            string cacheTags = GetAttributeValue( "CacheTags" ) ?? string.Empty;
                            AddCacheItem( CONTENT_CACHE_KEY, items, ItemCacheDuration.Value, cacheTags );
                        }

                        // If items could be filtered by querystring values, check for filters
                        if ( isQueryParameterFilteringEnabled )
                        {
                            items = FilterItemsByQueryString( contentChannelInfo.Id, items.AsQueryable(), rockContext, contentChannelItemService, parameterExpression ).ToList();
                        }
                    }
                }
            }

            return items;
        }

        /// <summary>
        /// Shows the edit.
        /// </summary>
        public void ShowEdit()
        {
            int? filterId = hfDataFilterId.Value.AsIntegerOrNull();

            if ( ChannelGuid.HasValue )
            {
                var rockContext = new RockContext();
                var channel = new ContentChannelService( rockContext ).Queryable( "ContentChannelType" )
                    .FirstOrDefault( c => c.Guid.Equals( ChannelGuid.Value ) );
                if ( channel != null )
                {

                    cblStatus.Visible = channel.RequiresApproval && !channel.ContentChannelType.DisableStatus;

                    cbSetRssAutodiscover.Visible = channel.EnableRss;

                    var filterService = new DataViewFilterService( rockContext );
                    DataViewFilter filter = null;

                    if ( filterId.HasValue )
                    {
                        filter = filterService.Get( filterId.Value );
                    }

                    if ( filter == null || filter.ExpressionType == FilterExpressionType.Filter )
                    {
                        filter = new DataViewFilter();
                        filter.Guid = new Guid();
                        filter.ExpressionType = FilterExpressionType.GroupAll;
                    }

                    CreateFilterControl( channel, filter, true, rockContext );

                    kvlOrder.CustomKeys = new Dictionary<string, string>();
                    kvlOrder.CustomKeys.Add( "", "" );
                    kvlOrder.CustomKeys.Add( "Title", "Title" );
                    kvlOrder.CustomKeys.Add( "Priority", "Priority" );
                    kvlOrder.CustomKeys.Add( "Status", "Status" );
                    kvlOrder.CustomKeys.Add( "StartDateTime", "Start" );
                    kvlOrder.CustomKeys.Add( "ExpireDateTime", "Expire" );
                    kvlOrder.CustomKeys.Add( "Order", "Order" );


                    // add attributes to the meta description and meta image attribute list
                    ddlMetaDescriptionAttribute.Items.Clear();
                    ddlMetaImageAttribute.Items.Clear();
                    ddlMetaDescriptionAttribute.Items.Add( "" );
                    ddlMetaImageAttribute.Items.Add( "" );

                    string currentMetaDescriptionAttribute = GetAttributeValue( AttributeKey.MetaDescriptionAttribute ) ?? string.Empty;
                    string currentMetaImageAttribute = GetAttributeValue( AttributeKey.MetaImageAttribute ) ?? string.Empty;

                    // add channel attributes
                    channel.LoadAttributes();
                    foreach ( var attribute in channel.Attributes )
                    {
                        var field = attribute.Value.FieldType.Field;
                        string computedKey = "C^" + attribute.Key;

                        ddlMetaDescriptionAttribute.Items.Add( new ListItem( "Channel: " + attribute.Value.ToString(), computedKey ) );

                        if ( field is Rock.Field.Types.ImageFieldType )
                        {
                            ddlMetaImageAttribute.Items.Add( new ListItem( "Channel: " + attribute.Value.ToString(), computedKey ) );
                        }
                    }

                    // add item attributes
                    AttributeService attributeService = new AttributeService( rockContext );
                    var itemAttributes = attributeService.GetByEntityTypeId( new ContentChannelItem().TypeId, false ).AsQueryable()
                                            .Where( a => (
                                                    a.EntityTypeQualifierColumn.Equals( "ContentChannelTypeId", StringComparison.OrdinalIgnoreCase ) &&
                                                    a.EntityTypeQualifierValue.Equals( channel.ContentChannelTypeId.ToString() )
                                                ) || (
                                                    a.EntityTypeQualifierColumn.Equals( "ContentChannelId", StringComparison.OrdinalIgnoreCase ) &&
                                                    a.EntityTypeQualifierValue.Equals( channel.Id.ToString() )
                                                ) )
                                            .OrderByDescending( a => a.EntityTypeQualifierColumn )
                                            .ThenBy( a => a.Order )
                                            .ToAttributeCacheList();

                    foreach ( var attribute in itemAttributes )
                    {
                        string attrKey = "Attribute:" + attribute.Key;
                        if ( !kvlOrder.CustomKeys.ContainsKey( attrKey ) )
                        {
                            kvlOrder.CustomKeys.Add( "Attribute:" + attribute.Key, attribute.Name );

                            string computedKey = "I^" + attribute.Key;
                            ddlMetaDescriptionAttribute.Items.Add( new ListItem( "Item: " + attribute.Name, computedKey ) );

                            var field = attribute.FieldType.Name;

                            if ( field == "Image" )
                            {
                                ddlMetaImageAttribute.Items.Add( new ListItem( "Item: " + attribute.Name, computedKey ) );
                            }
                        }
                    }

                    // select attributes
                    SetListValue( ddlMetaDescriptionAttribute, currentMetaDescriptionAttribute );
                    SetListValue( ddlMetaImageAttribute, currentMetaImageAttribute );

                }
            }
        }

        /// <summary>
        /// Sets the list value.
        /// </summary>
        /// <param name="listControl">The list control.</param>
        /// <param name="value">The value.</param>
        private void SetListValue( ListControl listControl, string value )
        {
            foreach ( ListItem item in listControl.Items )
            {
                item.Selected = ( item.Value == value );
            }
        }

        /// <summary>
        /// Creates the filter control.
        /// </summary>
        /// <param name="channel">The channel.</param>
        /// <param name="filter">The filter.</param>
        /// <param name="setSelection">if set to <c>true</c> [set selection].</param>
        /// <param name="rockContext">The rock context.</param>
        private void CreateFilterControl( ContentChannel channel, DataViewFilter filter, bool setSelection, RockContext rockContext )
        {
            phFilters.Controls.Clear();
            if ( filter != null )
            {
                CreateFilterControl( phFilters, filter, setSelection, rockContext, channel );
            }
        }

        /// <summary>
        /// Creates the filter control.
        /// </summary>
        /// <param name="parentControl">The parent control.</param>
        /// <param name="filter">The filter.</param>
        /// <param name="setSelection">if set to <c>true</c> [set selection].</param>
        /// <param name="rockContext">The rock context.</param>
        /// <param name="contentChannel">The content channel.</param>
        private void CreateFilterControl( Control parentControl, DataViewFilter filter, bool setSelection, RockContext rockContext, ContentChannel contentChannel )
        {
            try
            {
                if ( filter.ExpressionType == FilterExpressionType.Filter )
                {
                    var filterControl = new FilterField();
                    filterControl.Entity = new ContentChannelItem
                    {
                        ContentChannelId = contentChannel.Id,
                        ContentChannelTypeId = contentChannel.ContentChannelTypeId
                    };

                    parentControl.Controls.Add( filterControl );
                    filterControl.DataViewFilterGuid = filter.Guid;
                    filterControl.ID = string.Format( "ff_{0}", filterControl.DataViewFilterGuid.ToString( "N" ) );

                    // Remove the 'Other Data View' Filter as it doesn't really make sense to have it available in this scenario
                    filterControl.ExcludedFilterTypes = new string[] { typeof( Rock.Reporting.DataFilter.OtherDataViewFilter ).FullName };
                    filterControl.FilteredEntityTypeName = ITEM_TYPE_NAME;

                    if ( filter.EntityTypeId.HasValue )
                    {
                        var entityTypeCache = EntityTypeCache.Get( filter.EntityTypeId.Value, rockContext );
                        if ( entityTypeCache != null )
                        {
                            filterControl.FilterEntityTypeName = entityTypeCache.Name;
                        }
                    }

                    filterControl.Expanded = filter.Expanded;
                    if ( setSelection )
                    {
                        try
                        {
                            filterControl.SetSelection( filter.Selection );
                        }
                        catch ( Exception ex )
                        {
                            this.LogException( new Exception( "Exception setting selection for DataViewFilter: " + filter.Guid, ex ) );
                        }
                    }

                    filterControl.DeleteClick += filterControl_DeleteClick;
                }
                else
                {
                    var groupControl = new FilterGroup();
                    parentControl.Controls.Add( groupControl );
                    groupControl.DataViewFilterGuid = filter.Guid;
                    groupControl.ID = string.Format( "fg_{0}", groupControl.DataViewFilterGuid.ToString( "N" ) );
                    groupControl.FilteredEntityTypeName = ITEM_TYPE_NAME;
                    groupControl.IsDeleteEnabled = parentControl is FilterGroup;
                    if ( setSelection )
                    {
                        groupControl.FilterType = filter.ExpressionType;
                    }

                    groupControl.AddFilterClick += groupControl_AddFilterClick;
                    groupControl.AddGroupClick += groupControl_AddGroupClick;
                    groupControl.DeleteGroupClick += groupControl_DeleteGroupClick;
                    foreach ( var childFilter in filter.ChildFilters )
                    {
                        CreateFilterControl( groupControl, childFilter, setSelection, rockContext, contentChannel );
                    }
                }
            }
            catch ( Exception ex )
            {
                this.LogException( new Exception( "Exception creating FilterControl for DataViewFilter: " + filter.Guid, ex ) );
            }
        }

        private void SetNewDataFilterGuids( DataViewFilter dataViewFilter )
        {
            if ( dataViewFilter != null )
            {
                dataViewFilter.Guid = Guid.NewGuid();
                foreach ( var childFilter in dataViewFilter.ChildFilters )
                {
                    SetNewDataFilterGuids( childFilter );
                }
            }
        }

        private void DeleteDataViewFilter( DataViewFilter dataViewFilter, DataViewFilterService service )
        {
            if ( dataViewFilter != null )
            {
                foreach ( var childFilter in dataViewFilter.ChildFilters.ToList() )
                {
                    DeleteDataViewFilter( childFilter, service );
                }

                service.Delete( dataViewFilter );
            }
        }

        #endregion

        #region Helper Classes

        /// <summary>
        ///
        /// </summary>
        public class Pagination : DotLiquid.Drop
        {

            /// <summary>
            /// Gets or sets the item count.
            /// </summary>
            /// <value>
            /// The item count.
            /// </value>
            public int ItemCount { get; set; }

            /// <summary>
            /// Gets or sets the size of the page.
            /// </summary>
            /// <value>
            /// The size of the page.
            /// </value>
            public int PageSize { get; set; }

            /// <summary>
            /// Gets or sets the current page.
            /// </summary>
            /// <value>
            /// The current page.
            /// </value>
            public int CurrentPage { get; set; }

            /// <summary>
            /// Gets the previous page.
            /// </summary>
            /// <value>
            /// The previous page.
            /// </value>
            public int PreviousPage
            {
                get
                {
                    CurrentPage = CurrentPage > TotalPages ? TotalPages : CurrentPage;
                    return ( CurrentPage > 1 ) ? CurrentPage - 1 : -1;
                }
            }

            /// <summary>
            /// Gets the next page.
            /// </summary>
            /// <value>
            /// The next page.
            /// </value>
            public int NextPage
            {
                get
                {
                    CurrentPage = CurrentPage > TotalPages ? TotalPages : CurrentPage;
                    return ( CurrentPage < TotalPages ) ? CurrentPage + 1 : -1;
                }
            }

            /// <summary>
            /// Gets the total pages.
            /// </summary>
            /// <value>
            /// The total pages.
            /// </value>
            public int TotalPages
            {
                get
                {
                    if ( PageSize == 0 )
                    {
                        return 1;
                    }
                    else
                    {
                        return Convert.ToInt32( Math.Abs( ItemCount / PageSize ) ) +
                            ( ( ItemCount % PageSize ) > 0 ? 1 : 0 );
                    }
                }
            }

            public string UrlTemplate { get; set; }

            /// <summary>
            /// Gets or sets the pages.
            /// </summary>
            /// <value>
            /// The pages.
            /// </value>
            public List<PaginationPage> Pages
            {
                get
                {
                    var pages = new List<PaginationPage>();

                    for ( int i = 1; i <= TotalPages; i++ )
                    {
                        pages.Add( new PaginationPage( UrlTemplate, i ) );
                    }

                    return pages;
                }
            }

            /// <summary>
            /// Gets the current page items.
            /// </summary>
            /// <param name="allItems">All items.</param>
            /// <returns></returns>
            public List<ContentChannelItem> GetCurrentPageItems( List<ContentChannelItem> allItems )
            {
                if ( PageSize > 0 )
                {
                    CurrentPage = CurrentPage > TotalPages ? TotalPages : CurrentPage;
                    return allItems.Skip( ( CurrentPage - 1 ) * PageSize ).Take( PageSize ).ToList();
                }

                return allItems;
            }

        }

        /// <summary>
        ///
        /// </summary>
        public class PaginationPage : DotLiquid.Drop
        {
            /// <summary>
            /// Initializes a new instance of the <see cref="PaginationPage"/> class.
            /// </summary>
            /// <param name="urlTemplate">The URL template.</param>
            /// <param name="pageNumber">The page number.</param>
            public PaginationPage( string urlTemplate, int pageNumber )
            {
                UrlTemplate = urlTemplate;
                PageNumber = pageNumber;
            }

            private string UrlTemplate { get; set; }

            /// <summary>
            /// Gets the page number.
            /// </summary>
            /// <value>
            /// The page number.
            /// </value>
            public int PageNumber { get; private set; }

            /// <summary>
            /// Gets the page URL.
            /// </summary>
            /// <value>
            /// The page URL.
            /// </value>
            public string PageUrl
            {
                get
                {
                    if ( !string.IsNullOrWhiteSpace( UrlTemplate ) && UrlTemplate.Contains( "{0}" ) )
                    {
                        return string.Format( UrlTemplate, PageNumber );
                    }
                    else
                    {
                        return PageNumber.ToString();
                    }
                }
            }

            #endregion

        }
    }

}<|MERGE_RESOLUTION|>--- conflicted
+++ resolved
@@ -406,7 +406,7 @@
 
             if ( !dataViewFilter.IsValid )
             {
-                // Controls will render the error messages
+                // Controls will render the error messages                    
                 return;
             }
 
@@ -543,7 +543,7 @@
         /// </summary>
         protected override void ShowSettings()
         {
-            // Switch does not automatically initialize again after a partial-postback.  This script
+            // Switch does not automatically initialize again after a partial-postback.  This script 
             // looks for any switch elements that have not been initialized and re-initializes them.
             string script = @"
 $(document).ready(function() {
@@ -617,7 +617,7 @@
 
         /// <summary>
         /// Shows the content channel item or items. If an output cache duration is set,
-        /// the content will attempt to be fetched from cache unless any of the following
+        /// the content will attempt to be fetched from cache unless any of the following 
         /// settings are enabled or set:
         ///    * MergeContent (bool)
         ///    * SetPageTitle (bool)
@@ -641,7 +641,7 @@
             string metaImageAttributeValue = GetAttributeValue( AttributeKey.MetaImageAttribute );
             int pageNumber = PageParameter( PageParameterKey.Page ).AsIntegerOrNull() ?? 1;
 
-            // Try fetching from cache if it's OK to do so.
+            // Try fetching from cache if it's OK to do so. 
             // For now, we'll only cache if pagination is page 1. When our cache supports caching as a region (set)
             // we can then cache all pages and call ClearRegion if the block settings change.
             if ( OutputCacheDuration.HasValue && OutputCacheDuration.Value > 0 && pageNumber == 1 &&
@@ -889,29 +889,22 @@
         }
 
         /// <summary>
-        /// Filters the content channel items by the configured statuses.
-        /// </summary>
-        /// <param name="items"></param>
-        /// <returns></returns>
-        private IQueryable<ContentChannelItem> FilterItemsByStatus( IQueryable<ContentChannelItem> items )
-        {
-            var statusesFilterString = GetAttributeValue( "Status" ) ?? "2";
-
-            var statuses = statusesFilterString
-                .Split( new char[] { ',' }, StringSplitOptions.RemoveEmptyEntries )
-                .Select( s => s.ConvertToEnumOrNull<ContentChannelItemStatus>() )
-                .Where( s => s != null )
-                .ToList();
-
-            if ( statuses.Any() )
-            {
-                items = items.Where( i => statuses.Contains( i.Status ) );
-            }
-
-<<<<<<< HEAD
-            return items;
-        }
-=======
+        /// Gets the content channel items from the item-cache (if there), or from 
+        /// the configured Channel and any given Item id or filter in the query string
+        /// if QueryParameterFiltering is enabled.
+        /// </summary>
+        /// <param name="errorMessages">The error messages.</param>
+        /// <returns> a list of <see cref="Rock.Model.ContentChannelItem">ContentChannelItems</see></returns>
+        private List<ContentChannelItem> GetContent( List<string> errorMessages, bool isQueryParameterFilteringEnabled )
+        {
+            List<ContentChannelItem> items = null;
+
+            // only load from the cache if a cacheDuration was specified
+            if ( ItemCacheDuration.HasValue && ItemCacheDuration.Value > 0 )
+            {
+                items = GetCacheItem( CONTENT_CACHE_KEY ) as List<ContentChannelItem>;
+            }
+
             if ( items == null || ( isQueryParameterFilteringEnabled && Request.QueryString.Count > 0 ) )
             {
                 Guid? channelGuid = GetAttributeValue( AttributeKey.Channel ).AsGuidOrNull();
@@ -920,350 +913,229 @@
                     var rockContext = new RockContext();
                     var contentChannelItemService = new ContentChannelItemService( rockContext );
                     var itemType = typeof( Rock.Model.ContentChannelItem );
->>>>>>> 99c99f9d
-
-        /// <summary>
-        /// Filters the content channel items by the configured filter.
-        /// </summary>
-        /// <param name="items"></param>
-        /// <param name="rockContext"></param>
-        /// <param name="contentChannelItemService"></param>
-        /// <param name="parameterExpression"></param>
-        /// <param name="errorMessages"></param>
-        /// <returns></returns>
-        private IQueryable<ContentChannelItem> FilterItemsByFilter( IQueryable<ContentChannelItem> items, RockContext rockContext, ContentChannelItemService contentChannelItemService, ParameterExpression parameterExpression, List<string> errorMessages )
-        {
-            int? dataFilterId = GetAttributeValue( "FilterId" ).AsIntegerOrNull();
-            if ( dataFilterId.HasValue )
-            {
-                var dataFilterService = new DataViewFilterService( rockContext );
-                var dataFilter = dataFilterService.Queryable( "ChildFilters" ).FirstOrDefault( a => a.Id == dataFilterId.Value );
-                Expression whereExpression = dataFilter != null ? dataFilter.GetExpression( typeof( ContentChannelItem ), contentChannelItemService, parameterExpression, errorMessages ) : null;
-
-                items = items.Where( parameterExpression, whereExpression, null );
-            }
-            return items;
-        }
-
-        /// <summary>
-        /// Filters the content channel items by the current person's permissions.
-        /// </summary>
-        /// <param name="items"></param>
-        /// <returns></returns>
-        private IQueryable<ContentChannelItem> FilterItemsBySecurity( IQueryable<ContentChannelItem> items )
-        {
-            return items.ToList().Where( item => item.IsAuthorized( Authorization.VIEW, CurrentPerson ) ).AsQueryable();
-        }
-
-        /// <summary>
-        /// Orders the content channel items by if the current person is authorized to view them.
-        /// </summary>
-        /// <param name="items"></param>
-        /// <returns></returns>
-        private IQueryable<ContentChannelItem> OrderItems( IQueryable<ContentChannelItem> items )
-        {
-            string orderBy = GetAttributeValue( "Order" );
-            if ( !string.IsNullOrWhiteSpace( orderBy ) )
-            {
-
-<<<<<<< HEAD
-                var orderByList = orderBy
-                    .ToKeyValuePairList()
-                    .Where( itemPair => !string.IsNullOrWhiteSpace( itemPair.Key ) )
-                    .Select( pair => new
-=======
+
+                    ParameterExpression paramExpression = contentChannelItemService.ParameterExpression;
+
+                    var contentChannelInfo = new ContentChannelService( rockContext ).GetSelect( channelGuid.Value, s => new { s.Id, s.RequiresApproval, ContentChannelTypeDisableStatus = s.ContentChannelType.DisableStatus } );
+                    if ( contentChannelInfo == null )
+                    {
+                        return items;
+                    }
+
+                    items = new List<ContentChannelItem>();
+
+                    var contentChannelItemQuery = contentChannelItemService
+                        .Queryable()
+                        .Include( a => a.ContentChannel )
+                        .Include( a => a.ContentChannelType )
+                        .Include( a => a.ContentChannelItemSlugs )
+                        .Where( i => i.ContentChannelId == contentChannelInfo.Id );
+
                     int? itemId = PageParameter( PageParameterKey.Item ).AsIntegerOrNull();
                     if ( isQueryParameterFilteringEnabled && itemId.HasValue )
->>>>>>> 99c99f9d
-                    {
-                        Column = pair.Key.Trim(),
-                        Direction = pair.Value.ToString().ConvertToEnum<SortDirection>( SortDirection.Ascending )
-                    } );
-
-                IOrderedQueryable<ContentChannelItem> orderedItems = null;
-
-                foreach ( var orderByEntry in orderByList )
-                {
-                    if ( orderByEntry.Column.StartsWith( "Attribute:" ) )
-                    {
-<<<<<<< HEAD
-                        string attributeKey = orderByEntry.Column.Substring( 10 );
-
-                        if ( orderByEntry.Direction == SortDirection.Ascending )
-=======
+                    {
+                        contentChannelItemQuery = contentChannelItemQuery.Where( i => i.Id == itemId.Value );
+                    }
+
+                    if ( contentChannelInfo.RequiresApproval && !contentChannelInfo.ContentChannelTypeDisableStatus )
+                    {
                         // Check for the configured status and limit query to those
                         var statuses = new List<ContentChannelItemStatus>();
                         var statusValList = ( GetAttributeValue( AttributeKey.Status ) ?? "2" ).Split( new char[] { ',' }, StringSplitOptions.RemoveEmptyEntries ).ToList();
                         foreach ( string statusVal in statusValList )
->>>>>>> 99c99f9d
                         {
-                            if ( orderedItems == null )
+                            var status = statusVal.ConvertToEnumOrNull<ContentChannelItemStatus>();
+                            if ( status != null )
                             {
-                                orderedItems = items.OrderBy( i => i.AttributeValues.Where( v => v.Key == attributeKey ).FirstOrDefault().Value.SortValue );
-                            }
-                            else
-                            {
-                                orderedItems = orderedItems.ThenBy( i => i.AttributeValues.Where( v => v.Key == attributeKey ).FirstOrDefault().Value.SortValue );
+                                statuses.Add( status.Value );
                             }
                         }
-                        else
+                        if ( statuses.Any() )
                         {
-                            if ( orderedItems == null )
-                            {
-                                orderedItems = items.OrderByDescending( i => i.AttributeValues.Where( v => v.Key == attributeKey ).FirstOrDefault().Value.SortValue );
-                            }
-                            else
-                            {
-                                orderedItems = orderedItems.ThenByDescending( i => i.AttributeValues.Where( v => v.Key == attributeKey ).FirstOrDefault().Value.SortValue );
-                            }
+                            contentChannelItemQuery = contentChannelItemQuery.Where( i => statuses.Contains( i.Status ) );
                         }
                     }
-                    else
-                    {
-<<<<<<< HEAD
-                        if ( orderByEntry.Direction == SortDirection.Ascending )
-=======
+
+                    try
+                    {
                         int? dataFilterId = GetAttributeValue( AttributeKey.FilterId ).AsIntegerOrNull();
                         if ( dataFilterId.HasValue )
->>>>>>> 99c99f9d
                         {
-                            if ( orderedItems == null )
-                            {
-                                orderedItems = items.OrderBy( orderByEntry.Column );
-                            }
-                            else
-                            {
-                                orderedItems = orderedItems.ThenBy( orderByEntry.Column );
-                            }
+                            var dataFilterService = new DataViewFilterService( rockContext );
+                            var dataFilter = dataFilterService.Queryable( "ChildFilters" ).FirstOrDefault( a => a.Id == dataFilterId.Value );
+                            Expression whereExpression = dataFilter != null ? dataFilter.GetExpression( itemType, contentChannelItemService, paramExpression, errorMessages ) : null;
+
+                            contentChannelItemQuery = contentChannelItemQuery.Where( paramExpression, whereExpression, null );
                         }
-                        else
+                    }
+                    catch ( Exception ex )
+                    {
+                        ExceptionLogService.LogException( ex );
+                        //Don't choke on the filter.
+                    }
+
+                    // All filtering has been added, now run query, check security and load attributes
+                    foreach ( var item in contentChannelItemQuery.ToList() )
+                    {
+                        if ( item.IsAuthorized( Authorization.VIEW, CurrentPerson ) )
                         {
-                            if ( orderedItems == null )
-                            {
-                                orderedItems = items.OrderByDescending( orderByEntry.Column );
-                            }
-                            else
-                            {
-                                orderedItems = orderedItems.ThenByDescending( orderByEntry.Column );
-                            }
+                            item.LoadAttributes( rockContext );
+                            items.Add( item );
                         }
                     }
 
-                }
-
-                if ( orderedItems != null )
-                {
-                    items = orderedItems;
-                }
-
-            }
-
-            return items;
-
-        }
-
-        /// <summary>
-        /// Filters the content channel items by the query string.
-        /// </summary>
-        /// <param name="items"></param>
-        /// <returns></returns>
-        private IQueryable<ContentChannelItem> FilterItemsByQueryString( int contentChannelId, IQueryable<ContentChannelItem> items, RockContext rockContext, ContentChannelItemService contentChannelItemService, ParameterExpression parameterExpression )
-        {
-            var pageParameters = PageParameters();
-            if ( pageParameters.Count > 0 )
-            {
-                var propertyFilter = new Rock.Reporting.DataFilter.PropertyFilter();
-
-                foreach ( string key in PageParameters().Select( p => p.Key ).ToList() )
-                {
-                    var selection = new List<string>();
-
-                    // Since there could be many matches by the key name for an attribute we have to construct the unique name used by EntityHelper.FindFromFilterSelection and use that
-                    var attributeService = new AttributeService( rockContext );
-                    var attributeGuid = attributeService
-                        .Queryable()
-                        .Where( a => a.EntityTypeQualifierColumn == "ContentChannelId" )
-                        .Where( a => a.EntityTypeQualifierValue == contentChannelId.ToString() )
-                        .Where( a => a.Key == key )
-                        .Select( a => a.Guid )
-                        .FirstOrDefault();
-
-                    string uniqueName = key;
-                    if ( attributeGuid != null )
-                    {
-                        uniqueName = string.Format( "Attribute_{0}_{1}", key, attributeGuid.ToString().Replace( "-", string.Empty ) );
-                    }
-
-<<<<<<< HEAD
-                    // Keep using uniquename for attributes since common keys (e.g. "category")will return mutliple values
-                    selection.Add( uniqueName );
-
-                    var entityField = Rock.Reporting.EntityHelper.FindFromFilterSelection( typeof( ContentChannelItem ), uniqueName, false, false );
-                    if ( entityField != null )
-=======
                     // Order the items
                     string orderBy = GetAttributeValue( AttributeKey.Order );
                     if ( !string.IsNullOrWhiteSpace( orderBy ) )
->>>>>>> 99c99f9d
-                    {
-                        string value = PageParameter( key );
-                        switch ( entityField.FieldType.Guid.ToString().ToUpper() )
+                    {
+                        var fieldDirection = new List<string>();
+                        foreach ( var itemPair in orderBy.Split( new char[] { '|' }, StringSplitOptions.RemoveEmptyEntries ).Select( a => a.Split( '^' ) ) )
                         {
-                            case Rock.SystemGuid.FieldType.DAY_OF_WEEK:
-                            case Rock.SystemGuid.FieldType.SINGLE_SELECT:
+                            if ( itemPair.Length == 2 && !string.IsNullOrWhiteSpace( itemPair[0] ) )
+                            {
+                                var sortDirection = SortDirection.Ascending;
+                                if ( !string.IsNullOrWhiteSpace( itemPair[1] ) )
                                 {
-                                    selection.Add( value );
+                                    sortDirection = itemPair[1].ConvertToEnum<SortDirection>( SortDirection.Ascending );
                                 }
-                                break;
-                            case Rock.SystemGuid.FieldType.MULTI_SELECT:
+                                fieldDirection.Add( itemPair[0] + ( sortDirection == SortDirection.Descending ? " desc" : "" ) );
+                            }
+                        }
+
+                        var sortProperty = new SortProperty();
+                        sortProperty.Direction = SortDirection.Ascending;
+                        sortProperty.Property = fieldDirection.AsDelimited( "," );
+
+                        string[] columns = sortProperty.Property.Split( new char[] { ',' }, StringSplitOptions.RemoveEmptyEntries );
+
+                        var itemQry = items.AsQueryable();
+                        IOrderedQueryable<ContentChannelItem> orderedQry = null;
+
+                        for ( int columnIndex = 0; columnIndex < columns.Length; columnIndex++ )
+                        {
+                            string column = columns[columnIndex].Trim();
+
+                            var direction = sortProperty.Direction;
+                            if ( column.ToLower().EndsWith( " desc" ) )
+                            {
+                                column = column.Left( column.Length - 5 );
+                                direction = sortProperty.Direction == SortDirection.Ascending ? SortDirection.Descending : SortDirection.Ascending;
+                            }
+
+                            try
+                            {
+                                if ( column.StartsWith( "Attribute:" ) )
                                 {
-                                    selection.Add( ComparisonType.Contains.ConvertToInt().ToString() );
-                                    selection.Add( value );
+                                    string attributeKey = column.Substring( 10 );
+
+                                    if ( direction == SortDirection.Ascending )
+                                    {
+                                        orderedQry = ( columnIndex == 0 ) ?
+                                            itemQry.OrderBy( i => i.AttributeValues.Where( v => v.Key == attributeKey ).FirstOrDefault().Value.SortValue ) :
+                                            orderedQry.ThenBy( i => i.AttributeValues.Where( v => v.Key == attributeKey ).FirstOrDefault().Value.SortValue );
+                                    }
+                                    else
+                                    {
+                                        orderedQry = ( columnIndex == 0 ) ?
+                                            itemQry.OrderByDescending( i => i.AttributeValues.Where( v => v.Key == attributeKey ).FirstOrDefault().Value.SortValue ) :
+                                            orderedQry.ThenByDescending( i => i.AttributeValues.Where( v => v.Key == attributeKey ).FirstOrDefault().Value.SortValue );
+                                    }
                                 }
-                                break;
-                            default:
+                                else
                                 {
-                                    selection.Add( ComparisonType.EqualTo.ConvertToInt().ToString() );
-                                    selection.Add( value );
+                                    if ( direction == SortDirection.Ascending )
+                                    {
+                                        orderedQry = ( columnIndex == 0 ) ? itemQry.OrderBy( column ) : orderedQry.ThenBy( column );
+                                    }
+                                    else
+                                    {
+                                        orderedQry = ( columnIndex == 0 ) ? itemQry.OrderByDescending( column ) : orderedQry.ThenByDescending( column );
+                                    }
                                 }
-                                break;
+                            }
+                            catch { }
+
                         }
 
-                        items = items.Where( parameterExpression, propertyFilter.GetExpression( typeof( ContentChannelItem ), contentChannelItemService, parameterExpression, Newtonsoft.Json.JsonConvert.SerializeObject( selection ) ) );
-                    }
-                }
-
-            }
-            return items;
-        }
-
-        /// <summary>
-        /// Gets the content channel items from the item-cache (if there), or from
-        /// the configured Channel and any given Item id or filter in the query string
-        /// if QueryParameterFiltering is enabled.
-        /// </summary>
-        /// <param name="errorMessages">The error messages.</param>
-        /// <returns> a list of <see cref="Rock.Model.ContentChannelItem">ContentChannelItems</see></returns>
-        private List<ContentChannelItem> GetContent( List<string> errorMessages, bool isQueryParameterFilteringEnabled )
-        {
-            List<ContentChannelItem> items = null;
-
-            // only load from the cache if a cacheDuration was specified
-            if ( ItemCacheDuration.HasValue && ItemCacheDuration.Value > 0 )
-            {
-                items = GetCacheItem( CONTENT_CACHE_KEY ) as List<ContentChannelItem>;
-            }
-
-            if ( items == null || ( isQueryParameterFilteringEnabled && Request.QueryString.Count > 0 ) )
-            {
-                Guid? channelGuid = GetAttributeValue( "Channel" ).AsGuidOrNull();
-                if ( channelGuid.HasValue )
-                {
-                    var rockContext = new RockContext();
-                    var contentChannelItemService = new ContentChannelItemService( rockContext );
-
-                    ParameterExpression parameterExpression = contentChannelItemService.ParameterExpression;
-
-                    var contentChannelInfo = new ContentChannelService( rockContext )
-                        .AsNoFilter()
-                        .AsNoTracking()
-                        .Where( a => a.Guid == channelGuid.Value )
-                        .Select( s => new
+                        try
                         {
-                            s.Id,
-                            s.RequiresApproval,
-                            ContentChannelType_DisableStatus = s.ContentChannelType.DisableStatus
+                            if ( orderedQry != null )
+                            {
+                                items = orderedQry.ToList();
+                            }
                         }
-                        )
-                        .FirstOrDefault();
-
-                    if ( contentChannelInfo != null )
-                    {
-                        var contentChannelItemQuery = contentChannelItemService
-                            .Queryable()
-                            .Include( a => a.ContentChannel )
-                            .Include( a => a.ContentChannelType )
-                            .Include( a => a.ContentChannelItemSlugs )
-                            .Where( i => i.ContentChannelId == contentChannelInfo.Id );
-
-                        // Check if we should load a specific item
-                        int? itemId = PageParameter( "Item" ).AsIntegerOrNull();
-                        if ( isQueryParameterFilteringEnabled && itemId.HasValue )
-                        {
-                            contentChannelItemQuery = contentChannelItemQuery.Where( i => i.Id == itemId.Value );
-                        }
-
-                        // If the channel requires approval, filter by status
-                        if ( contentChannelInfo.RequiresApproval && !contentChannelInfo.ContentChannelType_DisableStatus )
-                        {
-                            contentChannelItemQuery = FilterItemsByStatus( contentChannelItemQuery );
-                        }
-
-<<<<<<< HEAD
-                        // Filter by the configured data filter
-                        contentChannelItemQuery = FilterItemsByFilter( contentChannelItemQuery, rockContext, contentChannelItemService, parameterExpression, errorMessages );
-=======
+                        catch { }
+
+                    }
+
                     if ( ItemCacheDuration.HasValue && ItemCacheDuration.Value > 0 && !isQueryParameterFilteringEnabled )
                     {
                         string cacheTags = GetAttributeValue( AttributeKey.CacheTags ) ?? string.Empty;
                         AddCacheItem( CONTENT_CACHE_KEY, items, ItemCacheDuration.Value, cacheTags );
                     }
->>>>>>> 99c99f9d
-
-
-                        // If we're not ordering by attributes, we can do ordering in the db and save some processing time
-                        string orderBy = GetAttributeValue( "Order" );
-                        if ( orderBy == null || !orderBy.Contains( "Attribute" ) )
+
+                    // If items could be filtered by querystring values, check for filters
+                    if ( isQueryParameterFilteringEnabled )
+                    {
+                        var pageParameters = PageParameters();
+                        if ( pageParameters.Count > 0 )
                         {
-
-                            // Order Items
-                            contentChannelItemQuery = OrderItems( contentChannelItemQuery );
-
-                            // Execute query
-                            items = contentChannelItemQuery.ToList();
-
-                            // Check Security
-                            if ( !ItemCacheDuration.HasValue || ItemCacheDuration.Value <= 0 )
+                            var propertyFilter = new Rock.Reporting.DataFilter.PropertyFilter();
+
+                            var itemIdList = items.Select( a => a.Id ).ToList();
+                            var queryParameterContentChannelItemQuery = contentChannelItemService.Queryable().Where( a => itemIdList.Contains( a.Id ) );
+                            foreach ( string fieldParameterKey in PageParameters().Select( p => p.Key ).ToList() )
                             {
-                                items = FilterItemsBySecurity( items.AsQueryable() ).ToList();
+                                Expression queryParameterFilteringExpression = null;
+
+                                // Just in case this EntityType has multiple attributes with the same key (or also a property name),
+                                // create a OR'd clause for each attribute that has this key, plus any property with a matching name
+                                var entityFieldList = Rock.Reporting.EntityHelper.FindFromFieldName( itemType, fieldParameterKey );
+
+                                foreach ( var entityField in entityFieldList )
+                                {
+                                    var selection = new List<string>();
+                                    selection.Add( entityField.UniqueName );
+
+                                    string value = PageParameter( fieldParameterKey );
+                                    if ( entityField.FieldType.Guid.Equals( Rock.SystemGuid.FieldType.DAY_OF_WEEK.AsGuid() ) || entityField.FieldType.Guid.Equals( Rock.SystemGuid.FieldType.SINGLE_SELECT.AsGuid() ) )
+                                    {
+                                        selection.Add( value );
+                                    }
+                                    else if ( entityField.FieldType.Guid.Equals( Rock.SystemGuid.FieldType.MULTI_SELECT.AsGuid() ) )
+                                    {
+                                        selection.Add( ComparisonType.Contains.ConvertToInt().ToString() );
+                                        selection.Add( value );
+                                    }
+                                    else
+                                    {
+                                        selection.Add( ComparisonType.EqualTo.ConvertToInt().ToString() );
+                                        selection.Add( value );
+                                    }
+
+                                    var entityFieldExpression = propertyFilter.GetExpression( itemType, contentChannelItemService, paramExpression, Newtonsoft.Json.JsonConvert.SerializeObject( selection ) );
+
+                                    if ( queryParameterFilteringExpression == null )
+                                    {
+                                        queryParameterFilteringExpression = entityFieldExpression;
+                                    }
+                                    else
+                                    {
+                                        queryParameterFilteringExpression = Expression.OrElse( queryParameterFilteringExpression, entityFieldExpression );
+                                    }
+                                }
+
+                                if ( queryParameterFilteringExpression != null )
+                                {
+
+                                    queryParameterContentChannelItemQuery = queryParameterContentChannelItemQuery.Where( paramExpression, queryParameterFilteringExpression );
+                                }
                             }
 
-                            // Load Attributes
-                            items.LoadAttributes( rockContext );
-
-                        }
-                        else
-                        {
-
-                            // Execute query
-                            items = contentChannelItemQuery.ToList();
-
-                            // Check Security
-                            if ( !ItemCacheDuration.HasValue || ItemCacheDuration.Value <= 0 )
-                            {
-                                items = FilterItemsBySecurity( items.AsQueryable() ).ToList();
-                            }
-
-                            // Load Attributes
-                            items.LoadAttributes();
-
-                            // Order Items
-                            items = OrderItems( items.AsQueryable() ).ToList();
-
-                        }
-
-
-                        // Cache the results
-                        if ( ItemCacheDuration.HasValue && ItemCacheDuration.Value > 0 && !isQueryParameterFilteringEnabled )
-                        {
-                            string cacheTags = GetAttributeValue( "CacheTags" ) ?? string.Empty;
-                            AddCacheItem( CONTENT_CACHE_KEY, items, ItemCacheDuration.Value, cacheTags );
-                        }
-
-                        // If items could be filtered by querystring values, check for filters
-                        if ( isQueryParameterFilteringEnabled )
-                        {
-                            items = FilterItemsByQueryString( contentChannelInfo.Id, items.AsQueryable(), rockContext, contentChannelItemService, parameterExpression ).ToList();
+                            var queryParameterContentChannelItemIds = queryParameterContentChannelItemQuery.Select( a => a.Id ).ToList();
+
+                            items = items.Where( a => queryParameterContentChannelItemIds.Contains( a.Id ) ).ToList();
+
                         }
                     }
                 }
@@ -1523,7 +1395,7 @@
         #region Helper Classes
 
         /// <summary>
-        ///
+        /// 
         /// </summary>
         public class Pagination : DotLiquid.Drop
         {
@@ -1646,7 +1518,7 @@
         }
 
         /// <summary>
-        ///
+        /// 
         /// </summary>
         public class PaginationPage : DotLiquid.Drop
         {
