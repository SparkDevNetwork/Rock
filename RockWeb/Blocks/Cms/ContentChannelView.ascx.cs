--- conflicted
+++ resolved
@@ -425,7 +425,7 @@
 
             if ( !dataViewFilter.IsValid )
             {
-                // Controls will render the error messages                    
+                // Controls will render the error messages
                 return;
             }
 
@@ -552,7 +552,7 @@
         /// </summary>
         protected override void ShowSettings()
         {
-            // Switch does not automatically initialize again after a partial-postback.  This script 
+            // Switch does not automatically initialize again after a partial-postback.  This script
             // looks for any switch elements that have not been initialized and re-initializes them.
             string script = @"
 $(document).ready(function() {
@@ -628,7 +628,7 @@
 
         /// <summary>
         /// Shows the content channel item or items. If an output cache duration is set,
-        /// the content will attempt to be fetched from cache unless any of the following 
+        /// the content will attempt to be fetched from cache unless any of the following
         /// settings are enabled or set:
         ///    * MergeContent (bool)
         ///    * SetPageTitle (bool)
@@ -655,7 +655,7 @@
             string metaImageAttributeValue = GetAttributeValue( AttributeKey.MetaImageAttribute );
             int pageNumber = PageParameter( PageParameterKey.Page ).AsIntegerOrNull() ?? 1;
 
-            // Try fetching from cache if it's OK to do so. 
+            // Try fetching from cache if it's OK to do so.
             // For now, we'll only cache if pagination is page 1. When our cache supports caching as a region (set)
             // we can then cache all pages and call ClearRegion if the block settings change.
             if ( OutputCacheDuration.HasValue && OutputCacheDuration.Value > 0 && pageNumber == 1 &&
@@ -903,11 +903,7 @@
 
                 if ( template == null )
                 {
-<<<<<<< HEAD
                     var parseResult = LavaService.ParseTemplate( GetAttributeValue( AttributeKey.Template ) );
-=======
-                    var parseResult = LavaEngine.CurrentEngine.ParseTemplate( GetAttributeValue( AttributeKey.Template ) );
->>>>>>> 0bfe3f81
 
                     if ( parseResult.HasErrors )
                     {
@@ -925,11 +921,7 @@
             }
             catch ( Exception ex )
             {
-<<<<<<< HEAD
                 var parseResult = LavaService.ParseTemplate( string.Format( "Lava error: {0}", ex.Message ) );
-=======
-                var parseResult = LavaEngine.CurrentEngine.ParseTemplate( string.Format( "Lava error: {0}", ex.Message ) );
->>>>>>> 0bfe3f81
 
                 template = parseResult.Template;
             }
@@ -983,7 +975,7 @@
         #endregion
 
         /// <summary>
-        /// Gets the content channel items from the item-cache (if there), or from 
+        /// Gets the content channel items from the item-cache (if there), or from
         /// the configured Channel and any given Item id or filter in the query string
         /// if QueryParameterFiltering is enabled.
         /// </summary>
@@ -1276,7 +1268,7 @@
                              * - In DataViewDetail this would determine what type of Comparison Control to use (Drop Down, just the word 'is', etc). In the case of a DropDown, the first
                              * one in the drop down is the default comparison type.
                              * - In DynamicReport, the Comparison control is not visible, so that always ends up using the default comparison type of that IFieldType.
-                             * 
+                             *
                              * So for ContentChannelView, we'll use the exact same way to determine the Comparison type (use the first/default comparison type that the field type supports.
                              */
 
@@ -1701,7 +1693,7 @@
         }
 
         /// <summary>
-        /// 
+        ///
         /// </summary>
         public class PaginationPage : RockDynamic
         {
