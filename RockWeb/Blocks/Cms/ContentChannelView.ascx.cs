﻿// <copyright>
// Copyright by the Spark Development Network
//
// Licensed under the Rock Community License (the "License");
// you may not use this file except in compliance with the License.
// You may obtain a copy of the License at
//
// http://www.rockrms.com/license
//
// Unless required by applicable law or agreed to in writing, software
// distributed under the License is distributed on an "AS IS" BASIS,
// WITHOUT WARRANTIES OR CONDITIONS OF ANY KIND, either express or implied.
// See the License for the specific language governing permissions and
// limitations under the License.
// </copyright>
//
using System;
using System.Collections.Generic;
using System.ComponentModel;
using System.Data.Entity;
using System.Linq;
using System.Linq.Expressions;
using System.Runtime.Caching;
using System.Text;
using System.Web;
using System.Web.UI;
using System.Web.UI.HtmlControls;
using System.Web.UI.WebControls;
using DotLiquid;
using Rock;
using Rock.Attribute;
using Rock.Data;
using Rock.Field.Types;
using Rock.Model;
using Rock.Reporting;
using Rock.Security;
using Rock.Utility;
using Rock.Web.Cache;
using Rock.Web.UI;
using Rock.Web.UI.Controls;

namespace RockWeb.Blocks.Cms
{
    /// <summary>
    /// Block to display dynamic content channel items
    /// </summary>
    [DisplayName( "Content Channel View" )]
    [Category( "CMS" )]
    [Description( "Block to display dynamic content channel items." )]

    // Block Properties
    [LavaCommandsField( "Enabled Lava Commands", "The Lava commands that should be enabled for this content channel block.", false, order: 0 )]
    [LinkedPage( "Detail Page", "The page to navigate to for details.", false, "", "", 1 )]
    [BooleanField( "Enable Legacy Global Attribute Lava", "This should only be enabled if your lava is using legacy Global Attributes. Enabling this option, will negatively affect the performance of this block.", false, "", 2, "SupportLegacy" )]

    // Custom Settings
    [ContentChannelField( "Channel", "The channel to display items from.", false, "", "CustomSetting" )]
    [EnumsField( "Status", "Include items with the following status.", typeof( ContentChannelItemStatus ), false, "2", "CustomSetting" )]
    [CodeEditorField( "Template", "The template to use when formatting the list of items.", CodeEditorMode.Lava, CodeEditorTheme.Rock, 600, false, @"", "CustomSetting" )]
    [IntegerField( "Count", "The maximum number of items to display.", false, 5, "CustomSetting" )]
    [IntegerField( "Item Cache Duration", "Number of seconds to cache the content items returned by the selected filter.", false, 3600, "CustomSetting", 0, "CacheDuration" )]
    [IntegerField( "Output Cache Duration", "Number of seconds to cache the resolved output. Only cache the output if you are not personalizing the output based on current user, current page, or any other merge field value.", false, 0, "CustomSetting", 0, "OutputCacheDuration" )]
    [CustomCheckboxListField( "Cache Tags", "Cached tags are used to link cached content so that it can be expired as a group", listSource: "", required: false, key: "CacheTags", category: "CustomSetting" )]
    [IntegerField( "Filter Id", "The data filter that is used to filter items", false, 0, "CustomSetting" )]
    [BooleanField( "Query Parameter Filtering", "Determines if block should evaluate the query string parameters for additional filter criteria.", false, "CustomSetting" )]
    [TextField( "Order", "The specifics of how items should be ordered. This value is set through configuration and should not be modified here.", false, "", "CustomSetting" )]
    [BooleanField( "Merge Content", "Should the content data and attribute values be merged using the Lava template engine.", false, "CustomSetting" )]
    [BooleanField( "Set Page Title", "Determines if the block should set the page title with the channel name or content item.", false, "CustomSetting" )]
    [BooleanField( "Rss Autodiscover", "Determines if a RSS autodiscover link should be added to the page head.", false, "CustomSetting" )]
    [TextField( "Meta Description Attribute", "Attribute to use for storing the description attribute.", false, "", "CustomSetting" )]
    [TextField( "Meta Image Attribute", "Attribute to use for storing the image attribute.", false, "", "CustomSetting" )]

    public partial class ContentChannelView : RockBlockCustomSettings
    {
        #region Fields

        private readonly string ITEM_TYPE_NAME = "Rock.Model.ContentChannelItem";
        private readonly string CONTENT_CACHE_KEY = "Content";
        private readonly string TEMPLATE_CACHE_KEY = "Template";
        private readonly string OUTPUT_CACHE_KEY = "Output";

        #endregion Fields

        #region Properties

        /// <summary>
        /// Gets or sets the duration of the item cache.
        /// </summary>
        /// <value>
        /// The duration of the item cache.
        /// </value>
        public int? ItemCacheDuration { get; set; }

        /// <summary>
        /// Gets or sets the duration of the output cache.
        /// </summary>
        /// <value>
        /// The duration of the output cache.
        /// </value>
        public int? OutputCacheDuration { get; set; }

        /// <summary>
        /// Gets or sets the channel unique identifier.
        /// </summary>
        /// <value>
        /// The channel unique identifier.
        /// </value>
        public Guid? ChannelGuid { get; set; }

        /// <summary>
        /// Gets the settings tool tip.
        /// </summary>
        /// <value>
        /// The settings tool tip.
        /// </value>
        public override string SettingsToolTip
        {
            get
            {
                return "Edit Criteria";
            }
        }

        #endregion Properties

        #region Base Control Methods

        /// <summary>
        /// Raises the <see cref="E:System.Web.UI.Control.Init" /> event.
        /// </summary>
        /// <param name="e">An <see cref="T:System.EventArgs" /> object that contains the event data.</param>
        protected override void OnInit( EventArgs e )
        {
            base.OnInit( e );

            ItemCacheDuration = GetAttributeValue( "CacheDuration" ).AsIntegerOrNull();
            OutputCacheDuration = GetAttributeValue( "OutputCacheDuration" ).AsIntegerOrNull();

            this.BlockUpdated += ContentDynamic_BlockUpdated;
            this.AddConfigurationUpdateTrigger( upnlContent );

            Button btnTrigger = new Button();
            btnTrigger.ClientIDMode = System.Web.UI.ClientIDMode.Static;
            btnTrigger.ID = "rock-config-cancel-trigger";
            btnTrigger.Style[HtmlTextWriterStyle.Display] = "none";
            btnTrigger.Click += btnTrigger_Click;
            pnlEditModal.Controls.Add( btnTrigger );

            AsyncPostBackTrigger trigger = new AsyncPostBackTrigger();
            trigger.ControlID = "rock-config-cancel-trigger";
            trigger.EventName = "Click";
            upnlContent.Triggers.Add( trigger );
        }

        /// <summary>
        /// Raises the <see cref="E:System.Web.UI.Control.Load" /> event.
        /// </summary>
        /// <param name="e">The <see cref="T:System.EventArgs" /> object that contains the event data.</param>
        protected override void OnLoad( EventArgs e )
        {
            base.OnLoad( e );

            if ( !Page.IsPostBack )
            {
                ShowView();
            }
        }

        /// <summary>
        /// Restores the view-state information from a previous user control request that was saved by the <see cref="M:System.Web.UI.UserControl.SaveViewState" /> method.
        /// </summary>
        /// <param name="savedState">An <see cref="T:System.Object" /> that represents the user control state to be restored.</param>
        protected override void LoadViewState( object savedState )
        {
            base.LoadViewState( savedState );

            ChannelGuid = ViewState["ChannelGuid"] as Guid?;

            var rockContext = new RockContext();

            var channel = new ContentChannelService( rockContext ).Queryable( "ContentChannelType" )
                .FirstOrDefault( c => c.Guid.Equals( ChannelGuid.Value ) );
            if ( channel != null )
            {
                CreateFilterControl( channel, DataViewFilter.FromJson( ViewState["DataViewFilter"].ToString() ), false, rockContext );
            }
        }

        /// <summary>
        /// Saves any user control view-state changes that have occurred since the last page postback.
        /// </summary>
        /// <returns>
        /// Returns the user control's current view state. If there is no view state associated with the control, it returns null.
        /// </returns>
        protected override object SaveViewState()
        {
            ViewState["ChannelGuid"] = ChannelGuid;
            ViewState["DataViewFilter"] = ReportingHelper.GetFilterFromControls( phFilters ).ToJson();

            return base.SaveViewState();
        }

        #endregion Base Control Methods

        #region Events

        /// <summary>
        /// Handles the BlockUpdated event of the block for when settings are changed.
        /// </summary>
        /// <param name="sender">The source of the event.</param>
        /// <param name="e">The <see cref="EventArgs"/> instance containing the event data.</param>
        void ContentDynamic_BlockUpdated( object sender, EventArgs e )
        {
            RemoveCacheItem( CONTENT_CACHE_KEY );
            RemoveCacheItem( TEMPLATE_CACHE_KEY );
            // When our cache supports regions, we can call ClearRegion to clear all the output pages.
            RemoveCacheItem( OUTPUT_CACHE_KEY );

            ShowView();
        }

        /// <summary>
        /// Handles the Click event of the btnTrigger control.
        /// </summary>
        /// <param name="sender">The source of the event.</param>
        /// <param name="e">The <see cref="EventArgs"/> instance containing the event data.</param>
        void btnTrigger_Click( object sender, EventArgs e )
        {
            mdEdit.Hide();
            pnlEditModal.Visible = false;

            ShowView();
        }

        /// <summary>
        /// Handles the SelectedIndexChanged event of the ddlChannel control.
        /// </summary>
        /// <param name="sender">The source of the event.</param>
        /// <param name="e">The <see cref="EventArgs"/> instance containing the event data.</param>
        protected void ddlChannel_SelectedIndexChanged( object sender, EventArgs e )
        {
            ChannelGuid = ddlChannel.SelectedValue.AsGuidOrNull();
            ShowEdit();
        }

        /// <summary>
        /// Handles the Click event of the lbSave control.
        /// </summary>
        /// <param name="sender">The source of the event.</param>
        /// <param name="e">The <see cref="EventArgs"/> instance containing the event data.</param>
        protected void lbSave_Click( object sender, EventArgs e )
        {
            var dataViewFilter = ReportingHelper.GetFilterFromControls( phFilters );

            // update Guids since we are creating a new dataFilter and children and deleting the old one
            SetNewDataFilterGuids( dataViewFilter );

            if ( !Page.IsValid )
            {
                return;
            }

            if ( !dataViewFilter.IsValid )
            {
                // Controls will render the error messages                    
                return;
            }

            var rockContext = new RockContext();
            DataViewFilterService dataViewFilterService = new DataViewFilterService( rockContext );

            int? dataViewFilterId = hfDataFilterId.Value.AsIntegerOrNull();
            if ( dataViewFilterId.HasValue )
            {
                var oldDataViewFilter = dataViewFilterService.Get( dataViewFilterId.Value );
                DeleteDataViewFilter( oldDataViewFilter, dataViewFilterService );
            }

            dataViewFilterService.Add( dataViewFilter );

            rockContext.SaveChanges();

            SetAttributeValue( "Status", cblStatus.SelectedValuesAsInt.AsDelimited( "," ) );
            SetAttributeValue( "Channel", ddlChannel.SelectedValue );
            SetAttributeValue( "MergeContent", cbMergeContent.Checked.ToString() );
            SetAttributeValue( "Template", ceTemplate.Text );
            SetAttributeValue( "Count", ( nbCount.Text.AsIntegerOrNull() ?? 5 ).ToString() );
            SetAttributeValue( "CacheDuration", ( nbItemCacheDuration.Text.AsIntegerOrNull() ?? 0 ).ToString() );
            SetAttributeValue( "OutputCacheDuration", ( nbOutputCacheDuration.Text.AsIntegerOrNull() ?? 0 ).ToString() );
            SetAttributeValue( "CacheTags", cblCacheTags.SelectedValues.AsDelimited( "," ) );
            SetAttributeValue( "FilterId", dataViewFilter.Id.ToString() );
            SetAttributeValue( "QueryParameterFiltering", cbQueryParamFiltering.Checked.ToString() );
            SetAttributeValue( "Order", kvlOrder.Value );
            SetAttributeValue( "SetPageTitle", cbSetPageTitle.Checked.ToString() );
            SetAttributeValue( "RssAutodiscover", cbSetRssAutodiscover.Checked.ToString() );
            SetAttributeValue( "MetaDescriptionAttribute", ddlMetaDescriptionAttribute.SelectedValue );
            SetAttributeValue( "MetaImageAttribute", ddlMetaImageAttribute.SelectedValue );

            var ppFieldType = new PageReferenceFieldType();
            SetAttributeValue( "DetailPage", ppFieldType.GetEditValue( ppDetailPage, null ) );

            SaveAttributeValues();

            RemoveCacheItem( CONTENT_CACHE_KEY );
            RemoveCacheItem( TEMPLATE_CACHE_KEY );
            // When our cache supports regions, we can call ClearRegion to clear all the output pages.
            RemoveCacheItem( OUTPUT_CACHE_KEY );

            mdEdit.Hide();
            pnlEditModal.Visible = false;
            upnlContent.Update();

            ShowView();
        }

        /// <summary>
        /// Handles the AddFilterClick event of the groupControl control.
        /// </summary>
        /// <param name="sender">The source of the event.</param>
        /// <param name="e">The <see cref="System.EventArgs"/> instance containing the event data.</param>
        protected void groupControl_AddFilterClick( object sender, EventArgs e )
        {
            FilterGroup groupControl = sender as FilterGroup;
            FilterField filterField = new FilterField();
            Guid? channelGuid = GetAttributeValue( "Channel" ).AsGuidOrNull();
            if ( channelGuid.HasValue )
            {
                var contentChannel = ContentChannelCache.Get( channelGuid.Value );
                if ( contentChannel != null )
                {
                    filterField.Entity = new ContentChannelItem
                    {
                        ContentChannelId = contentChannel.Id,
                        ContentChannelTypeId = contentChannel.ContentChannelTypeId
                    };
                }
            }

            filterField.DataViewFilterGuid = Guid.NewGuid();
            groupControl.Controls.Add( filterField );
            filterField.ID = string.Format( "ff_{0}", filterField.DataViewFilterGuid.ToString( "N" ) );

            // Remove the 'Other Data View' Filter as it doesn't really make sense to have it available in this scenario
            filterField.ExcludedFilterTypes = new string[] { typeof( Rock.Reporting.DataFilter.OtherDataViewFilter ).FullName };
            filterField.FilteredEntityTypeName = groupControl.FilteredEntityTypeName;
            filterField.Expanded = true;

            filterField.DeleteClick += filterControl_DeleteClick;
        }

        /// <summary>
        /// Handles the AddGroupClick event of the groupControl control.
        /// </summary>
        /// <param name="sender">The source of the event.</param>
        /// <param name="e">The <see cref="System.EventArgs"/> instance containing the event data.</param>
        protected void groupControl_AddGroupClick( object sender, EventArgs e )
        {
            FilterGroup groupControl = sender as FilterGroup;
            FilterGroup childGroupControl = new FilterGroup();
            childGroupControl.DataViewFilterGuid = Guid.NewGuid();
            groupControl.Controls.Add( childGroupControl );
            childGroupControl.ID = string.Format( "fg_{0}", childGroupControl.DataViewFilterGuid.ToString( "N" ) );
            childGroupControl.FilteredEntityTypeName = groupControl.FilteredEntityTypeName;
            childGroupControl.FilterType = FilterExpressionType.GroupAll;

            childGroupControl.AddFilterClick += groupControl_AddFilterClick;
            childGroupControl.AddGroupClick += groupControl_AddGroupClick;
            childGroupControl.DeleteGroupClick += groupControl_DeleteGroupClick;
        }

        /// <summary>
        /// Handles the DeleteClick event of the filterControl control.
        /// </summary>
        /// <param name="sender">The source of the event.</param>
        /// <param name="e">The <see cref="System.EventArgs"/> instance containing the event data.</param>
        protected void filterControl_DeleteClick( object sender, EventArgs e )
        {
            FilterField fieldControl = sender as FilterField;
            fieldControl.Parent.Controls.Remove( fieldControl );
        }

        /// <summary>
        /// Handles the DeleteGroupClick event of the groupControl control.
        /// </summary>
        /// <param name="sender">The source of the event.</param>
        /// <param name="e">The <see cref="System.EventArgs"/> instance containing the event data.</param>
        protected void groupControl_DeleteGroupClick( object sender, EventArgs e )
        {
            FilterGroup groupControl = sender as FilterGroup;
            groupControl.Parent.Controls.Remove( groupControl );
        }

        #endregion Events

        #region Internal Methods

        /// <summary>
        /// Shows the settings.
        /// </summary>
        protected override void ShowSettings()
        {
            // Switch does not automatically initialize again after a partial-postback.  This script 
            // looks for any switch elements that have not been initialized and re-initializes them.
            string script = @"
$(document).ready(function() {
    $('.switch > input').each( function () {
        $(this).parent().switch('init');
    });
});
";
            ScriptManager.RegisterStartupScript( this.Page, this.Page.GetType(), "toggle-switch-init", script, true );

            pnlEditModal.Visible = true;
            upnlContent.Update();
            mdEdit.Show();

            var rockContext = new RockContext();
            ddlChannel.DataSource = new ContentChannelService( rockContext ).Queryable()
                .OrderBy( c => c.Name )
                .Where( a => a.ContentChannelType.ShowInChannelList == true )
                .Select( c => new { c.Guid, c.Name } )
                .ToList();
            ddlChannel.DataBind();
            ddlChannel.Items.Insert( 0, new ListItem( "", "" ) );
            ddlChannel.SetValue( GetAttributeValue( "Channel" ) );
            ChannelGuid = ddlChannel.SelectedValue.AsGuidOrNull();

            cblStatus.BindToEnum<ContentChannelItemStatus>();
            foreach ( string status in GetAttributeValue( "Status" ).SplitDelimitedValues() )
            {
                var li = cblStatus.Items.FindByValue( status );
                if ( li != null )
                {
                    li.Selected = true;
                }
            }

            cbMergeContent.Checked = GetAttributeValue( "MergeContent" ).AsBoolean();
            cbSetRssAutodiscover.Checked = GetAttributeValue( "RssAutodiscover" ).AsBoolean();
            cbSetPageTitle.Checked = GetAttributeValue( "SetPageTitle" ).AsBoolean();
            ceTemplate.Text = GetAttributeValue( "Template" );
            nbCount.Text = GetAttributeValue( "Count" );
            nbItemCacheDuration.Text = GetAttributeValue( "CacheDuration" );
            nbOutputCacheDuration.Text = GetAttributeValue( "OutputCacheDuration" );

            DefinedValueService definedValueService = new DefinedValueService( new RockContext() );
            cblCacheTags.DataSource = definedValueService.GetByDefinedTypeGuid( Rock.SystemGuid.DefinedType.CACHE_TAGS.AsGuid() ).Select( v => v.Value ).ToList();
            cblCacheTags.DataBind();
            string[] selectedCacheTags = this.GetAttributeValue( "CacheTags" ).SplitDelimitedValues();
            foreach ( ListItem cacheTag in cblCacheTags.Items )
            {
                cacheTag.Selected = selectedCacheTags.Contains( cacheTag.Value );
            }

            hfDataFilterId.Value = GetAttributeValue( "FilterId" );
            cbQueryParamFiltering.Checked = GetAttributeValue( "QueryParameterFiltering" ).AsBoolean();

            var ppFieldType = new PageReferenceFieldType();
            ppFieldType.SetEditValue( ppDetailPage, null, GetAttributeValue( "DetailPage" ) );

            var directions = new Dictionary<string, string>();
            directions.Add( "", "" );
            directions.Add( SortDirection.Ascending.ConvertToInt().ToString(), "Ascending" );
            directions.Add( SortDirection.Descending.ConvertToInt().ToString(), "Descending" );
            kvlOrder.CustomValues = directions;
            kvlOrder.Value = GetAttributeValue( "Order" );
            kvlOrder.Required = true;

            ShowEdit();

            upnlContent.Update();
        }

        /// <summary>
        /// Shows the content channel item or items. If an output cache duration is set,
        /// the content will attempt to be fetched from cache unless any of the following 
        /// settings are enabled or set:
        ///    * MergeContent (bool)
        ///    * SetPageTitle (bool)
        ///    * RssAutodiscover (bool)
        ///    * MetaDescriptionAttribute (string)
        ///    * MetaImageAttribute (string)
        ///    * QueryParameterFiltering (bool)
        /// </summary>
        private void ShowView()
        {
            nbContentError.Visible = false;
            upnlContent.Update();

            string outputContents = null;

            bool isMergeContentEnabled = GetAttributeValue( "MergeContent" ).AsBoolean();
            bool isSetPageTitleEnabled = GetAttributeValue( "SetPageTitle" ).AsBoolean();
            bool isRssAutodiscoverEnabled = GetAttributeValue( "RssAutodiscover" ).AsBoolean();
            bool isQueryParameterFilteringEnabled = GetAttributeValue( "QueryParameterFiltering" ).AsBoolean( false );
            string metaDescriptionAttributeValue = GetAttributeValue( "MetaDescriptionAttribute" );
            string metaImageAttributeValue = GetAttributeValue( "MetaImageAttribute" );
            int pageNumber = PageParameter( "Page" ).AsIntegerOrNull() ?? 1;

            // Try fetching from cache if it's OK to do so. 
            // For now, we'll only cache if pagination is page 1. When our cache supports caching as a region (set)
            // we can then cache all pages and call ClearRegion if the block settings change.
            if ( OutputCacheDuration.HasValue && OutputCacheDuration.Value > 0 && pageNumber == 1 &&
                !( isSetPageTitleEnabled || isSetPageTitleEnabled || isRssAutodiscoverEnabled
                || isQueryParameterFilteringEnabled || !string.IsNullOrWhiteSpace( metaDescriptionAttributeValue )
                || !string.IsNullOrWhiteSpace( metaImageAttributeValue ) ) )
            {
                outputContents = GetCacheItem( OUTPUT_CACHE_KEY ) as string;
            }

            if ( outputContents == null )
            {
                var pageRef = new Rock.Web.PageReference( CurrentPageReference );
                pageRef.Parameters.AddOrReplace( "Page", "PageNum" );

                Dictionary<string, object> linkedPages = new Dictionary<string, object>();
                linkedPages.Add( "DetailPage", LinkedPageRoute( "DetailPage" ) );

                var errorMessages = new List<string>();
                List<ContentChannelItem> contentItemList;
                try
                {
                    contentItemList = GetContent( errorMessages, isQueryParameterFilteringEnabled ) ?? new List<ContentChannelItem>();
                }
                catch ( Exception ex )
                {
                    this.LogException( ex );
                    Exception exception = ex;
                    while ( exception != null )
                    {
                        errorMessages.Add( exception.Message );
                        exception = exception.InnerException;
                    }

                    contentItemList = new List<ContentChannelItem>();
                }

                if ( errorMessages.Any() )
                {
                    nbContentError.Text = "ERROR: There was a problem getting content...<br/> ";
                    nbContentError.NotificationBoxType = NotificationBoxType.Danger;
                    nbContentError.Details = errorMessages.AsDelimited( "<br/>" );
                    nbContentError.Visible = true;
                }

                var pagination = new Pagination();
                pagination.ItemCount = contentItemList.Count();
                pagination.PageSize = GetAttributeValue( "Count" ).AsInteger();
                pagination.CurrentPage = pageNumber;
                pagination.UrlTemplate = pageRef.BuildUrl();
                var currentPageContent = pagination.GetCurrentPageItems( contentItemList );

                var mergeFieldOptions = new Rock.Lava.CommonMergeFieldsOptions();
                mergeFieldOptions.GetLegacyGlobalMergeFields = GetAttributeValue( "SupportLegacy" ).AsBoolean();
                var commonMergeFields = Rock.Lava.LavaHelper.GetCommonMergeFields( this.RockPage, this.CurrentPerson, mergeFieldOptions );

                // Merge content and attribute fields if block is configured to do so.
                if ( isMergeContentEnabled )
                {
                    var itemMergeFields = new Dictionary<string, object>( commonMergeFields );
                    if ( CurrentPerson != null )
                    {
                        // TODO: When support for "Person" is not supported anymore (should use "CurrentPerson" instead), remove this line
                        itemMergeFields.Add( "Person", CurrentPerson );
                    }

                    var enabledCommands = GetAttributeValue( "EnabledLavaCommands" );
                    foreach ( var item in currentPageContent )
                    {
                        itemMergeFields.AddOrReplace( "Item", item );
                        item.Content = item.Content.ResolveMergeFields( itemMergeFields, enabledCommands );
                        foreach ( var attributeValue in item.AttributeValues )
                        {
                            attributeValue.Value.Value = attributeValue.Value.Value.ResolveMergeFields( itemMergeFields, enabledCommands );
                        }
                    }
                }

                var mergeFields = new Dictionary<string, object>( commonMergeFields );
                mergeFields.Add( "Pagination", pagination );
                mergeFields.Add( "LinkedPages", linkedPages );
                mergeFields.Add( "Items", currentPageContent );
                mergeFields.Add( "RockVersion", Rock.VersionInfo.VersionInfo.GetRockProductVersionNumber() );

                // TODO: When support for "Person" is not supported anymore (should use "CurrentPerson" instead), remove this line
                mergeFields.AddOrIgnore( "Person", CurrentPerson );

                // set page title
                if ( isSetPageTitleEnabled && contentItemList.Count > 0 )
                {
                    if ( string.IsNullOrWhiteSpace( PageParameter( "Item" ) ) )
                    {
                        // set title to channel name
                        string channelName = contentItemList.Select( c => c.ContentChannel.Name ).FirstOrDefault();
                        RockPage.BrowserTitle = String.Format( "{0} | {1}", channelName, RockPage.Site.Name );
                        RockPage.PageTitle = channelName;
                        RockPage.Header.Title = String.Format( "{0} | {1}", channelName, RockPage.Site.Name );
                    }
                    else
                    {
                        string itemTitle = contentItemList.Select( c => c.Title ).FirstOrDefault();
                        RockPage.PageTitle = itemTitle;
                        RockPage.BrowserTitle = String.Format( "{0} | {1}", itemTitle, RockPage.Site.Name );
                        RockPage.Header.Title = String.Format( "{0} | {1}", itemTitle, RockPage.Site.Name );
                    }

                    var pageBreadCrumb = RockPage.PageReference.BreadCrumbs.FirstOrDefault();
                    if ( pageBreadCrumb != null )
                    {
                        pageBreadCrumb.Name = RockPage.PageTitle;
                    }
                }

                // set rss auto discover link
                if ( isRssAutodiscoverEnabled && contentItemList.Count > 0 )
                {
                    //<link rel="alternate" type="application/rss+xml" title="RSS Feed for petefreitag.com" href="/rss/" />
                    HtmlLink rssLink = new HtmlLink();
                    rssLink.Attributes.Add( "type", "application/rss+xml" );
                    rssLink.Attributes.Add( "rel", "alternate" );
                    rssLink.Attributes.Add( "title", contentItemList.Select( c => c.ContentChannel.Name ).FirstOrDefault() );

                    var context = HttpContext.Current;
                    string channelRssUrl = string.Format( "{0}://{1}{2}{3}{4}",
                                        context.Request.Url.Scheme,
                                        WebRequestHelper.GetHostNameFromRequest( context ),
                                        context.Request.Url.Port == 80
                                            ? string.Empty
                                            : ":" + context.Request.Url.Port,
                                        RockPage.ResolveRockUrl( "~/GetChannelFeed.ashx?ChannelId=" ),
                                        contentItemList.Select( c => c.ContentChannelId ).FirstOrDefault() );

                    rssLink.Attributes.Add( "href", channelRssUrl );
                    RockPage.Header.Controls.Add( rssLink );
                }

                // set description meta tag
                if ( !string.IsNullOrWhiteSpace( metaDescriptionAttributeValue ) && contentItemList.Count > 0 )
                {
                    string attributeValue = GetMetaValueFromAttribute( metaDescriptionAttributeValue, contentItemList );

                    if ( !string.IsNullOrWhiteSpace( attributeValue ) )
                    {
                        // remove default meta description
                        RockPage.Header.Description = attributeValue.SanitizeHtml( true );
                    }
                }

                // add meta images
                if ( !string.IsNullOrWhiteSpace( metaImageAttributeValue ) && contentItemList.Count > 0 )
                {
                    string attributeValue = GetMetaValueFromAttribute( metaImageAttributeValue, contentItemList );

                    if ( !string.IsNullOrWhiteSpace( attributeValue ) )
                    {
                        HtmlMeta metaDescription = new HtmlMeta();
                        metaDescription.Name = "og:image";
                        metaDescription.Content = string.Format( "{0}://{1}/GetImage.ashx?guid={2}", Request.Url.Scheme, Request.Url.Authority, attributeValue );
                        RockPage.Header.Controls.Add( metaDescription );

                        HtmlLink imageLink = new HtmlLink();
                        imageLink.Attributes.Add( "rel", "image_src" );
                        imageLink.Attributes.Add( "href", string.Format( "{0}://{1}/GetImage.ashx?guid={2}", Request.Url.Scheme, Request.Url.Authority, attributeValue ) );
                        RockPage.Header.Controls.Add( imageLink );
                    }
                }

                var template = GetTemplate();

                outputContents = template.Render( Hash.FromDictionary( mergeFields ) );

                if ( OutputCacheDuration.HasValue && OutputCacheDuration.Value > 0 )
                {
                    string cacheTags = GetAttributeValue( "CacheTags" ) ?? string.Empty;
                    // When our cache supports regions, add the pagination page to the cache key and set them all with the same region.
                    AddCacheItem( OUTPUT_CACHE_KEY, outputContents, OutputCacheDuration.Value, cacheTags );
                }
            }

            phContent.Controls.Add( new LiteralControl( outputContents ) );
        }

        /// <summary>
        /// Gets the meta value from attribute.
        /// </summary>
        /// <param name="input">The input.</param>
        /// <param name="content">The content.</param>
        /// <returns>a string value</returns>
        private string GetMetaValueFromAttribute( string input, List<ContentChannelItem> content )
        {
            string attributeEntityType = input.Split( '^' )[0].ToString() ?? "C";
            string attributeKey = input.Split( '^' )[1].ToString() ?? "";

            string attributeValue = string.Empty;

            if ( attributeEntityType == "C" )
            {
                attributeValue = content.FirstOrDefault().ContentChannel.AttributeValues.Where( a => a.Key == attributeKey ).Select( a => a.Value.Value ).FirstOrDefault();
            }
            else
            {
                attributeValue = content.FirstOrDefault().AttributeValues.Where( a => a.Key == attributeKey ).Select( a => a.Value.Value ).FirstOrDefault();
            }

            return attributeValue;
        }

        /// <summary>
        /// Gets the template.
        /// </summary>
        /// <returns>a DotLiquid Template</returns>
        /// <returns>A <see cref="DotLiquid.Template"/></returns>
        private Template GetTemplate()
        {
            Template template = null;

            try
            {
                // only load from the cache if a cacheDuration was specified
                if ( ItemCacheDuration.HasValue && ItemCacheDuration.Value > 0 )
                {
                    template = GetCacheItem( TEMPLATE_CACHE_KEY ) as Template;
                }

                if ( template == null )
                {
                    template = Template.Parse( GetAttributeValue( "Template" ) );

                    if ( ItemCacheDuration.HasValue && ItemCacheDuration.Value > 0 )
                    {
                        string cacheTags = GetAttributeValue( "CacheTags" ) ?? string.Empty;
                        AddCacheItem( TEMPLATE_CACHE_KEY, template, ItemCacheDuration.Value, cacheTags );
                    }

                    var enabledLavaCommands = GetAttributeValue( "EnabledLavaCommands" );
                    template.Registers.AddOrReplace( "EnabledCommands", enabledLavaCommands );
                }
            }
            catch ( Exception ex )
            {
                template = Template.Parse( string.Format( "Lava error: {0}", ex.Message ) );
            }

            return template;
        }

        /// <summary>
        /// Filters the content channel items by the configured statuses.
        /// </summary>
        /// <param name="items"></param>
        /// <returns></returns>
        private IQueryable<ContentChannelItem> FilterItemsByStatus( IQueryable<ContentChannelItem> items )
        {
            var statusesFilterString = GetAttributeValue( "Status" ) ?? "2";

            var statuses = statusesFilterString
                .Split( new char[] { ',' }, StringSplitOptions.RemoveEmptyEntries )
                .Select( s => s.ConvertToEnumOrNull<ContentChannelItemStatus>() )
                .Where( s => s != null )
                .ToList();

            if ( statuses.Any() )
            {
                items = items.Where( i => statuses.Contains( i.Status ) );
            }

            return items;
        }

        /// <summary>
        /// Filters the content channel items by the configured filter.
        /// </summary>
        /// <param name="items"></param>
        /// <param name="rockContext"></param>
        /// <param name="contentChannelItemService"></param>
        /// <param name="parameterExpression"></param>
        /// <param name="errorMessages"></param>
        /// <returns></returns>
        private IQueryable<ContentChannelItem> FilterItemsByFilter( IQueryable<ContentChannelItem> items, RockContext rockContext, ContentChannelItemService contentChannelItemService, ParameterExpression parameterExpression, List<string> errorMessages )
        {
            int? dataFilterId = GetAttributeValue( "FilterId" ).AsIntegerOrNull();
            if ( dataFilterId.HasValue )
            {
                var dataFilterService = new DataViewFilterService( rockContext );
                var dataFilter = dataFilterService.Queryable( "ChildFilters" ).FirstOrDefault( a => a.Id == dataFilterId.Value );
                Expression whereExpression = dataFilter != null ? dataFilter.GetExpression( typeof( ContentChannelItem ), contentChannelItemService, parameterExpression, errorMessages ) : null;

                items = items.Where( parameterExpression, whereExpression, null );
            }
            return items;
        }

        /// <summary>
        /// Filters the content channel items by the current person's permissions.
        /// </summary>
        /// <param name="items"></param>
        /// <returns></returns>
        private IQueryable<ContentChannelItem> FilterItemsBySecurity( IQueryable<ContentChannelItem> items )
        {
            return items.ToList().Where( item => item.IsAuthorized( Authorization.VIEW, CurrentPerson ) ).AsQueryable();
        }

        /// <summary>
        /// Orders the content channel items by if the current person is authorized to view them.
        /// </summary>
        /// <param name="items"></param>
        /// <returns></returns>
        private IQueryable<ContentChannelItem> OrderItems( IQueryable<ContentChannelItem> items )
        {
            string orderBy = GetAttributeValue( "Order" );
            if ( !string.IsNullOrWhiteSpace( orderBy ) )
            {

                var orderByList = orderBy
                    .ToKeyValuePairList()
                    .Where( itemPair => !string.IsNullOrWhiteSpace( itemPair.Key ) )
                    .Select( pair => new
                    {
                        Column = pair.Key.Trim(),
                        Direction = pair.Value.ToString().ConvertToEnum<SortDirection>( SortDirection.Ascending )
                    } );

                IOrderedQueryable<ContentChannelItem> orderedItems = null;

                foreach ( var orderByEntry in orderByList )
                {
                    if ( orderByEntry.Column.StartsWith( "Attribute:" ) )
                    {
                        string attributeKey = orderByEntry.Column.Substring( 10 );

                        if ( orderByEntry.Direction == SortDirection.Ascending )
                        {
                            if ( orderedItems == null )
                            {
                                orderedItems = items.OrderBy( i => i.AttributeValues.Where( v => v.Key == attributeKey ).FirstOrDefault().Value.SortValue );
                            }
                            else
                            {
                                orderedItems = orderedItems.ThenBy( i => i.AttributeValues.Where( v => v.Key == attributeKey ).FirstOrDefault().Value.SortValue );
                            }
                        }
                        else
                        {
                            if ( orderedItems == null )
                            {
                                orderedItems = items.OrderByDescending( i => i.AttributeValues.Where( v => v.Key == attributeKey ).FirstOrDefault().Value.SortValue );
                            }
                            else
                            {
                                orderedItems = orderedItems.ThenByDescending( i => i.AttributeValues.Where( v => v.Key == attributeKey ).FirstOrDefault().Value.SortValue );
                            }
                        }
                    }
                    else
                    {
                        if ( orderByEntry.Direction == SortDirection.Ascending )
                        {
                            if ( orderedItems == null )
                            {
                                orderedItems = items.OrderBy( orderByEntry.Column );
                            }
                            else
                            {
                                orderedItems = orderedItems.ThenBy( orderByEntry.Column );
                            }
                        }
                        else
                        {
                            if ( orderedItems == null )
                            {
                                orderedItems = items.OrderByDescending( orderByEntry.Column );
                            }
                            else
                            {
                                orderedItems = orderedItems.ThenByDescending( orderByEntry.Column );
                            }
                        }
                    }

<<<<<<< HEAD
                }

                if ( orderedItems != null )
                {
                    items = orderedItems;
                }

            }

            return items;

        }

        /// <summary>
        /// Filters the content channel items by the query string.
        /// </summary>
        /// <param name="items"></param>
        /// <returns></returns>
        private IQueryable<ContentChannelItem> FilterItemsByQueryString( int contentChannelId, IQueryable<ContentChannelItem> items, RockContext rockContext, ContentChannelItemService contentChannelItemService, ParameterExpression parameterExpression )
        {
            var pageParameters = PageParameters();
            if ( pageParameters.Count > 0 )
            {
                var propertyFilter = new Rock.Reporting.DataFilter.PropertyFilter();
=======
                    try
                    {
                        int? dataFilterId = GetAttributeValue( "FilterId" ).AsIntegerOrNull();
                        if ( dataFilterId.HasValue )
                        {
                            var dataFilterService = new DataViewFilterService( rockContext );
                            var dataFilter = dataFilterService.Queryable( "ChildFilters" ).FirstOrDefault( a => a.Id == dataFilterId.Value );
                            Expression whereExpression = dataFilter != null ? dataFilter.GetExpression( itemType, contentChannelItemService, paramExpression, errorMessages ) : null;

                            contentChannelItemQuery = contentChannelItemQuery.Where( paramExpression, whereExpression, null );
                        }
                    }
                    catch ( Exception ex )
                    {
                        ExceptionLogService.LogException( ex );
                        //Don't choke on the filter.
                    }
>>>>>>> 1b586fad

                foreach ( string key in PageParameters().Select( p => p.Key ).ToList() )
                {
                    var selection = new List<string>();

                    // Since there could be many matches by the key name for an attribute we have to construct the unique name used by EntityHelper.FindFromFilterSelection and use that
                    var attributeService = new AttributeService( rockContext );
                    var attributeGuid = attributeService
                        .Queryable()
                        .Where( a => a.EntityTypeQualifierColumn == "ContentChannelId" )
                        .Where( a => a.EntityTypeQualifierValue == contentChannelId.ToString() )
                        .Where( a => a.Key == key )
                        .Select( a => a.Guid )
                        .FirstOrDefault();

                    string uniqueName = key;
                    if ( attributeGuid != null )
                    {
                        uniqueName = string.Format( "Attribute_{0}_{1}", key, attributeGuid.ToString().Replace( "-", string.Empty ) );
                    }

                    // Keep using uniquename for attributes since common keys (e.g. "category")will return mutliple values
                    selection.Add( uniqueName );

                    var entityField = Rock.Reporting.EntityHelper.FindFromFilterSelection( typeof( ContentChannelItem ), uniqueName, false, false );
                    if ( entityField != null )
                    {
                        string value = PageParameter( key );
                        switch ( entityField.FieldType.Guid.ToString().ToUpper() )
                        {
                            case Rock.SystemGuid.FieldType.DAY_OF_WEEK:
                            case Rock.SystemGuid.FieldType.SINGLE_SELECT:
                                {
                                    selection.Add( value );
                                }
                                break;
                            case Rock.SystemGuid.FieldType.MULTI_SELECT:
                                {
                                    selection.Add( ComparisonType.Contains.ConvertToInt().ToString() );
                                    selection.Add( value );
                                }
                                break;
                            default:
                                {
                                    selection.Add( ComparisonType.EqualTo.ConvertToInt().ToString() );
                                    selection.Add( value );
                                }
                                break;
                        }

                        items = items.Where( parameterExpression, propertyFilter.GetExpression( typeof( ContentChannelItem ), contentChannelItemService, parameterExpression, Newtonsoft.Json.JsonConvert.SerializeObject( selection ) ) );
                    }
                }

            }
            return items;
        }

        /// <summary>
        /// Gets the content channel items from the item-cache (if there), or from
        /// the configured Channel and any given Item id or filter in the query string
        /// if QueryParameterFiltering is enabled.
        /// </summary>
        /// <param name="errorMessages">The error messages.</param>
        /// <returns> a list of <see cref="Rock.Model.ContentChannelItem">ContentChannelItems</see></returns>
        private List<ContentChannelItem> GetContent( List<string> errorMessages, bool isQueryParameterFilteringEnabled )
        {
            List<ContentChannelItem> items = null;

            // only load from the cache if a cacheDuration was specified
            if ( ItemCacheDuration.HasValue && ItemCacheDuration.Value > 0 )
            {
                items = GetCacheItem( CONTENT_CACHE_KEY ) as List<ContentChannelItem>;
            }

            if ( items == null || ( isQueryParameterFilteringEnabled && Request.QueryString.Count > 0 ) )
            {
                Guid? channelGuid = GetAttributeValue( "Channel" ).AsGuidOrNull();
                if ( channelGuid.HasValue )
                {
                    var rockContext = new RockContext();
                    var contentChannelItemService = new ContentChannelItemService( rockContext );

                    ParameterExpression parameterExpression = contentChannelItemService.ParameterExpression;

                    var contentChannelInfo = new ContentChannelService( rockContext )
                        .AsNoFilter()
                        .AsNoTracking()
                        .Where( a => a.Guid == channelGuid.Value )
                        .Select( s => new
                        {
                            s.Id,
                            s.RequiresApproval,
                            ContentChannelType_DisableStatus = s.ContentChannelType.DisableStatus
                        }
                        )
                        .FirstOrDefault();

                    if ( contentChannelInfo != null )
                    {
                        var contentChannelItemQuery = contentChannelItemService
                            .Queryable()
                            .Include( a => a.ContentChannel )
                            .Include( a => a.ContentChannelType )
                            .Include( a => a.ContentChannelItemSlugs )
                            .Where( i => i.ContentChannelId == contentChannelInfo.Id );

                        // Check if we should load a specific item
                        int? itemId = PageParameter( "Item" ).AsIntegerOrNull();
                        if ( isQueryParameterFilteringEnabled && itemId.HasValue )
                        {
                            contentChannelItemQuery = contentChannelItemQuery.Where( i => i.Id == itemId.Value );
                        }

                        // If the channel requires approval, filter by status
                        if ( contentChannelInfo.RequiresApproval && !contentChannelInfo.ContentChannelType_DisableStatus )
                        {
                            contentChannelItemQuery = FilterItemsByStatus( contentChannelItemQuery );
                        }

                        // Filter by the configured data filter
                        contentChannelItemQuery = FilterItemsByFilter( contentChannelItemQuery, rockContext, contentChannelItemService, parameterExpression, errorMessages );


                        // If we're not ordering by attributes, we can do ordering in the db and save some processing time
                        string orderBy = GetAttributeValue( "Order" );
                        if ( orderBy == null || !orderBy.Contains( "Attribute" ) )
                        {

                            // Order Items
                            contentChannelItemQuery = OrderItems( contentChannelItemQuery );

                            // Execute query
                            items = contentChannelItemQuery.ToList();

                            // Check Security
                            if ( !ItemCacheDuration.HasValue || ItemCacheDuration.Value <= 0 )
                            {
                                items = FilterItemsBySecurity( items.AsQueryable() ).ToList();
                            }

                            // Load Attributes
                            items.LoadAttributes( rockContext );

                        }
                        else
                        {

                            // Execute query
                            items = contentChannelItemQuery.ToList();

                            // Check Security
                            if ( !ItemCacheDuration.HasValue || ItemCacheDuration.Value <= 0 )
                            {
                                items = FilterItemsBySecurity( items.AsQueryable() ).ToList();
                            }

                            // Load Attributes
                            items.LoadAttributes();

                            // Order Items
                            items = OrderItems( items.AsQueryable() ).ToList();

                        }


                        // Cache the results
                        if ( ItemCacheDuration.HasValue && ItemCacheDuration.Value > 0 && !isQueryParameterFilteringEnabled )
                        {
                            string cacheTags = GetAttributeValue( "CacheTags" ) ?? string.Empty;
                            AddCacheItem( CONTENT_CACHE_KEY, items, ItemCacheDuration.Value, cacheTags );
                        }

                        // If items could be filtered by querystring values, check for filters
                        if ( isQueryParameterFilteringEnabled )
                        {
                            items = FilterItemsByQueryString( contentChannelInfo.Id, items.AsQueryable(), rockContext, contentChannelItemService, parameterExpression ).ToList();
                        }
                    }
                }
            }

            return items;
        }

        /// <summary>
        /// Shows the edit.
        /// </summary>
        public void ShowEdit()
        {
            int? filterId = hfDataFilterId.Value.AsIntegerOrNull();

            if ( ChannelGuid.HasValue )
            {
                var rockContext = new RockContext();
                var channel = new ContentChannelService( rockContext ).Queryable( "ContentChannelType" )
                    .FirstOrDefault( c => c.Guid.Equals( ChannelGuid.Value ) );
                if ( channel != null )
                {

                    cblStatus.Visible = channel.RequiresApproval && !channel.ContentChannelType.DisableStatus;

                    cbSetRssAutodiscover.Visible = channel.EnableRss;

                    var filterService = new DataViewFilterService( rockContext );
                    DataViewFilter filter = null;

                    if ( filterId.HasValue )
                    {
                        filter = filterService.Get( filterId.Value );
                    }

                    if ( filter == null || filter.ExpressionType == FilterExpressionType.Filter )
                    {
                        filter = new DataViewFilter();
                        filter.Guid = new Guid();
                        filter.ExpressionType = FilterExpressionType.GroupAll;
                    }

                    CreateFilterControl( channel, filter, true, rockContext );

                    kvlOrder.CustomKeys = new Dictionary<string, string>();
                    kvlOrder.CustomKeys.Add( "", "" );
                    kvlOrder.CustomKeys.Add( "Title", "Title" );
                    kvlOrder.CustomKeys.Add( "Priority", "Priority" );
                    kvlOrder.CustomKeys.Add( "Status", "Status" );
                    kvlOrder.CustomKeys.Add( "StartDateTime", "Start" );
                    kvlOrder.CustomKeys.Add( "ExpireDateTime", "Expire" );
                    kvlOrder.CustomKeys.Add( "Order", "Order" );


                    // add attributes to the meta description and meta image attribute list
                    ddlMetaDescriptionAttribute.Items.Clear();
                    ddlMetaImageAttribute.Items.Clear();
                    ddlMetaDescriptionAttribute.Items.Add( "" );
                    ddlMetaImageAttribute.Items.Add( "" );

                    string currentMetaDescriptionAttribute = GetAttributeValue( "MetaDescriptionAttribute" ) ?? string.Empty;
                    string currentMetaImageAttribute = GetAttributeValue( "MetaImageAttribute" ) ?? string.Empty;

                    // add channel attributes
                    channel.LoadAttributes();
                    foreach ( var attribute in channel.Attributes )
                    {
                        var field = attribute.Value.FieldType.Field;
                        string computedKey = "C^" + attribute.Key;

                        ddlMetaDescriptionAttribute.Items.Add( new ListItem( "Channel: " + attribute.Value.ToString(), computedKey ) );

                        if ( field is Rock.Field.Types.ImageFieldType )
                        {
                            ddlMetaImageAttribute.Items.Add( new ListItem( "Channel: " + attribute.Value.ToString(), computedKey ) );
                        }
                    }

                    // add item attributes
                    AttributeService attributeService = new AttributeService( rockContext );
                    var itemAttributes = attributeService.GetByEntityTypeId( new ContentChannelItem().TypeId, false ).AsQueryable()
                                            .Where( a => (
                                                    a.EntityTypeQualifierColumn.Equals( "ContentChannelTypeId", StringComparison.OrdinalIgnoreCase ) &&
                                                    a.EntityTypeQualifierValue.Equals( channel.ContentChannelTypeId.ToString() )
                                                ) || (
                                                    a.EntityTypeQualifierColumn.Equals( "ContentChannelId", StringComparison.OrdinalIgnoreCase ) &&
                                                    a.EntityTypeQualifierValue.Equals( channel.Id.ToString() )
                                                ) )
                                            .OrderByDescending( a => a.EntityTypeQualifierColumn )
                                            .ThenBy( a => a.Order )
                                            .ToAttributeCacheList();

                    foreach ( var attribute in itemAttributes )
                    {
                        string attrKey = "Attribute:" + attribute.Key;
                        if ( !kvlOrder.CustomKeys.ContainsKey( attrKey ) )
                        {
                            kvlOrder.CustomKeys.Add( "Attribute:" + attribute.Key, attribute.Name );

                            string computedKey = "I^" + attribute.Key;
                            ddlMetaDescriptionAttribute.Items.Add( new ListItem( "Item: " + attribute.Name, computedKey ) );

                            var field = attribute.FieldType.Name;

                            if ( field == "Image" )
                            {
                                ddlMetaImageAttribute.Items.Add( new ListItem( "Item: " + attribute.Name, computedKey ) );
                            }
                        }
                    }

                    // select attributes
                    SetListValue( ddlMetaDescriptionAttribute, currentMetaDescriptionAttribute );
                    SetListValue( ddlMetaImageAttribute, currentMetaImageAttribute );

                }
            }
        }

        /// <summary>
        /// Sets the list value.
        /// </summary>
        /// <param name="listControl">The list control.</param>
        /// <param name="value">The value.</param>
        private void SetListValue( ListControl listControl, string value )
        {
            foreach ( ListItem item in listControl.Items )
            {
                item.Selected = ( item.Value == value );
            }
        }

        /// <summary>
        /// Creates the filter control.
        /// </summary>
        /// <param name="channel">The channel.</param>
        /// <param name="filter">The filter.</param>
        /// <param name="setSelection">if set to <c>true</c> [set selection].</param>
        /// <param name="rockContext">The rock context.</param>
        private void CreateFilterControl( ContentChannel channel, DataViewFilter filter, bool setSelection, RockContext rockContext )
        {
            phFilters.Controls.Clear();
            if ( filter != null )
            {
                CreateFilterControl( phFilters, filter, setSelection, rockContext, channel );
            }
        }

        /// <summary>
        /// Creates the filter control.
        /// </summary>
        /// <param name="parentControl">The parent control.</param>
        /// <param name="filter">The filter.</param>
        /// <param name="setSelection">if set to <c>true</c> [set selection].</param>
        /// <param name="rockContext">The rock context.</param>
        /// <param name="contentChannel">The content channel.</param>
        private void CreateFilterControl( Control parentControl, DataViewFilter filter, bool setSelection, RockContext rockContext, ContentChannel contentChannel )
        {
            try
            {
                if ( filter.ExpressionType == FilterExpressionType.Filter )
                {
                    var filterControl = new FilterField();
                    filterControl.Entity = new ContentChannelItem
                    {
                        ContentChannelId = contentChannel.Id,
                        ContentChannelTypeId = contentChannel.ContentChannelTypeId
                    };

                    parentControl.Controls.Add( filterControl );
                    filterControl.DataViewFilterGuid = filter.Guid;
                    filterControl.ID = string.Format( "ff_{0}", filterControl.DataViewFilterGuid.ToString( "N" ) );

                    // Remove the 'Other Data View' Filter as it doesn't really make sense to have it available in this scenario
                    filterControl.ExcludedFilterTypes = new string[] { typeof( Rock.Reporting.DataFilter.OtherDataViewFilter ).FullName };
                    filterControl.FilteredEntityTypeName = ITEM_TYPE_NAME;

                    if ( filter.EntityTypeId.HasValue )
                    {
                        var entityTypeCache = EntityTypeCache.Get( filter.EntityTypeId.Value, rockContext );
                        if ( entityTypeCache != null )
                        {
                            filterControl.FilterEntityTypeName = entityTypeCache.Name;
                        }
                    }

                    filterControl.Expanded = filter.Expanded;
                    if ( setSelection )
                    {
                        try
                        {
                            filterControl.SetSelection( filter.Selection );
                        }
                        catch ( Exception ex )
                        {
                            this.LogException( new Exception( "Exception setting selection for DataViewFilter: " + filter.Guid, ex ) );
                        }
                    }

                    filterControl.DeleteClick += filterControl_DeleteClick;
                }
                else
                {
                    var groupControl = new FilterGroup();
                    parentControl.Controls.Add( groupControl );
                    groupControl.DataViewFilterGuid = filter.Guid;
                    groupControl.ID = string.Format( "fg_{0}", groupControl.DataViewFilterGuid.ToString( "N" ) );
                    groupControl.FilteredEntityTypeName = ITEM_TYPE_NAME;
                    groupControl.IsDeleteEnabled = parentControl is FilterGroup;
                    if ( setSelection )
                    {
                        groupControl.FilterType = filter.ExpressionType;
                    }

                    groupControl.AddFilterClick += groupControl_AddFilterClick;
                    groupControl.AddGroupClick += groupControl_AddGroupClick;
                    groupControl.DeleteGroupClick += groupControl_DeleteGroupClick;
                    foreach ( var childFilter in filter.ChildFilters )
                    {
                        CreateFilterControl( groupControl, childFilter, setSelection, rockContext, contentChannel );
                    }
                }
            }
            catch ( Exception ex )
            {
                this.LogException( new Exception( "Exception creating FilterControl for DataViewFilter: " + filter.Guid, ex ) );
            }
        }

        private void SetNewDataFilterGuids( DataViewFilter dataViewFilter )
        {
            if ( dataViewFilter != null )
            {
                dataViewFilter.Guid = Guid.NewGuid();
                foreach ( var childFilter in dataViewFilter.ChildFilters )
                {
                    SetNewDataFilterGuids( childFilter );
                }
            }
        }

        private void DeleteDataViewFilter( DataViewFilter dataViewFilter, DataViewFilterService service )
        {
            if ( dataViewFilter != null )
            {
                foreach ( var childFilter in dataViewFilter.ChildFilters.ToList() )
                {
                    DeleteDataViewFilter( childFilter, service );
                }

                service.Delete( dataViewFilter );
            }
        }

        #endregion

        #region Helper Classes

        /// <summary>
        /// 
        /// </summary>
        public class Pagination : DotLiquid.Drop
        {

            /// <summary>
            /// Gets or sets the item count.
            /// </summary>
            /// <value>
            /// The item count.
            /// </value>
            public int ItemCount { get; set; }

            /// <summary>
            /// Gets or sets the size of the page.
            /// </summary>
            /// <value>
            /// The size of the page.
            /// </value>
            public int PageSize { get; set; }

            /// <summary>
            /// Gets or sets the current page.
            /// </summary>
            /// <value>
            /// The current page.
            /// </value>
            public int CurrentPage { get; set; }

            /// <summary>
            /// Gets the previous page.
            /// </summary>
            /// <value>
            /// The previous page.
            /// </value>
            public int PreviousPage
            {
                get
                {
                    CurrentPage = CurrentPage > TotalPages ? TotalPages : CurrentPage;
                    return ( CurrentPage > 1 ) ? CurrentPage - 1 : -1;
                }
            }

            /// <summary>
            /// Gets the next page.
            /// </summary>
            /// <value>
            /// The next page.
            /// </value>
            public int NextPage
            {
                get
                {
                    CurrentPage = CurrentPage > TotalPages ? TotalPages : CurrentPage;
                    return ( CurrentPage < TotalPages ) ? CurrentPage + 1 : -1;
                }
            }

            /// <summary>
            /// Gets the total pages.
            /// </summary>
            /// <value>
            /// The total pages.
            /// </value>
            public int TotalPages
            {
                get
                {
                    if ( PageSize == 0 )
                    {
                        return 1;
                    }
                    else
                    {
                        return Convert.ToInt32( Math.Abs( ItemCount / PageSize ) ) +
                            ( ( ItemCount % PageSize ) > 0 ? 1 : 0 );
                    }
                }
            }

            public string UrlTemplate { get; set; }

            /// <summary>
            /// Gets or sets the pages.
            /// </summary>
            /// <value>
            /// The pages.
            /// </value>
            public List<PaginationPage> Pages
            {
                get
                {
                    var pages = new List<PaginationPage>();

                    for ( int i = 1; i <= TotalPages; i++ )
                    {
                        pages.Add( new PaginationPage( UrlTemplate, i ) );
                    }

                    return pages;
                }
            }

            /// <summary>
            /// Gets the current page items.
            /// </summary>
            /// <param name="allItems">All items.</param>
            /// <returns></returns>
            public List<ContentChannelItem> GetCurrentPageItems( List<ContentChannelItem> allItems )
            {
                if ( PageSize > 0 )
                {
                    CurrentPage = CurrentPage > TotalPages ? TotalPages : CurrentPage;
                    return allItems.Skip( ( CurrentPage - 1 ) * PageSize ).Take( PageSize ).ToList();
                }

                return allItems;
            }

        }

        /// <summary>
        /// 
        /// </summary>
        public class PaginationPage : DotLiquid.Drop
        {
            /// <summary>
            /// Initializes a new instance of the <see cref="PaginationPage"/> class.
            /// </summary>
            /// <param name="urlTemplate">The URL template.</param>
            /// <param name="pageNumber">The page number.</param>
            public PaginationPage( string urlTemplate, int pageNumber )
            {
                UrlTemplate = urlTemplate;
                PageNumber = pageNumber;
            }

            private string UrlTemplate { get; set; }

            /// <summary>
            /// Gets the page number.
            /// </summary>
            /// <value>
            /// The page number.
            /// </value>
            public int PageNumber { get; private set; }

            /// <summary>
            /// Gets the page URL.
            /// </summary>
            /// <value>
            /// The page URL.
            /// </value>
            public string PageUrl
            {
                get
                {
                    if ( !string.IsNullOrWhiteSpace( UrlTemplate ) && UrlTemplate.Contains( "{0}" ) )
                    {
                        return string.Format( UrlTemplate, PageNumber );
                    }
                    else
                    {
                        return PageNumber.ToString();
                    }
                }
            }

            #endregion

        }
    }

}<|MERGE_RESOLUTION|>--- conflicted
+++ resolved
@@ -262,7 +262,7 @@
 
             if ( !dataViewFilter.IsValid )
             {
-                // Controls will render the error messages                    
+                // Controls will render the error messages
                 return;
             }
 
@@ -399,7 +399,7 @@
         /// </summary>
         protected override void ShowSettings()
         {
-            // Switch does not automatically initialize again after a partial-postback.  This script 
+            // Switch does not automatically initialize again after a partial-postback.  This script
             // looks for any switch elements that have not been initialized and re-initializes them.
             string script = @"
 $(document).ready(function() {
@@ -473,7 +473,7 @@
 
         /// <summary>
         /// Shows the content channel item or items. If an output cache duration is set,
-        /// the content will attempt to be fetched from cache unless any of the following 
+        /// the content will attempt to be fetched from cache unless any of the following
         /// settings are enabled or set:
         ///    * MergeContent (bool)
         ///    * SetPageTitle (bool)
@@ -497,7 +497,7 @@
             string metaImageAttributeValue = GetAttributeValue( "MetaImageAttribute" );
             int pageNumber = PageParameter( "Page" ).AsIntegerOrNull() ?? 1;
 
-            // Try fetching from cache if it's OK to do so. 
+            // Try fetching from cache if it's OK to do so.
             // For now, we'll only cache if pagination is page 1. When our cache supports caching as a region (set)
             // we can then cache all pages and call ClearRegion if the block settings change.
             if ( OutputCacheDuration.HasValue && OutputCacheDuration.Value > 0 && pageNumber == 1 &&
@@ -877,7 +877,6 @@
                         }
                     }
 
-<<<<<<< HEAD
                 }
 
                 if ( orderedItems != null )
@@ -902,25 +901,6 @@
             if ( pageParameters.Count > 0 )
             {
                 var propertyFilter = new Rock.Reporting.DataFilter.PropertyFilter();
-=======
-                    try
-                    {
-                        int? dataFilterId = GetAttributeValue( "FilterId" ).AsIntegerOrNull();
-                        if ( dataFilterId.HasValue )
-                        {
-                            var dataFilterService = new DataViewFilterService( rockContext );
-                            var dataFilter = dataFilterService.Queryable( "ChildFilters" ).FirstOrDefault( a => a.Id == dataFilterId.Value );
-                            Expression whereExpression = dataFilter != null ? dataFilter.GetExpression( itemType, contentChannelItemService, paramExpression, errorMessages ) : null;
-
-                            contentChannelItemQuery = contentChannelItemQuery.Where( paramExpression, whereExpression, null );
-                        }
-                    }
-                    catch ( Exception ex )
-                    {
-                        ExceptionLogService.LogException( ex );
-                        //Don't choke on the filter.
-                    }
->>>>>>> 1b586fad
 
                 foreach ( string key in PageParameters().Select( p => p.Key ).ToList() )
                 {
@@ -1357,7 +1337,7 @@
         #region Helper Classes
 
         /// <summary>
-        /// 
+        ///
         /// </summary>
         public class Pagination : DotLiquid.Drop
         {
@@ -1480,7 +1460,7 @@
         }
 
         /// <summary>
-        /// 
+        ///
         /// </summary>
         public class PaginationPage : DotLiquid.Drop
         {
