--- conflicted
+++ resolved
@@ -215,7 +215,7 @@
             RemoveCacheItem( TEMPLATE_CACHE_KEY );
             // When our cache supports regions, we can call ClearRegion to clear all the output pages.
             RemoveCacheItem( OUTPUT_CACHE_KEY );
-            
+
             ShowView();
         }
 
@@ -262,7 +262,7 @@
 
             if ( !dataViewFilter.IsValid )
             {
-                // Controls will render the error messages                    
+                // Controls will render the error messages
                 return;
             }
 
@@ -399,7 +399,7 @@
         /// </summary>
         protected override void ShowSettings()
         {
-            // Switch does not automatically initialize again after a partial-postback.  This script 
+            // Switch does not automatically initialize again after a partial-postback.  This script
             // looks for any switch elements that have not been initialized and re-initializes them.
             string script = @"
 $(document).ready(function() {
@@ -473,7 +473,7 @@
 
         /// <summary>
         /// Shows the content channel item or items. If an output cache duration is set,
-        /// the content will attempt to be fetched from cache unless any of the following 
+        /// the content will attempt to be fetched from cache unless any of the following
         /// settings are enabled or set:
         ///    * MergeContent (bool)
         ///    * SetPageTitle (bool)
@@ -497,11 +497,11 @@
             string metaImageAttributeValue = GetAttributeValue( "MetaImageAttribute" );
             int pageNumber = PageParameter( "Page" ).AsIntegerOrNull() ?? 1;
 
-            // Try fetching from cache if it's OK to do so. 
+            // Try fetching from cache if it's OK to do so.
             // For now, we'll only cache if pagination is page 1. When our cache supports caching as a region (set)
             // we can then cache all pages and call ClearRegion if the block settings change.
             if ( OutputCacheDuration.HasValue && OutputCacheDuration.Value > 0 && pageNumber == 1 &&
-                !( isSetPageTitleEnabled || isSetPageTitleEnabled || isRssAutodiscoverEnabled 
+                !( isSetPageTitleEnabled || isSetPageTitleEnabled || isRssAutodiscoverEnabled
                 || isQueryParameterFilteringEnabled || ! string.IsNullOrWhiteSpace( metaDescriptionAttributeValue )
                 || ! string.IsNullOrWhiteSpace( metaImageAttributeValue ) ) )
             {
@@ -906,14 +906,31 @@
             if ( pageParameters.Count > 0 )
             {
                 var propertyFilter = new Rock.Reporting.DataFilter.PropertyFilter();
-                var entityFields = HackEntityFields( contentChannel, rockContext );
-                
+
                 foreach ( string key in PageParameters().Select( p => p.Key ).ToList() )
                 {
                     var selection = new List<string>();
-                    selection.Add( key );
-
-                    var entityField = entityFields.FirstOrDefault( f => f.Name.Equals( key, StringComparison.OrdinalIgnoreCase ) );
+
+                    // Since there could be many matches by the key name for an attribute we have to construct the unique name used by EntityHelper.FindFromFilterSelection and use that
+                    var attributeService = new AttributeService( rockContext );
+                    var attributeGuid = attributeService
+                        .Queryable()
+                        .Where( a => a.EntityTypeQualifierColumn == "ContentChannelId" )
+                        .Where( a => a.EntityTypeQualifierValue == contentChannel.Id.ToString() )
+                        .Where( a => a.Key == key )
+                        .Select( a => a.Guid )
+                        .FirstOrDefault();
+
+                    string uniqueName = key;
+                    if( attributeGuid != null )
+                    {
+                        uniqueName = string.Format( "Attribute_{0}_{1}", key, attributeGuid.ToString().Replace("-", string.Empty ) );
+                    }
+
+                    // Keep using uniquename for attributes since common keys (e.g. "category")will return mutliple values
+                    selection.Add( uniqueName );
+
+                    var entityField = Rock.Reporting.EntityHelper.FindFromFilterSelection( typeof(ContentChannelItem), uniqueName, false, false );
                     if ( entityField != null )
                     {
                         string value = PageParameter( key );
@@ -948,7 +965,7 @@
         }
 
         /// <summary>
-        /// Gets the content channel items from the item-cache (if there), or from 
+        /// Gets the content channel items from the item-cache (if there), or from
         /// the configured Channel and any given Item id or filter in the query string
         /// if QueryParameterFiltering is enabled.
         /// </summary>
@@ -977,13 +994,7 @@
                     var contentChannel = new ContentChannelService( rockContext ).Get( channelGuid.Value );
                     if ( contentChannel != null )
                     {
-<<<<<<< HEAD
                         var qry = contentChannelItemService
-=======
-                        items = new List<ContentChannelItem>();
-
-                        var qry = service
->>>>>>> 89ca3112
                             .Queryable()
                             .Include(a => a.ContentChannel)
                             .Include(a => a.ContentChannelType)
@@ -1011,7 +1022,7 @@
                         string orderBy = GetAttributeValue( "Order" );
                         if(orderBy == null || !orderBy.Contains("Attribute") )
                         {
-                            
+
                             // Order Items
                             qry = OrderItems( qry );
 
@@ -1026,7 +1037,7 @@
 
                             // Load Attributes
                             items.LoadAttributes(rockContext);
-                            
+
                         }
                         else
                         {
@@ -1048,7 +1059,7 @@
 
                         }
 
-                        
+
                         // Cache the results
                         if ( ItemCacheDuration.HasValue && ItemCacheDuration.Value > 0 && !isQueryParameterFilteringEnabled )
                         {
@@ -1059,71 +1070,7 @@
                         // If items could be filtered by querystring values, check for filters
                         if ( isQueryParameterFilteringEnabled )
                         {
-<<<<<<< HEAD
                             items = FilterItemsByQueryString( contentChannel, items.AsQueryable(), rockContext, contentChannelItemService, parameterExpression ).ToList();
-=======
-                            var pageParameters = PageParameters();
-                            if ( pageParameters.Count > 0 )
-                            {
-                                var propertyFilter = new Rock.Reporting.DataFilter.PropertyFilter();
-
-                                var itemQry = items.AsQueryable();
-                                foreach ( string key in PageParameters().Select( p => p.Key ).ToList() )
-                                {
-                                    var selection = new List<string>();
-
-                                    // Since there could be many matches by the key name for an attribute we have to construct the unique name used by EntityHelper.FindFromFilterSelection and use that
-                                    var attributeService = new AttributeService( rockContext );
-                                    var attributeGuid = attributeService
-                                        .Queryable()
-                                        .Where( a => a.EntityTypeQualifierColumn == "ContentChannelId" )
-                                        .Where( a => a.EntityTypeQualifierValue == contentChannel.Id.ToString() )
-                                        .Where( a => a.Key == key )
-                                        .Select( a => a.Guid )
-                                        .FirstOrDefault();
-
-                                    string uniqueName = key;
-                                    if( attributeGuid != null )
-                                    {
-                                        uniqueName = string.Format( "Attribute_{0}_{1}", key, attributeGuid.ToString().Replace("-", string.Empty ) );
-                                    }
-
-                                    // Keep using uniquename for attributes since common keys (e.g. "category")will return mutliple values
-                                    selection.Add( uniqueName );
-
-                                    var entityField = Rock.Reporting.EntityHelper.FindFromFilterSelection( itemType, uniqueName, false, false );
-                                    if ( entityField != null )
-                                    {
-                                        string value = PageParameter( key );
-                                        switch ( entityField.FieldType.Guid.ToString().ToUpper() )
-                                        {
-                                            case Rock.SystemGuid.FieldType.DAY_OF_WEEK:
-                                            case Rock.SystemGuid.FieldType.SINGLE_SELECT:
-                                                {
-                                                    selection.Add( value );
-                                                }
-                                                break;
-                                            case Rock.SystemGuid.FieldType.MULTI_SELECT:
-                                                {
-                                                    selection.Add( ComparisonType.Contains.ConvertToInt().ToString() );
-                                                    selection.Add( value );
-                                                }
-                                                break;
-                                            default:
-                                                {
-                                                    selection.Add( ComparisonType.EqualTo.ConvertToInt().ToString() );
-                                                    selection.Add( value );
-                                                }
-                                                break;
-                                        }
-
-                                        itemQry = itemQry.Where( paramExpression, propertyFilter.GetExpression( itemType, service, paramExpression, Newtonsoft.Json.JsonConvert.SerializeObject( selection ) ) );
-                                    }
-                                }
-
-                                items = itemQry.ToList();
-                            }
->>>>>>> 89ca3112
                         }
                     }
                 }
@@ -1383,7 +1330,7 @@
         #region Helper Classes
 
         /// <summary>
-        /// 
+        ///
         /// </summary>
         public class Pagination : DotLiquid.Drop
         {
@@ -1506,7 +1453,7 @@
         }
 
         /// <summary>
-        /// 
+        ///
         /// </summary>
         public class PaginationPage : DotLiquid.Drop
         {
