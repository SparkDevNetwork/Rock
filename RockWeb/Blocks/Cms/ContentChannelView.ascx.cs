--- conflicted
+++ resolved
@@ -956,14 +956,9 @@
                         }
                     }
 
-<<<<<<< HEAD
-                    int? dataFilterId = GetAttributeValue( AttributeKey.FilterId ).AsIntegerOrNull();
-                    if ( dataFilterId.HasValue )
-=======
                     try
->>>>>>> 8cf006eb
-                    {
-                        int? dataFilterId = GetAttributeValue( "FilterId" ).AsIntegerOrNull();
+                    {
+                        int? dataFilterId = GetAttributeValue( AttributeKey.FilterId ).AsIntegerOrNull();
                         if ( dataFilterId.HasValue )
                         {
                             var dataFilterService = new DataViewFilterService( rockContext );
