--- conflicted
+++ resolved
@@ -1,4 +1,4 @@
-// <copyright>
+﻿// <copyright>
 // Copyright by the Spark Development Network
 //
 // Licensed under the Rock Community License (the "License");
@@ -272,14 +272,9 @@
                          .Where( p => p.PersonalizationEntityId == a.Id && p.PersonAlias.PersonId == anonymousVisitorPersonId ).Count().ToString(),
                 KnownIndividualsCount = a.IsDirty ? "Loading..." :
                      personAliasPersonalizationsSegmentsQry
-<<<<<<< HEAD
                          .Where( p => p.PersonalizationEntityId == a.Id && p.PersonAlias.PersonId != anonymousVisitorPersonId ).Count().ToString(),
-                Guid = a.Guid
-=======
-                         .Where( p => p.PersonalizationEntityId == a.Id && p.PersonAlias.PersonId != anonymousVisitorPersonId ).Count(),
                 Guid = a.Guid,
                 TimeToUpdateDurationMilliseconds = a.TimeToUpdateDurationMilliseconds
->>>>>>> 1b2bb184
             } );
 
             // sort the query based on the column that was selected to be sorted
