﻿// <copyright>
// Copyright by the Spark Development Network
//
// Licensed under the Rock Community License (the "License");
// you may not use this file except in compliance with the License.
// You may obtain a copy of the License at
//
// http://www.rockrms.com/license
//
// Unless required by applicable law or agreed to in writing, software
// distributed under the License is distributed on an "AS IS" BASIS,
// WITHOUT WARRANTIES OR CONDITIONS OF ANY KIND, either express or implied.
// See the License for the specific language governing permissions and
// limitations under the License.
// </copyright>
//
using System;
using System.Linq;
using System.Web.UI;
using Rock;
using Rock.Attribute;
using Rock.Data;
using Rock.Model;
using Rock.Web.UI;
using System.ComponentModel;
using Rock.Security;

using System.Web.UI.WebControls;
using Rock.Lava.Shortcodes;
using Rock.Lava;

namespace RockWeb.Blocks.Cms
{
    /// <summary>
    /// 
    /// </summary>
    [DisplayName("Lava Shortcode List")]
    [Category("CMS")]
    [Description( "Lists Lava Shortcode in the system." )]

    #region Block Attributes

    [LinkedPage(
       "Detail Page",
        Key = AttributeKey.DetailPage )]

    #endregion Block Attributes
    public partial class LavaShortcodeList : RockBlock
    {

        public bool canAddEditDelete = false;

        #region Attribute Keys

        private static class AttributeKey
        {
            public const string DetailPage = "DetailPage";
        }

        #endregion Attribute Keys

        #region Control Methods

        /// <summary>
        /// Raises the <see cref="E:System.Web.UI.Control.Init" /> event.
        /// </summary>
        /// <param name="e">An <see cref="T:System.EventArgs" /> object that contains the event data.</param>
        protected override void OnInit( EventArgs e )
        {
            base.OnInit( e );

            // this event gets fired after block settings are updated. it's nice to repaint the screen if these settings would alter it
            this.BlockUpdated += Block_BlockUpdated;
        }

        /// <summary>
        /// Raises the <see cref="E:System.Web.UI.Control.Load" /> event.
        /// </summary>
        /// <param name="e">The <see cref="T:System.EventArgs" /> object that contains the event data.</param>
        protected override void OnLoad( EventArgs e )
        {
            canAddEditDelete = IsUserAuthorized( Authorization.EDIT );

            if ( !Page.IsPostBack )
            {
                LoadLavaShortcodes();
            }

            base.OnLoad( e );
        }

        #endregion

        #region Events 

        /// <summary>
        /// Handles the BlockUpdated event of the Block control.
        /// </summary>
        /// <param name="sender">The source of the event.</param>
        /// <param name="e">The <see cref="EventArgs"/> instance containing the event data.</param>
        private void Block_BlockUpdated( object sender, EventArgs e )
        {
            LoadLavaShortcodes();
        }

        /// <summary>
        /// Handles the Click event of the btnAddShortcut control.
        /// </summary>
        /// <param name="sender">The source of the event.</param>
        /// <param name="e">The <see cref="EventArgs"/> instance containing the event data.</param>
        protected void btnAddShortcut_Click( object sender, EventArgs e )
        {
            NavigateToLinkedPage( AttributeKey.DetailPage, "LavaShortcodeId", 0 );
        }

        /// <summary>
        /// Handles the Click event of the btnEdit control.
        /// </summary>
        /// <param name="sender">The source of the event.</param>
        /// <param name="e">The <see cref="EventArgs"/> instance containing the event data.</param>
        protected void btnEdit_Click( object sender, EventArgs e )
        {
            LinkButton btn = ( LinkButton ) sender;
            RepeaterItem item = ( RepeaterItem ) btn.NamingContainer;
            HiddenField hfShortcodeId = ( HiddenField ) item.FindControl( "hfShortcodeId" );

            NavigateToLinkedPage( AttributeKey.DetailPage, "LavaShortcodeId", hfShortcodeId.ValueAsInt() );
        }

        /// <summary>
        /// Handles the Click event of the btnDelete control.
        /// </summary>
        /// <param name="sender">The source of the event.</param>
        /// <param name="e">The <see cref="EventArgs"/> instance containing the event data.</param>
        protected void btnDelete_Click( object sender, EventArgs e )
        {
            LinkButton btn = ( LinkButton ) sender;
            RepeaterItem item = ( RepeaterItem ) btn.NamingContainer;
            HiddenField hfShortcodeId = ( HiddenField ) item.FindControl( "hfShortcodeId" );

            var rockContext = new RockContext();
            LavaShortcodeService lavaShortcodeService = new LavaShortcodeService( rockContext );
            LavaShortcode lavaShortcode = lavaShortcodeService.Get( hfShortcodeId.ValueAsInt() );

            if ( lavaShortcode != null )
            {
                // unregister the shortcode
<<<<<<< HEAD
                LavaService.DeregisterShortcode( lavaShortcode.TagName );
=======
                LavaEngine.CurrentEngine.DeregisterShortcode( lavaShortcode.TagName );
>>>>>>> 0bfe3f81

                lavaShortcodeService.Delete( lavaShortcode );
                rockContext.SaveChanges();
            }

            LoadLavaShortcodes();
        }

        protected void rptShortcodes_ItemDataBound( object sender, RepeaterItemEventArgs e )
        {
            if ( e.Item.ItemType == ListItemType.Item || e.Item.ItemType == ListItemType.AlternatingItem ) 
            {
                if ( !canAddEditDelete )
                {
                    e.Item.FindControl( "btnEdit" ).Visible = false;
                    e.Item.FindControl( "btnDelete" ).Visible = false;
                }

                LavaShortcode dataItem = (LavaShortcode)e.Item.DataItem;

                e.Item.FindControl( "divEditPanel" ).Visible = !dataItem.IsSystem;
                e.Item.FindControl( "divViewPanel" ).Visible = dataItem.IsSystem;

                // Add special logic for shortcodes in c# assemblies
                var shortcode = e.Item.DataItem as LavaShortcode;

                if( shortcode.Id == -1 )
                {
                    // This is a shortcode from a c# assembly
                    e.Item.FindControl( "btnView" ).Visible = false;
                    var lMessages = (Literal)e.Item.FindControl( "lMessages" );

                    if (lMessages != null )
                    {
                        lMessages.Text = "<div class='margin-t-md alert alert-info'>This shortcode is defined in code (verses being stored in the database) and therefore can not be modified.</div>";
                    }
                }
            }
        }

        /// <summary>
        /// Handles the CheckedChanged event of the tglShowActive control.
        /// </summary>
        /// <param name="sender">The source of the event.</param>
        /// <param name="e">The <see cref="EventArgs"/> instance containing the event data.</param>
        protected void tglShowActive_CheckedChanged( object sender, EventArgs e )
        {
            LoadLavaShortcodes();
        }

        #endregion

        #region Internal Methods

        /// <summary>
        /// Loads the shortcodes.
        /// </summary>
        private void LoadLavaShortcodes()
        {
            if ( LavaService.RockLiquidIsEnabled )
            {
                LoadShortcodes();
                return;
            }

            LavaShortcodeService lavaShortcodeService = new LavaShortcodeService( new RockContext() );
            var lavaShortcodes = lavaShortcodeService.Queryable();

            if ( tglShowActive.Checked )
            {
                lavaShortcodes = lavaShortcodes.Where( s => s.IsActive == true );
            }

            // To list the items from the database as we now need to add
            // items in c# assemblies
            var shortcodeList = lavaShortcodes.ToList();

            // Start with block items
            var shortcodeTypes = Rock.Reflection.FindTypes( typeof( ILavaShortcode ) ).Values.ToList();

            foreach ( var shortcode in shortcodeTypes )
            {
                var shortcodeMetadataAttribute = shortcode.GetCustomAttributes( typeof( LavaShortcodeMetadataAttribute ), true ).FirstOrDefault() as LavaShortcodeMetadataAttribute;

                // ignore shortcodes with no metadata
                if ( shortcodeMetadataAttribute == null )
                {
                    continue;
                }

                try
                {
                    var shortcodeInstance = Activator.CreateInstance( shortcode ) as ILavaShortcode;

                    var shortcodeType = shortcodeInstance.ElementType;

                    shortcodeList.Add( new LavaShortcode
                    {
                        Id = -1,
                        Name = shortcodeMetadataAttribute.Name,
                        TagName = shortcodeMetadataAttribute.TagName,
                        TagType = ( shortcodeType == LavaShortcodeTypeSpecifier.Inline ) ? TagType.Inline : TagType.Block,
                        IsActive = true,
                        IsSystem = true,
                        Description = shortcodeMetadataAttribute.Description,
                        Documentation = shortcodeMetadataAttribute.Documentation
                    } );

                }
                catch ( Exception ex )
                {
                    ExceptionLogService.LogException( ex );
                }
            }

            rptShortcodes.DataSource = shortcodeList.ToList().OrderBy( s => s.Name );
            rptShortcodes.DataBind();
        }

        #endregion

        #region RockLiquid Lava implementation

        /// <summary>
        /// Loads the shortcodes.
        /// </summary>
        private void LoadShortcodes()
        {
            LavaShortcodeService lavaShortcodeService = new LavaShortcodeService( new RockContext() );
            var lavaShortcodes = lavaShortcodeService.Queryable();

            if ( tglShowActive.Checked )
            {
                lavaShortcodes = lavaShortcodes.Where( s => s.IsActive == true );
            }

            // To list the items from the database as we now need to add
            // items in c# assemblies
            var shortcodeList = lavaShortcodes.ToList();

            // Start with block items
            foreach ( var shortcodeInCode in Rock.Reflection.FindTypes( typeof( Rock.Lava.Shortcodes.RockLavaShortcodeBlockBase ) ).ToList() )
            {
                var shortcode = shortcodeInCode.Value;
                var shortcodeMetadataAttribute = shortcode.GetCustomAttributes( typeof( LavaShortcodeMetadataAttribute ), true ).FirstOrDefault() as LavaShortcodeMetadataAttribute;

                // ignore shortcodes with no metadata
                if ( shortcodeMetadataAttribute == null )
                {
                    continue;
                }

                shortcodeList.Add( new LavaShortcode
                {
                    Id = -1,
                    Name = shortcodeMetadataAttribute.Name,
                    TagName = shortcodeMetadataAttribute.TagName,
                    TagType = TagType.Block,
                    IsActive = true,
                    IsSystem = true,
                    Description = shortcodeMetadataAttribute.Description,
                    Documentation = shortcodeMetadataAttribute.Documentation
                } );
            }

            // Next add inline items
            foreach ( var shortcodeInCode in Rock.Reflection.FindTypes( typeof( Rock.Lava.Shortcodes.RockLavaShortcodeBase ) ).ToList() )
            {
                var shortcode = shortcodeInCode.Value;
                var shortcodeMetadataAttribute = shortcode.GetCustomAttributes( typeof( LavaShortcodeMetadataAttribute ), true ).FirstOrDefault() as LavaShortcodeMetadataAttribute;

                // ignore shortcodes with no metadata
                if ( shortcodeMetadataAttribute == null )
                {
                    continue;
                }

                shortcodeList.Add( new LavaShortcode
                {
                    Id = -1,
                    Name = shortcodeMetadataAttribute.Name,
                    TagName = shortcodeMetadataAttribute.TagName,
                    TagType = TagType.Inline,
                    IsActive = true,
                    IsSystem = true,
                    Description = shortcodeMetadataAttribute.Description,
                    Documentation = shortcodeMetadataAttribute.Documentation
                } );
            }

            rptShortcodes.DataSource = shortcodeList.ToList().OrderBy( s => s.Name );
            rptShortcodes.DataBind();
        }

        #endregion
    }
}<|MERGE_RESOLUTION|>--- conflicted
+++ resolved
@@ -32,7 +32,7 @@
 namespace RockWeb.Blocks.Cms
 {
     /// <summary>
-    /// 
+    ///
     /// </summary>
     [DisplayName("Lava Shortcode List")]
     [Category("CMS")]
@@ -91,7 +91,7 @@
 
         #endregion
 
-        #region Events 
+        #region Events
 
         /// <summary>
         /// Handles the BlockUpdated event of the Block control.
@@ -145,11 +145,7 @@
             if ( lavaShortcode != null )
             {
                 // unregister the shortcode
-<<<<<<< HEAD
                 LavaService.DeregisterShortcode( lavaShortcode.TagName );
-=======
-                LavaEngine.CurrentEngine.DeregisterShortcode( lavaShortcode.TagName );
->>>>>>> 0bfe3f81
 
                 lavaShortcodeService.Delete( lavaShortcode );
                 rockContext.SaveChanges();
@@ -160,7 +156,7 @@
 
         protected void rptShortcodes_ItemDataBound( object sender, RepeaterItemEventArgs e )
         {
-            if ( e.Item.ItemType == ListItemType.Item || e.Item.ItemType == ListItemType.AlternatingItem ) 
+            if ( e.Item.ItemType == ListItemType.Item || e.Item.ItemType == ListItemType.AlternatingItem )
             {
                 if ( !canAddEditDelete )
                 {
