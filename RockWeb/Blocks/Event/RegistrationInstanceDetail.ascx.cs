--- conflicted
+++ resolved
@@ -60,13 +60,7 @@
         private List<Registration> PaymentRegistrations;
         private bool _instanceHasCost = false;
         private Dictionary<int, Location>  _homeAddresses = new Dictionary<int, Location>();
-<<<<<<< HEAD
         private List<int> _waitListOrder = null;
-
-        // keep track of dynamically added columns so that we can rebuild the controls when a ClearFilter is done
-        private List<DataControlField> _dynamicallyAddedColumns = new List<DataControlField>();
-=======
->>>>>>> 2404675a
         
         #endregion
 
@@ -1821,8 +1815,6 @@
         {
             fWaitList.DeleteUserPreferences();
 
-            // rebuild dynamic controls since some of those are set from user preferences 
-            AddDynamicControls();
             foreach ( var control in phWaitListFormFieldFilters.ControlsOfTypeRecursive<Control>().Where( a => a.ID != null && a.ID.StartsWith( "filter" ) && a.ID.Contains( "_" ) ) )
             {
                 var attributeId = control.ID.Split( '_' )[1].AsInteger();
@@ -1830,6 +1822,94 @@
                 if ( attribute != null )
                 {
                     attribute.FieldType.Field.SetFilterValues( control, attribute.QualifierValues, new List<string>() );
+                }
+            }
+
+            if ( RegistrantFields != null )
+            {
+                foreach ( var field in RegistrantFields )
+                {
+                    if ( field.FieldSource == RegistrationFieldSource.PersonField && field.PersonFieldType.HasValue )
+                    {
+                        switch ( field.PersonFieldType.Value )
+                        {
+                            case RegistrationPersonFieldType.Campus:
+                                {
+                                    var ddlCampus = phWaitListFormFieldFilters.FindControl( "ddlWaitlistCampus" ) as RockDropDownList;
+                                    if ( ddlCampus != null )
+                                    {
+                                        ddlCampus.SetValue( ( Guid? ) null );
+                                    }
+
+                                    break;
+                                }
+
+                            case RegistrationPersonFieldType.Email:
+                                {
+                                    var tbEmailFilter = phWaitListFormFieldFilters.FindControl( "tbWaitlistEmailFilter" ) as RockTextBox;
+                                    if ( tbEmailFilter != null )
+                                    {
+                                        tbEmailFilter.Text = string.Empty;
+                                    }
+
+                                    break;
+                                }
+
+                            case RegistrationPersonFieldType.Birthdate:
+                                {
+                                    var drpBirthdateFilter = phWaitListFormFieldFilters.FindControl( "drpWaitlistBirthdateFilter" ) as DateRangePicker;
+                                    if ( drpBirthdateFilter != null )
+                                    {
+                                        drpBirthdateFilter.UpperValue = null;
+                                        drpBirthdateFilter.LowerValue = null;
+                                    }
+
+                                    break;
+                                }
+
+                            case RegistrationPersonFieldType.Grade:
+                                {
+                                    var gpGradeFilter = phWaitListFormFieldFilters.FindControl( "gpWaitlistGradeFilter" ) as GradePicker;
+                                    if ( gpGradeFilter != null )
+                                    {
+                                        gpGradeFilter.SetValue( ( Guid? ) null );
+                                    }
+
+                                    break;
+                                }
+                            case RegistrationPersonFieldType.Gender:
+                                {
+                                    var ddlGenderFilter = phWaitListFormFieldFilters.FindControl( "ddlWaitlistGenderFilter" ) as RockDropDownList;
+                                    if ( ddlGenderFilter != null )
+                                    {
+                                        ddlGenderFilter.SetValue( ( Guid? ) null );
+                                    }
+
+                                    break;
+                                }
+
+                            case RegistrationPersonFieldType.MaritalStatus:
+                                {
+                                    var ddlMaritalStatusFilter = phWaitListFormFieldFilters.FindControl( "ddlWaitlistMaritalStatusFilter" ) as RockDropDownList;
+                                    if ( ddlMaritalStatusFilter != null )
+                                    {
+                                        ddlMaritalStatusFilter.SetValue( ( Guid? ) null );
+                                    }
+
+                                    break;
+                                }
+                            case RegistrationPersonFieldType.MobilePhone:
+                                {
+                                    var tbPhoneFilter = phWaitListFormFieldFilters.FindControl( "tbWaitlistPhoneFilter" ) as RockTextBox;
+                                    if ( tbPhoneFilter != null )
+                                    {
+                                        tbPhoneFilter.Text = string.Empty;
+                                    }
+
+                                    break;
+                                }
+                        }
+                    }
                 }
             }
 
@@ -1988,7 +2068,6 @@
                     lWaitListOrder.Text = ( _waitListOrder.IndexOf( registrant.Id ) + 1 ).ToString();
                 }
 
-<<<<<<< HEAD
                 
                 // Set the campus
                 var lCampus = e.Row.FindControl( "lCampus" ) as Literal;
@@ -2010,14 +2089,6 @@
                                         campusNames.Add( campus.Name );
                                     }
                                 }
-=======
-                LoadRegistrantFormFields( registrationInstance );
-                BindRegistrationsFilter();
-                BindRegistrantsFilter( registrationInstance );
-                BindGroupPlacementsFilter( registrationInstance );
-                BindLinkagesFilter();
-                AddDynamicControls( true );
->>>>>>> 2404675a
 
                                 lCampus.Text = campusNames.AsDelimited( "<br/>" );
                             }
@@ -2328,7 +2399,7 @@
                 BindWaitListFilter( registrationInstance );
                 BindGroupPlacementsFilter( registrationInstance );
                 BindLinkagesFilter();
-                AddDynamicControls();
+                AddDynamicControls( true );
 
                 // do the ShowTab now since it may depend on DynamicControls and Filter Bindings
                 ShowTab();
@@ -3371,22 +3442,8 @@
             }
         }
 
-<<<<<<< HEAD
         private void ClearGrid(Grid grid )
         {
-=======
-        /// <summary>
-        /// Adds the filter controls and grid columns for all of the registration template's form fields
-        /// that were configured to 'Show on Grid'
-        /// </summary>
-        /// <param name="setValues">if set to <c>true</c> [set values].</param>
-        private void AddDynamicControls( bool setValues )
-        {
-            phRegistrantsRegistrantFormFieldFilters.Controls.Clear();
-            phGroupPlacementsFormFieldFilters.Controls.Clear();
-            var allGrids = this.ControlsOfTypeRecursive<Grid>().ToList();
-
->>>>>>> 2404675a
             // Remove any of the dynamic person fields
             var dynamicColumns = new List<string> {
                 "PersonAlias.Person.BirthDate",
@@ -3437,23 +3494,11 @@
         /// Adds the filter controls and grid columns for all of the registration template's form fields
         /// that were configured to 'Show on Grid'
         /// </summary>
-        private void AddDynamicControls()
+        private void AddDynamicControls( bool setValues )
         {
             phRegistrantsRegistrantFormFieldFilters.Controls.Clear();
             phGroupPlacementsFormFieldFilters.Controls.Clear();
             phWaitListFormFieldFilters.Controls.Clear();
-            
-            var allGrids = this.ControlsOfTypeRecursive<Grid>().ToList();
-            foreach ( var col in this._dynamicallyAddedColumns )
-            {
-                foreach ( var grid in allGrids )
-                {
-                    if ( grid.Columns.Contains( col ) )
-                    {
-                        grid.Columns.Remove( col );
-                    }
-                }
-            }
 
             ClearGrid( gGroupPlacements );
             ClearGrid( gRegistrants );
@@ -3525,7 +3570,6 @@
                                     templateField3.ID = "lWaitlistCampus";
                                     templateField3.HeaderText = "Campus";
                                     gWaitList.Columns.Add( templateField3 );
-                                    _dynamicallyAddedColumns.Add( templateField3 );
 
                                     break;
                                 }
@@ -3576,7 +3620,6 @@
                                     emailField3.HeaderText = "Email";
                                     emailField3.SortExpression = dataFieldExpression;
                                     gWaitList.Columns.Add( emailField3 );
-                                    _dynamicallyAddedColumns.Add( emailField3 );
 
                                     break;
                                 }
@@ -3629,7 +3672,6 @@
                                     birthdateField3.HeaderText = "Birthdate";
                                     birthdateField3.SortExpression = dataFieldExpression;
                                     gWaitList.Columns.Add( birthdateField3 );
-                                    _dynamicallyAddedColumns.Add( birthdateField3 );
 
                                     break;
                                 }
@@ -3704,7 +3746,6 @@
                                     gradeField3.DataField = dataFieldExpression;
                                     gradeField3.HeaderText = "Grade";
                                     gWaitList.Columns.Add( gradeField3 );
-                                    _dynamicallyAddedColumns.Add( gradeField3 );
 
                                     break;
                                 }
@@ -3760,7 +3801,6 @@
                                     genderField3.HeaderText = "Gender";
                                     genderField3.SortExpression = dataFieldExpression;
                                     gWaitList.Columns.Add( genderField3 );
-                                    _dynamicallyAddedColumns.Add( genderField3 );
                                     break;
                                 }
 
@@ -3815,7 +3855,6 @@
                                     maritalStatusField3.HeaderText = "MaritalStatus";
                                     maritalStatusField3.SortExpression = dataFieldExpression;
                                     gWaitList.Columns.Add( maritalStatusField3 );
-                                    _dynamicallyAddedColumns.Add( maritalStatusField3 );
 
                                     break;
                                 }
@@ -3864,7 +3903,6 @@
                                     phoneNumbersField3.DataField = "PersonAlias.Person.PhoneNumbers";
                                     phoneNumbersField3.HeaderText = "Phone(s)";
                                     gWaitList.Columns.Add( phoneNumbersField3 );
-                                    _dynamicallyAddedColumns.Add( phoneNumbersField3 );
 
                                     break;
                                 }
@@ -4004,14 +4042,10 @@
                             }
 
                             gRegistrants.Columns.Add( boundField );
-<<<<<<< HEAD
-                            _dynamicallyAddedColumns.Add( boundField );
 
                             gGroupPlacements.Columns.Add( boundField2 );
-                            _dynamicallyAddedColumns.Add( boundField2 );
 
                             gWaitList.Columns.Add( boundField3 );
-                            _dynamicallyAddedColumns.Add( boundField3 );
                         }
                     }
                 }
@@ -4022,18 +4056,15 @@
             feeField.ID = "lFees";
             feeField.HeaderText = "Fees";
             gRegistrants.Columns.Add( feeField );
-            _dynamicallyAddedColumns.Add( feeField );
 
             var deleteField = new DeleteField();
             gRegistrants.Columns.Add( deleteField );
-            _dynamicallyAddedColumns.Add( deleteField );
             deleteField.Click += gRegistrants_Delete;
 
             var groupPickerField = new GroupPickerField();
             groupPickerField.HeaderText = "Group";
             groupPickerField.RootGroupId = gpGroupPlacementParentGroup.SelectedValueAsInt();
             gGroupPlacements.Columns.Add( groupPickerField );
-            _dynamicallyAddedColumns.Add( groupPickerField );
         }
 
         #endregion
@@ -4119,9 +4150,6 @@
                         else
                         {
                             qry = qry.Sort( sortProperty );
-=======
-                            gGroupPlacements.Columns.Add( boundField2 );
->>>>>>> 2404675a
                         }
                     }
                     else
@@ -4341,9 +4369,13 @@
                                         {
                                             string numericPhone = tbPhoneFilter.Text.AsNumeric();
 
-                                            qry = qry.Where( r =>
-                                                r.PersonAlias.Person.PhoneNumbers != null &&
-                                                r.PersonAlias.Person.PhoneNumbers.Any( n => n.Number.Contains( numericPhone ) ) );
+                                            if ( !string.IsNullOrEmpty( numericPhone ) )
+                                            {
+                                                var phoneNumberPersonIdQry = new PhoneNumberService( rockContext ).Queryable().Where( a => a.Number.Contains( numericPhone ) ).
+                                                    Select( a => a.PersonId );
+
+                                                qry = qry.Where( r => phoneNumberPersonIdQry.Contains( r.PersonAlias.PersonId ) );
+                                            }
                                         }
 
                                         break;
@@ -4468,7 +4500,6 @@
                             .OrderBy( r => r.Id );
                     }
 
-<<<<<<< HEAD
                     // increase the timeout just in case. A complex filter on the grid might slow things down
                     rockContext.Database.CommandTimeout = 180;
 
@@ -4486,23 +4517,6 @@
                                 .Select( r => r.Id )
                                 .Distinct()
                                 .ToList();
-=======
-            // Add fee column
-            var feeField = new RockLiteralField();
-            feeField.ID = "lFees";
-            feeField.HeaderText = "Fees";
-            gRegistrants.Columns.Add( feeField );
-
-            var deleteField = new DeleteField();
-            gRegistrants.Columns.Add( deleteField );
-            deleteField.Click += gRegistrants_Delete;
-
-            var groupPickerField = new GroupPickerField();
-            groupPickerField.HeaderText = "Group";
-            groupPickerField.RootGroupId = gpGroupPlacementParentGroup.SelectedValueAsInt();
-            gGroupPlacements.Columns.Add( groupPickerField );
-        }
->>>>>>> 2404675a
 
                             // Get all the person ids in current page of query results
                             var personIds = currentPageRegistrants
