--- conflicted
+++ resolved
@@ -172,11 +172,7 @@
                                     <Rock:DateTimeField DataField="CreatedDateTime" HeaderText="When" SortExpression="CreatedDateTime" />
                                     <Rock:RockTemplateField HeaderText="Discount Code" ItemStyle-HorizontalAlign="Center" SortExpression="DiscountCode" Visible="false">
                                         <ItemTemplate>
-<<<<<<< HEAD
-                                            <asp:Label ID="lDiscount" runat="server" CssClass="label label-success" />
-=======
                                             <asp:Label ID="lDiscount" runat="server" CssClass="label label-default" />
->>>>>>> 7a2c8ae3
                                         </ItemTemplate>
                                     </Rock:RockTemplateField>
                                     <Rock:RockTemplateField HeaderText="Total Cost" ItemStyle-HorizontalAlign="Right" SortExpression="TotalCost">
