﻿// <copyright>
// Copyright by the Spark Development Network
//
// Licensed under the Rock Community License (the "License");
// you may not use this file except in compliance with the License.
// You may obtain a copy of the License at
//
// http://www.rockrms.com/license
//
// Unless required by applicable law or agreed to in writing, software
// distributed under the License is distributed on an "AS IS" BASIS,
// WITHOUT WARRANTIES OR CONDITIONS OF ANY KIND, either express or implied.
// See the License for the specific language governing permissions and
// limitations under the License.
// </copyright>
//
using System;
using System.Collections.Generic;
using System.ComponentModel;
using System.Data.Entity;
using System.IO;
using System.Linq;
using System.Web.UI;
using System.Web.UI.WebControls;

using Rock;
using Rock.Data;
using Rock.Model;
using Rock.Web.Cache;
using Rock.Web.UI.Controls;
using Rock.Attribute;
using Rock.Store;
using System.Text;
using Rock.Security;

namespace RockWeb.Blocks.Event
{
    /// <summary>
    /// Renders a particular calendar using Lava.
    /// </summary>
    [DisplayName( "Calendar Lava" )]
    [Category( "Event" )]
    [Description( "Renders a particular calendar using Lava." )]

    [EventCalendarField( "Event Calendar", "The event calendar to be displayed", true, "1", order: 0 )]
    [CustomDropdownListField( "Default View Option", "Determines the default view option", "Day,Week,Month", true, "Week", order: 1 )]
    [LinkedPage( "Details Page", "Detail page for events", order: 2 )]
    [LavaCommandsField( "Enabled Lava Commands", "The Lava commands that should be enabled for this HTML block.", false, order: 3 )]

    [CampusesField(name: "Campuses", description: "Select campuses to display calendar events for. No selection will show all.", required: false, defaultCampusGuids: "", category: "", order: 4, key: "Campuses")]
    [CustomRadioListField( "Campus Filter Display Mode", "", "1^Hidden, 2^Plain, 3^Panel Open, 4^Panel Closed", true, "1", order: 5 )]

    [CustomRadioListField( "Audience Filter Display Mode", "", "1^Hidden, 2^Plain, 3^Panel Open, 4^Panel Closed", true, "1", key: "CategoryFilterDisplayMode", order: 6 )]
    [DefinedValueField( Rock.SystemGuid.DefinedType.MARKETING_CAMPAIGN_AUDIENCE_TYPE, "Filter Audiences", "Determines which audiences should be displayed in the filter.", false, true, key: "FilterCategories", order: 7 )]
    [BooleanField( "Show Date Range Filter", "Determines whether the date range filters are shown", false, order: 8 )]

<<<<<<< HEAD
    [BooleanField( "Include Inactive Campuses", "Should inactive campuses be listed as well?", false, "", order: 12 )]
    [BooleanField( "Enable Campus Context", "If the page has a campus context it's value will be used as a filter", order: 13 )]
    [CodeEditorField( "Lava Template", "Lava template to use to display the list of events.", CodeEditorMode.Lava, CodeEditorTheme.Rock, 400, true, @"{% include '~~/Assets/Lava/Calendar.lava' %}", "", 14 )]

    [DayOfWeekField( "Start of Week Day", "Determines what day is the start of a week.", true, DayOfWeek.Sunday, order: 15 )]

    [BooleanField( "Set Page Title", "Determines if the block should set the page title with the calendar name.", false, order: 16 )]

    [TextField("Campus Parameter Name", "The page parameter name that contains the id of the campus entity.", false, "campusId", order:17)]
    [TextField("Category Parameter Name", "The page parameter name that contains the id of the category entity.", false, "categoryId", order: 18)]
    [TextField( "Date Parameter Name", "The page parameter name that contains the selected date.", false, "date", order: 19 )]
=======
    [BooleanField( "Show Small Calendar", "Determines whether the calendar widget is shown", true, order: 9 )]
    [BooleanField( "Show Day View", "Determines whether the day view option is shown", false, order: 10 )]
    [BooleanField( "Show Week View", "Determines whether the week view option is shown", true, order: 11 )]
    [BooleanField( "Show Month View", "Determines whether the month view option is shown", true, order: 12 )]

    [BooleanField( "Enable Campus Context", "If the page has a campus context it's value will be used as a filter", order: 13 )]
    [CodeEditorField( "Lava Template", "Lava template to use to display the list of events.", CodeEditorMode.Lava, CodeEditorTheme.Rock, 400, true, @"{% include '~~/Assets/Lava/Calendar.lava' %}", "", 14 )]

    [DayOfWeekField( "Start of Week Day", "Determines what day is the start of a week.", true, DayOfWeek.Sunday, order: 15 )]

    [BooleanField( "Set Page Title", "Determines if the block should set the page title with the calendar name.", false, order: 16 )]

    [TextField("Campus Parameter Name", "The page parameter name that contains the id of the campus entity.", false, "campusId", order: 17)]
    [TextField("Category Parameter Name", "The page parameter name that contains the id of the category entity.", false, "categoryId", order: 18)]
>>>>>>> 973cde91

    public partial class CalendarLava : Rock.Web.UI.RockBlock
    {
        #region Fields

        private int _calendarId = 0;
        private string _calendarName = string.Empty;
        private DayOfWeek _firstDayOfWeek = DayOfWeek.Sunday;

        protected bool CampusPanelOpen { get; set; }

        protected bool CampusPanelClosed { get; set; }

        protected bool CategoryPanelOpen { get; set; }

        protected bool CategoryPanelClosed { get; set; }

        #endregion

        #region Properties

        private string ViewMode { get; set; }

        private DateTime? SelectedDate { get; set; }

        private DateTime? FilterStartDate { get; set; }

        private DateTime? FilterEndDate { get; set; }

        private List<DateTime> CalendarEventDates { get; set; }

        #endregion

        #region Base ControlMethods

        /// <summary>
        /// Restores the view-state information from a previous user control request that was saved by the <see cref="M:System.Web.UI.UserControl.SaveViewState" /> method.
        /// </summary>
        /// <param name="savedState">An <see cref="T:System.Object" /> that represents the user control state to be restored.</param>
        protected override void LoadViewState( object savedState )
        {
            base.LoadViewState( savedState );

            ViewMode = ViewState["ViewMode"] as string;
            SelectedDate = ViewState["SelectedDate"] as DateTime?;
            FilterStartDate = ViewState["FilterStartDate"] as DateTime?;
            FilterEndDate = ViewState["FilterEndDate"] as DateTime?;
            CalendarEventDates = ViewState["CalendarEventDates"] as List<DateTime>;
        }

        /// <summary>
        /// Raises the <see cref="E:System.Web.UI.Control.Init" /> event.
        /// </summary>
        /// <param name="e">An <see cref="T:System.EventArgs" /> object that contains the event data.</param>
        protected override void OnInit( EventArgs e )
        {
            base.OnInit( e );

            _firstDayOfWeek = GetAttributeValue( "StartofWeekDay" ).ConvertToEnum<DayOfWeek>();

            var eventCalendar = new EventCalendarService( new RockContext() ).Get( GetAttributeValue( "EventCalendar" ).AsGuid() );
            if ( eventCalendar != null )
            {
                _calendarId = eventCalendar.Id;
                _calendarName = eventCalendar.Name;
            }

            CampusPanelOpen = GetAttributeValue( "CampusFilterDisplayMode" ) == "3";
            CampusPanelClosed = GetAttributeValue( "CampusFilterDisplayMode" ) == "4";
            CategoryPanelOpen = !string.IsNullOrWhiteSpace( GetAttributeValue( "FilterCategories" ) ) && GetAttributeValue( "CategoryFilterDisplayMode" ) == "3";
            CategoryPanelClosed = !string.IsNullOrWhiteSpace( GetAttributeValue( "FilterCategories" ) ) && GetAttributeValue( "CategoryFilterDisplayMode" ) == "4";

            // this event gets fired after block settings are updated. it's nice to repaint the screen if these settings would alter it
            this.BlockUpdated += Block_BlockUpdated;
            this.AddConfigurationUpdateTrigger( upnlContent );
        }

        /// <summary>
        /// Raises the <see cref="E:System.Web.UI.Control.Load" /> event.
        /// </summary>
        /// <param name="e">The <see cref="T:System.EventArgs" /> object that contains the event data.</param>
        protected override void OnLoad( EventArgs e )
        {
            base.OnLoad( e );

            nbMessage.Visible = false;

            if ( !Page.IsPostBack )
            {
                if ( SetFilterControls() )
                {
                    SelectedDate = DateTime.Now.Date;
                    pnlDetails.Visible = true;
                    BindData();
                }
                else
                {
                    pnlDetails.Visible = false;
                }
            }
        }

        /// <summary>
        /// Saves any user control view-state changes that have occurred since the last page postback.
        /// </summary>
        /// <returns>
        /// Returns the user control's current view state. If there is no view state associated with the control, it returns null.
        /// </returns>
        protected override object SaveViewState()
        {
            ViewState["ViewMode"] = ViewMode;
            ViewState["SelectedDate"] = SelectedDate;
            ViewState["FilterStartDate"] = FilterStartDate;
            ViewState["FilterEndDate"] = FilterEndDate;
            ViewState["CalendarEventDates"] = CalendarEventDates;

            return base.SaveViewState();
        }

        protected override void OnPreRender( EventArgs e )
        {
            if ( GetAttributeValue( "SetPageTitle" ).AsBoolean() && !string.IsNullOrWhiteSpace( _calendarName ) )
            {
                string pageTitle = _calendarName.EndsWith( "Calendar", StringComparison.OrdinalIgnoreCase ) ? _calendarName : string.Format( "{0} Calendar", _calendarName );
                RockPage.PageTitle = pageTitle;
                RockPage.BrowserTitle = string.Format( "{0} | {1}", pageTitle, RockPage.Site.Name );
                RockPage.Header.Title = string.Format( "{0} | {1}", pageTitle, RockPage.Site.Name );
            }

            btnDay.CssClass = "btn btn-default" + ( ViewMode == "Day" ? " active" : string.Empty );
            btnWeek.CssClass = "btn btn-default" + ( ViewMode == "Week" ? " active" : string.Empty );
            btnMonth.CssClass = "btn btn-default" + ( ViewMode == "Month" ? " active" : string.Empty );

            base.OnPreRender( e );
        }

        /// <summary>
        /// Handles the BlockUpdated event of the control.
        /// </summary>
        /// <param name="sender">The source of the event.</param>
        /// <param name="e">The <see cref="EventArgs"/> instance containing the event data.</param>
        protected void Block_BlockUpdated( object sender, EventArgs e )
        {
            if ( SetFilterControls() )
            {
                pnlDetails.Visible = true;
                SetFilterControls();
                BindData();
            }
            else
            {
                pnlDetails.Visible = false;
            }
        }

        #endregion

        #region Events

        /// <summary>
        /// Handles the SelectionChanged event of the calEventCalendar control.
        /// </summary>
        /// <param name="sender">The source of the event.</param>
        /// <param name="e">The <see cref="EventArgs"/> instance containing the event data.</param>
        protected void calEventCalendar_SelectionChanged( object sender, EventArgs e )
        {
            SelectedDate = calEventCalendar.SelectedDate;
            ResetCalendarSelection();
            BindData();
        }

        /// <summary>
        /// Handles the DayRender event of the calEventCalendar control.
        /// </summary>
        /// <param name="sender">The source of the event.</param>
        /// <param name="e">The <see cref="DayRenderEventArgs"/> instance containing the event data.</param>
        protected void calEventCalendar_DayRender( object sender, DayRenderEventArgs e )
        {
            DateTime day = e.Day.Date;
            if ( CalendarEventDates != null && CalendarEventDates.Any( d => d.Date.Equals( day.Date ) ) )
            {
                e.Cell.AddCssClass( "calendar-hasevent" );
            }
        }

        /// <summary>
        /// Handles the VisibleMonthChanged event of the calEventCalendar control.
        /// </summary>
        /// <param name="sender">The source of the event.</param>
        /// <param name="e">The <see cref="MonthChangedEventArgs"/> instance containing the event data.</param>
        protected void calEventCalendar_VisibleMonthChanged( object sender, MonthChangedEventArgs e )
        {
            SelectedDate = e.NewDate;
            ResetCalendarSelection();
            BindData();
        }

        /// <summary>
        /// Handles the SelectedIndexChanged event of the cblCampus control.
        /// </summary>
        /// <param name="sender">The source of the event.</param>
        /// <param name="e">The <see cref="EventArgs"/> instance containing the event data.</param>
        protected void cblCampus_SelectedIndexChanged( object sender, EventArgs e )
        {
            BindData();
        }

        /// <summary>
        /// Handles the SelectedIndexChanged event of the cblCategory control.
        /// </summary>
        /// <param name="sender">The source of the event.</param>
        /// <param name="e">The <see cref="EventArgs"/> instance containing the event data.</param>
        protected void cblCategory_SelectedIndexChanged( object sender, EventArgs e )
        {
            BindData();
        }

        protected void lbDateRangeRefresh_Click( object sender, EventArgs e )
        {
            FilterStartDate = drpDateRange.LowerValue;
            FilterEndDate = drpDateRange.UpperValue;
            BindData();
        }

        /// <summary>
        /// Handles the Click event of the btnWeek control.
        /// </summary>
        /// <param name="sender">The source of the event.</param>
        /// <param name="e">The <see cref="EventArgs"/> instance containing the event data.</param>
        protected void btnViewMode_Click( object sender, EventArgs e )
        {
            var btnViewMode = sender as BootstrapButton;
            if ( btnViewMode != null )
            {
                ViewMode = btnViewMode.Text;
                ResetCalendarSelection();
                BindData();

                if ( cblCampus.Items.Count == 1 )
                {
                    CampusPanelClosed = false;
                    CampusPanelOpen = false;
                    rcwCampus.Visible = false;
                }
            }
        }

        #endregion

        #region Methods

        /// <summary>
        /// Loads and displays the event item occurrences
        /// </summary>
        private void BindData()
        {
            var rockContext = new RockContext();
            var eventItemOccurrenceService = new EventItemOccurrenceService( rockContext );

            // Grab events
            var qry = eventItemOccurrenceService
                    .Queryable( "EventItem, EventItem.EventItemAudiences,Schedule" )
                    .Where( m =>
                        m.EventItem.EventCalendarItems.Any( i => i.EventCalendarId == _calendarId ) &&
                        m.EventItem.IsActive &&
                        m.EventItem.IsApproved );

            // Filter by campus
            var campusGuidList = GetAttributeValue( "Campuses" ).Split( ',' ).AsGuidList();
            var campusIdList = CampusCache.All().Where( c => campusGuidList.Contains( c.Guid ) ).Select( c => c.Id );
            var selectedCampusIdList = cblCampus.Items.OfType<ListItem>().Where( l => l.Selected ).Select( a => a.Value.AsInteger() ).ToList();

            if ( selectedCampusIdList.Any() )
            {
                // No value gets them all, otherwise get the ones selected
                // Block level campus filtering has already been performed on cblCampus, so no need to do it again here
                qry = qry.Where( c => !c.CampusId.HasValue || selectedCampusIdList.Contains( c.CampusId.Value ) );
            }
            else if ( campusIdList.Any())
            {
                // If no campus filter is selected then check the block filtering
                qry = qry.Where( c => !c.CampusId.HasValue || campusIdList.Contains( c.CampusId.Value ) );
            }

            // Filter by Category
            List<int> categories = cblCategory.Items.OfType<ListItem>().Where( l => l.Selected ).Select( a => a.Value.AsInteger() ).ToList();
            if ( categories.Any() )
            {
                qry = qry.Where( i => i.EventItem.EventItemAudiences.Any( c => categories.Contains( c.DefinedValueId ) ) );
            }

            // Get the beginning and end dates
            var today = RockDateTime.Today;
            var filterStart = FilterStartDate.HasValue ? FilterStartDate.Value : today;
            var monthStart = new DateTime( filterStart.Year, filterStart.Month, 1 );
            var rangeStart = monthStart.AddMonths(-1 );
            var rangeEnd = monthStart.AddMonths( 2 );
            var beginDate = FilterStartDate.HasValue ? FilterStartDate.Value : rangeStart;
            var endDate = FilterEndDate.HasValue ? FilterEndDate.Value : rangeEnd;

            endDate = endDate.AddDays( 1 ).AddMilliseconds(-1 );
            
            // Get the occurrences 
            var occurrences = qry.ToList();
            var occurrencesWithDates = occurrences
                .Select( o => new EventOccurrenceDate
                {
                    EventItemOccurrence = o,
                    Dates = o.GetStartTimes( beginDate, endDate ).ToList()
                } )
                .Where( d => d.Dates.Any() )
                .ToList();

            CalendarEventDates = new List<DateTime>();

            var eventOccurrenceSummaries = new List<EventOccurrenceSummary>();
            foreach ( var occurrenceDates in occurrencesWithDates )
            {
                var eventItemOccurrence = occurrenceDates.EventItemOccurrence;
                foreach ( var datetime in occurrenceDates.Dates )
                {
                    if ( eventItemOccurrence.Schedule.EffectiveEndDate.HasValue && ( eventItemOccurrence.Schedule.EffectiveStartDate != eventItemOccurrence.Schedule.EffectiveEndDate ) )
                    {
                        var multiDate = eventItemOccurrence.Schedule.EffectiveStartDate;
                        while ( multiDate.HasValue && ( multiDate.Value < eventItemOccurrence.Schedule.EffectiveEndDate.Value ) )
                        {
                            CalendarEventDates.Add( multiDate.Value.Date );
                            multiDate = multiDate.Value.AddDays( 1 );
                        }
                    }
                    else
                    {
                        CalendarEventDates.Add( datetime.Date );
                    }

                    if ( datetime >= beginDate && datetime < endDate )
                    {
                        eventOccurrenceSummaries.Add( new EventOccurrenceSummary
                        {
                            EventItemOccurrence = eventItemOccurrence,
                            Name = eventItemOccurrence.EventItem.Name,
                            DateTime = datetime,
                            Date = datetime.ToShortDateString(),
                            Time = datetime.ToShortTimeString(),
                            Campus = eventItemOccurrence.Campus != null ? eventItemOccurrence.Campus.Name : "All Campuses",
                            Location = eventItemOccurrence.Campus != null ? eventItemOccurrence.Campus.Name : "All Campuses",
                            LocationDescription = eventItemOccurrence.Location,
                            Description = eventItemOccurrence.EventItem.Description,
                            Summary = eventItemOccurrence.EventItem.Summary,
                            OccurrenceNote = eventItemOccurrence.Note.SanitizeHtml(),
                            DetailPage = string.IsNullOrWhiteSpace( eventItemOccurrence.EventItem.DetailsUrl ) ? null : eventItemOccurrence.EventItem.DetailsUrl
                        } );
                    }
                }
            }

            var eventSummaries = eventOccurrenceSummaries
                .OrderBy( e => e.DateTime )
                .GroupBy( e => e.Name )
                .Select( e => e.ToList() )
                .ToList();

            eventOccurrenceSummaries = eventOccurrenceSummaries
                .OrderBy( e => e.DateTime )
                .ThenBy( e => e.Name )
                .ToList();

            var mergeFields = new Dictionary<string, object>();
            mergeFields.Add( "TimeFrame", ViewMode );
            mergeFields.Add( "StartDate", FilterStartDate );
            mergeFields.Add( "EndDate", FilterEndDate );
            mergeFields.Add( "DetailsPage", LinkedPageRoute( "DetailsPage" ) );
            mergeFields.Add( "EventItems", eventSummaries );
            mergeFields.Add( "EventItemOccurrences", eventOccurrenceSummaries );
            mergeFields.Add( "CurrentPerson", CurrentPerson );

            lOutput.Text = GetAttributeValue( "LavaTemplate" ).ResolveMergeFields( mergeFields, GetAttributeValue( "EnabledLavaCommands" ) );
        }

        /// <summary>
        /// Loads the drop downs.
        /// </summary>
        private bool SetFilterControls()
        {
            // Get and verify the calendar id
            if ( _calendarId <= 0 )
            {
                ShowError( "Configuration Error", "The 'Event Calendar' setting has not been set correctly." );
                return false;
            }

            // Get and verify the view mode
            ViewMode = GetAttributeValue( "DefaultViewOption" );
            if ( !GetAttributeValue( string.Format( "Show{0}View", ViewMode ) ).AsBoolean() )
            {
                ShowError( "Configuration Error", string.Format( "The Default View Option setting has been set to '{0}', but the Show {0} View setting has not been enabled.", ViewMode ) );
                return false;
            }

            // Show/Hide calendar control
            pnlCalendar.Visible = GetAttributeValue( "ShowSmallCalendar" ).AsBoolean();

            // Get the first/last dates based on today's date and the viewmode setting
            var today = RockDateTime.Today;
            FilterStartDate = today;
            FilterEndDate = today;
            if ( ViewMode == "Week" )
            {
                FilterStartDate = today.StartOfWeek( _firstDayOfWeek );
                FilterEndDate = today.EndOfWeek( _firstDayOfWeek );
            }
            else if ( ViewMode == "Month" )
            {
                FilterStartDate = new DateTime( today.Year, today.Month, 1 );
                FilterEndDate = FilterStartDate.Value.AddMonths( 1 ).AddDays(-1 );
            }

            // Setup small calendar Filter
            calEventCalendar.FirstDayOfWeek = _firstDayOfWeek.ConvertToInt().ToString().ConvertToEnum<FirstDayOfWeek>();
            calEventCalendar.SelectedDates.Clear();
            calEventCalendar.SelectedDates.SelectRange( FilterStartDate.Value, FilterEndDate.Value );

            // Setup different dates if QueryString is set on load
            var selectedDate = PageParameter( GetAttributeValue( "DateParameterName" ) ).AsDateTime();
            if ( selectedDate.HasValue )
            {
                if ( selectedDate != null )
                {
                    SelectedDate = selectedDate;
                    ResetCalendarSelection();
                }
            }

            // Setup Campus Filter
<<<<<<< HEAD
            bool includeInactive = GetAttributeValue( "IncludeInactiveCampuses" ).AsBoolean();
            rcwCampus.Visible = GetAttributeValue( "CampusFilterDisplayMode" ).AsInteger() > 1;
            cblCampus.DataSource = CampusCache.All( includeInactive );
=======
            var campusGuidList = GetAttributeValue( "Campuses" ).Split( ',' ).AsGuidList();
            rcwCampus.Visible = GetAttributeValue( "CampusFilterDisplayMode" ).AsInteger() > 1;

            if ( campusGuidList.Any() )
            {
                cblCampus.DataSource = CampusCache.All( false ).Where( c => campusGuidList.Contains( c.Guid ) );
            }
            else
            {
                cblCampus.DataSource = CampusCache.All( false );
            }

>>>>>>> 973cde91
            cblCampus.DataBind();

            if ( cblCampus.Items.Count == 1)
            {
                CampusPanelClosed = false;
                CampusPanelOpen = false;
                rcwCampus.Visible = false;
            }

            // Check for Campus Parameter
            var campusId = PageParameter( GetAttributeValue( "CampusParameterName" ) ).AsIntegerOrNull();
            if ( campusId.HasValue )
            {
                // Check if there's a campus with this id.
                var campus = CampusCache.Read( campusId.Value );
                if ( campus != null )
                {
                    cblCampus.SetValue( campusId.Value );
                }
            }
            else
            {
                if ( GetAttributeValue( "EnableCampusContext" ).AsBoolean() )
                {
                    var contextCampus = RockPage.GetCurrentContext( EntityTypeCache.Read( "Rock.Model.Campus" ) ) as Campus;
                    if ( contextCampus != null )
                    {
                        cblCampus.SetValue( contextCampus.Id );
                    }
                }
            }

            // Setup Category Filter
            var selectedCategoryGuids = GetAttributeValue( "FilterCategories" ).SplitDelimitedValues( true ).AsGuidList();
            rcwCategory.Visible = selectedCategoryGuids.Any() && GetAttributeValue( "CategoryFilterDisplayMode" ).AsInteger() > 1;
            var definedType = DefinedTypeCache.Read( Rock.SystemGuid.DefinedType.MARKETING_CAMPAIGN_AUDIENCE_TYPE.AsGuid() );
            if ( definedType != null )
            {
                cblCategory.DataSource = definedType.DefinedValues.Where( v => selectedCategoryGuids.Contains( v.Guid ) );
                cblCategory.DataBind();
            }

            var categoryId = PageParameter( GetAttributeValue( "CategoryParameterName" ) ).AsIntegerOrNull();
            if ( categoryId.HasValue )
            {
                if ( definedType.DefinedValues.Where( v => selectedCategoryGuids.Contains( v.Guid ) && v.Id == categoryId.Value ).FirstOrDefault() != null )
                {
                    cblCategory.SetValue( categoryId.Value );
                }
            }

            // Date Range Filter
            drpDateRange.Visible = GetAttributeValue( "ShowDateRangeFilter" ).AsBoolean();
            lbDateRangeRefresh.Visible = drpDateRange.Visible;
            drpDateRange.LowerValue = FilterStartDate;
            drpDateRange.UpperValue = FilterEndDate;

            // Get the View Modes, and only show them if more than one is visible
            var viewsVisible = new List<bool> {
                GetAttributeValue( "ShowDayView" ).AsBoolean(),
                GetAttributeValue( "ShowWeekView" ).AsBoolean(),
                GetAttributeValue( "ShowMonthView" ).AsBoolean()
            };
            var howManyVisible = viewsVisible.Where( v => v ).Count();
            btnDay.Visible = howManyVisible > 1 && viewsVisible[0];
            btnWeek.Visible = howManyVisible > 1 && viewsVisible[1];
            btnMonth.Visible = howManyVisible > 1 && viewsVisible[2];

            // Set filter visibility
            bool showFilter = pnlCalendar.Visible || rcwCampus.Visible || rcwCategory.Visible || drpDateRange.Visible;
            pnlFilters.Visible = showFilter;
            pnlList.CssClass = showFilter ? "col-md-9" : "col-md-12";

            return true;
        }

        /// <summary>
        /// Resets the calendar selection. The control is configured for day selection, but selection will be changed to the week or month if that is the viewmode being used
        /// </summary>
        private void ResetCalendarSelection()
        {
            // Even though selection will be a single date due to calendar's selection mode, set the appropriate days
            if ( SelectedDate != null )
            {
                calEventCalendar.SelectedDate = SelectedDate.Value;
            }

            var selectedDate = calEventCalendar.SelectedDate;
            FilterStartDate = selectedDate;
            FilterEndDate = selectedDate;
            if ( ViewMode == "Week" )
            {
                FilterStartDate = selectedDate.StartOfWeek( _firstDayOfWeek );
                FilterEndDate = selectedDate.EndOfWeek( _firstDayOfWeek );
            }
            else if ( ViewMode == "Month" )
            {
                FilterStartDate = new DateTime( selectedDate.Year, selectedDate.Month, 1 );
                FilterEndDate = FilterStartDate.Value.AddMonths( 1 ).AddDays(-1 );
            }

            // Reset the selection
            calEventCalendar.SelectedDates.SelectRange( FilterStartDate.Value, FilterEndDate.Value );
        }

        private void SetCalendarFilterDates()
        {
            FilterStartDate = calEventCalendar.SelectedDates.Count > 0 ? calEventCalendar.SelectedDates[0] : (DateTime?)null;
            FilterEndDate = calEventCalendar.SelectedDates.Count > 0 ? calEventCalendar.SelectedDates[calEventCalendar.SelectedDates.Count - 1] : (DateTime?)null;
        }

        /// <summary>
        /// Shows the warning.
        /// </summary>
        /// <param name="heading">The heading.</param>
        /// <param name="message">The message.</param>
        private void ShowWarning( string heading, string message )
        {
            nbMessage.Heading = heading;
            nbMessage.Text = string.Format( "<p>{0}</p>", message );
            nbMessage.NotificationBoxType = NotificationBoxType.Danger;
            nbMessage.Visible = true;
        }

        /// <summary>
        /// Shows the error.
        /// </summary>
        /// <param name="heading">The heading.</param>
        /// <param name="message">The message.</param>
        private void ShowError( string heading, string message )
        {
            nbMessage.Heading = heading;
            nbMessage.Text = string.Format( "<p>{0}</p>", message );
            nbMessage.NotificationBoxType = NotificationBoxType.Danger;
            nbMessage.Visible = true;
        }

        #endregion

        #region Helper Classes

        /// <summary>
        /// A class to store event item occurrence data for liquid
        /// </summary>
        [DotLiquid.LiquidType( "EventItemOccurrence", "DateTime", "Name", "Date", "Time", "Campus", "Location", "LocationDescription", "Description", "Summary", "OccurrenceNote", "DetailPage" )]
        public class EventOccurrenceSummary
        {
            public EventItemOccurrence EventItemOccurrence { get; set; }

            public DateTime DateTime { get; set; }

            public string Name { get; set; }

            public string Date { get; set; }

            public string Time { get; set; }

            public string Campus { get; set; }

            public string Location { get; set; }

            public string LocationDescription { get; set; }

            public string Summary { get; set; }

            public string Description { get; set; }

            public string OccurrenceNote { get; set; }

            public string DetailPage { get; set; }
        }

        /// <summary>
        /// A class to store the event item occurrences dates
        /// </summary>
        public class EventOccurrenceDate
        {
            public EventItemOccurrence EventItemOccurrence { get; set; }

            public List<DateTime> Dates { get; set; }
        }

        #endregion
    }
}<|MERGE_RESOLUTION|>--- conflicted
+++ resolved
@@ -54,19 +54,6 @@
     [DefinedValueField( Rock.SystemGuid.DefinedType.MARKETING_CAMPAIGN_AUDIENCE_TYPE, "Filter Audiences", "Determines which audiences should be displayed in the filter.", false, true, key: "FilterCategories", order: 7 )]
     [BooleanField( "Show Date Range Filter", "Determines whether the date range filters are shown", false, order: 8 )]
 
-<<<<<<< HEAD
-    [BooleanField( "Include Inactive Campuses", "Should inactive campuses be listed as well?", false, "", order: 12 )]
-    [BooleanField( "Enable Campus Context", "If the page has a campus context it's value will be used as a filter", order: 13 )]
-    [CodeEditorField( "Lava Template", "Lava template to use to display the list of events.", CodeEditorMode.Lava, CodeEditorTheme.Rock, 400, true, @"{% include '~~/Assets/Lava/Calendar.lava' %}", "", 14 )]
-
-    [DayOfWeekField( "Start of Week Day", "Determines what day is the start of a week.", true, DayOfWeek.Sunday, order: 15 )]
-
-    [BooleanField( "Set Page Title", "Determines if the block should set the page title with the calendar name.", false, order: 16 )]
-
-    [TextField("Campus Parameter Name", "The page parameter name that contains the id of the campus entity.", false, "campusId", order:17)]
-    [TextField("Category Parameter Name", "The page parameter name that contains the id of the category entity.", false, "categoryId", order: 18)]
-    [TextField( "Date Parameter Name", "The page parameter name that contains the selected date.", false, "date", order: 19 )]
-=======
     [BooleanField( "Show Small Calendar", "Determines whether the calendar widget is shown", true, order: 9 )]
     [BooleanField( "Show Day View", "Determines whether the day view option is shown", false, order: 10 )]
     [BooleanField( "Show Week View", "Determines whether the week view option is shown", true, order: 11 )]
@@ -81,7 +68,7 @@
 
     [TextField("Campus Parameter Name", "The page parameter name that contains the id of the campus entity.", false, "campusId", order: 17)]
     [TextField("Category Parameter Name", "The page parameter name that contains the id of the category entity.", false, "categoryId", order: 18)]
->>>>>>> 973cde91
+    [TextField( "Date Parameter Name", "The page parameter name that contains the selected date.", false, "date", order: 19 )]
 
     public partial class CalendarLava : Rock.Web.UI.RockBlock
     {
@@ -516,11 +503,6 @@
             }
 
             // Setup Campus Filter
-<<<<<<< HEAD
-            bool includeInactive = GetAttributeValue( "IncludeInactiveCampuses" ).AsBoolean();
-            rcwCampus.Visible = GetAttributeValue( "CampusFilterDisplayMode" ).AsInteger() > 1;
-            cblCampus.DataSource = CampusCache.All( includeInactive );
-=======
             var campusGuidList = GetAttributeValue( "Campuses" ).Split( ',' ).AsGuidList();
             rcwCampus.Visible = GetAttributeValue( "CampusFilterDisplayMode" ).AsInteger() > 1;
 
@@ -533,7 +515,6 @@
                 cblCampus.DataSource = CampusCache.All( false );
             }
 
->>>>>>> 973cde91
             cblCampus.DataBind();
 
             if ( cblCampus.Items.Count == 1)
