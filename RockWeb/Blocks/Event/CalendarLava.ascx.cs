--- conflicted
+++ resolved
@@ -623,11 +623,8 @@
             }
 
             var selectedDate = calEventCalendar.SelectedDate;
-<<<<<<< HEAD
             calEventCalendar.VisibleDate = calEventCalendar.SelectedDate;
-=======
             var today = RockDateTime.Today;
->>>>>>> f2975594
             FilterStartDate = selectedDate;
             FilterEndDate = selectedDate;
             if ( ViewMode == "Week" )
