--- conflicted
+++ resolved
@@ -156,11 +156,7 @@
     [WorkflowTypeField(
         "Completion Workflow",
         Key = AttributeKey.CompletionWorkflow,
-<<<<<<< HEAD
-        Description = "A workflow that will be launched when the wizard is complete.",
-=======
         Description = "A workflow that will be launched when the wizard is complete.  The following attributes will be passed to the workflow:\r\n + Group\r\n + RegistrationInstance\r\n + EventItemOccurrenceGuid",
->>>>>>> c9370911
         Category = "",
         IsRequired = false,
         DefaultValue = "",
