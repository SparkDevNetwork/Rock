﻿// <copyright>
// Copyright 2013 by the Spark Development Network
//
// Licensed under the Apache License, Version 2.0 (the "License");
// you may not use this file except in compliance with the License.
// You may obtain a copy of the License at
//
// http://www.apache.org/licenses/LICENSE-2.0
//
// Unless required by applicable law or agreed to in writing, software
// distributed under the License is distributed on an "AS IS" BASIS,
// WITHOUT WARRANTIES OR CONDITIONS OF ANY KIND, either express or implied.
// See the License for the specific language governing permissions and
// limitations under the License.
// </copyright>
//
using System;
using System.Collections.Generic;
using System.ComponentModel;
using System.Data.Entity;
using System.Linq;
using System.Text;
using System.Threading.Tasks;
using System.Web.UI;
using System.Web.UI.HtmlControls;
using System.Web.UI.WebControls;
using Humanizer;
using Newtonsoft.Json;
using Rock;
using Rock.Attribute;
using Rock.Data;
using Rock.Financial;
using Rock.Model;
using Rock.Web;
using Rock.Web.Cache;
using Rock.Web.UI;
using Rock.Web.UI.Controls;

namespace RockWeb.Blocks.Event
{
    /// <summary>
    /// Block used to register for a registration instance.
    /// </summary>
    [DisplayName( "Registration Entry" )]
    [Category( "Event" )]
    [Description( "Block used to register for a registration instance." )]

    [DefinedValueField( Rock.SystemGuid.DefinedType.PERSON_CONNECTION_STATUS, "Connection Status", "The connection status to use for new individuals (default: 'Web Prospect'.)", true, false, "368DD475-242C-49C4-A42C-7278BE690CC2", "", 0 )]
    [DefinedValueField( Rock.SystemGuid.DefinedType.PERSON_RECORD_STATUS, "Record Status", "The record status to use for new individuals (default: 'Pending'.)", true, false, Rock.SystemGuid.DefinedValue.PERSON_RECORD_STATUS_PENDING, "", 1 )]
    [DefinedValueField( Rock.SystemGuid.DefinedType.FINANCIAL_SOURCE_TYPE, "Source", "The Financial Source Type to use when creating transactions", false, false, Rock.SystemGuid.DefinedValue.FINANCIAL_SOURCE_TYPE_WEBSITE, "", 2 )]
    [TextField( "Batch Name Prefix", "The batch prefix name to use when creating a new batch", false, "Event Registration", "", 3 )]
    [BooleanField( "Display Progress Bar", "Display a progress bar for the registration.", true, "", 4 )]
    [BooleanField( "Enable Debug", "Display the merge fields that are available for lava ( Success Page ).", false, "", 5 )]
    [SystemEmailField( "Confirm Account Template", "Confirm Account Email Template", false, Rock.SystemGuid.SystemEmail.SECURITY_CONFIRM_ACCOUNT, "", 4 )]
    public partial class RegistrationEntry : RockBlock
    {
        #region Fields

        private bool _saveNavigationHistory = false;

        // Page (query string) parameter names
        private const string REGISTRATION_ID_PARAM_NAME = "RegistrationId";
        private const string SLUG_PARAM_NAME = "Slug";
        private const string START_AT_BEGINNING = "StartAtBeginning";
        private const string REGISTRATION_INSTANCE_ID_PARAM_NAME = "RegistrationInstanceId";
        private const string EVENT_OCCURRENCE_ID_PARAM_NAME = "EventOccurrenceId";
        private const string GROUP_ID_PARAM_NAME = "GroupId";
        private const string CAMPUS_ID_PARAM_NAME = "CampusId";

        // Viewstate keys
        private const string REGISTRATION_INSTANCE_STATE_KEY = "RegistrationInstanceState";
        private const string REGISTRATION_STATE_KEY = "RegistrationState";
        private const string GROUP_ID_KEY = "GroupId";
        private const string CAMPUS_ID_KEY = "CampusId";
        private const string CURRENT_PANEL_KEY = "CurrentPanel";
        private const string CURRENT_REGISTRANT_INDEX_KEY = "CurrentRegistrantIndex";
        private const string CURRENT_FORM_INDEX_KEY = "CurrentFormIndex";
        private const string MINIMUM_PAYMENT_KEY = "MinimumPayment";

        // protected variables
        public double PercentComplete = 0;

        #endregion

        #region Properties

        // The selected registration instance
        private RegistrationInstance RegistrationInstanceState { get; set; }

        // The selected group from linkage
        private int? GroupId { get; set; }

        // The selected campus from event item occurrence or query string
        private int? CampusId { get; set; }

        // Info about each current registration
        protected RegistrationInfo RegistrationState { get; set; }

        // The current panel to display ( HowMany
        private int CurrentPanel { get; set; }

        // The current registrant index
        private int CurrentRegistrantIndex { get; set; }

        // The current form index
        private int CurrentFormIndex { get; set; }

        // The minimum payment that is due 
        private decimal? minimumPayment { get; set; }

        // The registration template.
        private RegistrationTemplate RegistrationTemplate
        {
            get
            {
                return RegistrationInstanceState != null ? RegistrationInstanceState.RegistrationTemplate : null;
            }
        }

        /// <summary>
        /// Gets the registration term.
        /// </summary>
        /// <value>
        /// The registration term.
        /// </value>
        private string RegistrationTerm
        {
            get
            {
                if ( RegistrationTemplate != null && !string.IsNullOrWhiteSpace( RegistrationTemplate.RegistrationTerm ) )
                {
                    return RegistrationTemplate.RegistrationTerm;
                }
                return "Registration";
            }
        }

        /// <summary>
        /// Gets the registrant term.
        /// </summary>
        /// <value>
        /// The registrant term.
        /// </value>
        private string RegistrantTerm
        {
            get
            {
                if ( RegistrationTemplate != null && !string.IsNullOrWhiteSpace( RegistrationTemplate.RegistrantTerm ) )
                {
                    return RegistrationTemplate.RegistrantTerm;
                }
                return "Person";
            }
        }

        /// <summary>
        /// Gets the fee term.
        /// </summary>
        /// <value>
        /// The fee term.
        /// </value>
        private string FeeTerm
        {
            get
            {
                if ( RegistrationTemplate != null && !string.IsNullOrWhiteSpace( RegistrationTemplate.FeeTerm ) )
                {
                    return RegistrationTemplate.FeeTerm;
                }
                return "Additional Option";
            }
        }

        /// <summary>
        /// Gets the discount code term.
        /// </summary>
        /// <value>
        /// The discount code term.
        /// </value>
        private string DiscountCodeTerm
        {
            get
            {
                if ( RegistrationTemplate != null && !string.IsNullOrWhiteSpace( RegistrationTemplate.DiscountCodeTerm ) )
                {
                    return RegistrationTemplate.DiscountCodeTerm;
                }
                return "Discount Code";
            }
        }

        /// <summary>
        /// Gets the number of forms for the current registration template.
        /// </summary>
        private int FormCount
        {
            get
            {
                if ( RegistrationTemplate != null && RegistrationTemplate.Forms != null )
                {
                    return RegistrationTemplate.Forms.Count;
                }

                return 0;
            }
        }
        
        /// <summary>
        /// If the registration template allows multiple registrants per registration, returns the maximum allowed
        /// </summary>
        private int MaxRegistrants
        {
            get
            {
                // If this is an existing registration, max registrants is the number of registrants already 
                // on registration ( don't allow adding new registrants )
                if ( RegistrationState != null && RegistrationState.RegistrationId.HasValue )
                {
                    return RegistrationState.RegistrantCount;
                }

                // Otherwise if template allows multiple, set the max amount
                if ( RegistrationTemplate != null && RegistrationTemplate.AllowMultipleRegistrants )
                {
                    if ( RegistrationTemplate.MaxRegistrants <= 0 )
                    {
                        return int.MaxValue;
                    }
                    return RegistrationTemplate.MaxRegistrants;
                }

                // Default is a maximum of one
                return 1;
            }
        }

        /// <summary>
        /// Gets the minimum number of registrants allowed. Most of the time this is one, except for an existing
        /// registration that has existing registrants. The minimum in this case is the number of existing registrants
        /// </summary>
        private int MinRegistrants
        {
            get
            {
                // If this is an existing registration, min registrants is the number of registrants already 
                // on registration ( don't allow adding new registrants )
                if ( RegistrationState != null && RegistrationState.RegistrationId.HasValue )
                {
                    return RegistrationState.RegistrantCount;
                }
                
                // Default is a minimum of one
                return 1;
            }
        }

        /// <summary>
        /// Gets or sets the progress bar steps.
        /// </summary>
        /// <value>
        /// The progress bar steps.
        /// </value>
        protected int ProgressBarSteps
        {
            get { return ViewState["ProgressBarSteps"] as int? ?? 1; }
            set { ViewState["ProgressBarSteps"] = value; }
        }

        /// <summary>
        /// Gets or sets the payment transaction code. Used to help double-charging
        /// </summary>
        protected string TransactionCode
        {
            get { return ViewState["TransactionCode"] as string ?? string.Empty; }
            set { ViewState["TransactionCode"] = value; }
        }

        #endregion

        #region Control Methods

        /// <summary>
        /// Restores the view-state information from a previous user control request that was saved by the <see cref="M:System.Web.UI.UserControl.SaveViewState" /> method.
        /// </summary>
        /// <param name="savedState">An <see cref="T:System.Object" /> that represents the user control state to be restored.</param>
        protected override void LoadViewState( object savedState )
        {
            base.LoadViewState( savedState );

            string json = ViewState[REGISTRATION_INSTANCE_STATE_KEY] as string;
            if ( string.IsNullOrWhiteSpace( json ) )
            {
                SetRegistrationState();
            }
            else
            {
                RegistrationInstanceState = JsonConvert.DeserializeObject<RegistrationInstance>( json );
            }

            json = ViewState[REGISTRATION_STATE_KEY] as string;
            if ( string.IsNullOrWhiteSpace( json ) )
            {
                RegistrationState = new RegistrationInfo();
            }
            else
            {
                RegistrationState = JsonConvert.DeserializeObject<RegistrationInfo>( json );
            }

            GroupId = ViewState[GROUP_ID_KEY] as int?;
            CampusId = ViewState[CAMPUS_ID_KEY] as int?;
            CurrentPanel = ViewState[CURRENT_PANEL_KEY] as int? ?? 0;
            CurrentRegistrantIndex = ViewState[CURRENT_REGISTRANT_INDEX_KEY] as int? ?? 0;
            CurrentFormIndex = ViewState[CURRENT_FORM_INDEX_KEY] as int? ?? 0;
            minimumPayment = ViewState[MINIMUM_PAYMENT_KEY] as decimal?;

            CreateDynamicControls( false );
        }

        /// <summary>
        /// Raises the <see cref="E:System.Web.UI.Control.Init" /> event.
        /// </summary>
        /// <param name="e">An <see cref="T:System.EventArgs" /> object that contains the event data.</param>
        protected override void OnInit( EventArgs e )
        {
            base.OnInit( e );
            RegisterClientScript();
        }

        /// <summary>
        /// Raises the <see cref="E:System.Web.UI.Control.Load" /> event.
        /// </summary>
        /// <param name="e">The <see cref="T:System.EventArgs" /> object that contains the event data.</param>
        protected override void OnLoad( EventArgs e )
        {
            base.OnLoad( e );

            // Reset warning/error messages
            nbMain.Visible = false;
            nbPaymentValidation.Visible = false;

            // register navigation event to enable support for the back button
            var sm = ScriptManager.GetCurrent( Page );
            //sm.EnableSecureHistoryState = false;
            sm.Navigate += sm_Navigate;

            // Show or Hide the Credit card entry panel based on if a saved account exists and it's selected or not.
            divNewCard.Style[HtmlTextWriterStyle.Display] = ( rblSavedCC.Items.Count == 0 || rblSavedCC.Items[rblSavedCC.Items.Count - 1].Selected ) ? "block" : "none";

            // Show save account info based on if checkbox is checked
            divSaveAccount.Style[HtmlTextWriterStyle.Display] = cbSaveAccount.Checked ? "block" : "none";

            if ( !Page.IsPostBack )
            {
                // Get the a registration if it has not already been loaded ( breadcrumbs may have loaded it )
                if ( RegistrationState != null || SetRegistrationState() )
                {
                    if ( RegistrationTemplate != null )
                    {
                        bool instanceFull = false;
                        if ( !RegistrationState.RegistrationId.HasValue && RegistrationInstanceState.MaxAttendees > 0 )
                        {
                            int registrants = RegistrationInstanceState.Registrations.Sum( r => r.Registrants.Count() );
                            instanceFull = registrants >= RegistrationInstanceState.MaxAttendees;
                        }

                        if ( instanceFull )
                        {
                            ShowWarning(
                                string.Format( "{0} Full", RegistrationTerm ),
                                string.Format( "There are not any more {0} available for {1}.", RegistrationTerm.ToLower().Pluralize(), RegistrationInstanceState.Name ) );

                        }
                        else
                        {
                            // Check Login Requirement
                            if ( RegistrationTemplate.LoginRequired && CurrentUser == null )
                            {
                                var site = RockPage.Site;
                                if ( site.LoginPageId.HasValue )
                                {
                                    site.RedirectToLoginPage( true );
                                }
                                else
                                {
                                    System.Web.Security.FormsAuthentication.RedirectToLoginPage();
                                }
                            }
                            else
                            {
                                // show the panel for asking how many registrants ( it may be skipped )
                                ShowHowMany();
                            }
                        }
                    }
                    else
                    {
                        ShowWarning( "Sorry", string.Format( "The selected {0} could not be found or is no longer active.", RegistrationTerm.ToLower() ) );
                    }
                }
            }
            else
            {
                // Load values from controls into the state objects
                ParseDynamicControls();
            }
        }

        public override List<BreadCrumb> GetBreadCrumbs( PageReference pageReference )
        {
            var breadCrumbs = new List<BreadCrumb>();

            if ( RegistrationInstanceState == null )
            {
                SetRegistrationState();
            }

            if ( RegistrationInstanceState != null )
            {
                RockPage.Title = RegistrationInstanceState.Name;
                breadCrumbs.Add( new BreadCrumb( RegistrationInstanceState.Name, pageReference ) );
                return breadCrumbs;
            }

            breadCrumbs.Add( new BreadCrumb( this.PageCache.PageTitle, pageReference ) );
            return breadCrumbs;
        }
        
        /// <summary>
        /// Saves any user control view-state changes that have occurred since the last page postback.
        /// </summary>
        /// <returns>
        /// Returns the user control's current view state. If there is no view state associated with the control, it returns null.
        /// </returns>
        protected override object SaveViewState()
        {
            var jsonSetting = new JsonSerializerSettings
            {
                ReferenceLoopHandling = ReferenceLoopHandling.Ignore,
                ContractResolver = new Rock.Utility.IgnoreUrlEncodedKeyContractResolver()
            };

            ViewState[REGISTRATION_INSTANCE_STATE_KEY] = JsonConvert.SerializeObject( RegistrationInstanceState, Formatting.None, jsonSetting );
            ViewState[REGISTRATION_STATE_KEY] = JsonConvert.SerializeObject( RegistrationState, Formatting.None, jsonSetting );

            ViewState[GROUP_ID_KEY] = GroupId;
            ViewState[CAMPUS_ID_KEY] = CampusId;
            ViewState[CURRENT_PANEL_KEY] = CurrentPanel;
            ViewState[CURRENT_REGISTRANT_INDEX_KEY] = CurrentRegistrantIndex;
            ViewState[CURRENT_FORM_INDEX_KEY] = CurrentFormIndex;
            ViewState[MINIMUM_PAYMENT_KEY] = minimumPayment;

            return base.SaveViewState();
        }

        /// <summary>
        /// Raises the <see cref="E:System.Web.UI.Control.PreRender" /> event.
        /// </summary>
        /// <param name="e">An <see cref="T:System.EventArgs" /> object that contains the event data.</param>
        protected override void OnPreRender( EventArgs e )
        {
            if ( _saveNavigationHistory )
            {
                if ( CurrentPanel != 1 )
                {
                    this.AddHistory( "event", string.Format( "{0},0,0", CurrentPanel ) );
                }
                else
                {
                    this.AddHistory( "event", string.Format( "1,{0},{1}", CurrentRegistrantIndex, CurrentFormIndex ) );
                }

            }

            base.OnPreRender( e );
        }

        #endregion

        #region Events

        #region Navigation Events

        /// <summary>
        /// Handles the Navigate event of the sm control.
        /// </summary>
        /// <param name="sender">The source of the event.</param>
        /// <param name="e">The <see cref="HistoryEventArgs"/> instance containing the event data.</param>
        void sm_Navigate( object sender, HistoryEventArgs e )
        {
            var state = e.State["event"];

            if ( CurrentPanel > 0 && state != null )
            {
                string[] commands = state.Split( ',' );

                int panelId = 0;
                int registrantId = 0;
                int formId = 0;

                if ( commands.Count() == 3 )
                {
                    panelId = Int32.Parse( commands[0] );
                    registrantId = Int32.Parse( commands[1] );
                    formId = Int32.Parse( commands[2] );
                }

                switch ( panelId )
                {
                    case 1:
                        {
                            CurrentRegistrantIndex = registrantId;
                            CurrentFormIndex = formId;
                            ShowRegistrant();
                            break;
                        }
                    case 2:
                        {
                            ShowSummary();
                            break;
                        }
                    default:
                        {
                            ShowHowMany();
                            break;
                        }
                }
            }
            else
            {
                ShowHowMany();
            }
        }

        /// <summary>
        /// Handles the Click event of the lbHowManyNext control.
        /// </summary>
        /// <param name="sender">The source of the event.</param>
        /// <param name="e">The <see cref="EventArgs"/> instance containing the event data.</param>
        protected void lbHowManyNext_Click( object sender, EventArgs e )
        {
            _saveNavigationHistory = true;

            CurrentRegistrantIndex = 0;
            CurrentFormIndex = 0;

            // Create registrants based on the number selected
            SetRegistrantState( numHowMany.Value );

            // set the max number of steps in the progress bar
            this.ProgressBarSteps = numHowMany.Value * FormCount + 2;
            
            PercentComplete = ( (double)2 / (double)ProgressBarSteps ) * 100;

            ShowRegistrant();

            hfTriggerScroll.Value = "true";
        }

        /// <summary>
        /// Handles the Click event of the lbRegistrantPrev control.
        /// </summary>
        /// <param name="sender">The source of the event.</param>
        /// <param name="e">The <see cref="EventArgs"/> instance containing the event data.</param>
        protected void lbRegistrantPrev_Click( object sender, EventArgs e )
        {
            if ( CurrentPanel == 1 )
            {
                _saveNavigationHistory = true;

                CurrentFormIndex--;
                if ( CurrentFormIndex < 0 )
                {
                    CurrentRegistrantIndex--;
                    CurrentFormIndex = FormCount - 1;
                }

                if ( CurrentRegistrantIndex < 0 )
                {
                    ShowHowMany();
                }
                else
                {
                    ShowRegistrant();

                    if ( CurrentRegistrantIndex == 0 && PageParameter( START_AT_BEGINNING ).AsBoolean() )
                    {
                        lbRegistrantPrev.Visible = false;
                    }
                }
            }
            else
            {
                ShowHowMany();
            }

            PercentComplete = ( ( (double)2 + ( ( CurrentFormIndex + 1 ) * CurrentRegistrantIndex ) ) / (double)ProgressBarSteps ) * 100;
                 
            hfTriggerScroll.Value = "true";
        }

        /// <summary>
        /// Handles the Click event of the lbRegistrantNext control.
        /// </summary>
        /// <param name="sender">The source of the event.</param>
        /// <param name="e">The <see cref="EventArgs"/> instance containing the event data.</param>
        protected void lbRegistrantNext_Click( object sender, EventArgs e )
        {
            if ( CurrentPanel == 1 )
            {
                _saveNavigationHistory = true;

                CurrentFormIndex++;
                if ( CurrentFormIndex >= FormCount )
                {
                    CurrentRegistrantIndex++;
                    CurrentFormIndex = 0;
                }

                if ( CurrentRegistrantIndex >= RegistrationState.RegistrantCount )
                {
                    ShowSummary();
                }
                else
                {
                    ShowRegistrant();
                }
            }
            else
            {
                ShowHowMany();
            }

            lbRegistrantPrev.Visible = true;

            PercentComplete = ( ( (double)2 + ( (CurrentFormIndex + 1) * CurrentRegistrantIndex ) ) / (double)ProgressBarSteps ) * 100;

            hfTriggerScroll.Value = "true";
        }

        /// <summary>
        /// Handles the Click event of the lbSummaryPrev control.
        /// </summary>
        /// <param name="sender">The source of the event.</param>
        /// <param name="e">The <see cref="EventArgs"/> instance containing the event data.</param>
        protected void lbSummaryPrev_Click( object sender, EventArgs e )
        {
            if ( CurrentPanel == 2 )
            {
                _saveNavigationHistory = true;

                CurrentRegistrantIndex = RegistrationState != null ? RegistrationState.RegistrantCount - 1 : 0;
                CurrentFormIndex = FormCount - 1;

                ShowRegistrant();
            }
            else
            {
                ShowHowMany();
            }

            PercentComplete = ( ( (double)2 + ( ( CurrentFormIndex + 1 ) * CurrentRegistrantIndex ) ) / (double)ProgressBarSteps ) * 100;

            hfTriggerScroll.Value = "true";
        }

        /// <summary>
        /// Handles the Click event of the lbSummaryNext control.
        /// </summary>
        /// <param name="sender">The source of the event.</param>
        /// <param name="e">The <see cref="EventArgs"/> instance containing the event data.</param>
        protected void lbSummaryNext_Click( object sender, EventArgs e )
        {
            if ( CurrentPanel == 2 )
            {
                List<string> paymentErrors = ValidatePayment();
                if ( !paymentErrors.Any() )
                {
                    _saveNavigationHistory = true;

                    var registrationId = SaveChanges();
                    if ( registrationId.HasValue )
                    {
                        ShowSuccess( registrationId.Value );
                    }
                    else
                    {
                        ShowSummary();
                    }
                }
                else
                {
                    nbPaymentValidation.Text = string.Format( "Please Correct the Following<ul><li>{0}</li></ul>", paymentErrors.AsDelimited( "</li><li>" ) );
                    nbPaymentValidation.Visible = true;
                    
                    ShowSummary();
                }
            }
            else
            {
                ShowHowMany();
            }

            hfTriggerScroll.Value = "true";
        }

        /// <summary>
        /// Handles the Click event of the lbConfirm control.
        /// </summary>
        /// <param name="sender">The source of the event.</param>
        /// <param name="e">The <see cref="EventArgs"/> instance containing the event data.</param>
        protected void lbConfirm_Click( object sender, EventArgs e )
        {
            if ( CurrentPanel == 2 )
            {
                _saveNavigationHistory = true;

                TransactionCode = string.Empty;

                var registrationId = SaveChanges();
                if ( registrationId.HasValue )
                {
                    ShowSuccess( registrationId.Value );
                }
                else
                {
                    ShowSummary();
                }
            }
        }

        #endregion

        #region Summary Panel Events 

        /// <summary>
        /// Handles the Click event of the lbDiscountApply control.
        /// </summary>
        /// <param name="sender">The source of the event.</param>
        /// <param name="e">The <see cref="EventArgs"/> instance containing the event data.</param>
        protected void lbDiscountApply_Click( object sender, EventArgs e )
        {
            if ( RegistrationState != null )
            {
                RegistrationState.DiscountCode = tbDiscountCode.Text;
                CreateDynamicControls( true );
            }
        }

        #endregion

        #region Success Panel Events

        /// <summary>
        /// Handles the Click event of the lbSaveAccount control.
        /// </summary>
        /// <param name="sender">The source of the event.</param>
        /// <param name="e">The <see cref="EventArgs"/> instance containing the event data.</param>
        protected void lbSaveAccount_Click( object sender, EventArgs e )
        {
            if ( string.IsNullOrWhiteSpace( TransactionCode ) )
            {
                nbSaveAccount.Text = "Sorry, the account information cannot be saved as there's not a valid transaction code to reference";
                nbSaveAccount.Visible = true;
                return;
            }

            using ( var rockContext = new RockContext() )
            {
                if ( phCreateLogin.Visible )
                {
                    if ( string.IsNullOrWhiteSpace( txtUserName.Text ) || string.IsNullOrWhiteSpace( txtPassword.Text ) )
                    {
                        nbSaveAccount.Title = "Missing Informaton";
                        nbSaveAccount.Text = "A username and password are required when saving an account";
                        nbSaveAccount.NotificationBoxType = NotificationBoxType.Danger;
                        nbSaveAccount.Visible = true;
                        return;
                    }

                    if ( new UserLoginService( rockContext ).GetByUserName( txtUserName.Text ) != null )
                    {
                        nbSaveAccount.Title = "Invalid Username";
                        nbSaveAccount.Text = "The selected Username is already being used.  Please select a different Username";
                        nbSaveAccount.NotificationBoxType = NotificationBoxType.Danger;
                        nbSaveAccount.Visible = true;
                        return;
                    }

                    if ( !UserLoginService.IsPasswordValid( txtPassword.Text ) )
                    {
                        nbSaveAccount.Title = string.Empty;
                        nbSaveAccount.Text = UserLoginService.FriendlyPasswordRules();
                        nbSaveAccount.NotificationBoxType = NotificationBoxType.Danger;
                        nbSaveAccount.Visible = true;
                        return;
                    }   
                    
                    if ( txtPasswordConfirm.Text != txtPassword.Text )
                    {
                        nbSaveAccount.Title = "Invalid Password";
                        nbSaveAccount.Text = "The password and password confirmation do not match";
                        nbSaveAccount.NotificationBoxType = NotificationBoxType.Danger;
                        nbSaveAccount.Visible = true;
                        return;
                    }
                }

                if ( !string.IsNullOrWhiteSpace( txtSaveAccount.Text ) )
                {
                    GatewayComponent gateway = null;
                    if ( RegistrationTemplate != null && RegistrationTemplate.FinancialGateway != null )
                    {
                        gateway = RegistrationTemplate.FinancialGateway.GetGatewayComponent();
                    }

                    if ( gateway != null )
                    {
                        var ccCurrencyType = DefinedValueCache.Read( new Guid( Rock.SystemGuid.DefinedValue.CURRENCY_TYPE_CREDIT_CARD ) );
                        string errorMessage = string.Empty;

                        PersonAlias authorizedPersonAlias = null;
                        string referenceNumber = string.Empty;
                        int? currencyTypeValueId = ccCurrencyType.Id;

                        var transaction = new FinancialTransactionService( rockContext ).GetByTransactionCode( TransactionCode );
                        if ( transaction != null && transaction.AuthorizedPersonAlias != null )
                        {
                            authorizedPersonAlias = transaction.AuthorizedPersonAlias;
                            if ( transaction.FinancialGateway != null )
                            {
                                transaction.FinancialGateway.LoadAttributes( rockContext );
                            }
                            referenceNumber = gateway.GetReferenceNumber( transaction, out errorMessage );
                        }

                        if ( authorizedPersonAlias != null && authorizedPersonAlias.Person != null )
                        {
                            if ( phCreateLogin.Visible )
                            {
                                var user = UserLoginService.Create(
                                    rockContext,
                                    authorizedPersonAlias.Person,
                                    Rock.Model.AuthenticationServiceType.Internal,
                                    EntityTypeCache.Read( Rock.SystemGuid.EntityType.AUTHENTICATION_DATABASE.AsGuid() ).Id,
                                    txtUserName.Text,
                                    txtPassword.Text,
                                    false );

                                var mergeObjects = GlobalAttributesCache.GetMergeFields( null );
                                mergeObjects.Add( "ConfirmAccountUrl", RootPath + "ConfirmAccount" );

                                var personDictionary = authorizedPersonAlias.Person.ToLiquid() as Dictionary<string, object>;
                                mergeObjects.Add( "Person", personDictionary );

                                mergeObjects.Add( "User", user );

                                var recipients = new List<Rock.Communication.RecipientData>();
                                recipients.Add( new Rock.Communication.RecipientData( authorizedPersonAlias.Person.Email, mergeObjects ) );

                                try
                                {
                                    Rock.Communication.Email.Send( GetAttributeValue( "ConfirmAccountTemplate" ).AsGuid(), recipients, ResolveRockUrl( "~/" ), ResolveRockUrl( "~~/" ), false );
                                }
                                catch (Exception ex)
                                {
                                    ExceptionLogService.LogException( ex, Context, this.RockPage.PageId, this.RockPage.Site.Id, CurrentPersonAlias );
                                }
                            }

                            var paymentInfo = GetCCPaymentInfo( gateway );

                            if ( errorMessage.Any() )
                            {
                                nbSaveAccount.Title = "Invalid Transaction";
                                nbSaveAccount.Text = "Sorry, the account information cannot be saved. " + errorMessage;
                                nbSaveAccount.NotificationBoxType = NotificationBoxType.Danger;
                                nbSaveAccount.Visible = true;
                            }
                            else
                            {
                                if ( authorizedPersonAlias != null )
                                {
                                    var savedAccount = new FinancialPersonSavedAccount();
                                    savedAccount.PersonAliasId = authorizedPersonAlias.Id;
                                    savedAccount.ReferenceNumber = referenceNumber;
                                    savedAccount.Name = txtSaveAccount.Text;
                                    savedAccount.TransactionCode = TransactionCode;
                                    savedAccount.FinancialGatewayId = RegistrationTemplate.FinancialGateway.Id;
                                    savedAccount.FinancialPaymentDetail = new FinancialPaymentDetail();
                                    savedAccount.FinancialPaymentDetail.SetFromPaymentInfo( paymentInfo, gateway, rockContext );

                                    var savedAccountService = new FinancialPersonSavedAccountService( rockContext );
                                    savedAccountService.Add( savedAccount );
                                    rockContext.SaveChanges();

                                    cbSaveAccount.Visible = false;
                                    txtSaveAccount.Visible = false;
                                    phCreateLogin.Visible = false;
                                    divSaveActions.Visible = false;

                                    nbSaveAccount.Title = "Success";
                                    nbSaveAccount.Text = "The account has been saved for future use";
                                    nbSaveAccount.NotificationBoxType = NotificationBoxType.Success;
                                    nbSaveAccount.Visible = true;
                                }
                            }
                        }
                        else
                        {
                            nbSaveAccount.Title = "Invalid Transaction";
                            nbSaveAccount.Text = "Sorry, the account information cannot be saved as there's not a valid transaction code to reference.";
                            nbSaveAccount.NotificationBoxType = NotificationBoxType.Danger;
                            nbSaveAccount.Visible = true;
                        }
                    }
                    else
                    {
                        nbSaveAccount.Title = "Invalid Gateway";
                        nbSaveAccount.Text = "Sorry, the financial gateway information for this type of transaction is not valid.";
                        nbSaveAccount.NotificationBoxType = NotificationBoxType.Danger;
                        nbSaveAccount.Visible = true;
                    }
                }
                else
                {
                    nbSaveAccount.Title = "Missing Account Name";
                    nbSaveAccount.Text = "Please enter a name to use for this account.";
                    nbSaveAccount.NotificationBoxType = NotificationBoxType.Danger;
                    nbSaveAccount.Visible = true;
                }
            }
        }
    


        #endregion

        #endregion

        #region Methods

        #region State Methods

        /// <summary>
        /// Sets the registration state
        /// </summary>
        private bool SetRegistrationState()
        {
            string registrationSlug = PageParameter( SLUG_PARAM_NAME );
            int? registrationInstanceId = PageParameter( REGISTRATION_INSTANCE_ID_PARAM_NAME ).AsIntegerOrNull();
            int? registrationId = PageParameter( REGISTRATION_ID_PARAM_NAME ).AsIntegerOrNull();
            int? groupId = PageParameter( GROUP_ID_PARAM_NAME ).AsIntegerOrNull();
            int? campusId = PageParameter( CAMPUS_ID_PARAM_NAME ).AsIntegerOrNull();
            int? eventOccurrenceId = PageParameter( EVENT_OCCURRENCE_ID_PARAM_NAME ).AsIntegerOrNull();

            // Not inside a "using" due to serialization needing context to still be active
            var rockContext = new RockContext();

            // An existing registration id was specified
            if ( registrationId.HasValue)
            {
                var registrationService = new RegistrationService( rockContext );
                var registration = registrationService
                    .Queryable( "Registrants.PersonAlias.Person,Registrants.GroupMember,RegistrationInstance.Account,RegistrationInstance.RegistrationTemplate.Fees,RegistrationInstance.RegistrationTemplate.Discounts,RegistrationInstance.RegistrationTemplate.Forms.Fields.Attribute,RegistrationInstance.RegistrationTemplate.FinancialGateway" )
                    .Where( r => r.Id == registrationId.Value )
                    .FirstOrDefault();

                if ( registration != null  && CurrentPersonId.HasValue )
                {
                    if ( ( registration.PersonAlias != null && registration.PersonAlias.PersonId == CurrentPersonId.Value ) ||
                        ( registration.CreatedByPersonAlias != null && registration.CreatedByPersonAlias.PersonId == CurrentPersonId.Value ) )
                    {
                        RegistrationInstanceState = registration.RegistrationInstance;
                        RegistrationState = new RegistrationInfo( registration, rockContext );
                        RegistrationState.PreviousPaymentTotal = registrationService.GetTotalPayments( registration.Id );
                    }
                    else
                    {
                        ShowError( "Sorry", "You are not allowed to view or edit the selected registration since you are not the one who created the registration." );
                        return false;
                    }

                    // set the max number of steps in the progress bar
                    numHowMany.Value = registration.Registrants.Count();
                    this.ProgressBarSteps = numHowMany.Value * FormCount + 2;

                    // set group id
                    if ( groupId.HasValue )
                    {
                        GroupId = groupId;
                    }
                    else if ( !string.IsNullOrWhiteSpace( registrationSlug ) )
                    {
                        var dateTime = RockDateTime.Now;
                        var linkage = new EventItemOccurrenceGroupMapService( rockContext )
                            .Queryable().AsNoTracking()
                            .Where( l =>
                                l.UrlSlug == registrationSlug &&
                                l.RegistrationInstance != null &&
                                l.RegistrationInstance.IsActive &&
                                l.RegistrationInstance.RegistrationTemplate != null &&
                                l.RegistrationInstance.RegistrationTemplate.IsActive &&
                                (!l.RegistrationInstance.StartDateTime.HasValue || l.RegistrationInstance.StartDateTime <= dateTime) &&
                                (!l.RegistrationInstance.EndDateTime.HasValue || l.RegistrationInstance.EndDateTime > dateTime) )
                            .FirstOrDefault();
                        if ( linkage != null )
                        {
                            GroupId = linkage.GroupId;
                        }
                    }
                }
                else
                {
                    ShowError( "Sorry", "You are not allowed to view or edit the selected registration since you are not the one who created the registration." );
                    return false;
                }
            }

            // A registration slug was specified
            if ( RegistrationState == null && !string.IsNullOrWhiteSpace( registrationSlug ) )
            {
                var dateTime = RockDateTime.Now;
                var linkage = new EventItemOccurrenceGroupMapService( rockContext )
                    .Queryable( "RegistrationInstance.Account,RegistrationInstance.RegistrationTemplate.Fees,RegistrationInstance.RegistrationTemplate.Discounts,RegistrationInstance.RegistrationTemplate.Forms.Fields.Attribute,RegistrationInstance.RegistrationTemplate.FinancialGateway" )
                    .Where( l => 
                        l.UrlSlug == registrationSlug &&
                        l.RegistrationInstance != null &&
                        l.RegistrationInstance.IsActive &&
                        l.RegistrationInstance.RegistrationTemplate != null &&
                        l.RegistrationInstance.RegistrationTemplate.IsActive &&
                        (!l.RegistrationInstance.StartDateTime.HasValue || l.RegistrationInstance.StartDateTime <= dateTime ) &&
                        (!l.RegistrationInstance.EndDateTime.HasValue || l.RegistrationInstance.EndDateTime > dateTime )  )
                    .FirstOrDefault();

                if ( linkage != null )
                {
                    RegistrationInstanceState = linkage.RegistrationInstance;
                    GroupId = linkage.GroupId;
                    RegistrationState = new RegistrationInfo( CurrentPerson );
                }
            }

            // A group id and campus id were specified
            if ( RegistrationState == null && groupId.HasValue && campusId.HasValue )
            {
                var dateTime = RockDateTime.Now;
                var linkage = new EventItemOccurrenceGroupMapService( rockContext )
                    .Queryable( "RegistrationInstance.Account,RegistrationInstance.RegistrationTemplate.Fees,RegistrationInstance.RegistrationTemplate.Discounts,RegistrationInstance.RegistrationTemplate.Forms.Fields.Attribute,RegistrationInstance.RegistrationTemplate.FinancialGateway" )
                    .Where( l =>
                        l.GroupId == groupId &&
                        l.EventItemOccurrence != null &&
                        l.EventItemOccurrence.CampusId == campusId &&
                        l.RegistrationInstance != null &&
                        l.RegistrationInstance.IsActive &&
                        l.RegistrationInstance.RegistrationTemplate != null &&
                        l.RegistrationInstance.RegistrationTemplate.IsActive &&
                        ( !l.RegistrationInstance.StartDateTime.HasValue || l.RegistrationInstance.StartDateTime <= dateTime ) &&
                        ( !l.RegistrationInstance.EndDateTime.HasValue || l.RegistrationInstance.EndDateTime > dateTime ) )
                    .FirstOrDefault();

                CampusId = campusId;
                if ( linkage != null )
                {
                    RegistrationInstanceState = linkage.RegistrationInstance;
                    GroupId = linkage.GroupId;
                    RegistrationState = new RegistrationInfo( CurrentPerson );
                }
            }

            // A registration instance id was specified
            if ( RegistrationState == null && registrationInstanceId.HasValue )
            {
                var dateTime = RockDateTime.Now;
                RegistrationInstanceState = new RegistrationInstanceService( rockContext )
                    .Queryable( "Account,RegistrationTemplate.Fees,RegistrationTemplate.Discounts,RegistrationTemplate.Forms.Fields.Attribute,RegistrationTemplate.FinancialGateway" )
                    .Where( r =>
                        r.Id == registrationInstanceId.Value &&
                        r.IsActive &&
                        r.RegistrationTemplate != null &&
                        r.RegistrationTemplate.IsActive &&
                        ( !r.StartDateTime.HasValue || r.StartDateTime <= dateTime ) &&
                        ( !r.EndDateTime.HasValue || r.EndDateTime > dateTime ) )
                    .FirstOrDefault();

                if ( RegistrationInstanceState != null )
                {
                    RegistrationState = new RegistrationInfo( CurrentPerson );
                }
            }

            // If registration instance id and event occurrence were specified, but a group (linkage) hasn't been loaded, find the first group for the event occurrence
            if ( RegistrationInstanceState != null && eventOccurrenceId.HasValue && !groupId.HasValue )
            {
                var eventItemOccurrence = new EventItemOccurrenceService( rockContext )
                    .Queryable()
                    .Where( o => o.Id == eventOccurrenceId.Value )
                    .FirstOrDefault();
                if ( eventItemOccurrence != null )
                {
                    CampusId = eventItemOccurrence.CampusId;

                    var linkage = eventItemOccurrence.Linkages
                        .Where( l => l.RegistrationInstanceId == RegistrationInstanceState.Id )
                        .FirstOrDefault();

                    if ( linkage != null )
                    {
                        GroupId = linkage.GroupId;
                    }
                }
            }

            if ( RegistrationState != null && 
                RegistrationState.FamilyGuid == Guid.Empty &&
                RegistrationTemplate != null && 
                RegistrationTemplate.RegistrantsSameFamily != RegistrantsSameFamily.Ask )
            {
                RegistrationState.FamilyGuid = Guid.NewGuid();
            }

            if ( RegistrationState != null && !RegistrationState.Registrants.Any() )
            {
                SetRegistrantState( 1 );
            }

            return true;
        }

        /// <summary>
        /// Adds (or removes) registrants to or from the registration. Only newly added registrants can
        /// can be removed. Any existing (saved) registrants cannot be removed from the registration
        /// </summary>
        /// <param name="registrantCount">The number of registrants that registration should have.</param>
        private void SetRegistrantState( int registrantCount )
        {
            if ( RegistrationState != null )
            {
                decimal cost = RegistrationTemplate.Cost;
                if ( ( RegistrationTemplate.SetCostOnInstance ?? false ) && RegistrationInstanceState != null )
                {
                    cost = RegistrationInstanceState.Cost ?? 0.0m;
                }

                // If this is the first registrant being added, default it to the current person
                if ( RegistrationState.RegistrantCount == 0 && registrantCount == 1 && CurrentPerson != null )
                {
                    var registrant = new RegistrantInfo( RegistrationInstanceState, CurrentPerson );
                    registrant.Cost = cost;
                    registrant.FamilyGuid = RegistrationState.FamilyGuid;
                    RegistrationState.Registrants.Add( registrant );
                }
                
                // While the number of registrants belonging to registration is less than the selected count, addd another registrant
                while ( RegistrationState.RegistrantCount < registrantCount )
                {
                    var registrant = new RegistrantInfo { Cost = cost };
                    if ( RegistrationTemplate.RegistrantsSameFamily == RegistrantsSameFamily.No )
                    {
                        registrant.FamilyGuid = Guid.NewGuid();
                    } 
                    else if ( RegistrationTemplate.RegistrantsSameFamily == RegistrantsSameFamily.Yes )
                    {
                        registrant.FamilyGuid = RegistrationState.FamilyGuid;
                    }

                    RegistrationState.Registrants.Add( registrant );
                }

                // Get the number of registrants that needs to be removed. 
                int removeCount = RegistrationState.RegistrantCount - registrantCount;
                if ( removeCount > 0 )
                {
                    // If removing any, reverse the order of registrants, so that most recently added will be removed first
                    RegistrationState.Registrants.Reverse();

                    // Try to get the registrants to remove. Most recently added will be taken first
                    foreach ( var registrant in RegistrationState.Registrants.Take( removeCount ).ToList() )
                    {
                        RegistrationState.Registrants.Remove( registrant );
                    }

                    // Reset the order after removing any registrants
                    RegistrationState.Registrants.Reverse();
                }
            }
        }

        #endregion

        #region Save Methods

        private List<string> ValidatePayment()
        {
            var validationErrors = new List<string>();

            if ( minimumPayment.HasValue && minimumPayment > 0.0M )
            {
                if ( RegistrationState.PaymentAmount < minimumPayment )
                {
                    validationErrors.Add( string.Format( "Amount To Pay Today must be at least {0:C2}", minimumPayment ) );
                }

                if ( RegistrationState.PaymentAmount > 0.0M )
                {
                    // If not using a saved account validate cc fields
                    if ( rblSavedCC.Items.Count == 0 || ( rblSavedCC.SelectedValueAsInt() ?? 0 ) == 0 )
                    {
                        if ( txtCardFirstName.Visible && string.IsNullOrWhiteSpace( txtCardFirstName.Text ) )
                        {
                            validationErrors.Add( "First Name on Card is required" );
                        }
                        if ( txtCardLastName.Visible && string.IsNullOrWhiteSpace( txtCardLastName.Text ) )
                        {
                            validationErrors.Add( "Last Name on Card is required" );
                        }
                        if ( txtCardName.Visible && string.IsNullOrWhiteSpace( txtCardName.Text ) )
                        {
                            validationErrors.Add( "Name on Card is required" );
                        }
                        if ( string.IsNullOrWhiteSpace( txtCreditCard.Text ) )
                        {
                            validationErrors.Add( "Credit Card # is required" );
                        }
                        if ( !mypExpiration.SelectedDate.HasValue )
                        {
                            validationErrors.Add( "Credit Card Expiration Date is required" );
                        }
                        if ( string.IsNullOrWhiteSpace( txtCVV.Text ) )
                        {
                            validationErrors.Add( "Credit Card Security Code is required" );
                        }
                        if ( string.IsNullOrWhiteSpace( acBillingAddress.Street1 ) ||
                            string.IsNullOrWhiteSpace( acBillingAddress.City ) ||
                            string.IsNullOrWhiteSpace( acBillingAddress.State ) ||
                            string.IsNullOrWhiteSpace( acBillingAddress.PostalCode ) )
                        {
                            validationErrors.Add( "Billing Address is required" );
                        }
                    }
                }
            }

            return validationErrors;
        }

        /// <summary>
        /// Saves the changes.
        /// </summary>
        /// <returns></returns>
        private int? SaveChanges()
        {
            if ( !string.IsNullOrWhiteSpace( TransactionCode ) )
            {
                ShowError( string.Empty, "You have already completed this " + RegistrationTerm.ToLower() );
                return null;
            }

            Registration registration = null;

            if ( RegistrationState != null && RegistrationState.Registrants.Any() && RegistrationTemplate != null )
            {
                var rockContext = new RockContext();

                var registrationService = new RegistrationService( rockContext );

                bool isNewRegistration = true;
                var previousRegistrants = new List<int>();
                if ( RegistrationState.RegistrationId.HasValue )
                {
                    var previousRegistration = registrationService.Get( RegistrationState.RegistrationId.Value );
                    if ( previousRegistration != null )
                    {
                        isNewRegistration = false;
                        previousRegistrants = previousRegistration.Registrants
                            .Where( r => r.PersonAlias != null )
                            .Select( r => r.PersonAlias.PersonId )
                            .ToList();
                    }
                }

                try
                {
                    bool hasPayment = ( RegistrationState.PaymentAmount ?? 0.0m ) > 0.0m;

                    // Save the registration
                    registration = SaveRegistration( rockContext, hasPayment );
                    if ( registration != null )
                    {
                        // If there is a payment being made, process the payment
                        if ( hasPayment )
                        {
                            string errorMessage = string.Empty;
                            if ( !ProcessPayment( rockContext, registration, out errorMessage ) )
                            {
                                throw new Exception( errorMessage );
                            }
                        }

                        try 
                        {
                            // If there is a valid registration, and nothing went wrong processing the payment, add registrants to group and send the notifications
                            if ( registration != null )
                            {
                                SavePersonNotes( rockContext, previousRegistrants, registration );
                                AddRegistrantsToGroup( rockContext, registration );

                                string appRoot = ResolveRockUrl( "~/" );
                                string themeRoot = ResolveRockUrl( "~~/" );

                                var confirmation = new Rock.Transactions.SendRegistrationConfirmationTransaction();
                                confirmation.RegistrationId = registration.Id;
                                confirmation.AppRoot = appRoot;
                                confirmation.ThemeRoot = themeRoot;
                                Rock.Transactions.RockQueue.TransactionQueue.Enqueue( confirmation );

                                var notification = new Rock.Transactions.SendRegistrationNotificationTransaction();
                                notification.RegistrationId = registration.Id;
                                notification.AppRoot = appRoot;
                                notification.ThemeRoot = themeRoot;
                                Rock.Transactions.RockQueue.TransactionQueue.Enqueue( notification );

                                var newRegistration = registrationService
                                    .Queryable( "Registrants.PersonAlias.Person,Registrants.GroupMember,RegistrationInstance.Account,RegistrationInstance.RegistrationTemplate.Fees,RegistrationInstance.RegistrationTemplate.Discounts,RegistrationInstance.RegistrationTemplate.Forms.Fields.Attribute,RegistrationInstance.RegistrationTemplate.FinancialGateway" )
                                    .Where( r => r.Id == registration.Id )
                                    .FirstOrDefault();
                                if ( newRegistration != null )
                                {
                                    RegistrationInstanceState = newRegistration.RegistrationInstance;
                                    RegistrationState = new RegistrationInfo( newRegistration, rockContext );
                                    RegistrationState.PreviousPaymentTotal = registrationService.GetTotalPayments( registration.Id );
                                }
                            }
                        }
                        catch ( Exception postSaveEx )
                        {
                            ShowWarning( "The following occurred after processing your " + RegistrationTerm, postSaveEx.Message );
                            ExceptionLogService.LogException( postSaveEx, Context, RockPage.PageId, RockPage.Layout.SiteId, CurrentPersonAlias );
                        }
                    }

                }
                catch ( Exception ex )
                {
                    ExceptionLogService.LogException( ex, Context, this.RockPage.PageId, this.RockPage.Site.Id, CurrentPersonAlias );

                    string message = ex.Message;
                    while ( ex.InnerException != null )
                    {
                        ex = ex.InnerException;
                        message = ex.Message;
                    }

                    ShowError( "An Error Occurred Processing Your " + RegistrationTerm, ex.Message );

                    // Try to delete the registration if it was just created
                    try
                    {
                        if ( isNewRegistration && registration != null && registration.Id > 0 )
                        {
                            RegistrationState.RegistrationId = null;
                            using ( var newRockContext = new RockContext() )
                            {
                                HistoryService.DeleteChanges( newRockContext, typeof( Registration ), registration.Id );

                                var newRegistrationService = new RegistrationService( newRockContext );
                                var newRegistration = newRegistrationService.Get( registration.Id );
                                if ( newRegistration != null )
                                {
                                    newRegistrationService.Delete( newRegistration );
                                    newRockContext.SaveChanges();
                                }
                            }
                        }
                    }
                    catch { }

                    return (int?)null;
                }
            }

            return registration != null ? registration.Id : (int?)null;
        }

        /// <summary>
        /// Saves the registration.
        /// </summary>
        /// <param name="rockContext">The rock context.</param>
        /// <param name="hasPayment">if set to <c>true</c> [has payment].</param>
        /// <returns></returns>
        private Registration SaveRegistration( RockContext rockContext, bool hasPayment )
        {
            var registrationService = new RegistrationService( rockContext );
            var registrantService = new RegistrationRegistrantService( rockContext );
            var registrantFeeService = new RegistrationRegistrantFeeService( rockContext );
            var personService = new PersonService( rockContext );
            var groupService = new GroupService( rockContext );

            // variables to keep track of the family that new people should be added to
            int? singleFamilyId = null;
            var multipleFamilyGroupIds = new Dictionary<Guid, int>();

            var dvcConnectionStatus = DefinedValueCache.Read( GetAttributeValue( "ConnectionStatus" ).AsGuid() );
            var dvcRecordStatus = DefinedValueCache.Read( GetAttributeValue( "RecordStatus" ).AsGuid() );
            var familyGroupType = GroupTypeCache.Read( Rock.SystemGuid.GroupType.GROUPTYPE_FAMILY );
            var adultRoleId = familyGroupType.Roles
                .Where( r => r.Guid.Equals( Rock.SystemGuid.GroupRole.GROUPROLE_FAMILY_MEMBER_ADULT.AsGuid() ) )
                .Select( r => r.Id )
                .FirstOrDefault();
            var childRoleId = familyGroupType.Roles
                .Where( r => r.Guid.Equals( Rock.SystemGuid.GroupRole.GROUPROLE_FAMILY_MEMBER_CHILD.AsGuid() ) )
                .Select( r => r.Id )
                .FirstOrDefault();

            bool newRegistration = false;
            Registration registration = null;
            Person registrar = null;
            var registrationChanges = new List<string>();
            
            if ( RegistrationState.RegistrationId.HasValue )
            {
                registration = registrationService.Get( RegistrationState.RegistrationId.Value );
            }

            if ( registration == null )
            {
                newRegistration = true;
                registration = new Registration();
                registrationService.Add( registration );
                registrationChanges.Add( "Created Registration" );
            }
            else
            {
                if ( registration.PersonAlias != null && registration.PersonAlias.Person != null )
                {
                    registrar = registration.PersonAlias.Person;
                }
            }

            registration.RegistrationInstanceId = RegistrationInstanceState.Id;

            // If the Registration Instance linkage specified a group, load it now
            Group group = null;
            if ( GroupId.HasValue )
            {
                group = new GroupService( rockContext ).Get( GroupId.Value );
                if ( group != null && ( !registration.GroupId.HasValue || registration.GroupId.Value != group.Id ) )
                {
                    registration.GroupId = group.Id;
                    History.EvaluateChange( registrationChanges, "Group", string.Empty, group.Name );
                }
            }

            bool newRegistrar = newRegistration || 
                registration.FirstName == null || !registration.FirstName.Equals( RegistrationState.FirstName, StringComparison.OrdinalIgnoreCase ) ||
                registration.LastName == null || !registration.LastName.Equals( RegistrationState.LastName, StringComparison.OrdinalIgnoreCase );

            History.EvaluateChange( registrationChanges, "First Name", registration.FirstName, RegistrationState.FirstName );
            registration.FirstName = RegistrationState.FirstName;

            History.EvaluateChange( registrationChanges, "Last Name", registration.LastName, RegistrationState.LastName );
            registration.LastName = RegistrationState.LastName;

            History.EvaluateChange( registrationChanges, "Confirmation Email", registration.ConfirmationEmail, RegistrationState.ConfirmationEmail );
            registration.ConfirmationEmail = RegistrationState.ConfirmationEmail;

            History.EvaluateChange( registrationChanges, "Discount Code", registration.DiscountCode, RegistrationState.DiscountCode );
            registration.DiscountCode = RegistrationState.DiscountCode;

            History.EvaluateChange( registrationChanges, "Discount Percentage", registration.DiscountPercentage, RegistrationState.DiscountPercentage );
            registration.DiscountPercentage = RegistrationState.DiscountPercentage;

            History.EvaluateChange( registrationChanges, "Discount Amount", registration.DiscountAmount, RegistrationState.DiscountAmount );
            registration.DiscountAmount = RegistrationState.DiscountAmount;

            if ( newRegistrar )
            {
                if( CurrentPerson != null && CurrentPerson.NickName == null )
                {
                    CurrentPerson.NickName = CurrentPerson.FirstName;
                }

                // If the 'your name' value equals the currently logged in person, use their person alias id
                if ( CurrentPerson != null &&
                ( CurrentPerson.NickName.Trim().Equals( registration.FirstName.Trim(), StringComparison.OrdinalIgnoreCase ) ||
                    CurrentPerson.FirstName.Trim().Equals( registration.FirstName.Trim(), StringComparison.OrdinalIgnoreCase ) ) &&
                CurrentPerson.LastName.Trim().Equals( registration.LastName.Trim(), StringComparison.OrdinalIgnoreCase ) )
                {
                    registrar = CurrentPerson;
                    registration.PersonAliasId = CurrentPerson.PrimaryAliasId;
                }
                else
                {
                    // otherwise look for one and one-only match by name/email
                    var personMatches = personService.GetByMatch( registration.FirstName, registration.LastName, registration.ConfirmationEmail );
                    if ( personMatches.Count() == 1 )
                    {
                        registrar = personMatches.First();
                        registration.PersonAliasId = registrar.PrimaryAliasId;
                    }
                    else
                    {
                        registrar = null;
                        registration.PersonAlias = null;
                        registration.PersonAliasId = null;
                    }
                }
            }

            // Set the family guid for any other registrants that were selected to be in the same family
            if ( registrar != null )
            {
                var family = registrar.GetFamilies( rockContext ).FirstOrDefault();
                if ( family != null )
                {
                    multipleFamilyGroupIds.AddOrIgnore( RegistrationState.FamilyGuid, family.Id );
                    if ( !singleFamilyId.HasValue )
                    {
                        singleFamilyId = family.Id;
                    }
                }
            }

            // If the registration includes a payment, make sure there's an actual person associated to registration
            if ( hasPayment && !registration.PersonAliasId.HasValue )
            {
                // If a match was not found, create a new person
                var person = new Person();
                person.FirstName = registration.FirstName;
                person.LastName = registration.LastName;
                person.IsEmailActive = true;
                person.Email = registration.ConfirmationEmail;
                person.EmailPreference = EmailPreference.EmailAllowed;
                person.RecordTypeValueId = DefinedValueCache.Read( Rock.SystemGuid.DefinedValue.PERSON_RECORD_TYPE_PERSON.AsGuid() ).Id;
                if ( dvcConnectionStatus != null )
                {
                    person.ConnectionStatusValueId = dvcConnectionStatus.Id;
                }
                if ( dvcRecordStatus != null )
                {
                    person.RecordStatusValueId = dvcRecordStatus.Id;
                }

                registrar = SavePerson( rockContext, person, RegistrationState.FamilyGuid, CampusId, null, adultRoleId, childRoleId, multipleFamilyGroupIds, ref singleFamilyId );
                registration.PersonAliasId = registrar != null ? registrar.PrimaryAliasId : (int?)null;

                History.EvaluateChange( registrationChanges, "Registrar", string.Empty, registrar.FullName );
            }
            else
            {
                if ( newRegistration )
                {
                    History.EvaluateChange( registrationChanges, "Registrar", string.Empty, registration.ToString() );
                }
            }

            // Save the registration ( so we can get an id )
            rockContext.SaveChanges();

            try
            {

                Task.Run( () =>
                    HistoryService.SaveChanges(
                        new RockContext(),
                        typeof( Registration ),
                        Rock.SystemGuid.Category.HISTORY_EVENT_REGISTRATION.AsGuid(),
                        registration.Id,
                        registrationChanges, true, CurrentPersonAliasId )
                );


                // Get each registrant
                foreach ( var registrantInfo in RegistrationState.Registrants.ToList() )
                {
                    var registrantChanges = new List<string>();
                    var personChanges = new List<string>();
                    var familyChanges = new List<string>();

                    RegistrationRegistrant registrant = null;
                    Person person = null;

                    string firstName = registrantInfo.GetFirstName( RegistrationTemplate );
                    string lastName = registrantInfo.GetLastName( RegistrationTemplate );
                    string email = registrantInfo.GetEmail( RegistrationTemplate );

                    if ( registrantInfo.Id > 0 )
                    {
                        registrant = registration.Registrants.FirstOrDefault( r => r.Id == registrantInfo.Id );
                        if ( registrant != null )
                        {
                            person = registrant.Person;
                            if ( person != null && (
                                ( registrant.Person.FirstName.Equals( firstName, StringComparison.OrdinalIgnoreCase ) || registrant.Person.NickName.Equals( firstName, StringComparison.OrdinalIgnoreCase ) ) &&
                                registrant.Person.LastName.Equals( lastName, StringComparison.OrdinalIgnoreCase ) ) )
                            {
                                //
                            }
                            else
                            {
                                person = null;
                                registrant.PersonAlias = null;
                                registrant.PersonAliasId = null;
                            }
                        }
                    }

                    if ( person == null )
                    {
                        // Try to find a matching person based on name and email address
                        var personMatches = personService.GetByMatch( firstName, lastName, email );
                        if ( personMatches.Count() == 1 )
                        {
                            person = personMatches.First();
                        }

                        // Try to find a matching person based on name within same family as registrar
                        if ( person == null && registrar != null && registrantInfo.FamilyGuid == RegistrationState.FamilyGuid )
                        {
                            var familyMembers = registrar.GetFamilyMembers( true, rockContext )
                                .Where( m =>
                                    ( m.Person.FirstName == firstName || m.Person.NickName == firstName ) &&
                                    m.Person.LastName == lastName )
                                .Select( m => m.Person )
                                .ToList();

                            if ( familyMembers.Count() == 1 )
                            {
                                person = familyMembers.First();
                                if ( !string.IsNullOrWhiteSpace( email ) )
                                {
                                    person.Email = email;
                                }
                            }

                            if ( familyMembers.Count() > 1 && !string.IsNullOrWhiteSpace( email ) )
                            {
                                familyMembers = familyMembers
                                    .Where( m =>
                                        m.Email != null &&
                                        m.Email.Equals( email, StringComparison.OrdinalIgnoreCase ) )
                                    .ToList();
                                if ( familyMembers.Count() == 1 )
                                {
                                    person = familyMembers.First();
                                }
                            }
                        }
                    }

                    if ( person == null )
                    {
                        // If a match was not found, create a new person
                        person = new Person();
                        person.FirstName = firstName;
                        person.LastName = lastName;
                        person.IsEmailActive = true;
                        person.Email = email;
                        person.EmailPreference = EmailPreference.EmailAllowed;
                        person.RecordTypeValueId = DefinedValueCache.Read( Rock.SystemGuid.DefinedValue.PERSON_RECORD_TYPE_PERSON.AsGuid() ).Id;
                        if ( dvcConnectionStatus != null )
                        {
                            person.ConnectionStatusValueId = dvcConnectionStatus.Id;
                        }

                        if ( dvcRecordStatus != null )
                        {
                            person.RecordStatusValueId = dvcRecordStatus.Id;
                        }
                    }

                    int? campusId = CampusId;
                    Location location = null;

                    // Set any of the template's person fields
                    foreach ( var field in RegistrationTemplate.Forms
                        .SelectMany( f => f.Fields
                            .Where( t => t.FieldSource == RegistrationFieldSource.PersonField ) ) )
                    {
                        // Find the registrant's value
                        var fieldValue = registrantInfo.FieldValues
                            .Where( f => f.Key == field.Id )
                            .Select( f => f.Value.FieldValue )
                            .FirstOrDefault();


                        if ( fieldValue != null )
                        {
                            switch ( field.PersonFieldType )
                            {
                                case RegistrationPersonFieldType.Campus:
                                    {
                                        if ( fieldValue != null )
                                        {
                                            campusId = fieldValue.ToString().AsIntegerOrNull();
                                        }
                                        break;
                                    }

                                case RegistrationPersonFieldType.Address:
                                    {
                                        location = fieldValue as Location;
                                        break;
                                    }

                                case RegistrationPersonFieldType.Birthdate:
                                    {
                                        var birthMonth = person.BirthMonth;
                                        var birthDay = person.BirthDay;
                                        var birthYear = person.BirthYear;

                                        person.SetBirthDate( fieldValue as DateTime? );

                                        History.EvaluateChange( personChanges, "Birth Month", birthMonth, person.BirthMonth );
                                        History.EvaluateChange( personChanges, "Birth Day", birthDay, person.BirthDay );
                                        History.EvaluateChange( personChanges, "Birth Year", birthYear, person.BirthYear );

                                        break;
                                    }

                                case RegistrationPersonFieldType.Gender:
                                    {
                                        var newGender = fieldValue.ToString().ConvertToEnumOrNull<Gender>() ?? Gender.Unknown;
                                        History.EvaluateChange( personChanges, "Gender", person.Gender, newGender );
                                        person.Gender = newGender;
                                        break;
                                    }

                                case RegistrationPersonFieldType.MaritalStatus:
                                    {
                                        if ( fieldValue != null )
                                        {
                                            int? newMaritalStatusId = fieldValue.ToString().AsIntegerOrNull();
                                            History.EvaluateChange( personChanges, "Marital Status", DefinedValueCache.GetName( person.MaritalStatusValueId ), DefinedValueCache.GetName( newMaritalStatusId ) );
                                            person.MaritalStatusValueId = newMaritalStatusId;
                                        }
                                        break;
                                    }

                                case RegistrationPersonFieldType.MobilePhone:
                                    {
                                        SavePhone( fieldValue, person, Rock.SystemGuid.DefinedValue.PERSON_PHONE_TYPE_MOBILE.AsGuid(), personChanges );
                                        break;
                                    }

                                case RegistrationPersonFieldType.HomePhone:
                                    {
                                        SavePhone( fieldValue, person, Rock.SystemGuid.DefinedValue.PERSON_PHONE_TYPE_HOME.AsGuid(), personChanges );
                                        break;
                                    }

                                case RegistrationPersonFieldType.WorkPhone:
                                    {
                                        SavePhone( fieldValue, person, Rock.SystemGuid.DefinedValue.PERSON_PHONE_TYPE_WORK.AsGuid(), personChanges );
                                        break;
                                    }
                            }
                        }
                    }

                    // Save the person ( and family if needed )
                    SavePerson( rockContext, person, registrantInfo.FamilyGuid, campusId, location, adultRoleId, childRoleId, multipleFamilyGroupIds, ref singleFamilyId );

                    // Load the person's attributes
                    person.LoadAttributes();

                    // Set any of the template's person fields
                    foreach ( var field in RegistrationTemplate.Forms
                        .SelectMany( f => f.Fields
                            .Where( t =>
                                t.FieldSource == RegistrationFieldSource.PersonAttribute &&
                                t.AttributeId.HasValue ) ) )
                    {
                        // Find the registrant's value
                        var fieldValue = registrantInfo.FieldValues
                            .Where( f => f.Key == field.Id )
                            .Select( f => f.Value.FieldValue )
                            .FirstOrDefault();

                        if ( fieldValue != null )
                        {
                            var attribute = AttributeCache.Read( field.AttributeId.Value );
                            if ( attribute != null )
                            {
                                string originalValue = person.GetAttributeValue( attribute.Key );
                                string newValue = fieldValue.ToString();
                                person.SetAttributeValue( attribute.Key, fieldValue.ToString() );

                                if ( ( originalValue ?? string.Empty ).Trim() != ( newValue ?? string.Empty ).Trim() )
                                {
                                    string formattedOriginalValue = string.Empty;
                                    if ( !string.IsNullOrWhiteSpace( originalValue ) )
                                    {
                                        formattedOriginalValue = attribute.FieldType.Field.FormatValue( null, originalValue, attribute.QualifierValues, false );
                                    }

                                    string formattedNewValue = string.Empty;
                                    if ( !string.IsNullOrWhiteSpace( newValue ) )
                                    {
                                        formattedNewValue = attribute.FieldType.Field.FormatValue( null, newValue, attribute.QualifierValues, false );
                                    }

                                    Helper.SaveAttributeValue( person, attribute, newValue, rockContext );
                                    History.EvaluateChange( personChanges, attribute.Name, formattedOriginalValue, formattedNewValue );

                                }
                            }
                        }
                    }

                    string registrantName = person.FullName + ": ";

                    personChanges.ForEach( c => registrantChanges.Add( c ) );

                    if ( registrant == null )
                    {
                        registrant = new RegistrationRegistrant();
                        registrant.Guid = registrantInfo.Guid;
                        registrantService.Add( registrant );
                        registrant.RegistrationId = registration.Id;
                    }

                    registrant.PersonAliasId = person.PrimaryAliasId;
                    registrant.Cost = registrantInfo.Cost;

                    // Remove fees
                    // Remove/delete any registrant fees that are no longer in UI with quantity 
                    foreach ( var dbFee in registrant.Fees.ToList() )
                    {
                        if ( !registrantInfo.FeeValues.Keys.Contains( dbFee.RegistrationTemplateFeeId ) ||
                            registrantInfo.FeeValues[dbFee.RegistrationTemplateFeeId] == null ||
                            !registrantInfo.FeeValues[dbFee.RegistrationTemplateFeeId]
                                .Any( f =>
                                    f.Option == dbFee.Option &&
                                    f.Quantity > 0 ) )
                        {
                            registrantChanges.Add( string.Format( "Removed '{0}' Fee (Quantity:{1:N0}, Cost:{2:C2}, Option:{3}",
                                dbFee.RegistrationTemplateFee.Name, dbFee.Quantity, dbFee.Cost, dbFee.Option ) );

                            registrant.Fees.Remove( dbFee );
                            registrantFeeService.Delete( dbFee );
                        }
                    }

                    // Add or Update fees
                    foreach ( var uiFee in registrantInfo.FeeValues.Where( f => f.Value != null ) )
                    {
                        foreach ( var uiFeeOption in uiFee.Value )
                        {
                            var dbFee = registrant.Fees
                                .Where( f =>
                                    f.RegistrationTemplateFeeId == uiFee.Key &&
                                    f.Option == uiFeeOption.Option )
                                .FirstOrDefault();

                            if ( dbFee == null )
                            {
                                dbFee = new RegistrationRegistrantFee();
                                dbFee.RegistrationTemplateFeeId = uiFee.Key;
                                dbFee.Option = uiFeeOption.Option;
                                registrant.Fees.Add( dbFee );
                            }

                            var templateFee = dbFee.RegistrationTemplateFee;
                            if ( templateFee == null )
                            {
                                templateFee = RegistrationTemplate.Fees.Where( f => f.Id == uiFee.Key ).FirstOrDefault();
                            }

                            string feeName = templateFee != null ? templateFee.Name : "Fee";
                            if ( !string.IsNullOrWhiteSpace( uiFeeOption.Option ) )
                            {
                                feeName = string.Format( "{0} ({1})", feeName, uiFeeOption.Option );
                            }

                            if ( dbFee.Id <= 0 )
                            {
                                registrantChanges.Add( feeName + " Fee Added" );
                            }

                            History.EvaluateChange( registrantChanges, feeName + " Quantity", dbFee.Quantity, uiFeeOption.Quantity );
                            dbFee.Quantity = uiFeeOption.Quantity;

                            History.EvaluateChange( registrantChanges, feeName + " Cost", dbFee.Cost, uiFeeOption.Cost );
                            dbFee.Cost = uiFeeOption.Cost;
                        }
                    }

                    rockContext.SaveChanges();

                    // Set any of the templat's registrant attributes
                    registrant.LoadAttributes();
                    foreach ( var field in RegistrationTemplate.Forms
                        .SelectMany( f => f.Fields
                            .Where( t =>
                                t.FieldSource == RegistrationFieldSource.RegistrationAttribute &&
                                t.AttributeId.HasValue ) ) )
                    {
                        // Find the registrant's value
                        var fieldValue = registrantInfo.FieldValues
                            .Where( f => f.Key == field.Id )
                            .Select( f => f.Value.FieldValue )
                            .FirstOrDefault();

                        if ( fieldValue != null )
                        {
                            var attribute = AttributeCache.Read( field.AttributeId.Value );
                            if ( attribute != null )
                            {
                                string originalValue = registrant.GetAttributeValue( attribute.Key );
                                string newValue = fieldValue.ToString();
                                registrant.SetAttributeValue( attribute.Key, fieldValue.ToString() );

                                if ( ( originalValue ?? string.Empty ).Trim() != ( newValue ?? string.Empty ).Trim() )
                                {
                                    string formattedOriginalValue = string.Empty;
                                    if ( !string.IsNullOrWhiteSpace( originalValue ) )
                                    {
                                        formattedOriginalValue = attribute.FieldType.Field.FormatValue( null, originalValue, attribute.QualifierValues, false );
                                    }

                                    string formattedNewValue = string.Empty;
                                    if ( !string.IsNullOrWhiteSpace( newValue ) )
                                    {
                                        formattedNewValue = attribute.FieldType.Field.FormatValue( null, newValue, attribute.QualifierValues, false );
                                    }

                                    Helper.SaveAttributeValue( registrant, attribute, newValue, rockContext );
                                    History.EvaluateChange( registrantChanges, attribute.Name, formattedOriginalValue, formattedNewValue );
                                }
                            }
                        }
                    }

                    Task.Run( () =>
                        HistoryService.SaveChanges(
                            new RockContext(),
                            typeof( Registration ),
                            Rock.SystemGuid.Category.HISTORY_EVENT_REGISTRATION.AsGuid(),
                            registration.Id,
                            registrantChanges,
                            "Registrant: " + person.FullName,
                            null, null, true, CurrentPersonAliasId )
                    );

                    // Clear this registran't family guid so it's not updated again
                    registrantInfo.FamilyGuid = Guid.Empty;

                }

                rockContext.SaveChanges();
            }

            catch ( Exception ex )
            {
                try
                {
                    using ( var newRockContext = new RockContext() )
                    {
                        if ( newRegistration )
                        {
                            var newRegistrationService = new RegistrationService( newRockContext );
                            var savedRegistration = new RegistrationService( newRockContext ).Get( registration.Id );
                            if ( savedRegistration != null )
                            {
                                HistoryService.DeleteChanges( newRockContext, typeof( Registration ), savedRegistration.Id );

                                newRegistrationService.Delete( savedRegistration );
                                newRockContext.SaveChanges();
                            }
                        }
                    }
                }
                catch ( Exception ex1 )
                {
                    string test = ex1.Message;
                }

                throw ex;
            }

            return registration;

        }

        /// <summary>
        /// Saves the person.
        /// </summary>
        /// <param name="rockContext">The rock context.</param>
        /// <param name="person">The person.</param>
        /// <param name="familyGuid">The family unique identifier.</param>
        /// <param name="campusId">The campus identifier.</param>
        /// <param name="location">The location.</param>
        /// <param name="adultRoleId">The adult role identifier.</param>
        /// <param name="childRoleId">The child role identifier.</param>
        /// <param name="multipleFamilyGroupIds">The multiple family group ids.</param>
        /// <param name="singleFamilyId">The single family identifier.</param>
        /// <returns></returns>
        private Person SavePerson( RockContext rockContext, Person person, Guid familyGuid, int? campusId, Location location, int adultRoleId, int childRoleId,
            Dictionary<Guid, int> multipleFamilyGroupIds, ref int? singleFamilyId )
        {
            int? familyId = null;

            if ( person.Id > 0 )
            {
                rockContext.SaveChanges();

                // Set the family guid for any other registrants that were selected to be in the same family
                var family = person.GetFamilies( rockContext ).FirstOrDefault();
                if ( family != null )
                {
                    familyId = family.Id;
                    multipleFamilyGroupIds.AddOrIgnore( familyGuid, family.Id );
                    if ( !singleFamilyId.HasValue )
                    {
                        singleFamilyId = family.Id;
                    }
                }
            }
            else
            {
                // If we've created the family aready for this registrant, add them to it
                if (
                        ( RegistrationTemplate.RegistrantsSameFamily == RegistrantsSameFamily.Ask && multipleFamilyGroupIds.ContainsKey( familyGuid ) ) ||
                        ( RegistrationTemplate.RegistrantsSameFamily == RegistrantsSameFamily.Yes && singleFamilyId.HasValue )
                    )
                {

                    // Add person to existing family
                    var age = person.Age;
                    int familyRoleId = age.HasValue && age < 18 ? childRoleId : adultRoleId;

                    familyId = RegistrationTemplate.RegistrantsSameFamily == RegistrantsSameFamily.Ask ?
                        multipleFamilyGroupIds[familyGuid] :
                        singleFamilyId.Value;
                    PersonService.AddPersonToFamily( person, true, multipleFamilyGroupIds[familyGuid], familyRoleId, rockContext );

                }

                // otherwise create a new family
                else
                {
                    // Create Person/Family
                    var familyGroup = PersonService.SaveNewPerson( person, rockContext, campusId, false );
                    if ( familyGroup != null )
                    {
                        familyId = familyGroup.Id;

                        // Store the family id for next person 
                        multipleFamilyGroupIds.AddOrIgnore( familyGuid, familyGroup.Id );
                        if ( !singleFamilyId.HasValue )
                        {
                            singleFamilyId = familyGroup.Id;
                        }
                    }
                }
            }


            if ( familyId.HasValue && location != null )
            {
                var homeLocationType = DefinedValueCache.Read( Rock.SystemGuid.DefinedValue.GROUP_LOCATION_TYPE_HOME.AsGuid() );
                if ( homeLocationType != null )
                {
                    var familyGroup = new GroupService( rockContext ).Get( familyId.Value );
                    if ( familyGroup != null )
                    {
                        GroupService.AddNewGroupAddress(
                            rockContext,
                            familyGroup,
                            Rock.SystemGuid.DefinedValue.GROUP_LOCATION_TYPE_HOME,
                            location.Street1, location.Street2, location.City, location.State, location.PostalCode, location.Country, true );
                    }
                }
            }

            return new PersonService( rockContext ).Get( person.Id );
        }

        /// <summary>
        /// Saves the phone.
        /// </summary>
        /// <param name="fieldValue">The field value.</param>
        /// <param name="person">The person.</param>
        /// <param name="phoneTypeGuid">The phone type unique identifier.</param>
        /// <param name="changes">The changes.</param>
        private void SavePhone( object fieldValue, Person person, Guid phoneTypeGuid, List<string> changes )
        {
            var phoneNumber = fieldValue as PhoneNumber;
            if ( phoneNumber != null )
            {
                string cleanNumber = PhoneNumber.CleanNumber( phoneNumber.Number );
                if ( !string.IsNullOrWhiteSpace( cleanNumber ) )
                {
                    var numberType = DefinedValueCache.Read( phoneTypeGuid );
                    if ( numberType != null )
                    {
                        var phone = person.PhoneNumbers.FirstOrDefault( p => p.NumberTypeValueId == numberType.Id );
                        string oldPhoneNumber = string.Empty;
                        if ( phone == null )
                        {
                            phone = new PhoneNumber();
                            person.PhoneNumbers.Add( phone );
                            phone.NumberTypeValueId = numberType.Id;
                        }
                        else
                        {
                            oldPhoneNumber = phone.NumberFormattedWithCountryCode;
                        }
                        phone.CountryCode = PhoneNumber.CleanNumber( phoneNumber.CountryCode );
                        phone.Number = cleanNumber;

                        History.EvaluateChange(
                            changes,
                            string.Format( "{0} Phone", numberType.Value ),
                            oldPhoneNumber,
                            phoneNumber.NumberFormattedWithCountryCode );
                    }
                }
            }
        }

        /// <summary>
        /// Saves the person notes.
        /// </summary>
        /// <param name="rockContext">The rock context.</param>
        /// <param name="previousRegistrants">The previous registrants.</param>
        /// <param name="registration">The registration.</param>
        private void SavePersonNotes( RockContext rockContext, List<int> previousRegistrants, Registration registration )
        {
            // Setup Note settings
            NoteTypeCache noteType = null;
            if ( RegistrationTemplate != null && RegistrationTemplate.AddPersonNote )
            {
                noteType = NoteTypeCache.Read( Rock.SystemGuid.NoteType.PERSON_EVENT_REGISTRATION.AsGuid() );
                if ( noteType != null )
                {
                    var noteService = new NoteService( rockContext );
                    var personAliasService = new PersonAliasService( rockContext );

                    Person registrar = null;
                    if ( registration.PersonAliasId.HasValue )
                    {
                        registrar = personAliasService.GetPerson( registration.PersonAliasId.Value );
                    }

                    var registrantNames = new List<string>();

                    // Get each registrant
                    foreach ( var registrantPersonAliasId in registration.Registrants
                        .Where( r => r.PersonAliasId.HasValue )
                        .Select( r => r.PersonAliasId.Value )
                        .ToList() )
                    {
                        var registrant = personAliasService.GetPerson( registrantPersonAliasId );
                        if ( registrant != null && !previousRegistrants.Contains( registrant.Id ) )
                        {
                            var noteText = new StringBuilder();
                            noteText.AppendFormat( "Registered for {0}", RegistrationInstanceState.Name);

                            if ( registrar != null && registrar.Id != registrant.Id )
                            {
                                noteText.AppendFormat( " by {0}", registrar.FullName );
                                registrantNames.Add( registrant.FullName );
                            }

                            if ( registrar == null && ( RegistrationState.FirstName != registrar.NickName || RegistrationState.LastName != registrar.LastName ) )
                            {
                                noteText.AppendFormat( " by {0}", RegistrationState.FirstName + " " + RegistrationState.LastName );
                            }

                            if ( noteText.Length > 0 )
                            {
                                var note = new Note();
                                note.NoteTypeId = noteType.Id;
                                note.IsSystem = false;
                                note.IsAlert = false;
                                note.IsPrivateNote = false;
                                note.EntityId = registrant.Id;
                                note.Caption = string.Empty;
                                note.Text = noteText.ToString();
                                noteService.Add( note );
                            }
                        }

                    }

                    if ( registrar != null && registrantNames.Any() )
                    {
                        string namesText = string.Empty;
                        if ( registrantNames.Count >= 2 )
                        {
                            int lessOne = registrantNames.Count - 1;
                            namesText = registrantNames.Take( lessOne ).ToList().AsDelimited( ", " ) +
                                " and " +
                                registrantNames.Skip( lessOne ).Take( 1 ).First() + " ";
                        }
                        else
                        {
                            namesText = registrantNames.First() + " ";
                        }

                        var note = new Note();
                        note.NoteTypeId = noteType.Id;
                        note.IsSystem = false;
                        note.IsAlert = false;
                        note.IsPrivateNote = false;
                        note.EntityId = registrar.Id;
                        note.Caption = string.Empty;
                        note.Text = string.Format( "Registered {0} for {1}", namesText, RegistrationInstanceState.Name );
                        noteService.Add( note );

                    }

                    rockContext.SaveChanges();
                }
            }

        }

        /// <summary>
        /// Adds the registrants to group.
        /// </summary>
        /// <param name="rockContext">The rock context.</param>
        /// <param name="registration">The registration.</param>
        private void AddRegistrantsToGroup( RockContext rockContext, Registration registration )
        {
            // If the registration instance linkage specified a group to add registrant to, add them if they're not already
            // part of that group
            if ( registration.GroupId.HasValue )
            {
                var groupService = new GroupService( rockContext );
                var personAliasService = new PersonAliasService( rockContext );
                var groupMemberService = new GroupMemberService( rockContext );

                var group = groupService.Get( registration.GroupId.Value );
                if ( group != null )
                {
                    foreach ( var registrant in registration.Registrants.Where( r => r.PersonAliasId.HasValue ).ToList() )
                    {
                        var personAlias = personAliasService.Get( registrant.PersonAliasId.Value );
                        GroupMember groupMember = group.Members.Where( m => m.PersonId == personAlias.PersonId ).FirstOrDefault();
                        if ( groupMember == null )
                        {
                            groupMember = new GroupMember();
                            groupMemberService.Add( groupMember );
                            groupMember.GroupId = group.Id;
                            groupMember.PersonId = personAlias.PersonId;

                            if ( RegistrationTemplate.GroupTypeId.HasValue &&
                                RegistrationTemplate.GroupTypeId == group.GroupTypeId &&
                                RegistrationTemplate.GroupMemberRoleId.HasValue )
                            {
                                groupMember.GroupRoleId = RegistrationTemplate.GroupMemberRoleId.Value;
                                groupMember.GroupMemberStatus = RegistrationTemplate.GroupMemberStatus;
                            }
                            else
                            {
                                if ( group.GroupType.DefaultGroupRoleId.HasValue )
                                {
                                    groupMember.GroupRoleId = group.GroupType.DefaultGroupRoleId.Value;
                                }
                                else
                                {
                                    groupMember.GroupRoleId = group.GroupType.Roles.Select( r => r.Id ).FirstOrDefault();
                                }
                                groupMember.GroupMemberStatus = GroupMemberStatus.Active;
                            }
                        }

                        rockContext.SaveChanges();

                        registrant.GroupMemberId = groupMember != null ? groupMember.Id : (int?)null;
                        rockContext.SaveChanges();

                        // Set any of the template's group member attributes 
                        groupMember.LoadAttributes();

                        var registrantInfo = RegistrationState.Registrants.FirstOrDefault( r => r.Guid == registrant.Guid );
                        if ( registrantInfo != null )
                        {
                            foreach ( var field in RegistrationTemplate.Forms
                                .SelectMany( f => f.Fields
                                    .Where( t =>
                                        t.FieldSource == RegistrationFieldSource.GroupMemberAttribute &&
                                        t.AttributeId.HasValue ) ) )
                            {
                                // Find the registrant's value
                                var fieldValue = registrantInfo.FieldValues
                                    .Where( f => f.Key == field.Id )
                                    .Select( f => f.Value.FieldValue )
                                    .FirstOrDefault();

                                if ( fieldValue != null )
                                {
                                    var attribute = AttributeCache.Read( field.AttributeId.Value );
                                    if ( attribute != null )
                                    {
                                        string originalValue = groupMember.GetAttributeValue( attribute.Key );
                                        string newValue = fieldValue.ToString();
                                        groupMember.SetAttributeValue( attribute.Key, fieldValue.ToString() );

                                        if ( ( originalValue ?? string.Empty ).Trim() != ( newValue ?? string.Empty ).Trim() )
                                        {
                                            string formattedOriginalValue = string.Empty;
                                            if ( !string.IsNullOrWhiteSpace( originalValue ) )
                                            {
                                                formattedOriginalValue = attribute.FieldType.Field.FormatValue( null, originalValue, attribute.QualifierValues, false );
                                            }

                                            string formattedNewValue = string.Empty;
                                            if ( !string.IsNullOrWhiteSpace( newValue ) )
                                            {
                                                formattedNewValue = attribute.FieldType.Field.FormatValue( null, newValue, attribute.QualifierValues, false );
                                            }

                                            Helper.SaveAttributeValue( groupMember, attribute, newValue, rockContext );
                                        }
                                    }
                                }
                            }
                        }
                    }
                }
            }
        }

        /// <summary>
        /// Processes the payment.
        /// </summary>
        /// <param name="rockContext">The rock context.</param>
        /// <param name="registration">The registration.</param>
        /// <param name="errorMessage">The error message.</param>
        /// <returns></returns>
        private bool ProcessPayment( RockContext rockContext, Registration registration, out string errorMessage )
        {
            GatewayComponent gateway = null;
            if ( RegistrationTemplate != null && RegistrationTemplate.FinancialGateway != null )
            {
                gateway = RegistrationTemplate.FinancialGateway.GetGatewayComponent();
            }

            if ( gateway == null )
            {
                errorMessage = "There was a problem creating the payment gateway information";
                return false;
            }

            if ( !RegistrationInstanceState.AccountId.HasValue || RegistrationInstanceState.Account == null )
            {
                errorMessage = "There was a problem with the account configuration for this " + RegistrationTerm.ToLower();
                return false;
            }

            PaymentInfo paymentInfo = null;
            if ( rblSavedCC.Items.Count > 0 && ( rblSavedCC.SelectedValueAsId() ?? 0 ) > 0 )
            {
                var savedAccount = new FinancialPersonSavedAccountService( new RockContext() ).Get( rblSavedCC.SelectedValueAsId().Value );
                if ( savedAccount != null )
                {
                    paymentInfo = savedAccount.GetReferencePayment();
                    paymentInfo.Amount = RegistrationState.PaymentAmount ?? 0.0m;
                }
                else
                {
                    errorMessage = "There was a problem retrieving the saved account";
                    return false;
                }
            }
            else
            {
                paymentInfo = GetCCPaymentInfo( gateway );
            }

            paymentInfo.Comment1 = string.Format( "{0} ({1})", RegistrationInstanceState.Name, RegistrationInstanceState.Account.GlCode );

            var transaction = gateway.Charge( RegistrationTemplate.FinancialGateway, paymentInfo, out errorMessage );
            if ( transaction != null )
            {
                var txnChanges = new List<string>();
                txnChanges.Add( "Created Transaction" );

                History.EvaluateChange( txnChanges, "Transaction Code", string.Empty, transaction.TransactionCode );

                transaction.AuthorizedPersonAliasId = registration.PersonAliasId;

                transaction.TransactionDateTime = RockDateTime.Now;
                History.EvaluateChange( txnChanges, "Date/Time", null, transaction.TransactionDateTime );

                transaction.FinancialGatewayId = RegistrationTemplate.FinancialGatewayId;
                History.EvaluateChange( txnChanges, "Gateway", string.Empty, RegistrationTemplate.FinancialGateway.Name );

                var txnType = DefinedValueCache.Read( new Guid( Rock.SystemGuid.DefinedValue.TRANSACTION_TYPE_EVENT_REGISTRATION ) );
                transaction.TransactionTypeValueId = txnType.Id;
                History.EvaluateChange( txnChanges, "Type", string.Empty, txnType.Value );

                if ( transaction.FinancialPaymentDetail == null )
                {
                    transaction.FinancialPaymentDetail = new FinancialPaymentDetail();
                }
                transaction.FinancialPaymentDetail.SetFromPaymentInfo( paymentInfo, gateway, rockContext, txnChanges );

                Guid sourceGuid = Guid.Empty;
                if ( Guid.TryParse( GetAttributeValue( "Source" ), out sourceGuid ) )
                {
                    var source = DefinedValueCache.Read( sourceGuid );
                    if ( source != null )
                    {
                        transaction.SourceTypeValueId = source.Id;
                        History.EvaluateChange( txnChanges, "Source", string.Empty, source.Value );
                    }
                }

                transaction.Summary = registration.GetSummary( RegistrationInstanceState );

                var transactionDetail = new FinancialTransactionDetail();
                transactionDetail.Amount = RegistrationState.PaymentAmount ?? 0.0m;
                transactionDetail.AccountId = RegistrationInstanceState.AccountId.Value;
                transactionDetail.EntityTypeId = EntityTypeCache.Read( typeof( Rock.Model.Registration ) ).Id;
                transactionDetail.EntityId = registration.Id;
                transaction.TransactionDetails.Add( transactionDetail );

                History.EvaluateChange( txnChanges, RegistrationInstanceState.Account.Name, 0.0M.FormatAsCurrency(), transactionDetail.Amount.FormatAsCurrency() );

                var batchChanges = new List<string>();

                rockContext.WrapTransaction( () =>
                {
                    var batchService = new FinancialBatchService( rockContext );

                    // Get the batch
                    var batch = batchService.Get(
                        GetAttributeValue( "BatchNamePrefix" ),
                        paymentInfo.CurrencyTypeValue,
                        paymentInfo.CreditCardTypeValue,
                        transaction.TransactionDateTime.Value,
                        RegistrationTemplate.FinancialGateway.GetBatchTimeOffset() );

                    if ( batch.Id == 0 )
                    {
                        batchChanges.Add( "Generated the batch" );
                        History.EvaluateChange( batchChanges, "Batch Name", string.Empty, batch.Name );
                        History.EvaluateChange( batchChanges, "Status", null, batch.Status );
                        History.EvaluateChange( batchChanges, "Start Date/Time", null, batch.BatchStartDateTime );
                        History.EvaluateChange( batchChanges, "End Date/Time", null, batch.BatchEndDateTime );
                    }

                    decimal newControlAmount = batch.ControlAmount + transaction.TotalAmount;
                    History.EvaluateChange( batchChanges, "Control Amount", batch.ControlAmount.FormatAsCurrency(), newControlAmount.FormatAsCurrency() );
                    batch.ControlAmount = newControlAmount;

                    transaction.BatchId = batch.Id;
                    batch.Transactions.Add( transaction );

                    rockContext.SaveChanges();
                } );

                if ( transaction.BatchId.HasValue )
                {
                    Task.Run( () =>
                        HistoryService.SaveChanges(
                            new RockContext(),
                            typeof( FinancialBatch ),
                            Rock.SystemGuid.Category.HISTORY_FINANCIAL_BATCH.AsGuid(),
                            transaction.BatchId.Value,
                            batchChanges, true, CurrentPersonAliasId )
                    );

                    Task.Run( () =>
                        HistoryService.SaveChanges(
                            new RockContext(),
                            typeof( FinancialBatch ),
                            Rock.SystemGuid.Category.HISTORY_FINANCIAL_TRANSACTION.AsGuid(),
                            transaction.BatchId.Value,
                            txnChanges,
                            CurrentPerson != null ? CurrentPerson.FullName : string.Empty,
                            typeof( FinancialTransaction ),
                            transaction.Id, true, CurrentPersonAliasId )
                    );
                }

                List<string> registrationChanges = new List<string>();
                registrationChanges.Add( string.Format( "Made {0} payment", transaction.TotalAmount.FormatAsCurrency() ) );
                Task.Run( () =>
                    HistoryService.SaveChanges(
                        new RockContext(),
                        typeof( Registration ),
                        Rock.SystemGuid.Category.HISTORY_EVENT_REGISTRATION.AsGuid(),
                        registration.Id,
                        registrationChanges, true, CurrentPersonAliasId )
                );

                TransactionCode = transaction.TransactionCode;

                return true;
            }
            else
            {
                return false;
            }

        }

        private CreditCardPaymentInfo GetCCPaymentInfo( GatewayComponent gateway )
        {
            var ccPaymentInfo = new CreditCardPaymentInfo( txtCreditCard.Text, txtCVV.Text, mypExpiration.SelectedDate.Value );

            ccPaymentInfo.NameOnCard = gateway != null && gateway.SplitNameOnCard ? txtCardFirstName.Text : txtCardName.Text;
            ccPaymentInfo.LastNameOnCard = txtCardLastName.Text;

            ccPaymentInfo.BillingStreet1 = acBillingAddress.Street1;
            ccPaymentInfo.BillingStreet2 = acBillingAddress.Street2;
            ccPaymentInfo.BillingCity = acBillingAddress.City;
            ccPaymentInfo.BillingState = acBillingAddress.State;
            ccPaymentInfo.BillingPostalCode = acBillingAddress.PostalCode;
            ccPaymentInfo.BillingCountry = acBillingAddress.Country;

            ccPaymentInfo.Amount = RegistrationState.PaymentAmount ?? 0.0m;
            ccPaymentInfo.Email = RegistrationState.ConfirmationEmail;

            ccPaymentInfo.FirstName = RegistrationState.FirstName;
            ccPaymentInfo.LastName = RegistrationState.LastName;

            return ccPaymentInfo;
        }

        #endregion

        #region Display Methods

        /// <summary>
        /// Shows the how many panel
        /// </summary>
        private void ShowHowMany()
        {
            lRegistrantTerm.Text =RegistrantTerm.Pluralize().ToLower();

            // If this is an existing registration, go directly to the summary
            if ( RegistrationState != null && RegistrationState.RegistrationId.HasValue && !PageParameter( START_AT_BEGINNING ).AsBoolean() )
            {
                ShowSummary();
            }
            else
            {
                if ( MaxRegistrants > MinRegistrants )
                {
                    // If registration allows multiple registrants show the 'How Many' panel
                    numHowMany.Maximum = MaxRegistrants;
                    numHowMany.Minimum = MinRegistrants;
                    numHowMany.Value = RegistrationState != null ? RegistrationState.RegistrantCount : 1;

                    lbRegistrantPrev.Visible = true;

                    SetPanel( 0 );
                }
                else
                {
                    // ... else skip to the registrant panel
                    CurrentRegistrantIndex = 0;
                    CurrentFormIndex = 0;

                    SetRegistrantState( MinRegistrants );

                    lbRegistrantPrev.Visible = false;

                    ShowRegistrant();
                }
            }
        }

        /// <summary>
        /// Shows the registrant panel
        /// </summary>
        private void ShowRegistrant()
        {
            if ( RegistrationState != null && RegistrationState.RegistrantCount > 0 )
            {
                string title = RegistrationState.RegistrantCount <= 1 ? 
                    RegistrantTerm : 
                    ( CurrentRegistrantIndex + 1 ).ToOrdinalWords().Humanize( LetterCasing.Title ) + " " + RegistrantTerm;

                if ( CurrentFormIndex > 0 )
                {
                    title += " (cont)";
                }
                lRegistrantTitle.Text = title;

                pnlFamilyOptions.Visible = 
                    CurrentRegistrantIndex > 0 && 
                    RegistrationTemplate != null && 
                    RegistrationTemplate.RegistrantsSameFamily == RegistrantsSameFamily.Ask;

                pnlProgressBar.Visible = GetAttributeValue("DisplayProgressBar").AsBoolean();

                SetPanel( 1 );
            }
        }

        /// <summary>
        /// Shows the summary panel
        /// </summary>
        private void ShowSummary()
        {
            lRegistrationTerm.Text = RegistrationTemplate.RegistrationTerm;
            lRegistrationTerm2.Text = RegistrationTemplate.RegistrationTerm;
            
            SetPanel( 2 );
        }

        /// <summary>
        /// Shows the success panel
        /// </summary>
        private void ShowSuccess( int registrationId )
        {
            lSuccessTitle.Text = "Congratulations";
            lSuccess.Text = "You have successfully completed this registration.";

            try
            {
                using ( var rockContext = new RockContext() )
                {
                    var registration = new RegistrationService( rockContext )
                        .Queryable( "RegistrationInstance.RegistrationTemplate" )
                        .FirstOrDefault( r => r.Id == registrationId );

                    if ( registration != null &&
                        registration.RegistrationInstance != null &&
                        registration.RegistrationInstance.RegistrationTemplate != null )
                    {
                        var template = registration.RegistrationInstance.RegistrationTemplate;

                        var mergeFields = new Dictionary<string, object>();
                        mergeFields.Add( "CurrentPerson", CurrentPerson );
                        mergeFields.Add( "RegistrationInstance", registration.RegistrationInstance );
                        mergeFields.Add( "Registration", registration );

                        if ( template != null && !string.IsNullOrWhiteSpace( template.SuccessTitle ) )
                        {
                            lSuccessTitle.Text = template.SuccessTitle.ResolveMergeFields( mergeFields );
                        }
                        else
                        {
                            lSuccessTitle.Text = "Congratulations";
                        }

                        if ( template != null && !string.IsNullOrWhiteSpace( template.SuccessText ) )
                        {
                            lSuccess.Text = template.SuccessText.ResolveMergeFields( mergeFields );
                        }
                        else
                        {
                            lSuccess.Text = "You have successfully completed this " + RegistrationTerm.ToLower();
                        }

                        // show debug info
                        if ( GetAttributeValue( "EnableDebug" ).AsBoolean() && UserCanEdit )
                        {
                            lSuccessDebug.Visible = true;
                            lSuccessDebug.Text = mergeFields.lavaDebugInfo();
                        }

                    }

                    if ( nbAmountPaid.Visible = true && 
                        nbAmountPaid.Text.AsDecimalOrNull().HasValue && 
                        nbAmountPaid.Text.AsDecimalOrNull().Value > 0.0M &&
                        ( rblSavedCC.Items.Count == 0 || ( rblSavedCC.SelectedValueAsId() ?? 0 ) == 0 ) )
                    {
                        cbSaveAccount.Visible = true;
                        pnlSaveAccount.Visible = true;
                        txtSaveAccount.Visible = true;

                        // If current person does not have a login, have them create a username and password
                        phCreateLogin.Visible = !new UserLoginService( rockContext ).GetByPersonId( CurrentPersonId ).Any();
                    }
                    else
                    {
                        pnlSaveAccount.Visible = false;
                    }
                }
            }
            catch ( Exception ex )
            {
                ExceptionLogService.LogException( ex, Context, this.RockPage.PageId, this.RockPage.Site.Id, CurrentPersonAlias );
            }

            SetPanel( 3 );
        }

        /// <summary>
        /// Creates the dynamic controls, and shows correct panel
        /// </summary>
        /// <param name="currentPanel">The current panel.</param>
        private void SetPanel( int currentPanel )
        {
            CurrentPanel = currentPanel;

            CreateDynamicControls( true );

            pnlHowMany.Visible = CurrentPanel <= 0;
            pnlRegistrant.Visible = CurrentPanel == 1;
            pnlSummaryAndPayment.Visible = CurrentPanel == 2;
            pnlSuccess.Visible = CurrentPanel == 3;
        }

        /// <summary>
        /// Shows a warning message.
        /// </summary>
        /// <param name="heading">The heading.</param>
        /// <param name="text">The text.</param>
        private void ShowWarning( string heading, string text )
        {
            nbMain.Heading = heading;
            nbMain.Text = string.Format( "<p>{0}</p>", text );
            nbMain.NotificationBoxType = NotificationBoxType.Warning;
            nbMain.Visible = true;
        }

        /// <summary>
        /// Shows an error message.
        /// </summary>
        /// <param name="heading">The heading.</param>
        /// <param name="text">The text.</param>
        private void ShowError( string heading, string text )
        {
            nbMain.Heading = heading;
            nbMain.Text = string.Format( "<p>{0}</p>", text );
            nbMain.NotificationBoxType = NotificationBoxType.Danger;
            nbMain.Visible = true;
        }

        /// <summary>
        /// Registers the client script.
        /// </summary>
        private void RegisterClientScript()
        {
            RockPage.AddScriptLink( ResolveUrl( "~/Scripts/jquery.creditCardTypeDetector.js" ) );

            string script = string.Format( @"
    // Adjust the label of 'is in the same family' based on value of first name entered
    $('input.js-first-name').change( function() {{
        var name = $(this).val();
        if ( name == null || name == '') {{
            name = 'Individual';
        }}
        var $lbl = $('div.js-registration-same-family').find('label.control-label')
        $lbl.text( name + ' is in the same family as');
    }} );

    $('#{0}').on('change', function() {{

        var totalCost = Number($('#{1}').val());
        var minDue = Number($('#{2}').val());
        var previouslyPaid = Number($('#{3}').val());
        var balanceDue = totalCost - previouslyPaid;

        // Format and validate the amount entered
        var amountPaid = minDue;
        var amountValue = $(this).val();
        if ( amountValue != null && amountValue != '' && !isNaN( amountValue ) ) {{
            amountPaid = Number( amountValue );
            if ( amountPaid < minDue ) {{
                amountPaid = minDue;
            }}
            if ( amountPaid > balanceDue ) {{
                amountPaid = balanceDue
            }}
        }}
        $(this).val(amountPaid.toFixed(2));

        var amountRemaining = totalCost - ( previouslyPaid + amountPaid );
        $('#{4}').text( '{6}' + amountRemaining.toFixed(2) );
        
    }});

    // Detect credit card type
    $('.credit-card').creditCardTypeDetector({{ 'credit_card_logos': '.card-logos' }});

    // Toggle credit card display if saved card option is available
    $('div.radio-content').prev('.form-group').find('input:radio').unbind('click').on('click', function () {{
        var $content = $(this).parents('div.form-group:first').next('.radio-content')
        var radioDisplay = $content.css('display');
        if ($(this).val() == 0 && radioDisplay == 'none') {{
            $content.slideToggle();
        }}
        else if ($(this).val() != 0 && radioDisplay != 'none') {{
            $content.slideToggle();
        }}
    }});

    // Hide or show a div based on selection of checkbox
    $('input:checkbox.toggle-input').unbind('click').on('click', function () {{
        $(this).parents('.checkbox').next('.toggle-content').slideToggle();
    }});

    if ( $('#{5}').val() == 'true' ) {{
        setTimeout('window.scrollTo(0,0)',0);
        $('#{5}').val('')
    }}
",
            nbAmountPaid.ClientID, // {0}
            hfTotalCost.ClientID, // {1}
            hfMinimumDue.ClientID, // {2}
            hfPreviouslyPaid.ClientID, // {3}
            lRemainingDue.ClientID, // {4}
            hfTriggerScroll.ClientID, // {5}
            GlobalAttributesCache.Value( "CurrencySymbol" ) // {6}
            );

            ScriptManager.RegisterStartupScript( Page, Page.GetType(), "registrationEntry", script, true );
        }

        #endregion

        #region Dynamic Control Methods

        /// <summary>
        /// Creates the dynamic controls fore each panel
        /// </summary>
        /// <param name="setValues">if set to <c>true</c> [set values].</param>
        private void CreateDynamicControls( bool setValues )
        {
            switch( CurrentPanel )
            {
                case 1:
                    CreateRegistrantControls( setValues );
                    break;
                case 2:
                    CreateSummaryControls( setValues );
                    break;
            }
        }

        /// <summary>
        /// Parses the dynamic controls.
        /// </summary>
        private void ParseDynamicControls()
        {
            switch ( CurrentPanel )
            {
                case 1:
                    ParseRegistrantControls();
                    break;
                case 2:
                    ParseSummaryControls();
                    break;
            }
        }

        #region Registrant Controls

        /// <summary>
        /// Creates the registrant controls.
        /// </summary>
        /// <param name="setValues">if set to <c>true</c> [set values].</param>
        private void CreateRegistrantControls( bool setValues )
        {
            lRegistrantFeeCaption.Text = FeeTerm.Pluralize();

            phRegistrantControls.Controls.Clear();
            phFees.Controls.Clear();

            if ( FormCount > CurrentFormIndex )
            {
                // Get the current and previous registrant ( previous is used when a field has the 'IsSharedValue' property )
                // so that current registrant can use the previous registrants value
                RegistrantInfo registrant = null;
                RegistrantInfo previousRegistrant = null;

                if ( RegistrationState != null && RegistrationState.RegistrantCount > CurrentRegistrantIndex )
                {
                    registrant = RegistrationState.Registrants[CurrentRegistrantIndex];

                    // If this is not the first person, then check to see if option for asking about family should be displayed
                    if ( CurrentFormIndex == 0 && CurrentRegistrantIndex > 0 &&
                        RegistrationTemplate.RegistrantsSameFamily == RegistrantsSameFamily.Ask )
                    {
                        var familyOptions = RegistrationState.GetFamilyOptions( RegistrationTemplate, CurrentRegistrantIndex );
                        if ( familyOptions.Any() )
                        {
                            familyOptions.Add( familyOptions.ContainsKey( registrant.FamilyGuid ) ? 
                                Guid.NewGuid() : 
                                registrant.FamilyGuid.Equals( Guid.Empty ) ? Guid.NewGuid() : registrant.FamilyGuid,
                                "None of the above" );
                            rblFamilyOptions.DataSource = familyOptions;
                            rblFamilyOptions.DataBind();
                            rblFamilyOptions.Visible = true;
                        }
                        else
                        {
                            rblFamilyOptions.Visible = false;
                        }
                    }
                    else
                    {
                        rblFamilyOptions.Visible = false;
                    }

                    if ( setValues )
                    {
                        if ( CurrentRegistrantIndex > 0 )
                        {
                            previousRegistrant = RegistrationState.Registrants[CurrentRegistrantIndex - 1];
                        }

                        rblFamilyOptions.SetValue( registrant.FamilyGuid.ToString() );
                    }
                }

                var form = RegistrationTemplate.Forms.OrderBy( f => f.Order ).ToList()[CurrentFormIndex];
                foreach ( var field in form.Fields.Where( f => !f.IsInternal ).OrderBy( f => f.Order ) )
                {
                    object value = null;
                    if ( registrant != null && registrant.FieldValues.ContainsKey( field.Id ) )
                    {
                        value = registrant.FieldValues[field.Id].FieldValue;
                    }

                    if ( value == null && field.IsSharedValue && previousRegistrant != null && previousRegistrant.FieldValues.ContainsKey( field.Id ) )
                    {
                        value = previousRegistrant.FieldValues[field.Id].FieldValue;
                    } 
                    
                    if ( !string.IsNullOrWhiteSpace( field.PreText ) )
                    {
                        phRegistrantControls.Controls.Add( new LiteralControl( field.PreText ) );
                    }

                    if ( field.FieldSource == RegistrationFieldSource.PersonField )
                    {
                        CreatePersonField( field, setValues, value);
                    }
                    else
                    {
                        CreateAttributeField( field, setValues, value );
                    }

                    if ( !string.IsNullOrWhiteSpace( field.PostText ) )
                    {
                        phRegistrantControls.Controls.Add( new LiteralControl( field.PostText ) );
                    }

                }

                // If the current form, is the last one, add any fee controls
                if ( FormCount - 1 == CurrentFormIndex )
                {
                    foreach ( var fee in RegistrationTemplate.Fees )
                    {
                        var feeValues = new List<FeeInfo>();
                        if ( registrant != null && registrant.FeeValues.ContainsKey( fee.Id ) )
                        {
                            feeValues = registrant.FeeValues[fee.Id];
                        }
                        CreateFeeField( fee, setValues, feeValues );
                    }
                }
            }

            divFees.Visible = phFees.Controls.Count > 0;
        }

        /// <summary>
        /// Creates the person field.
        /// </summary>
        /// <param name="field">The field.</param>
        /// <param name="setValue">if set to <c>true</c> [set value].</param>
        /// <param name="fieldValue">The field value.</param>
        private void CreatePersonField( RegistrationTemplateFormField field, bool setValue, object fieldValue )
        {

            switch ( field.PersonFieldType )
            {
                case RegistrationPersonFieldType.FirstName:
                    {
                        var tbFirstName = new RockTextBox();
                        tbFirstName.ID = "tbFirstName";
                        tbFirstName.Label = "First Name";
                        tbFirstName.Required = field.IsRequired;
                        tbFirstName.ValidationGroup = BlockValidationGroup;
                        tbFirstName.AddCssClass( "js-first-name" );
                        phRegistrantControls.Controls.Add( tbFirstName );

                        if ( setValue && fieldValue != null )
                        {
                            tbFirstName.Text = fieldValue.ToString();
                        }

                        break;
                    }

                case RegistrationPersonFieldType.LastName:
                    {
                        var tbLastName = new RockTextBox();
                        tbLastName.ID = "tbLastName";
                        tbLastName.Label = "Last Name";
                        tbLastName.Required = field.IsRequired;
                        tbLastName.ValidationGroup = BlockValidationGroup;
                        phRegistrantControls.Controls.Add( tbLastName );

                        if ( setValue && fieldValue != null )
                        {
                            tbLastName.Text = fieldValue.ToString();
                        }

                        break;
                    }

                case RegistrationPersonFieldType.Campus:
                    {
                        var cpHomeCampus = new CampusPicker();
                        cpHomeCampus.ID = "cpHomeCampus";
                        cpHomeCampus.Label = "Campus";
                        cpHomeCampus.Required = field.IsRequired;
                        cpHomeCampus.ValidationGroup = BlockValidationGroup;
                        cpHomeCampus.Campuses = CampusCache.All();

                        phRegistrantControls.Controls.Add( cpHomeCampus );

                        if ( setValue && fieldValue != null )
                        {
                            cpHomeCampus.SelectedCampusId = fieldValue.ToString().AsIntegerOrNull();
                        }
                        break;
                    }

                case RegistrationPersonFieldType.Address:
                    {
                        var acAddress = new AddressControl();
                        acAddress.ID = "acAddress";
                        acAddress.Label = "Address";
                        acAddress.UseStateAbbreviation = true;
                        acAddress.UseCountryAbbreviation = false;
                        acAddress.Required = field.IsRequired;
                        acAddress.ValidationGroup = BlockValidationGroup;

                        phRegistrantControls.Controls.Add( acAddress );

                        if ( setValue && fieldValue != null )
                        {
                            var value = fieldValue as Location;
                            acAddress.SetValues( value );
                        }

                        break;
                    }

                case RegistrationPersonFieldType.Email:
                    {
                        var tbEmail = new EmailBox();
                        tbEmail.ID = "tbEmail";
                        tbEmail.Label = "Email";
                        tbEmail.Required = field.IsRequired;
                        tbEmail.ValidationGroup = BlockValidationGroup;
                        phRegistrantControls.Controls.Add( tbEmail );

                        if ( setValue && fieldValue != null )
                        {
                            tbEmail.Text = fieldValue.ToString();
                        }

                        break;
                    }

                case RegistrationPersonFieldType.Birthdate:
                    {
                        var bpBirthday = new BirthdayPicker();
                        bpBirthday.ID = "bpBirthday";
                        bpBirthday.Label = "Birthday";
                        bpBirthday.Required = field.IsRequired;
                        bpBirthday.ValidationGroup = BlockValidationGroup;
                        phRegistrantControls.Controls.Add( bpBirthday );

                        if ( setValue && fieldValue != null )
                        {
                            var value = fieldValue as DateTime?;
                            bpBirthday.SelectedDate = value;
                        }

                        break;
                    }

                case RegistrationPersonFieldType.Gender:
                    {
                        var ddlGender = new RockDropDownList();
                        ddlGender.ID = "ddlGender";
                        ddlGender.Label = "Gender";
                        ddlGender.Required = field.IsRequired;
                        ddlGender.ValidationGroup = BlockValidationGroup;
                        ddlGender.BindToEnum<Gender>( false );

                        // change the 'Unknow' value to be blank instead
                        ddlGender.Items.FindByValue( "0" ).Text = string.Empty;

                        phRegistrantControls.Controls.Add( ddlGender );

                        if ( setValue && fieldValue != null )
                        {
                            var value = fieldValue.ToString().ConvertToEnumOrNull<Gender>() ?? Gender.Unknown;
                            ddlGender.SetValue( value.ConvertToInt() );
                        }

                        break;
                    }

                case RegistrationPersonFieldType.MaritalStatus:
                    {
                        var ddlMaritalStatus = new RockDropDownList();
                        ddlMaritalStatus.ID = "ddlMaritalStatus";
                        ddlMaritalStatus.Label = "Marital Status";
                        ddlMaritalStatus.Required = field.IsRequired;
                        ddlMaritalStatus.ValidationGroup = BlockValidationGroup;
                        ddlMaritalStatus.BindToDefinedType( DefinedTypeCache.Read( Rock.SystemGuid.DefinedType.PERSON_MARITAL_STATUS.AsGuid() ), true );
                        phRegistrantControls.Controls.Add( ddlMaritalStatus );

                        if ( setValue && fieldValue != null )
                        {
                            var value = fieldValue.ToString().AsInteger();
                            ddlMaritalStatus.SetValue( value );
                        }

                        break;
                    }

                case RegistrationPersonFieldType.MobilePhone:
                    {
                        var dv = DefinedValueCache.Read( Rock.SystemGuid.DefinedValue.PERSON_PHONE_TYPE_MOBILE );
                        if ( dv != null )
                        {
                            var ppMobile = new PhoneNumberBox();
                            ppMobile.ID = "ppMobile";
                            ppMobile.Label = dv.Value;
                            ppMobile.Required = field.IsRequired;
                            ppMobile.ValidationGroup = BlockValidationGroup;
                            ppMobile.CountryCode = PhoneNumber.DefaultCountryCode();

                            phRegistrantControls.Controls.Add( ppMobile );

                            if ( setValue && fieldValue != null )
                            {
                                var value = fieldValue as PhoneNumber;
                                if ( value != null )
                                {
                                    ppMobile.CountryCode = value.CountryCode;
                                    ppMobile.Number = value.ToString();
                                }
                            }
                        }

                        break;
                    }
                case RegistrationPersonFieldType.HomePhone:
                    {
                        var dv = DefinedValueCache.Read( Rock.SystemGuid.DefinedValue.PERSON_PHONE_TYPE_HOME );
                        if ( dv != null )
                        {
                            var ppHome = new PhoneNumberBox();
                            ppHome.ID = "ppHome";
                            ppHome.Label = dv.Value;
                            ppHome.Required = field.IsRequired;
                            ppHome.ValidationGroup = BlockValidationGroup;
                            ppHome.CountryCode = PhoneNumber.DefaultCountryCode();

                            phRegistrantControls.Controls.Add( ppHome );

                            if ( setValue && fieldValue != null )
                            {
                                var value = fieldValue as PhoneNumber;
                                if ( value != null )
                                {
                                    ppHome.CountryCode = value.CountryCode;
                                    ppHome.Number = value.ToString();
                                }
                            }
                        }

                        break;
                    }

                case RegistrationPersonFieldType.WorkPhone:
                    {
                        var dv = DefinedValueCache.Read( Rock.SystemGuid.DefinedValue.PERSON_PHONE_TYPE_WORK );
                        if ( dv != null )
                        {
                            var ppWork = new PhoneNumberBox();
                            ppWork.ID = "ppWork";
                            ppWork.Label = dv.Value;
                            ppWork.Required = field.IsRequired;
                            ppWork.ValidationGroup = BlockValidationGroup;
                            ppWork.CountryCode = PhoneNumber.DefaultCountryCode();

                            phRegistrantControls.Controls.Add( ppWork );

                            if ( setValue && fieldValue != null )
                            {
                                var value = fieldValue as PhoneNumber;
                                if ( value != null )
                                {
                                    ppWork.CountryCode = value.CountryCode;
                                    ppWork.Number = value.ToString();
                                }
                            }
                        }

                        break;
                    }
            }
        }

        /// <summary>
        /// Creates the attribute field.
        /// </summary>
        /// <param name="field">The field.</param>
        /// <param name="setValue">if set to <c>true</c> [set value].</param>
        /// <param name="fieldValue">The field value.</param>
        private void CreateAttributeField( RegistrationTemplateFormField field, bool setValue, object fieldValue )
        {
            if ( field.AttributeId.HasValue )
            {
                var attribute = AttributeCache.Read( field.AttributeId.Value );

                string value = string.Empty;
                if ( setValue && fieldValue != null )
                {
                    value = fieldValue.ToString();
                }

                attribute.AddControl( phRegistrantControls.Controls, value, BlockValidationGroup, setValue, true, field.IsRequired, null, string.Empty );
            }
        }

        /// <summary>
        /// Creates the fee field.
        /// </summary>
        /// <param name="fee">The fee.</param>
        /// <param name="setValues">if set to <c>true</c> [set values].</param>
        /// <param name="feeValues">The fee values.</param>
        private void CreateFeeField( RegistrationTemplateFee fee, bool setValues, List<FeeInfo> feeValues )
        {
            if ( fee.FeeType == RegistrationFeeType.Single )
            {
                string label = fee.Name;
                var cost = fee.CostValue.AsDecimalOrNull();
                if ( cost.HasValue && cost.Value != 0.0M )
                {
                    label = string.Format( "{0} ({1})", fee.Name, cost.Value.FormatAsCurrency());
                }

                if ( fee.AllowMultiple )
                {
                    // Single Option, Multi Quantity
                    var numUpDown = new NumberUpDown();
                    numUpDown.ID = "fee_" + fee.Id.ToString();
                    numUpDown.Label = label;
                    numUpDown.Minimum = 0;
                    phFees.Controls.Add( numUpDown );

                    if ( setValues && feeValues != null && feeValues.Any() )
                    {
                        numUpDown.Value = feeValues.First().Quantity;
                    }
                }
                else
                {
                    // Single Option, Single Quantity
                    var cb = new RockCheckBox();
                    cb.ID = "fee_" + fee.Id.ToString();
                    cb.Label = label;
                    cb.SelectedIconCssClass = "fa fa-check-square-o fa-lg";
                    cb.UnSelectedIconCssClass = "fa fa-square-o fa-lg";
                    phFees.Controls.Add( cb );

                    if ( setValues && feeValues != null && feeValues.Any() )
                    {
                        cb.Checked = feeValues.First().Quantity > 0;
                    }
                }
            }
            else
            {
                // Parse the options to get name and cost for each
                var options = new Dictionary<string, string>();
                string[] nameValues = fee.CostValue.Split( new char[] { '|' }, StringSplitOptions.RemoveEmptyEntries );
                foreach ( string nameValue in nameValues )
                {
                    string[] nameAndValue = nameValue.Split( new char[] { '^' }, StringSplitOptions.RemoveEmptyEntries );
                    if ( nameAndValue.Length == 1)
                    {
                        options.AddOrIgnore( nameAndValue[0], nameAndValue[0] );
                    }
                    if ( nameAndValue.Length == 2 )
                    {
                        options.AddOrIgnore( nameAndValue[0], string.Format( "{0} ({1})", nameAndValue[0], nameAndValue[1].AsDecimal().FormatAsCurrency() ) );
                    }
                }

                if ( fee.AllowMultiple )
                {
                    HtmlGenericControl feeAllowMultiple = new HtmlGenericControl( "div" );
                    phFees.Controls.Add( feeAllowMultiple );

                    feeAllowMultiple.AddCssClass( "feetype-allowmultiples" );

                    Label titleLabel = new Label();
                    feeAllowMultiple.Controls.Add( titleLabel );
                    titleLabel.CssClass = "control-label";
                    titleLabel.Text = fee.Name;

                    foreach( var optionKeyVal in options )
                    {
                        var numUpDown = new NumberUpDown();
                        numUpDown.ID = string.Format( "fee_{0}_{1}", fee.Id, optionKeyVal.Key );
                        numUpDown.Label = string.Format( "{0}", optionKeyVal.Value );
                        numUpDown.Minimum = 0;
                        numUpDown.CssClass = "fee-allowmultiple";
                        feeAllowMultiple.Controls.Add( numUpDown );

                        if ( setValues && feeValues != null && feeValues.Any() )
                        {
                            numUpDown.Value = feeValues
                                .Where( f => f.Option == optionKeyVal.Key )
                                .Select( f => f.Quantity )
                                .FirstOrDefault();
                        }
                    }
                }
                else
                {
                    // Multi Option, Single Quantity
                    var ddl = new RockDropDownList();
                    ddl.ID = "fee_" + fee.Id.ToString();
                    ddl.AddCssClass( "input-width-md" );
                    ddl.Label = fee.Name;
                    ddl.DataValueField = "Key";
                    ddl.DataTextField = "Value";
                    ddl.DataSource = options;
                    ddl.DataBind();
                    ddl.Items.Insert( 0, "");
                    phFees.Controls.Add( ddl );

                    if ( setValues && feeValues != null && feeValues.Any() )
                    {
                        ddl.SetValue( feeValues
                            .Where( f => f.Quantity > 0 )
                            .Select( f => f.Option )
                            .FirstOrDefault() );
                    }
                }
            }
        }

        /// <summary>
        /// Parses the registrant controls.
        /// </summary>
        private void ParseRegistrantControls()
        {
            if ( RegistrationState != null && RegistrationState.Registrants.Count > CurrentRegistrantIndex )
            {
                var registrant = RegistrationState.Registrants[CurrentRegistrantIndex];

                if ( rblFamilyOptions.Visible )
                {
                    registrant.FamilyGuid = rblFamilyOptions.SelectedValue.AsGuid();
                }

                if ( registrant.FamilyGuid.Equals( Guid.Empty ) )
                {
                    registrant.FamilyGuid = Guid.NewGuid();
                }

                var form = RegistrationTemplate.Forms.OrderBy( f => f.Order ).ToList()[CurrentFormIndex];
                foreach ( var field in form.Fields.Where( f => !f.IsInternal ).OrderBy( f => f.Order ) )
                {
                    object value = null;

                    if ( field.FieldSource == RegistrationFieldSource.PersonField )
                    {
                        value = ParsePersonField( field );
                    }
                    else
                    {
                        value = ParseAttributeField( field );
                    }

                    if ( value != null )
                    {
                        registrant.FieldValues.AddOrReplace( field.Id, new FieldValueObject( field, value ) );
                    }
                    else
                    {
                        registrant.FieldValues.Remove( field.Id );
                    }
                }

                if ( FormCount - 1 == CurrentFormIndex )
                {
                    foreach ( var fee in RegistrationTemplate.Fees )
                    {
                        List<FeeInfo> feeValues = ParseFee( fee );
                        if ( fee != null )
                        {
                            registrant.FeeValues.AddOrReplace( fee.Id, feeValues );
                        }
                        else
                        {
                            registrant.FeeValues.Remove( fee.Id );
                        }
                    }
                }

            }
        }

        /// <summary>
        /// Parses the person field.
        /// </summary>
        /// <param name="field">The field.</param>
        /// <returns></returns>
        private object ParsePersonField( RegistrationTemplateFormField field )
        {
            switch ( field.PersonFieldType )
            {
                case RegistrationPersonFieldType.FirstName:
                    {
                        var tbFirstName = phRegistrantControls.FindControl( "tbFirstName" ) as RockTextBox;
                        string value = tbFirstName != null ? tbFirstName.Text : null;
                        return string.IsNullOrWhiteSpace( value ) ? null : value;
                    }

                case RegistrationPersonFieldType.LastName:
                    {
                        var tbLastName = phRegistrantControls.FindControl( "tbLastName" ) as RockTextBox;
                        string value = tbLastName != null ? tbLastName.Text : null;
                        return string.IsNullOrWhiteSpace( value ) ? null : value;
                    }

                case RegistrationPersonFieldType.Campus:
                    {
                        var cpHomeCampus = phRegistrantControls.FindControl( "cpHomeCampus" ) as CampusPicker;
                        return cpHomeCampus != null ? cpHomeCampus.SelectedCampusId : null;
                    }

                case RegistrationPersonFieldType.Address:
                    {
                        var location = new Location();
                        var acAddress = phRegistrantControls.FindControl( "acAddress" ) as AddressControl;
                        if ( acAddress != null )
                        {
                            acAddress.GetValues( location );
                            return location;
                        }
                        break;
                    }
                   
                case RegistrationPersonFieldType.Email:
                    {
                        var tbEmail = phRegistrantControls.FindControl( "tbEmail" ) as EmailBox;
                        string value = tbEmail != null ? tbEmail.Text : null;
                        return string.IsNullOrWhiteSpace( value ) ? null : value;
                    }

                case RegistrationPersonFieldType.Birthdate:
                    {
                        var bpBirthday = phRegistrantControls.FindControl( "bpBirthday" ) as BirthdayPicker;
                        return bpBirthday != null ? bpBirthday.SelectedDate : null;
                    }

                case RegistrationPersonFieldType.Gender:
                    {
                        var ddlGender = phRegistrantControls.FindControl( "ddlGender" ) as RockDropDownList;
                        return ddlGender != null ? ddlGender.SelectedValueAsInt() : null;
                    }

                case RegistrationPersonFieldType.MaritalStatus:
                    {
                        var ddlMaritalStatus = phRegistrantControls.FindControl( "ddlMaritalStatus" ) as RockDropDownList;
                        return ddlMaritalStatus != null ? ddlMaritalStatus.SelectedValueAsInt() : null;
                    }

                case RegistrationPersonFieldType.MobilePhone:
                    {
                        var phoneNumber = new PhoneNumber();
                        var ppMobile = phRegistrantControls.FindControl( "ppMobile" ) as PhoneNumberBox;
                        if ( ppMobile != null )
                        {
                            phoneNumber.CountryCode = PhoneNumber.CleanNumber( ppMobile.CountryCode );
                            phoneNumber.Number = PhoneNumber.CleanNumber( ppMobile.Number );
                            return phoneNumber;
                        }
                        break;
                    }

                case RegistrationPersonFieldType.HomePhone:
                    {
                        var phoneNumber = new PhoneNumber();
                        var ppHome = phRegistrantControls.FindControl( "ppHome" ) as PhoneNumberBox;
                        if ( ppHome != null )
                        {
                            phoneNumber.CountryCode = PhoneNumber.CleanNumber( ppHome.CountryCode );
                            phoneNumber.Number = PhoneNumber.CleanNumber( ppHome.Number );
                            return phoneNumber;
                        }
                        break;
                    }

                case RegistrationPersonFieldType.WorkPhone:
                    {
                        var phoneNumber = new PhoneNumber();
                        var ppWork = phRegistrantControls.FindControl( "ppWork" ) as PhoneNumberBox;
                        if ( ppWork != null )
                        {
                            phoneNumber.CountryCode = PhoneNumber.CleanNumber( ppWork.CountryCode );
                            phoneNumber.Number = PhoneNumber.CleanNumber( ppWork.Number );
                            return phoneNumber;
                        }
                        break;
                    }
            }

            return null;

        }

        /// <summary>
        /// Parses the attribute field.
        /// </summary>
        /// <param name="field">The field.</param>
        /// <returns></returns>
        private object ParseAttributeField( RegistrationTemplateFormField field )
        {
            if ( field.AttributeId.HasValue )
            {
                var attribute = AttributeCache.Read( field.AttributeId.Value );
                string fieldId = "attribute_field_" + attribute.Id.ToString();

                Control control = phRegistrantControls.FindControl( fieldId );
                if ( control != null )
                {
                    return attribute.FieldType.Field.GetEditValue( control, attribute.QualifierValues );
                }
            }

            return null;
        }

        /// <summary>
        /// Parses the fee.
        /// </summary>
        /// <param name="fee">The fee.</param>
        /// <returns></returns>
        private List<FeeInfo> ParseFee( RegistrationTemplateFee fee )
        {
            string fieldId = string.Format( "fee_{0}", fee.Id );

            if ( fee.FeeType == RegistrationFeeType.Single )
            {
                if ( fee.AllowMultiple )
                {
                    // Single Option, Multi Quantity
                    var numUpDown = phFees.FindControl( fieldId ) as NumberUpDown;
                    if ( numUpDown != null && numUpDown.Value > 0 )
                    {
                        return new List<FeeInfo> { new FeeInfo( string.Empty, numUpDown.Value, fee.CostValue.AsDecimal() ) };
                    }
                }
                else
                {
                    // Single Option, Single Quantity
                    var cb = phFees.FindControl( fieldId ) as RockCheckBox;
                    if ( cb != null && cb.Checked )
                    {
                        return new List<FeeInfo> { new FeeInfo( string.Empty, 1, fee.CostValue.AsDecimal() ) };
                    }
                }
            }
            else
            {
                // Parse the options to get name and cost for each
                var options = new Dictionary<string, string>();
                var optionCosts = new Dictionary<string, decimal>();

                string[] nameValues = fee.CostValue.Split( new char[] { '|' }, StringSplitOptions.RemoveEmptyEntries );
                foreach ( string nameValue in nameValues )
                {
                    string[] nameAndValue = nameValue.Split( new char[] { '^' }, StringSplitOptions.RemoveEmptyEntries );
                    if ( nameAndValue.Length == 1 )
                    {
                        options.AddOrIgnore( nameAndValue[0], nameAndValue[0] );
                        optionCosts.AddOrIgnore( nameAndValue[0], 0.0m );
                    }
                    if ( nameAndValue.Length == 2 )
                    {
                        options.AddOrIgnore( nameAndValue[0], string.Format( "{0} ({1})", nameAndValue[0], nameAndValue[1].AsDecimal().FormatAsCurrency() ) );
                        optionCosts.AddOrIgnore( nameAndValue[0], nameAndValue[1].AsDecimal() );
                    }
                }

                if ( fee.AllowMultiple )
                {
                    // Multi Option, Multi Quantity
                    var result = new List<FeeInfo>();

                    foreach ( var optionKeyVal in options )
                    {
                        string optionFieldId = string.Format( "{0}_{1}", fieldId, optionKeyVal.Key );
                        var numUpDown = phFees.FindControl( optionFieldId ) as NumberUpDown;
                        if ( numUpDown != null && numUpDown.Value > 0 )
                        {
                            result.Add( new FeeInfo( optionKeyVal.Key, numUpDown.Value, optionCosts[optionKeyVal.Key] ) );
                        }
                    }

                    if ( result.Any() )
                    {
                        return result;
                    }
                }
                else
                {
                    // Multi Option, Single Quantity
                    var ddl = phFees.FindControl( fieldId ) as RockDropDownList;
                    if ( ddl != null && ddl.SelectedValue != "" )
                    {
                        return new List<FeeInfo> { new FeeInfo( ddl.SelectedValue, 1, optionCosts[ddl.SelectedValue] ) };
                    }
                }
            }

            return null;
        }

        #endregion

        #region Summary/Payment Controls

        private void CreateSummaryControls( bool setValues )
        {
            lDiscountCodeLabel.Text = DiscountCodeTerm;

<<<<<<< HEAD
            if ( setValues && RegistrationState != null && RegistrationInstanceState != null )
=======
            if ( RegistrationTemplate.RegistrantsSameFamily == RegistrantsSameFamily.Ask )
            {
                var familyOptions = RegistrationState.GetFamilyOptions( RegistrationTemplate, RegistrationState.RegistrantCount );
                if ( familyOptions.Any() )
                {
                    familyOptions.Add( familyOptions.ContainsKey( RegistrationState.FamilyGuid ) ?
                        Guid.NewGuid() :
                        RegistrationState.FamilyGuid.Equals( Guid.Empty ) ? Guid.NewGuid() : RegistrationState.FamilyGuid,
                        "None" );
                    rblRegistrarFamilyOptions.DataSource = familyOptions;
                    rblRegistrarFamilyOptions.DataBind();
                    pnlRegistrarFamilyOptions.Visible = true;
                }
                else
                {
                    pnlRegistrarFamilyOptions.Visible = false;
                }
            }
            else
            {
                pnlRegistrarFamilyOptions.Visible = false;
            }

            if ( setValues && RegistrationState != null )
>>>>>>> 34d3f43e
            {
                // Check to see if this is an existing registration or information has already been entered
                if ( RegistrationState.RegistrationId.HasValue ||
                    !string.IsNullOrWhiteSpace( RegistrationState.FirstName) ||
                    !string.IsNullOrWhiteSpace( RegistrationState.LastName ) ||
                    !string.IsNullOrWhiteSpace( RegistrationState.ConfirmationEmail ) )
                {
                    // If so, use it
                    tbYourFirstName.Text = RegistrationState.FirstName;
                    tbYourLastName.Text = RegistrationState.LastName;
                    tbConfirmationEmail.Text = RegistrationState.ConfirmationEmail;
                }
                else
                {
                    if ( CurrentPerson != null )
                    {
                        tbYourFirstName.Text = CurrentPerson.NickName;
                        tbYourLastName.Text = CurrentPerson.LastName;
                        tbConfirmationEmail.Text = CurrentPerson.Email;
                    }
                    else
                    {
                        tbYourFirstName.Text = string.Empty;
                        tbYourLastName.Text = string.Empty;
                        tbConfirmationEmail.Text = string.Empty;
                    }
                }

                rblRegistrarFamilyOptions.SetValue( RegistrationState.FamilyGuid.ToString() );

                // Build Discount info
                nbDiscountCode.Visible = false;
                if ( RegistrationTemplate != null && RegistrationTemplate.Discounts.Any() )
                {
                    // Only allow discount code to be entered for a new registration
                    divDiscountCode.Visible = !RegistrationState.RegistrationId.HasValue;

                    string discountCode = RegistrationState.DiscountCode;
                    tbDiscountCode.Text = discountCode;
                    if ( !string.IsNullOrWhiteSpace( discountCode ))
                    {
                        var discount = RegistrationTemplate.Discounts
                            .Where( d => d.Code.Equals( discountCode, StringComparison.OrdinalIgnoreCase ) )
                            .FirstOrDefault();
                        if ( discount == null )
                        {
                            nbDiscountCode.Text = string.Format( "'{1}' is not a valid {1}.", discountCode, DiscountCodeTerm );
                            nbDiscountCode.Visible = true;
                        }

                    }
                }
                else
                {
                    divDiscountCode.Visible = false;
                }

                decimal? minimumInitialPayment = RegistrationTemplate.MinimumInitialPayment;
                if ( RegistrationTemplate.SetCostOnInstance ?? false )
                {
                    minimumInitialPayment = RegistrationInstanceState.MinimumInitialPayment;
                }

                // Get the cost/fee summary
                var costs = new List<RegistrationCostSummaryInfo>();
                foreach( var registrant in RegistrationState.Registrants )
                {
                    if ( registrant.Cost > 0 )
                    {
                        var costSummary = new RegistrationCostSummaryInfo();
                        costSummary.Type = RegistrationCostSummaryType.Cost;
                        costSummary.Description = string.Format( "{0} {1}",
                            registrant.GetFirstName( RegistrationTemplate ),
                            registrant.GetLastName( RegistrationTemplate ) );
                        costSummary.Cost = registrant.Cost;
                        if ( RegistrationState.DiscountPercentage > 0.0m )
                        {
                            costSummary.DiscountedCost = costSummary.Cost - ( costSummary.Cost * RegistrationState.DiscountPercentage );
                        }
                        else
                        {
                            costSummary.DiscountedCost = costSummary.Cost;
                        }

                        // If registration allows a minimum payment calculate that amount, otherwise use the discounted amount as minimum
                        costSummary.MinPayment = minimumInitialPayment.HasValue ? minimumInitialPayment.Value : costSummary.DiscountedCost;

                        costs.Add( costSummary );
                    }

                    foreach( var fee in registrant.FeeValues )
                    {
                        var templateFee = RegistrationTemplate.Fees.Where( f => f.Id == fee.Key ).FirstOrDefault();
                        if ( fee.Value != null )
                        {
                            foreach ( var feeInfo in fee.Value )
                            {
                                decimal cost = feeInfo.PreviousCost > 0.0m ? feeInfo.PreviousCost : feeInfo.Cost;
                                string desc = string.Format( "{0}{1} ({2:N0} @ {3})",
                                    templateFee != null ? templateFee.Name : "(Previous Cost)",
                                    string.IsNullOrWhiteSpace( feeInfo.Option ) ? "" : "-" + feeInfo.Option,
                                    feeInfo.Quantity,
                                    cost.FormatAsCurrency() );

                                var costSummary = new RegistrationCostSummaryInfo();
                                costSummary.Type = RegistrationCostSummaryType.Fee;
                                costSummary.Description = desc;
                                costSummary.Cost = feeInfo.Quantity * cost;

                                if ( RegistrationState.DiscountPercentage > 0.0m && templateFee != null && templateFee.DiscountApplies )
                                {
                                    costSummary.DiscountedCost = costSummary.Cost - ( costSummary.Cost * RegistrationState.DiscountPercentage );
                                }
                                else
                                {
                                    costSummary.DiscountedCost = costSummary.Cost;
                                }

                                // If template allows a minimum payment, then fees are not included, otherwise it is included
                                costSummary.MinPayment = minimumInitialPayment.HasValue ? 0 : costSummary.DiscountedCost;

                                costs.Add( costSummary );
                            }
                        }
                    }
                }

                minimumPayment = 0.0M;

                // If there were any costs
                if ( costs.Any() )
                {
                    pnlRegistrantsReview.Visible = false;
                    pnlMoney.Visible = true;

                    // Get the total min payment for all costs and fees
                    minimumPayment = costs.Sum( c => c.MinPayment );

                    // Add row for amount discount
                    if ( RegistrationState.DiscountAmount > 0.0m )
                    {
                        decimal totalDiscount = 0.0m - ( RegistrationState.Registrants.Count * RegistrationState.DiscountAmount );
                        costs.Add( new RegistrationCostSummaryInfo
                        {
                            Type = RegistrationCostSummaryType.Discount,
                            Description = "Discount",
                            Cost = totalDiscount,
                            DiscountedCost = totalDiscount
                        } );
                    }

                    // Get the totals
                    RegistrationState.TotalCost = costs.Sum( c => c.Cost );
                    RegistrationState.DiscountedCost = costs.Sum( c => c.DiscountedCost );

                    // If minimum payment is greater than total discounted cost ( which is possible with discounts ), adjust the minimum payment
                    minimumPayment = minimumPayment.Value > RegistrationState.DiscountedCost ? RegistrationState.DiscountedCost : minimumPayment;

                    // Add row for totals
                    costs.Add( new RegistrationCostSummaryInfo
                    {
                        Type = RegistrationCostSummaryType.Total,
                        Description = "Total",
                        Cost = costs.Sum( c => c.Cost ),
                        DiscountedCost = RegistrationState.DiscountedCost,
                    } );

                    rptFeeSummary.DataSource = costs;
                    rptFeeSummary.DataBind();

                    // Set the total cost
                    hfTotalCost.Value = RegistrationState.DiscountedCost.ToString();
                    lTotalCost.Text = RegistrationState.DiscountedCost.FormatAsCurrency();

                    // Check for previous payments
                    lPreviouslyPaid.Visible = RegistrationState.PreviousPaymentTotal != 0.0m;
                    hfPreviouslyPaid.Value = RegistrationState.PreviousPaymentTotal.ToString();
                    lPreviouslyPaid.Text = RegistrationState.PreviousPaymentTotal.FormatAsCurrency();
                    minimumPayment = minimumPayment.Value - RegistrationState.PreviousPaymentTotal;

                    // if min payment is less than 0, set it to 0
                    minimumPayment = minimumPayment.Value < 0 ? 0 : minimumPayment.Value;

                    // Calculate balance due, and if a partial payment is still allowed
                    decimal balanceDue = RegistrationState.DiscountedCost - RegistrationState.PreviousPaymentTotal;
                    bool allowPartialPayment = balanceDue > 0 && minimumPayment.Value < balanceDue;

                    // If partial payment is allowed, show the minimum payment due
                    lMinimumDue.Visible = allowPartialPayment;
                    hfMinimumDue.Value = minimumPayment.Value.ToString();
                    lMinimumDue.Text = minimumPayment.Value.FormatAsCurrency();

                    // Make sure payment amount is within minumum due and balance due. If not, set to balance due
                    if ( !RegistrationState.PaymentAmount.HasValue ||
                        RegistrationState.PaymentAmount.Value < minimumPayment.Value ||
                        RegistrationState.PaymentAmount.Value > balanceDue )
                    {
                        RegistrationState.PaymentAmount = balanceDue;
                    }

                    nbAmountPaid.Visible = allowPartialPayment;
                    nbAmountPaid.Text = ( RegistrationState.PaymentAmount ?? 0.0m ).ToString( "N2" );

                    // If a previous payment was made, or partial payment is allowed, show the amount remaining after selected payment amount
                    lRemainingDue.Visible = allowPartialPayment || RegistrationState.PreviousPaymentTotal != 0.0m;
                    lRemainingDue.Text = ( RegistrationState.DiscountedCost - ( RegistrationState.PreviousPaymentTotal + ( RegistrationState.PaymentAmount ?? 0.0m ) ) ).FormatAsCurrency();

                    divPaymentInfo.Visible = balanceDue > 0;

                    // Set payment options based on gateway settings
                    if ( balanceDue > 0 && RegistrationTemplate.FinancialGateway != null )
                    {
                        divPaymentInfo.Visible = true;

                        if ( RegistrationTemplate.FinancialGateway.Attributes == null )
                        {
                            RegistrationTemplate.LoadAttributes();
                        }

                        var component = RegistrationTemplate.FinancialGateway.GetGatewayComponent();
                        if ( component != null )
                        {
                            txtCardFirstName.Visible = component.SplitNameOnCard;
                            txtCardLastName.Visible = component.SplitNameOnCard;
                            txtCardName.Visible = !component.SplitNameOnCard;
                            mypExpiration.MinimumYear = RockDateTime.Now.Year;
                        }

                        BindSavedAccounts( component );

                        if ( rblSavedCC.Items.Count > 0 )
                        {
                            rblSavedCC.Items[0].Selected = true;
                            rblSavedCC.Visible = true;
                            divNewCard.Style[HtmlTextWriterStyle.Display] = "none";
                        }
                        else
                        {
                            rblSavedCC.Visible = false;
                            divNewCard.Style[HtmlTextWriterStyle.Display] = "block";
                        }
                    }
                    else
                    {
                        divPaymentInfo.Visible = false;
                    }
                }
                else
                {
                    pnlRegistrantsReview.Visible = true;

                    lRegistrantsReview.Text = string.Format( "<p>The following {0} will be registered for {1}:",
                        RegistrationTemplate.RegistrantTerm.PluralizeIf( RegistrationState.Registrants.Count > 0 ).ToLower(), RegistrationTemplate.Name );

                    rptrRegistrantReview.DataSource = RegistrationState.Registrants
                        .Select( r => new
                        {
                            RegistrantName = r.GetFirstName( RegistrationTemplate ) + " " + r.GetLastName( RegistrationTemplate )
                        } );
                    rptrRegistrantReview.DataBind(); 

                    RegistrationState.TotalCost = 0.0m;
                    RegistrationState.DiscountedCost = 0.0m;
                    pnlMoney.Visible = false;
                }
            }
        }

        private void BindSavedAccounts( GatewayComponent component )
        {
            rblSavedCC.Items.Clear();

            if ( CurrentPerson != null )
            {
                // Get the saved accounts for the currently logged in user
                var savedAccounts = new FinancialPersonSavedAccountService( new RockContext() )
                    .GetByPersonId( CurrentPerson.Id );

                var ccCurrencyType = DefinedValueCache.Read( new Guid( Rock.SystemGuid.DefinedValue.CURRENCY_TYPE_CREDIT_CARD ) );
                if ( component != null && component.SupportsSavedAccount( ccCurrencyType ) )
                {
                    rblSavedCC.DataSource = savedAccounts
                        .Where( a =>
                            a.FinancialGatewayId == RegistrationTemplate.FinancialGateway.Id &&
                            a.FinancialPaymentDetail != null &&
                            a.FinancialPaymentDetail.CurrencyTypeValueId == ccCurrencyType.Id )
                        .OrderBy( a => a.Name )
                        .Select( a => new
                        {
                            Id = a.Id,
                            Name = "Use " + a.Name + " (" + a.FinancialPaymentDetail.AccountNumberMasked + ")"
                        } ).ToList();
                    rblSavedCC.DataBind();
                    if ( rblSavedCC.Items.Count > 0 )
                    {
                        rblSavedCC.Items.Add( new ListItem( "Use a different card", "0" ) );
                    }
                }
            }
        }

        private void ParseSummaryControls()
        {
            if ( RegistrationState != null )
            {
                RegistrationState.FirstName = tbYourFirstName.Text;
                RegistrationState.LastName = tbYourLastName.Text;
                RegistrationState.ConfirmationEmail = tbConfirmationEmail.Text;

                if ( rblRegistrarFamilyOptions.Visible )
                {
                    RegistrationState.FamilyGuid = rblRegistrarFamilyOptions.SelectedValue.AsGuid();
                }

                if ( RegistrationState.FamilyGuid.Equals( Guid.Empty ) )
                {
                    RegistrationState.FamilyGuid = Guid.NewGuid();
                }

                if ( RegistrationState.DiscountCode != tbDiscountCode.Text.Trim() )
                {
                    RegistrationState.DiscountCode = tbDiscountCode.Text.Trim();
                    if ( !string.IsNullOrWhiteSpace( RegistrationState.DiscountCode ) )
                    {
                        var discount = RegistrationTemplate.Discounts
                            .Where( d => d.Code.Equals( RegistrationState.DiscountCode, StringComparison.OrdinalIgnoreCase ) )
                            .FirstOrDefault();
                        RegistrationState.DiscountPercentage = discount != null ? discount.DiscountPercentage : 0.0m;
                        RegistrationState.DiscountAmount = discount != null ? discount.DiscountAmount : 0.0m;
                    }
                    else
                    {
                        RegistrationState.DiscountPercentage = 0.0m;
                        RegistrationState.DiscountAmount = 0.0m;
                    }
                }

                RegistrationState.PaymentAmount = nbAmountPaid.Text.AsDecimal();
            }
        }

        #endregion

        #endregion

        #endregion

    }
}<|MERGE_RESOLUTION|>--- conflicted
+++ resolved
@@ -3637,9 +3637,6 @@
         {
             lDiscountCodeLabel.Text = DiscountCodeTerm;
 
-<<<<<<< HEAD
-            if ( setValues && RegistrationState != null && RegistrationInstanceState != null )
-=======
             if ( RegistrationTemplate.RegistrantsSameFamily == RegistrantsSameFamily.Ask )
             {
                 var familyOptions = RegistrationState.GetFamilyOptions( RegistrationTemplate, RegistrationState.RegistrantCount );
@@ -3663,9 +3660,7 @@
                 pnlRegistrarFamilyOptions.Visible = false;
             }
 
-            if ( setValues && RegistrationState != null )
->>>>>>> 34d3f43e
-            {
+			if ( setValues && RegistrationState != null && RegistrationInstanceState != null )            {
                 // Check to see if this is an existing registration or information has already been entered
                 if ( RegistrationState.RegistrationId.HasValue ||
                     !string.IsNullOrWhiteSpace( RegistrationState.FirstName) ||
