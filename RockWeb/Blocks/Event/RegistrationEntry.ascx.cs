﻿// <copyright>
// Copyright by the Spark Development Network
//
// Licensed under the Apache License, Version 2.0 (the "License");
// you may not use this file except in compliance with the License.
// You may obtain a copy of the License at
//
// http://www.apache.org/licenses/LICENSE-2.0
//
// Unless required by applicable law or agreed to in writing, software
// distributed under the License is distributed on an "AS IS" BASIS,
// WITHOUT WARRANTIES OR CONDITIONS OF ANY KIND, either express or implied.
// See the License for the specific language governing permissions and
// limitations under the License.
// </copyright>
//
using System;
using System.Collections.Generic;
using System.ComponentModel;
using System.Data.Entity;
using System.Linq;
using System.Text;
using System.Threading.Tasks;
using System.Web.UI;
using System.Web.UI.HtmlControls;
using System.Web.UI.WebControls;

using Humanizer;

using Newtonsoft.Json;

using Rock;
using Rock.Attribute;
using Rock.Data;
using Rock.Financial;
using Rock.Model;
using Rock.Web;
using Rock.Web.Cache;
using Rock.Web.UI;
using Rock.Web.UI.Controls;

namespace RockWeb.Blocks.Event
{
    /// <summary>
    /// Block used to register for a registration instance.
    /// </summary>
    [DisplayName( "Registration Entry" )]
    [Category( "Event" )]
    [Description( "Block used to register for a registration instance." )]

    [DefinedValueField( Rock.SystemGuid.DefinedType.PERSON_CONNECTION_STATUS, "Connection Status", "The connection status to use for new individuals (default: 'Web Prospect'.)", true, false, Rock.SystemGuid.DefinedValue.PERSON_CONNECTION_STATUS_WEB_PROSPECT, "", 0 )]
    [DefinedValueField( Rock.SystemGuid.DefinedType.PERSON_RECORD_STATUS, "Record Status", "The record status to use for new individuals (default: 'Pending'.)", true, false, Rock.SystemGuid.DefinedValue.PERSON_RECORD_STATUS_PENDING, "", 1 )]
    [DefinedValueField( Rock.SystemGuid.DefinedType.FINANCIAL_SOURCE_TYPE, "Source", "The Financial Source Type to use when creating transactions", false, false, Rock.SystemGuid.DefinedValue.FINANCIAL_SOURCE_TYPE_WEBSITE, "", 2 )]
    [TextField( "Batch Name Prefix", "The batch prefix name to use when creating a new batch", false, "Event Registration", "", 3 )]
    [BooleanField( "Display Progress Bar", "Display a progress bar for the registration.", true, "", 4 )]
    [BooleanField( "Enable Debug", "Display the merge fields that are available for lava ( Success Page ).", false, "", 5 )]
    [SystemEmailField( "Confirm Account Template", "Confirm Account Email Template", false, Rock.SystemGuid.SystemEmail.SECURITY_CONFIRM_ACCOUNT, "", 4 )]
    public partial class RegistrationEntry : RockBlock
    {
        #region Fields

        private bool _saveNavigationHistory = false;

        // Page (query string) parameter names
        private const string REGISTRATION_ID_PARAM_NAME = "RegistrationId";
        private const string SLUG_PARAM_NAME = "Slug";
        private const string START_AT_BEGINNING = "StartAtBeginning";
        private const string REGISTRATION_INSTANCE_ID_PARAM_NAME = "RegistrationInstanceId";
        private const string EVENT_OCCURRENCE_ID_PARAM_NAME = "EventOccurrenceId";
        private const string GROUP_ID_PARAM_NAME = "GroupId";
        private const string CAMPUS_ID_PARAM_NAME = "CampusId";

        // Viewstate keys
        private const string REGISTRATION_INSTANCE_STATE_KEY = "RegistrationInstanceState";
        private const string REGISTRATION_STATE_KEY = "RegistrationState";
        private const string GROUP_ID_KEY = "GroupId";
        private const string CAMPUS_ID_KEY = "CampusId";
        private const string CURRENT_PANEL_KEY = "CurrentPanel";
        private const string CURRENT_REGISTRANT_INDEX_KEY = "CurrentRegistrantIndex";
        private const string CURRENT_FORM_INDEX_KEY = "CurrentFormIndex";
        private const string MINIMUM_PAYMENT_KEY = "MinimumPayment";

        // protected variables
        public decimal PercentComplete = 0;

        #endregion

        #region Properties

        // The selected registration instance
        private RegistrationInstance RegistrationInstanceState { get; set; }

        // The selected group from linkage
        private int? GroupId { get; set; }

        // The selected campus from event item occurrence or query string
        private int? CampusId { get; set; }

        // Info about each current registration
        protected RegistrationInfo RegistrationState { get; set; }

        // The current panel to display ( HowMany
        private int CurrentPanel { get; set; }

        // The current registrant index
        private int CurrentRegistrantIndex { get; set; }

        // The current form index
        private int CurrentFormIndex { get; set; }

        // The URL for the Step-2 Iframe Url
        protected string Step2IFrameUrl { get; set; }

        // The minimum payment that is due 
        private decimal? minimumPayment { get; set; }

        // The registration template.
        private RegistrationTemplate RegistrationTemplate
        {
            get
            {
                return RegistrationInstanceState != null ? RegistrationInstanceState.RegistrationTemplate : null;
            }
        }

        /// <summary>
        /// Gets the registration term.
        /// </summary>
        /// <value>
        /// The registration term.
        /// </value>
        private string RegistrationTerm
        {
            get
            {
                if ( RegistrationTemplate != null && !string.IsNullOrWhiteSpace( RegistrationTemplate.RegistrationTerm ) )
                {
                    return RegistrationTemplate.RegistrationTerm;
                }
                return "Registration";
            }
        }

        /// <summary>
        /// Gets the registrant term.
        /// </summary>
        /// <value>
        /// The registrant term.
        /// </value>
        private string RegistrantTerm
        {
            get
            {
                if ( RegistrationTemplate != null && !string.IsNullOrWhiteSpace( RegistrationTemplate.RegistrantTerm ) )
                {
                    return RegistrationTemplate.RegistrantTerm;
                }
                return "Person";
            }
        }

        /// <summary>
        /// Gets the fee term.
        /// </summary>
        /// <value>
        /// The fee term.
        /// </value>
        private string FeeTerm
        {
            get
            {
                if ( RegistrationTemplate != null && !string.IsNullOrWhiteSpace( RegistrationTemplate.FeeTerm ) )
                {
                    return RegistrationTemplate.FeeTerm;
                }
                return "Additional Option";
            }
        }

        /// <summary>
        /// Gets the discount code term.
        /// </summary>
        /// <value>
        /// The discount code term.
        /// </value>
        private string DiscountCodeTerm
        {
            get
            {
                if ( RegistrationTemplate != null && !string.IsNullOrWhiteSpace( RegistrationTemplate.DiscountCodeTerm ) )
                {
                    return RegistrationTemplate.DiscountCodeTerm;
                }
                return "Discount Code";
            }
        }

        /// <summary>
        /// Gets the number of forms for the current registration template.
        /// </summary>
        private int FormCount
        {
            get
            {
                if ( RegistrationTemplate != null && RegistrationTemplate.Forms != null )
                {
                    return RegistrationTemplate.Forms.Count;
                }

                return 0;
            }
        }
        
        /// <summary>
        /// If the registration template allows multiple registrants per registration, returns the maximum allowed
        /// </summary>
        private int MaxRegistrants
        {
            get
            {
                // If this is an existing registration, max registrants is the number of registrants already 
                // on registration ( don't allow adding new registrants )
                if ( RegistrationState != null && RegistrationState.RegistrationId.HasValue )
                {
                    return RegistrationState.RegistrantCount;
                }

                // Otherwise if template allows multiple, set the max amount
                if ( RegistrationTemplate != null && RegistrationTemplate.AllowMultipleRegistrants )
                {
                    if ( RegistrationTemplate.MaxRegistrants <= 0 )
                    {
                        return int.MaxValue;
                    }
                    return RegistrationTemplate.MaxRegistrants;
                }

                // Default is a maximum of one
                return 1;
            }
        }

        /// <summary>
        /// Gets the minimum number of registrants allowed. Most of the time this is one, except for an existing
        /// registration that has existing registrants. The minimum in this case is the number of existing registrants
        /// </summary>
        private int MinRegistrants
        {
            get
            {
                // If this is an existing registration, min registrants is the number of registrants already 
                // on registration ( don't allow adding new registrants )
                if ( RegistrationState != null && RegistrationState.RegistrationId.HasValue )
                {
                    return RegistrationState.RegistrantCount;
                }
                
                // Default is a minimum of one
                return 1;
            }
        }

        /// <summary>
        /// Gets or sets a value indicating whether [using three-step gateway].
        /// </summary>
        /// <value>
        ///   <c>true</c> if [using three-step gateway]; otherwise, <c>false</c>.
        /// </value>
        protected bool Using3StepGateway
        {
            get { return ViewState["Using3StepGateway"] as bool? ?? false; }
            set { ViewState["Using3StepGateway"] = value; }
        }

        /// <summary>
        /// Gets or sets the progress bar steps.
        /// </summary>
        /// <value>
        /// The progress bar steps.
        /// </value>
        protected decimal ProgressBarSteps
        {
            get { return ViewState["ProgressBarSteps"] as decimal? ?? 3.0m; }
            set { ViewState["ProgressBarSteps"] = value; }
        }

        /// <summary>
        /// Gets or sets the payment transaction code. Used to help double-charging
        /// </summary>
        protected string TransactionCode
        {
            get { return ViewState["TransactionCode"] as string ?? string.Empty; }
            set { ViewState["TransactionCode"] = value; }
        }

        #endregion

        #region Control Methods

        /// <summary>
        /// Restores the view-state information from a previous user control request that was saved by the <see cref="M:System.Web.UI.UserControl.SaveViewState" /> method.
        /// </summary>
        /// <param name="savedState">An <see cref="T:System.Object" /> that represents the user control state to be restored.</param>
        protected override void LoadViewState( object savedState )
        {
            base.LoadViewState( savedState );

            string json = ViewState[REGISTRATION_INSTANCE_STATE_KEY] as string;
            if ( string.IsNullOrWhiteSpace( json ) )
            {
                SetRegistrationState();
            }
            else
            {
                RegistrationInstanceState = JsonConvert.DeserializeObject<RegistrationInstance>( json );
            }

            json = ViewState[REGISTRATION_STATE_KEY] as string;
            if ( string.IsNullOrWhiteSpace( json ) )
            {
                RegistrationState = new RegistrationInfo();
            }
            else
            {
                RegistrationState = JsonConvert.DeserializeObject<RegistrationInfo>( json );
            }

            GroupId = ViewState[GROUP_ID_KEY] as int?;
            CampusId = ViewState[CAMPUS_ID_KEY] as int?;
            CurrentPanel = ViewState[CURRENT_PANEL_KEY] as int? ?? 0;
            CurrentRegistrantIndex = ViewState[CURRENT_REGISTRANT_INDEX_KEY] as int? ?? 0;
            CurrentFormIndex = ViewState[CURRENT_FORM_INDEX_KEY] as int? ?? 0;
            minimumPayment = ViewState[MINIMUM_PAYMENT_KEY] as decimal?;

            CreateDynamicControls( false );
        }

        /// <summary>
        /// Raises the <see cref="E:System.Web.UI.Control.Init" /> event.
        /// </summary>
        /// <param name="e">An <see cref="T:System.EventArgs" /> object that contains the event data.</param>
        protected override void OnInit( EventArgs e )
        {
            base.OnInit( e );

            RegisterClientScript();
        }

        /// <summary>
        /// Raises the <see cref="E:System.Web.UI.Control.Load" /> event.
        /// </summary>
        /// <param name="e">The <see cref="T:System.EventArgs" /> object that contains the event data.</param>
        protected override void OnLoad( EventArgs e )
        {
            base.OnLoad( e );

            // Reset warning/error messages
            nbMain.Visible = false;

            hfStep2AutoSubmit.Value = "false";

            // register navigation event to enable support for the back button
            var sm = ScriptManager.GetCurrent( Page );
            //sm.EnableSecureHistoryState = false;
            sm.Navigate += sm_Navigate;

            // Show save account info based on if checkbox is checked
            divSaveAccount.Style[HtmlTextWriterStyle.Display] = cbSaveAccount.Checked ? "block" : "none";

            if ( !Page.IsPostBack )
            {
                // Get the a registration if it has not already been loaded ( breadcrumbs may have loaded it )
                if ( RegistrationState != null || SetRegistrationState() )
                {
                    if ( RegistrationTemplate != null )
                    {
                        bool instanceFull = false;
                        if ( !RegistrationState.RegistrationId.HasValue && RegistrationInstanceState.MaxAttendees > 0 )
                        {
                            int registrants = RegistrationInstanceState.Registrations
                                .Where( r => !r.IsTemporary )
                                .Sum( r => r.Registrants.Count() );

                            instanceFull = registrants >= RegistrationInstanceState.MaxAttendees;
                        }

                        if ( instanceFull )
                        {
                            ShowWarning(
                                string.Format( "{0} Full", RegistrationTerm ),
                                string.Format( "There are not any more {0} available for {1}.", RegistrationTerm.ToLower().Pluralize(), RegistrationInstanceState.Name ) );

                        }
                        else
                        {
                            // Check Login Requirement
                            if ( RegistrationTemplate.LoginRequired && CurrentUser == null )
                            {
                                var site = RockPage.Site;
                                if ( site.LoginPageId.HasValue )
                                {
                                    site.RedirectToLoginPage( true );
                                }
                                else
                                {
                                    System.Web.Security.FormsAuthentication.RedirectToLoginPage();
                                }
                            }
                            else
                            {
                                // show the panel for asking how many registrants ( it may be skipped )
                                ShowHowMany();
                            }
                        }
                    }
                    else
                    {
                        ShowWarning( "Sorry", string.Format( "The selected {0} could not be found or is no longer active.", RegistrationTerm.ToLower() ) );
                    }
                }
            }
            else
            {
                // Load values from controls into the state objects
                ParseDynamicControls();

                // Show or Hide the Credit card entry panel based on if a saved account exists and it's selected or not.
                divNewCard.Style[HtmlTextWriterStyle.Display] = ( rblSavedCC.Items.Count == 0 || rblSavedCC.Items[rblSavedCC.Items.Count - 1].Selected ) ? "block" : "none";
            }
        }

        public override List<BreadCrumb> GetBreadCrumbs( PageReference pageReference )
        {
            var breadCrumbs = new List<BreadCrumb>();

            if ( RegistrationInstanceState == null )
            {
                SetRegistrationState();
            }

            if ( RegistrationInstanceState != null )
            {
                RockPage.Title = RegistrationInstanceState.Name;
                breadCrumbs.Add( new BreadCrumb( RegistrationInstanceState.Name, pageReference ) );
                return breadCrumbs;
            }

            breadCrumbs.Add( new BreadCrumb( this.PageCache.PageTitle, pageReference ) );
            return breadCrumbs;
        }
        
        /// <summary>
        /// Saves any user control view-state changes that have occurred since the last page postback.
        /// </summary>
        /// <returns>
        /// Returns the user control's current view state. If there is no view state associated with the control, it returns null.
        /// </returns>
        protected override object SaveViewState()
        {
            var jsonSetting = new JsonSerializerSettings
            {
                ReferenceLoopHandling = ReferenceLoopHandling.Ignore,
                ContractResolver = new Rock.Utility.IgnoreUrlEncodedKeyContractResolver()
            };

            ViewState[REGISTRATION_INSTANCE_STATE_KEY] = JsonConvert.SerializeObject( RegistrationInstanceState, Formatting.None, jsonSetting );
            ViewState[REGISTRATION_STATE_KEY] = JsonConvert.SerializeObject( RegistrationState, Formatting.None, jsonSetting );
            ViewState[GROUP_ID_KEY] = GroupId;
            ViewState[CAMPUS_ID_KEY] = CampusId;
            ViewState[CURRENT_PANEL_KEY] = CurrentPanel;
            ViewState[CURRENT_REGISTRANT_INDEX_KEY] = CurrentRegistrantIndex;
            ViewState[CURRENT_FORM_INDEX_KEY] = CurrentFormIndex;
            ViewState[MINIMUM_PAYMENT_KEY] = minimumPayment;

            return base.SaveViewState();
        }

        /// <summary>
        /// Raises the <see cref="E:System.Web.UI.Control.PreRender" /> event.
        /// </summary>
        /// <param name="e">An <see cref="T:System.EventArgs" /> object that contains the event data.</param>
        protected override void OnPreRender( EventArgs e )
        {
            if ( _saveNavigationHistory )
            {
                if ( CurrentPanel != 1 )
                {
                    this.AddHistory( "event", string.Format( "{0},0,0", CurrentPanel ) );
                }
                else
                {
                    this.AddHistory( "event", string.Format( "1,{0},{1}", CurrentRegistrantIndex, CurrentFormIndex ) );
                }

            }

            base.OnPreRender( e );
        }

        #endregion

        #region Events

        #region Navigation Events

        /// <summary>
        /// Handles the Navigate event of the sm control.
        /// </summary>
        /// <param name="sender">The source of the event.</param>
        /// <param name="e">The <see cref="HistoryEventArgs"/> instance containing the event data.</param>
        void sm_Navigate( object sender, HistoryEventArgs e )
        {
            var state = e.State["event"];

            if ( CurrentPanel > 0 && state != null )
            {
                string[] commands = state.Split( ',' );

                int panelId = 0;
                int registrantId = 0;
                int formId = 0;

                if ( commands.Count() == 3 )
                {
                    panelId = Int32.Parse( commands[0] );
                    registrantId = Int32.Parse( commands[1] );
                    formId = Int32.Parse( commands[2] );
                }

                switch ( panelId )
                {
                    case 1:
                        {
                            CurrentRegistrantIndex = registrantId;
                            CurrentFormIndex = formId;
                            ShowRegistrant();
                            break;
                        }
                    case 2:
                        {
                            ShowSummary();
                            break;
                        }
                    case 3:
                        {
                            ShowPayment();
                            break;
                        }
                    default:
                        {
                            ShowHowMany();
                            break;
                        }
                }
            }
            else
            {
                ShowHowMany();
            }
        }

        /// <summary>
        /// Handles the Click event of the lbHowManyNext control.
        /// </summary>
        /// <param name="sender">The source of the event.</param>
        /// <param name="e">The <see cref="EventArgs"/> instance containing the event data.</param>
        protected void lbHowManyNext_Click( object sender, EventArgs e )
        {
            _saveNavigationHistory = true;

            CurrentRegistrantIndex = 0;
            CurrentFormIndex = 0;

            // Create registrants based on the number selected
            SetRegistrantState( numHowMany.Value );

            // set the max number of steps in the progress bar
            ProgressBarSteps = ( numHowMany.Value * FormCount ) + ( Using3StepGateway ? 3 : 2 );

            ShowRegistrant();

            hfTriggerScroll.Value = "true";
        }

        /// <summary>
        /// Handles the Click event of the lbRegistrantPrev control.
        /// </summary>
        /// <param name="sender">The source of the event.</param>
        /// <param name="e">The <see cref="EventArgs"/> instance containing the event data.</param>
        protected void lbRegistrantPrev_Click( object sender, EventArgs e )
        {
            if ( CurrentPanel == 1 )
            {
                _saveNavigationHistory = true;

                CurrentFormIndex--;
                if ( CurrentFormIndex < 0 )
                {
                    CurrentRegistrantIndex--;
                    CurrentFormIndex = FormCount - 1;
                }

                if ( CurrentRegistrantIndex < 0 )
                {
                    ShowHowMany();
                }
                else
                {
                    ShowRegistrant();

                    if ( CurrentRegistrantIndex == 0 && PageParameter( START_AT_BEGINNING ).AsBoolean() )
                    {
                        lbRegistrantPrev.Visible = false;
                    }
                }
            }
            else
            {
                ShowHowMany();
            }

            hfTriggerScroll.Value = "true";
        }

        /// <summary>
        /// Handles the Click event of the lbRegistrantNext control.
        /// </summary>
        /// <param name="sender">The source of the event.</param>
        /// <param name="e">The <see cref="EventArgs"/> instance containing the event data.</param>
        protected void lbRegistrantNext_Click( object sender, EventArgs e )
        {
            if ( CurrentPanel == 1 )
            {
                _saveNavigationHistory = true;

                CurrentFormIndex++;
                if ( CurrentFormIndex >= FormCount )
                {
                    CurrentRegistrantIndex++;
                    CurrentFormIndex = 0;
                }

                if ( CurrentRegistrantIndex >= RegistrationState.RegistrantCount )
                {
                    ShowSummary();
                }
                else
                {
                    ShowRegistrant();
                }
            }
            else
            {
                ShowHowMany();
            }

            lbRegistrantPrev.Visible = true;

            hfTriggerScroll.Value = "true";
        }

        /// <summary>
        /// Handles the Click event of the lbSummaryPrev control.
        /// </summary>
        /// <param name="sender">The source of the event.</param>
        /// <param name="e">The <see cref="EventArgs"/> instance containing the event data.</param>
        protected void lbSummaryPrev_Click( object sender, EventArgs e )
        {
            if ( CurrentPanel == 2 )
            {
                _saveNavigationHistory = true;

                CurrentRegistrantIndex = RegistrationState != null ? RegistrationState.RegistrantCount - 1 : 0;
                CurrentFormIndex = FormCount - 1;

                ShowRegistrant();
            }
            else
            {
                ShowHowMany();
            }

            hfTriggerScroll.Value = "true";
        }

        /// <summary>
        /// Handles the Click event of the lbSummaryNext control.
        /// </summary>
        /// <param name="sender">The source of the event.</param>
        /// <param name="e">The <see cref="EventArgs"/> instance containing the event data.</param>
        protected void lbSummaryNext_Click( object sender, EventArgs e )
        {
            if ( CurrentPanel == 2 )
            {
                List<string> summaryErrors = ValidateSummary();
                if ( !summaryErrors.Any() )
                {
                    _saveNavigationHistory = true;

                    if ( Using3StepGateway && RegistrationState.PaymentAmount > 0.0M )
                    {
                        string errorMessage = string.Empty;
                        if ( ProcessStep1( out errorMessage ) )
                        {
                            if ( rblSavedCC.Items.Count > 0 && ( rblSavedCC.SelectedValueAsId() ?? 0 ) > 0 )
                            {
                                hfStep2AutoSubmit.Value = "true";
                                ShowSummary(); // Stay on summary page so blank page does not appear when autopost occurs
                            }
                            else
                            {
                                ShowPayment();
                            }
                        }
                        else
                        {
                            throw new Exception( errorMessage );
                        }
                    }
                    else
                    {
                        var registrationId = SaveChanges();
                        if ( registrationId.HasValue )
                        {
                            ShowSuccess( registrationId.Value );
                        }
                        else
                        {
                            ShowSummary();
                        }
                    }
                }
                else
                {
                    ShowError( "Please Correct the Following", string.Format( "<ul><li>{0}</li></ul>", summaryErrors.AsDelimited( "</li><li>" ) ) );
                    ShowSummary();
                }
            }
            else
            {
                ShowHowMany();
            }

            hfTriggerScroll.Value = "true";
        }

        protected void lbPaymentPrev_Click( object sender, EventArgs e )
        {
            if ( CurrentPanel == 3 )
            {
                _saveNavigationHistory = true;

                ShowSummary();
            }
            else
            {
                ShowHowMany();
            }

            hfTriggerScroll.Value = "true";
        }

        protected void lbStep2Return_Click( object sender, EventArgs e )
        {
            if ( CurrentPanel == 2 || CurrentPanel == 3 )
            {
                int? registrationId = SaveChanges();
                if ( registrationId.HasValue )
                {
                    ShowSuccess( registrationId.Value );
                }
                else
                {
                    if ( CurrentPanel == 2 )
                    {
                        ShowSummary();
                    }
                    else
                    {
                        ShowPayment();
                    }
                }
            }
            else
            {
                ShowHowMany();
            }

            hfTriggerScroll.Value = "true";
        }

        #endregion

        #region Summary Panel Events 

        /// <summary>
        /// Handles the Click event of the lbDiscountApply control.
        /// </summary>
        /// <param name="sender">The source of the event.</param>
        /// <param name="e">The <see cref="EventArgs"/> instance containing the event data.</param>
        protected void lbDiscountApply_Click( object sender, EventArgs e )
        {
            if ( RegistrationState != null )
            {
                RegistrationState.DiscountCode = tbDiscountCode.Text;
                CreateDynamicControls( true );
            }
        }

        #endregion

        #region Success Panel Events

        /// <summary>
        /// Handles the Click event of the lbSaveAccount control.
        /// </summary>
        /// <param name="sender">The source of the event.</param>
        /// <param name="e">The <see cref="EventArgs"/> instance containing the event data.</param>
        protected void lbSaveAccount_Click( object sender, EventArgs e )
        {
            if ( string.IsNullOrWhiteSpace( TransactionCode ) )
            {
                nbSaveAccount.Text = "Sorry, the account information cannot be saved as there's not a valid transaction code to reference";
                nbSaveAccount.Visible = true;
                return;
            }

            using ( var rockContext = new RockContext() )
            {
                if ( phCreateLogin.Visible )
                {
                    if ( string.IsNullOrWhiteSpace( txtUserName.Text ) || string.IsNullOrWhiteSpace( txtPassword.Text ) )
                    {
                        nbSaveAccount.Title = "Missing Informaton";
                        nbSaveAccount.Text = "A username and password are required when saving an account";
                        nbSaveAccount.NotificationBoxType = NotificationBoxType.Danger;
                        nbSaveAccount.Visible = true;
                        return;
                    }

                    if ( new UserLoginService( rockContext ).GetByUserName( txtUserName.Text ) != null )
                    {
                        nbSaveAccount.Title = "Invalid Username";
                        nbSaveAccount.Text = "The selected Username is already being used.  Please select a different Username";
                        nbSaveAccount.NotificationBoxType = NotificationBoxType.Danger;
                        nbSaveAccount.Visible = true;
                        return;
                    }

                    if ( !UserLoginService.IsPasswordValid( txtPassword.Text ) )
                    {
                        nbSaveAccount.Title = string.Empty;
                        nbSaveAccount.Text = UserLoginService.FriendlyPasswordRules();
                        nbSaveAccount.NotificationBoxType = NotificationBoxType.Danger;
                        nbSaveAccount.Visible = true;
                        return;
                    }   
                    
                    if ( txtPasswordConfirm.Text != txtPassword.Text )
                    {
                        nbSaveAccount.Title = "Invalid Password";
                        nbSaveAccount.Text = "The password and password confirmation do not match";
                        nbSaveAccount.NotificationBoxType = NotificationBoxType.Danger;
                        nbSaveAccount.Visible = true;
                        return;
                    }
                }

                if ( !string.IsNullOrWhiteSpace( txtSaveAccount.Text ) )
                {
                    GatewayComponent gateway = null;
                    if ( RegistrationTemplate != null && RegistrationTemplate.FinancialGateway != null )
                    {
                        gateway = RegistrationTemplate.FinancialGateway.GetGatewayComponent();
                    }

                    if ( gateway != null )
                    {
                        var ccCurrencyType = DefinedValueCache.Read( new Guid( Rock.SystemGuid.DefinedValue.CURRENCY_TYPE_CREDIT_CARD ) );
                        string errorMessage = string.Empty;

                        PersonAlias authorizedPersonAlias = null;
                        string referenceNumber = string.Empty;
                        FinancialPaymentDetail paymentDetail = null;
                        int? currencyTypeValueId = ccCurrencyType.Id;

                        var transaction = new FinancialTransactionService( rockContext ).GetByTransactionCode( TransactionCode );
                        if ( transaction != null && transaction.AuthorizedPersonAlias != null )
                        {
                            authorizedPersonAlias = transaction.AuthorizedPersonAlias;
                            if ( transaction.FinancialGateway != null )
                            {
                                transaction.FinancialGateway.LoadAttributes( rockContext );
                            }
                            referenceNumber = gateway.GetReferenceNumber( transaction, out errorMessage );
                            paymentDetail = transaction.FinancialPaymentDetail;
                        }

                        if ( authorizedPersonAlias != null && authorizedPersonAlias.Person != null && paymentDetail != null )
                        {
                            if ( phCreateLogin.Visible )
                            {
                                var user = UserLoginService.Create(
                                    rockContext,
                                    authorizedPersonAlias.Person,
                                    Rock.Model.AuthenticationServiceType.Internal,
                                    EntityTypeCache.Read( Rock.SystemGuid.EntityType.AUTHENTICATION_DATABASE.AsGuid() ).Id,
                                    txtUserName.Text,
                                    txtPassword.Text,
                                    false );

                                var mergeFields = Rock.Lava.LavaHelper.GetCommonMergeFields( this.RockPage, this.CurrentPerson );

                                mergeFields.Add( "ConfirmAccountUrl", RootPath + "ConfirmAccount" );

                                var personDictionary = authorizedPersonAlias.Person.ToLiquid() as Dictionary<string, object>;
                                mergeFields.Add( "Person", personDictionary );

                                mergeFields.Add( "User", user );

                                var recipients = new List<Rock.Communication.RecipientData>();
                                recipients.Add( new Rock.Communication.RecipientData( authorizedPersonAlias.Person.Email, mergeFields ) );

                                try
                                {
                                    Rock.Communication.Email.Send( GetAttributeValue( "ConfirmAccountTemplate" ).AsGuid(), recipients, ResolveRockUrl( "~/" ), ResolveRockUrl( "~~/" ), false );
                                }
                                catch (Exception ex)
                                {
                                    ExceptionLogService.LogException( ex, Context, this.RockPage.PageId, this.RockPage.Site.Id, CurrentPersonAlias );
                                }
                            }

                            if ( errorMessage.Any() )
                            {
                                nbSaveAccount.Title = "Invalid Transaction";
                                nbSaveAccount.Text = "Sorry, the account information cannot be saved. " + errorMessage;
                                nbSaveAccount.NotificationBoxType = NotificationBoxType.Danger;
                                nbSaveAccount.Visible = true;
                            }
                            else
                            {
                                if ( authorizedPersonAlias != null )
                                {
                                    var savedAccount = new FinancialPersonSavedAccount();
                                    savedAccount.PersonAliasId = authorizedPersonAlias.Id;
                                    savedAccount.ReferenceNumber = referenceNumber;
                                    savedAccount.Name = txtSaveAccount.Text;
                                    savedAccount.TransactionCode = TransactionCode;
                                    savedAccount.FinancialGatewayId = RegistrationTemplate.FinancialGateway.Id;
                                    savedAccount.FinancialPaymentDetail = new FinancialPaymentDetail();
                                    savedAccount.FinancialPaymentDetail.AccountNumberMasked = paymentDetail.AccountNumberMasked;
                                    savedAccount.FinancialPaymentDetail.CurrencyTypeValueId = paymentDetail.CurrencyTypeValueId;
                                    savedAccount.FinancialPaymentDetail.CreditCardTypeValueId = paymentDetail.CreditCardTypeValueId;
                                    savedAccount.FinancialPaymentDetail.NameOnCardEncrypted = paymentDetail.NameOnCardEncrypted;
                                    savedAccount.FinancialPaymentDetail.ExpirationMonthEncrypted = paymentDetail.ExpirationMonthEncrypted;
                                    savedAccount.FinancialPaymentDetail.ExpirationYearEncrypted = paymentDetail.ExpirationYearEncrypted;
                                    savedAccount.FinancialPaymentDetail.BillingLocationId = paymentDetail.BillingLocationId;

                                    var savedAccountService = new FinancialPersonSavedAccountService( rockContext );
                                    savedAccountService.Add( savedAccount );
                                    rockContext.SaveChanges();

                                    cbSaveAccount.Visible = false;
                                    txtSaveAccount.Visible = false;
                                    phCreateLogin.Visible = false;
                                    divSaveActions.Visible = false;

                                    nbSaveAccount.Title = "Success";
                                    nbSaveAccount.Text = "The account has been saved for future use";
                                    nbSaveAccount.NotificationBoxType = NotificationBoxType.Success;
                                    nbSaveAccount.Visible = true;
                                }
                            }
                        }
                        else
                        {
                            nbSaveAccount.Title = "Invalid Transaction";
                            nbSaveAccount.Text = "Sorry, the account information cannot be saved as there's not a valid transaction code to reference.";
                            nbSaveAccount.NotificationBoxType = NotificationBoxType.Danger;
                            nbSaveAccount.Visible = true;
                        }
                    }
                    else
                    {
                        nbSaveAccount.Title = "Invalid Gateway";
                        nbSaveAccount.Text = "Sorry, the financial gateway information for this type of transaction is not valid.";
                        nbSaveAccount.NotificationBoxType = NotificationBoxType.Danger;
                        nbSaveAccount.Visible = true;
                    }
                }
                else
                {
                    nbSaveAccount.Title = "Missing Account Name";
                    nbSaveAccount.Text = "Please enter a name to use for this account.";
                    nbSaveAccount.NotificationBoxType = NotificationBoxType.Danger;
                    nbSaveAccount.Visible = true;
                }
            }
        }
    


        #endregion

        #endregion

        #region Methods

        #region State Methods

        /// <summary>
        /// Sets the registration state
        /// </summary>
        private bool SetRegistrationState()
        {
            string registrationSlug = PageParameter( SLUG_PARAM_NAME );
            int? registrationInstanceId = PageParameter( REGISTRATION_INSTANCE_ID_PARAM_NAME ).AsIntegerOrNull();
            int? registrationId = PageParameter( REGISTRATION_ID_PARAM_NAME ).AsIntegerOrNull();
            int? groupId = PageParameter( GROUP_ID_PARAM_NAME ).AsIntegerOrNull();
            int? campusId = PageParameter( CAMPUS_ID_PARAM_NAME ).AsIntegerOrNull();
            int? eventOccurrenceId = PageParameter( EVENT_OCCURRENCE_ID_PARAM_NAME ).AsIntegerOrNull();

            // Not inside a "using" due to serialization needing context to still be active
            var rockContext = new RockContext();

            // An existing registration id was specified
            if ( registrationId.HasValue)
            {
                var registrationService = new RegistrationService( rockContext );
                var registration = registrationService
                    .Queryable( "Registrants.PersonAlias.Person,Registrants.GroupMember,RegistrationInstance.Account,RegistrationInstance.RegistrationTemplate.Fees,RegistrationInstance.RegistrationTemplate.Discounts,RegistrationInstance.RegistrationTemplate.Forms.Fields.Attribute,RegistrationInstance.RegistrationTemplate.FinancialGateway" )
                    .Where( r => r.Id == registrationId.Value )
                    .FirstOrDefault();

                if ( registration == null )
                {
                    ShowError( "Error", "Registration not found" );
                    return false;
                }

                if ( CurrentPersonId == null )
                {
                    ShowWarning( "Please log in", "You must be logged in to access this registration." );
                    return false;
                }
                
                // Only allow the person that was logged in when this registration was created. 
                // If the logged in person, registered on someone elses behalf (for example, husband logged in, but entered wife's name as the Registrar), 
                // also allow that person to access the regisratiuon
                if ( ( registration.PersonAlias != null && registration.PersonAlias.PersonId == CurrentPersonId.Value ) ||
                    ( registration.CreatedByPersonAlias != null && registration.CreatedByPersonAlias.PersonId == CurrentPersonId.Value ) )
                {
                    RegistrationInstanceState = registration.RegistrationInstance;
                    RegistrationState = new RegistrationInfo( registration, rockContext );
                    RegistrationState.PreviousPaymentTotal = registrationService.GetTotalPayments( registration.Id );
                }
                else
                {
                    ShowWarning( "Sorry", "You are not allowed to view or edit the selected registration since you are not the one who created the registration." );
                    return false;
                }

                // set the max number of steps in the progress bar
                numHowMany.Value = registration.Registrants.Count();
                this.ProgressBarSteps = numHowMany.Value * FormCount + 2;

                // set group id
                if ( groupId.HasValue )
                {
                    GroupId = groupId;
                }
                else if ( !string.IsNullOrWhiteSpace( registrationSlug ) )
                {
                    var dateTime = RockDateTime.Now;
                    var linkage = new EventItemOccurrenceGroupMapService( rockContext )
                        .Queryable().AsNoTracking()
                        .Where( l =>
                            l.UrlSlug == registrationSlug &&
                            l.RegistrationInstance != null &&
                            l.RegistrationInstance.IsActive &&
                            l.RegistrationInstance.RegistrationTemplate != null &&
                            l.RegistrationInstance.RegistrationTemplate.IsActive &&
                            (!l.RegistrationInstance.StartDateTime.HasValue || l.RegistrationInstance.StartDateTime <= dateTime) &&
                            (!l.RegistrationInstance.EndDateTime.HasValue || l.RegistrationInstance.EndDateTime > dateTime) )
                        .FirstOrDefault();
                    if ( linkage != null )
                    {
                        GroupId = linkage.GroupId;
                    }
                }
            }

            // A registration slug was specified
            if ( RegistrationState == null && !string.IsNullOrWhiteSpace( registrationSlug ) )
            {
                var dateTime = RockDateTime.Now;
                var linkage = new EventItemOccurrenceGroupMapService( rockContext )
                    .Queryable( "RegistrationInstance.Account,RegistrationInstance.RegistrationTemplate.Fees,RegistrationInstance.RegistrationTemplate.Discounts,RegistrationInstance.RegistrationTemplate.Forms.Fields.Attribute,RegistrationInstance.RegistrationTemplate.FinancialGateway" )
                    .Where( l => 
                        l.UrlSlug == registrationSlug &&
                        l.RegistrationInstance != null &&
                        l.RegistrationInstance.IsActive &&
                        l.RegistrationInstance.RegistrationTemplate != null &&
                        l.RegistrationInstance.RegistrationTemplate.IsActive &&
                        (!l.RegistrationInstance.StartDateTime.HasValue || l.RegistrationInstance.StartDateTime <= dateTime ) &&
                        (!l.RegistrationInstance.EndDateTime.HasValue || l.RegistrationInstance.EndDateTime > dateTime )  )
                    .FirstOrDefault();

                if ( linkage != null )
                {
                    RegistrationInstanceState = linkage.RegistrationInstance;
                    GroupId = linkage.GroupId;
                    RegistrationState = new RegistrationInfo( CurrentPerson );
                }
            }

            // A group id and campus id were specified
            if ( RegistrationState == null && groupId.HasValue && campusId.HasValue )
            {
                var dateTime = RockDateTime.Now;
                var linkage = new EventItemOccurrenceGroupMapService( rockContext )
                    .Queryable( "RegistrationInstance.Account,RegistrationInstance.RegistrationTemplate.Fees,RegistrationInstance.RegistrationTemplate.Discounts,RegistrationInstance.RegistrationTemplate.Forms.Fields.Attribute,RegistrationInstance.RegistrationTemplate.FinancialGateway" )
                    .Where( l =>
                        l.GroupId == groupId &&
                        l.EventItemOccurrence != null &&
                        l.EventItemOccurrence.CampusId == campusId &&
                        l.RegistrationInstance != null &&
                        l.RegistrationInstance.IsActive &&
                        l.RegistrationInstance.RegistrationTemplate != null &&
                        l.RegistrationInstance.RegistrationTemplate.IsActive &&
                        ( !l.RegistrationInstance.StartDateTime.HasValue || l.RegistrationInstance.StartDateTime <= dateTime ) &&
                        ( !l.RegistrationInstance.EndDateTime.HasValue || l.RegistrationInstance.EndDateTime > dateTime ) )
                    .FirstOrDefault();

                CampusId = campusId;
                if ( linkage != null )
                {
                    RegistrationInstanceState = linkage.RegistrationInstance;
                    GroupId = linkage.GroupId;
                    RegistrationState = new RegistrationInfo( CurrentPerson );
                }
            }

            // A registration instance id was specified
            if ( RegistrationState == null && registrationInstanceId.HasValue )
            {
                var dateTime = RockDateTime.Now;
                RegistrationInstanceState = new RegistrationInstanceService( rockContext )
                    .Queryable( "Account,RegistrationTemplate.Fees,RegistrationTemplate.Discounts,RegistrationTemplate.Forms.Fields.Attribute,RegistrationTemplate.FinancialGateway" )
                    .Where( r =>
                        r.Id == registrationInstanceId.Value &&
                        r.IsActive &&
                        r.RegistrationTemplate != null &&
                        r.RegistrationTemplate.IsActive &&
                        ( !r.StartDateTime.HasValue || r.StartDateTime <= dateTime ) &&
                        ( !r.EndDateTime.HasValue || r.EndDateTime > dateTime ) )
                    .FirstOrDefault();

                if ( RegistrationInstanceState != null )
                {
                    RegistrationState = new RegistrationInfo( CurrentPerson );
                }
            }

            // If registration instance id and event occurrence were specified, but a group (linkage) hasn't been loaded, find the first group for the event occurrence
            if ( RegistrationInstanceState != null && eventOccurrenceId.HasValue && !groupId.HasValue )
            {
                var eventItemOccurrence = new EventItemOccurrenceService( rockContext )
                    .Queryable()
                    .Where( o => o.Id == eventOccurrenceId.Value )
                    .FirstOrDefault();
                if ( eventItemOccurrence != null )
                {
                    CampusId = eventItemOccurrence.CampusId;

                    var linkage = eventItemOccurrence.Linkages
                        .Where( l => l.RegistrationInstanceId == RegistrationInstanceState.Id )
                        .FirstOrDefault();

                    if ( linkage != null )
                    {
                        GroupId = linkage.GroupId;
                    }
                }
            }

            if ( RegistrationState != null && 
                RegistrationState.FamilyGuid == Guid.Empty &&
                RegistrationTemplate != null && 
                RegistrationTemplate.RegistrantsSameFamily != RegistrantsSameFamily.Ask )
            {
                RegistrationState.FamilyGuid = Guid.NewGuid();
            }

            if ( RegistrationState != null && !RegistrationState.Registrants.Any() )
            {
                SetRegistrantState( 1 );
            }

            if ( RegistrationTemplate != null &&
                RegistrationTemplate.FinancialGateway != null )
            {
                var threeStepGateway = RegistrationTemplate.FinancialGateway.GetGatewayComponent() as ThreeStepGatewayComponent;
                Using3StepGateway = threeStepGateway != null;
                if ( Using3StepGateway )
                {
                    Step2IFrameUrl = ResolveRockUrl( threeStepGateway.Step2FormUrl );
                }
            }

            return true;
        }

        /// <summary>
        /// Adds (or removes) registrants to or from the registration. Only newly added registrants can
        /// can be removed. Any existing (saved) registrants cannot be removed from the registration
        /// </summary>
        /// <param name="registrantCount">The number of registrants that registration should have.</param>
        private void SetRegistrantState( int registrantCount )
        {
            if ( RegistrationState != null )
            {
                decimal cost = RegistrationTemplate.Cost;
                if ( ( RegistrationTemplate.SetCostOnInstance ?? false ) && RegistrationInstanceState != null )
                {
                    cost = RegistrationInstanceState.Cost ?? 0.0m;
                }

                // If this is the first registrant being added, default it to the current person
                if ( RegistrationState.RegistrantCount == 0 && registrantCount == 1 && CurrentPerson != null )
                {
                    var registrant = new RegistrantInfo( RegistrationInstanceState, CurrentPerson );
                    registrant.Cost = cost;
                    registrant.FamilyGuid = RegistrationState.FamilyGuid;
                    RegistrationState.Registrants.Add( registrant );
                }
                
                // While the number of registrants belonging to registration is less than the selected count, addd another registrant
                while ( RegistrationState.RegistrantCount < registrantCount )
                {
                    var registrant = new RegistrantInfo { Cost = cost };
                    if ( RegistrationTemplate.RegistrantsSameFamily == RegistrantsSameFamily.No )
                    {
                        registrant.FamilyGuid = Guid.NewGuid();
                    } 
                    else if ( RegistrationTemplate.RegistrantsSameFamily == RegistrantsSameFamily.Yes )
                    {
                        registrant.FamilyGuid = RegistrationState.FamilyGuid;
                    }

                    RegistrationState.Registrants.Add( registrant );
                }

                // Get the number of registrants that needs to be removed. 
                int removeCount = RegistrationState.RegistrantCount - registrantCount;
                if ( removeCount > 0 )
                {
                    // If removing any, reverse the order of registrants, so that most recently added will be removed first
                    RegistrationState.Registrants.Reverse();

                    // Try to get the registrants to remove. Most recently added will be taken first
                    foreach ( var registrant in RegistrationState.Registrants.Take( removeCount ).ToList() )
                    {
                        RegistrationState.Registrants.Remove( registrant );
                    }

                    // Reset the order after removing any registrants
                    RegistrationState.Registrants.Reverse();
                }
            }
        }

        #endregion

        #region Save Methods

        private List<string> ValidateSummary()
        {
            var validationErrors = new List<string>();

            if ( minimumPayment.HasValue && minimumPayment > 0.0M )
            {
                if ( RegistrationState.PaymentAmount < minimumPayment )
                {
                    validationErrors.Add( string.Format( "Amount To Pay Today must be at least {0:C2}", minimumPayment ) );
                }

                    // If not using a saved account validate cc fields
                if ( !Using3StepGateway && ( rblSavedCC.Items.Count == 0 || ( rblSavedCC.SelectedValueAsInt() ?? 0 ) == 0 ) )
                {
                    if ( txtCardFirstName.Visible && string.IsNullOrWhiteSpace( txtCardFirstName.Text ) )
                    {
                        validationErrors.Add( "First Name on Card is required" );
                    }
                    if ( txtCardLastName.Visible && string.IsNullOrWhiteSpace( txtCardLastName.Text ) )
                    {
                        validationErrors.Add( "Last Name on Card is required" );
                    }
                    if ( txtCardName.Visible && string.IsNullOrWhiteSpace( txtCardName.Text ) )
                    {
                        validationErrors.Add( "Name on Card is required" );
                    }
                    if ( string.IsNullOrWhiteSpace( txtCreditCard.Text ) )
                    {
                        validationErrors.Add( "Credit Card # is required" );
                    }
                    if ( !mypExpiration.SelectedDate.HasValue )
                    {
                        validationErrors.Add( "Credit Card Expiration Date is required" );
                    }
                    if ( string.IsNullOrWhiteSpace( txtCVV.Text ) )
                    {
                        validationErrors.Add( "Credit Card Security Code is required" );
                    }
                    if ( acBillingAddress.Visible && (
                        string.IsNullOrWhiteSpace( acBillingAddress.Street1 ) ||
                        string.IsNullOrWhiteSpace( acBillingAddress.City ) ||
                        string.IsNullOrWhiteSpace( acBillingAddress.State ) ||
                        string.IsNullOrWhiteSpace( acBillingAddress.PostalCode ) ) )
                    {
                        validationErrors.Add( "Billing Address is required" );
                    }
                }

            }

            return validationErrors;
        }

        /// <summary>
        /// Saves the changes.
        /// </summary>
        /// <returns></returns>
        private int? SaveChanges()
        {
            if ( !string.IsNullOrWhiteSpace( TransactionCode ) )
            {
                ShowError( string.Empty, "You have already completed this " + RegistrationTerm.ToLower() );
                return null;
            }

            Registration registration = null;

            if ( RegistrationState != null && RegistrationState.Registrants.Any() && RegistrationTemplate != null )
            {
                var rockContext = new RockContext();

                var registrationService = new RegistrationService( rockContext );

                bool isNewRegistration = true;
                var previousRegistrantIds = new List<int>();
                if ( RegistrationState.RegistrationId.HasValue )
                {
                    var previousRegistration = registrationService.Get( RegistrationState.RegistrationId.Value );
                    if ( previousRegistration != null )
                    {
                        isNewRegistration = false;
                        previousRegistrantIds = previousRegistration.Registrants
                            .Where( r => r.PersonAlias != null )
                            .Select( r => r.PersonAlias.PersonId )
                            .ToList();
                    }
                }

                try
                {
                    bool hasPayment = ( RegistrationState.PaymentAmount ?? 0.0m ) > 0.0m;

                    // Save the registration
                    registration = SaveRegistration( rockContext, hasPayment );
                    if ( registration != null )
                    {
                        // If there is a payment being made, process the payment
                        if ( hasPayment )
                        {
                            string errorMessage = string.Empty;
                            if ( Using3StepGateway )
                            {
                                if ( !ProcessStep3( rockContext, registration, hfStep2ReturnQueryString.Value, out errorMessage ) )
                                {
                                    throw new Exception( errorMessage );
                                }
                            }
                            else
                            {
                                if ( !ProcessPayment( rockContext, registration, out errorMessage ) )
                                {
                                    throw new Exception( errorMessage );
                                }
                            }
                        }

                        // If there is a valid registration, and nothing went wrong processing the payment, add registrants to group and send the notifications
                        if ( registration != null && !registration.IsTemporary )
                        {
                            ProcessPostSave( registrationService, registration, previousRegistrantIds, rockContext );
                        }
                    }

                }
                catch ( Exception ex )
                {
                    ExceptionLogService.LogException( ex, Context, this.RockPage.PageId, this.RockPage.Site.Id, CurrentPersonAlias );

                    string message = ex.Message;
                    while ( ex.InnerException != null )
                    {
                        ex = ex.InnerException;
                        message = ex.Message;
                    }

                    ShowError( "An Error Occurred Processing Your " + RegistrationTerm, ex.Message );

                    // Try to delete the registration if it was just created
                    try
                    {
                        if ( isNewRegistration && registration != null && registration.Id > 0 )
                        {
                            RegistrationState.RegistrationId = null;
                            using ( var newRockContext = new RockContext() )
                            {
                                HistoryService.DeleteChanges( newRockContext, typeof( Registration ), registration.Id );

                                var newRegistrationService = new RegistrationService( newRockContext );
                                var newRegistration = newRegistrationService.Get( registration.Id );
                                if ( newRegistration != null )
                                {
                                    newRegistrationService.Delete( newRegistration );
                                    newRockContext.SaveChanges();
                                }
                            }
                        }
                    }
                    catch { }

                    return (int?)null;
                }
            }

            return registration != null ? registration.Id : (int?)null;
        }

        private void ProcessPostSave( RegistrationService registrationService, Registration registration, List<int> previousRegistrantIds, RockContext rockContext )
        {
            try
            {
                SavePersonNotes( rockContext, previousRegistrantIds, registration );
                AddRegistrantsToGroup( rockContext, registration );

                string appRoot = ResolveRockUrl( "~/" );
                string themeRoot = ResolveRockUrl( "~~/" );

                var confirmation = new Rock.Transactions.SendRegistrationConfirmationTransaction();
                confirmation.RegistrationId = registration.Id;
                confirmation.AppRoot = appRoot;
                confirmation.ThemeRoot = themeRoot;
                Rock.Transactions.RockQueue.TransactionQueue.Enqueue( confirmation );

                var notification = new Rock.Transactions.SendRegistrationNotificationTransaction();
                notification.RegistrationId = registration.Id;
                notification.AppRoot = appRoot;
                notification.ThemeRoot = themeRoot;
                Rock.Transactions.RockQueue.TransactionQueue.Enqueue( notification );

                var newRegistration = registrationService
                    .Queryable( "Registrants.PersonAlias.Person,Registrants.GroupMember,RegistrationInstance.Account,RegistrationInstance.RegistrationTemplate.Fees,RegistrationInstance.RegistrationTemplate.Discounts,RegistrationInstance.RegistrationTemplate.Forms.Fields.Attribute,RegistrationInstance.RegistrationTemplate.FinancialGateway" )
                    .Where( r => r.Id == registration.Id )
                    .FirstOrDefault();
                if ( newRegistration != null )
                {
                    RegistrationInstanceState = newRegistration.RegistrationInstance;
                    RegistrationState = new RegistrationInfo( newRegistration, rockContext );
                    RegistrationState.PreviousPaymentTotal = registrationService.GetTotalPayments( registration.Id );
                }
            }

            catch ( Exception postSaveEx )
            {
                ShowWarning( "The following occurred after processing your " + RegistrationTerm, postSaveEx.Message );
                ExceptionLogService.LogException( postSaveEx, Context, RockPage.PageId, RockPage.Layout.SiteId, CurrentPersonAlias );
            }
        }


        /// <summary>
        /// Saves the registration.
        /// </summary>
        /// <param name="rockContext">The rock context.</param>
        /// <param name="hasPayment">if set to <c>true</c> [has payment].</param>
        /// <returns></returns>
        private Registration SaveRegistration( RockContext rockContext, bool hasPayment )
        {
            var registrationService = new RegistrationService( rockContext );
            var registrantService = new RegistrationRegistrantService( rockContext );
            var registrantFeeService = new RegistrationRegistrantFeeService( rockContext );
            var personService = new PersonService( rockContext );
            var groupService = new GroupService( rockContext );

            // variables to keep track of the family that new people should be added to
            int? singleFamilyId = null;
            var multipleFamilyGroupIds = new Dictionary<Guid, int>();

            var dvcConnectionStatus = DefinedValueCache.Read( GetAttributeValue( "ConnectionStatus" ).AsGuid() );
            var dvcRecordStatus = DefinedValueCache.Read( GetAttributeValue( "RecordStatus" ).AsGuid() );
            var familyGroupType = GroupTypeCache.Read( Rock.SystemGuid.GroupType.GROUPTYPE_FAMILY );
            var adultRoleId = familyGroupType.Roles
                .Where( r => r.Guid.Equals( Rock.SystemGuid.GroupRole.GROUPROLE_FAMILY_MEMBER_ADULT.AsGuid() ) )
                .Select( r => r.Id )
                .FirstOrDefault();
            var childRoleId = familyGroupType.Roles
                .Where( r => r.Guid.Equals( Rock.SystemGuid.GroupRole.GROUPROLE_FAMILY_MEMBER_CHILD.AsGuid() ) )
                .Select( r => r.Id )
                .FirstOrDefault();

            bool newRegistration = false;
            Registration registration = null;
            Person registrar = null;
            var registrationChanges = new List<string>();
            
            if ( RegistrationState.RegistrationId.HasValue )
            {
                registration = registrationService.Get( RegistrationState.RegistrationId.Value );
            }

            if ( registration == null )
            {
                newRegistration = true;
                registration = new Registration();
                registrationService.Add( registration );
                registrationChanges.Add( "Created Registration" );
            }
            else
            {
                if ( registration.PersonAlias != null && registration.PersonAlias.Person != null )
                {
                    registrar = registration.PersonAlias.Person;
                }
            }

            registration.RegistrationInstanceId = RegistrationInstanceState.Id;

            // If the Registration Instance linkage specified a group, load it now
            Group group = null;
            if ( GroupId.HasValue )
            {
                group = new GroupService( rockContext ).Get( GroupId.Value );
                if ( group != null && ( !registration.GroupId.HasValue || registration.GroupId.Value != group.Id ) )
                {
                    registration.GroupId = group.Id;
                    History.EvaluateChange( registrationChanges, "Group", string.Empty, group.Name );
                }
            }

            bool newRegistrar = newRegistration || 
                registration.FirstName == null || !registration.FirstName.Equals( RegistrationState.FirstName, StringComparison.OrdinalIgnoreCase ) ||
                registration.LastName == null || !registration.LastName.Equals( RegistrationState.LastName, StringComparison.OrdinalIgnoreCase );

            History.EvaluateChange( registrationChanges, "First Name", registration.FirstName, RegistrationState.FirstName );
            registration.FirstName = RegistrationState.FirstName;

            History.EvaluateChange( registrationChanges, "Last Name", registration.LastName, RegistrationState.LastName );
            registration.LastName = RegistrationState.LastName;

            History.EvaluateChange( registrationChanges, "Confirmation Email", registration.ConfirmationEmail, RegistrationState.ConfirmationEmail );
            registration.ConfirmationEmail = RegistrationState.ConfirmationEmail;

            History.EvaluateChange( registrationChanges, "Discount Code", registration.DiscountCode, RegistrationState.DiscountCode );
            registration.DiscountCode = RegistrationState.DiscountCode;

            History.EvaluateChange( registrationChanges, "Discount Percentage", registration.DiscountPercentage, RegistrationState.DiscountPercentage );
            registration.DiscountPercentage = RegistrationState.DiscountPercentage;

            History.EvaluateChange( registrationChanges, "Discount Amount", registration.DiscountAmount, RegistrationState.DiscountAmount );
            registration.DiscountAmount = RegistrationState.DiscountAmount;

            if ( newRegistrar )
            {
                if( CurrentPerson != null && CurrentPerson.NickName == null )
                {
                    CurrentPerson.NickName = CurrentPerson.FirstName;
                }

                // If the 'your name' value equals the currently logged in person, use their person alias id
                if ( CurrentPerson != null &&
                ( CurrentPerson.NickName.Trim().Equals( registration.FirstName.Trim(), StringComparison.OrdinalIgnoreCase ) ||
                    CurrentPerson.FirstName.Trim().Equals( registration.FirstName.Trim(), StringComparison.OrdinalIgnoreCase ) ) &&
                CurrentPerson.LastName.Trim().Equals( registration.LastName.Trim(), StringComparison.OrdinalIgnoreCase ) )
                {
                    registrar = CurrentPerson;
                    registration.PersonAliasId = CurrentPerson.PrimaryAliasId;

                    // If email that logged in user used is different than their stored email address, update their stored value
                    if ( !string.IsNullOrWhiteSpace( registration.ConfirmationEmail ) &&
                        !registration.ConfirmationEmail.Trim().Equals( CurrentPerson.Email.Trim(), StringComparison.OrdinalIgnoreCase ) )
                    {
                        var person = personService.Get( CurrentPerson.Id );
                        if ( person != null )
                        {
                            var personChanges = new List<string>();
                            History.EvaluateChange( personChanges, "Email", person.Email, registration.ConfirmationEmail );
                            person.Email = registration.ConfirmationEmail;

                            HistoryService.SaveChanges(
                                new RockContext(),
                                typeof( Person ),
                                Rock.SystemGuid.Category.HISTORY_PERSON_DEMOGRAPHIC_CHANGES.AsGuid(),
                                person.Id,
                                personChanges, true, CurrentPersonAliasId );
                        }
                    }
                }
                else
                {
                    // otherwise look for one and one-only match by name/email
                    var personMatches = personService.GetByMatch( registration.FirstName, registration.LastName, registration.ConfirmationEmail );
                    if ( personMatches.Count() == 1 )
                    {
                        registrar = personMatches.First();
                        registration.PersonAliasId = registrar.PrimaryAliasId;
                    }
                    else
                    {
                        registrar = null;
                        registration.PersonAlias = null;
                        registration.PersonAliasId = null;
                    }
                }
            }

            // Set the family guid for any other registrants that were selected to be in the same family
            if ( registrar != null )
            {
                var family = registrar.GetFamilies( rockContext ).FirstOrDefault();
                if ( family != null )
                {
                    multipleFamilyGroupIds.AddOrIgnore( RegistrationState.FamilyGuid, family.Id );
                    if ( !singleFamilyId.HasValue )
                    {
                        singleFamilyId = family.Id;
                    }
                }
            }

            // Make sure there's an actual person associated to registration
            if ( !registration.PersonAliasId.HasValue )
            {
                // If a match was not found, create a new person
                var person = new Person();
                person.FirstName = registration.FirstName;
                person.LastName = registration.LastName;
                person.IsEmailActive = true;
                person.Email = registration.ConfirmationEmail;
                person.EmailPreference = EmailPreference.EmailAllowed;
                person.RecordTypeValueId = DefinedValueCache.Read( Rock.SystemGuid.DefinedValue.PERSON_RECORD_TYPE_PERSON.AsGuid() ).Id;
                if ( dvcConnectionStatus != null )
                {
                    person.ConnectionStatusValueId = dvcConnectionStatus.Id;
                }
                if ( dvcRecordStatus != null )
                {
                    person.RecordStatusValueId = dvcRecordStatus.Id;
                }

                registrar = SavePerson( rockContext, person, RegistrationState.FamilyGuid, CampusId, null, adultRoleId, childRoleId, multipleFamilyGroupIds, ref singleFamilyId );
                registration.PersonAliasId = registrar != null ? registrar.PrimaryAliasId : (int?)null;

                History.EvaluateChange( registrationChanges, "Registrar", string.Empty, registrar.FullName );
            }
            else
            {
                if ( newRegistration )
                {
                    History.EvaluateChange( registrationChanges, "Registrar", string.Empty, registration.ToString() );
                }


            }

            // Save the registration ( so we can get an id )
            rockContext.SaveChanges();
            RegistrationState.RegistrationId = registration.Id;

            try
            {

                Task.Run( () =>
                    HistoryService.SaveChanges(
                        new RockContext(),
                        typeof( Registration ),
                        Rock.SystemGuid.Category.HISTORY_EVENT_REGISTRATION.AsGuid(),
                        registration.Id,
                        registrationChanges, true, CurrentPersonAliasId )
                );

                // Get each registrant
                foreach ( var registrantInfo in RegistrationState.Registrants.ToList() )
                {
                    var registrantChanges = new List<string>();
                    var personChanges = new List<string>();
                    var familyChanges = new List<string>();

                    RegistrationRegistrant registrant = null;
                    Person person = null;

                    string firstName = registrantInfo.GetFirstName( RegistrationTemplate );
                    string lastName = registrantInfo.GetLastName( RegistrationTemplate );
                    string email = registrantInfo.GetEmail( RegistrationTemplate );

                    if ( registrantInfo.Id > 0 )
                    {
                        registrant = registration.Registrants.FirstOrDefault( r => r.Id == registrantInfo.Id );
                        if ( registrant != null )
                        {
                            person = registrant.Person;
                            if ( person != null && (
                                ( registrant.Person.FirstName.Equals( firstName, StringComparison.OrdinalIgnoreCase ) || registrant.Person.NickName.Equals( firstName, StringComparison.OrdinalIgnoreCase ) ) &&
                                registrant.Person.LastName.Equals( lastName, StringComparison.OrdinalIgnoreCase ) ) )
                            {
                                //
                            }
                            else
                            {
                                person = null;
                                registrant.PersonAlias = null;
                                registrant.PersonAliasId = null;
                            }
                        }
                    }

                    if ( person == null )
                    {
                        // Try to find a matching person based on name and email address
                        var personMatches = personService.GetByMatch( firstName, lastName, email );
                        if ( personMatches.Count() == 1 )
                        {
                            person = personMatches.First();
                        }

                        // Try to find a matching person based on name within same family as registrar
                        if ( person == null && registrar != null && registrantInfo.FamilyGuid == RegistrationState.FamilyGuid )
                        {
                            var familyMembers = registrar.GetFamilyMembers( true, rockContext )
                                .Where( m =>
                                    ( m.Person.FirstName == firstName || m.Person.NickName == firstName ) &&
                                    m.Person.LastName == lastName )
                                .Select( m => m.Person )
                                .ToList();

                            if ( familyMembers.Count() == 1 )
                            {
                                person = familyMembers.First();
                                if ( !string.IsNullOrWhiteSpace( email ) )
                                {
                                    person.Email = email;
                                }
                            }

                            if ( familyMembers.Count() > 1 && !string.IsNullOrWhiteSpace( email ) )
                            {
                                familyMembers = familyMembers
                                    .Where( m =>
                                        m.Email != null &&
                                        m.Email.Equals( email, StringComparison.OrdinalIgnoreCase ) )
                                    .ToList();
                                if ( familyMembers.Count() == 1 )
                                {
                                    person = familyMembers.First();
                                }
                            }
                        }
                    }

                    if ( person == null )
                    {
                        // If a match was not found, create a new person
                        person = new Person();
                        person.FirstName = firstName;
                        person.LastName = lastName;
                        person.IsEmailActive = true;
                        person.Email = email;
                        person.EmailPreference = EmailPreference.EmailAllowed;
                        person.RecordTypeValueId = DefinedValueCache.Read( Rock.SystemGuid.DefinedValue.PERSON_RECORD_TYPE_PERSON.AsGuid() ).Id;
                        if ( dvcConnectionStatus != null )
                        {
                            person.ConnectionStatusValueId = dvcConnectionStatus.Id;
                        }

                        if ( dvcRecordStatus != null )
                        {
                            person.RecordStatusValueId = dvcRecordStatus.Id;
                        }
                    }

                    int? campusId = CampusId;
                    Location location = null;

                    // Set any of the template's person fields
                    foreach ( var field in RegistrationTemplate.Forms
                        .SelectMany( f => f.Fields
                            .Where( t => t.FieldSource == RegistrationFieldSource.PersonField ) ) )
                    {
                        // Find the registrant's value
                        var fieldValue = registrantInfo.FieldValues
                            .Where( f => f.Key == field.Id )
                            .Select( f => f.Value.FieldValue )
                            .FirstOrDefault();


                        if ( fieldValue != null )
                        {
                            switch ( field.PersonFieldType )
                            {
                                case RegistrationPersonFieldType.Campus:
                                    {
                                        if ( fieldValue != null )
                                        {
                                            campusId = fieldValue.ToString().AsIntegerOrNull();
                                        }
                                        break;
                                    }

                                case RegistrationPersonFieldType.Address:
                                    {
                                        location = fieldValue as Location;
                                        break;
                                    }

                                case RegistrationPersonFieldType.Birthdate:
                                    {
                                        var birthMonth = person.BirthMonth;
                                        var birthDay = person.BirthDay;
                                        var birthYear = person.BirthYear;

                                        person.SetBirthDate( fieldValue as DateTime? );

                                        History.EvaluateChange( personChanges, "Birth Month", birthMonth, person.BirthMonth );
                                        History.EvaluateChange( personChanges, "Birth Day", birthDay, person.BirthDay );
                                        History.EvaluateChange( personChanges, "Birth Year", birthYear, person.BirthYear );

                                        break;
                                    }

                                case RegistrationPersonFieldType.Gender:
                                    {
                                        var newGender = fieldValue.ToString().ConvertToEnumOrNull<Gender>() ?? Gender.Unknown;
                                        History.EvaluateChange( personChanges, "Gender", person.Gender, newGender );
                                        person.Gender = newGender;
                                        break;
                                    }

                                case RegistrationPersonFieldType.MaritalStatus:
                                    {
                                        if ( fieldValue != null )
                                        {
                                            int? newMaritalStatusId = fieldValue.ToString().AsIntegerOrNull();
                                            History.EvaluateChange( personChanges, "Marital Status", DefinedValueCache.GetName( person.MaritalStatusValueId ), DefinedValueCache.GetName( newMaritalStatusId ) );
                                            person.MaritalStatusValueId = newMaritalStatusId;
                                        }
                                        break;
                                    }

                                case RegistrationPersonFieldType.MobilePhone:
                                    {
                                        SavePhone( fieldValue, person, Rock.SystemGuid.DefinedValue.PERSON_PHONE_TYPE_MOBILE.AsGuid(), personChanges );
                                        break;
                                    }

                                case RegistrationPersonFieldType.HomePhone:
                                    {
                                        SavePhone( fieldValue, person, Rock.SystemGuid.DefinedValue.PERSON_PHONE_TYPE_HOME.AsGuid(), personChanges );
                                        break;
                                    }

                                case RegistrationPersonFieldType.WorkPhone:
                                    {
                                        SavePhone( fieldValue, person, Rock.SystemGuid.DefinedValue.PERSON_PHONE_TYPE_WORK.AsGuid(), personChanges );
                                        break;
                                    }
                            }
                        }
                    }

                    // Save the person ( and family if needed )
                    SavePerson( rockContext, person, registrantInfo.FamilyGuid, campusId, location, adultRoleId, childRoleId, multipleFamilyGroupIds, ref singleFamilyId );

                    // Load the person's attributes
                    person.LoadAttributes();

                    // Set any of the template's person fields
                    foreach ( var field in RegistrationTemplate.Forms
                        .SelectMany( f => f.Fields
                            .Where( t =>
                                t.FieldSource == RegistrationFieldSource.PersonAttribute &&
                                t.AttributeId.HasValue ) ) )
                    {
                        // Find the registrant's value
                        var fieldValue = registrantInfo.FieldValues
                            .Where( f => f.Key == field.Id )
                            .Select( f => f.Value.FieldValue )
                            .FirstOrDefault();

                        if ( fieldValue != null )
                        {
                            var attribute = AttributeCache.Read( field.AttributeId.Value );
                            if ( attribute != null )
                            {
                                string originalValue = person.GetAttributeValue( attribute.Key );
                                string newValue = fieldValue.ToString();
                                person.SetAttributeValue( attribute.Key, fieldValue.ToString() );

                                if ( ( originalValue ?? string.Empty ).Trim() != ( newValue ?? string.Empty ).Trim() )
                                {
                                    string formattedOriginalValue = string.Empty;
                                    if ( !string.IsNullOrWhiteSpace( originalValue ) )
                                    {
                                        formattedOriginalValue = attribute.FieldType.Field.FormatValue( null, originalValue, attribute.QualifierValues, false );
                                    }

                                    string formattedNewValue = string.Empty;
                                    if ( !string.IsNullOrWhiteSpace( newValue ) )
                                    {
                                        formattedNewValue = attribute.FieldType.Field.FormatValue( null, newValue, attribute.QualifierValues, false );
                                    }

                                    Helper.SaveAttributeValue( person, attribute, newValue, rockContext );
                                    History.EvaluateChange( personChanges, attribute.Name, formattedOriginalValue, formattedNewValue );

                                }
                            }
                        }
                    }

                    string registrantName = person.FullName + ": ";

                    personChanges.ForEach( c => registrantChanges.Add( c ) );

                    if ( registrant == null )
                    {
                        registrant = new RegistrationRegistrant();
                        registrant.Guid = registrantInfo.Guid;
                        registrantService.Add( registrant );
                        registrant.RegistrationId = registration.Id;
                    }

                    registrant.PersonAliasId = person.PrimaryAliasId;
                    registrant.Cost = registrantInfo.Cost;

                    // Remove fees
                    // Remove/delete any registrant fees that are no longer in UI with quantity 
                    foreach ( var dbFee in registrant.Fees.ToList() )
                    {
                        if ( !registrantInfo.FeeValues.Keys.Contains( dbFee.RegistrationTemplateFeeId ) ||
                            registrantInfo.FeeValues[dbFee.RegistrationTemplateFeeId] == null ||
                            !registrantInfo.FeeValues[dbFee.RegistrationTemplateFeeId]
                                .Any( f =>
                                    f.Option == dbFee.Option &&
                                    f.Quantity > 0 ) )
                        {
                            registrantChanges.Add( string.Format( "Removed '{0}' Fee (Quantity:{1:N0}, Cost:{2:C2}, Option:{3}",
                                dbFee.RegistrationTemplateFee.Name, dbFee.Quantity, dbFee.Cost, dbFee.Option ) );

                            registrant.Fees.Remove( dbFee );
                            registrantFeeService.Delete( dbFee );
                        }
                    }

                    // Add or Update fees
                    foreach ( var uiFee in registrantInfo.FeeValues.Where( f => f.Value != null ) )
                    {
                        foreach ( var uiFeeOption in uiFee.Value )
                        {
                            var dbFee = registrant.Fees
                                .Where( f =>
                                    f.RegistrationTemplateFeeId == uiFee.Key &&
                                    f.Option == uiFeeOption.Option )
                                .FirstOrDefault();

                            if ( dbFee == null )
                            {
                                dbFee = new RegistrationRegistrantFee();
                                dbFee.RegistrationTemplateFeeId = uiFee.Key;
                                dbFee.Option = uiFeeOption.Option;
                                registrant.Fees.Add( dbFee );
                            }

                            var templateFee = dbFee.RegistrationTemplateFee;
                            if ( templateFee == null )
                            {
                                templateFee = RegistrationTemplate.Fees.Where( f => f.Id == uiFee.Key ).FirstOrDefault();
                            }

                            string feeName = templateFee != null ? templateFee.Name : "Fee";
                            if ( !string.IsNullOrWhiteSpace( uiFeeOption.Option ) )
                            {
                                feeName = string.Format( "{0} ({1})", feeName, uiFeeOption.Option );
                            }

                            if ( dbFee.Id <= 0 )
                            {
                                registrantChanges.Add( feeName + " Fee Added" );
                            }

                            History.EvaluateChange( registrantChanges, feeName + " Quantity", dbFee.Quantity, uiFeeOption.Quantity );
                            dbFee.Quantity = uiFeeOption.Quantity;

                            History.EvaluateChange( registrantChanges, feeName + " Cost", dbFee.Cost, uiFeeOption.Cost );
                            dbFee.Cost = uiFeeOption.Cost;
                        }
                    }

                    rockContext.SaveChanges();
                    registrantInfo.Id = registrant.Id;

                    // Set any of the templat's registrant attributes
                    registrant.LoadAttributes();
                    foreach ( var field in RegistrationTemplate.Forms
                        .SelectMany( f => f.Fields
                            .Where( t =>
                                t.FieldSource == RegistrationFieldSource.RegistrationAttribute &&
                                t.AttributeId.HasValue ) ) )
                    {
                        // Find the registrant's value
                        var fieldValue = registrantInfo.FieldValues
                            .Where( f => f.Key == field.Id )
                            .Select( f => f.Value.FieldValue )
                            .FirstOrDefault();

                        if ( fieldValue != null )
                        {
                            var attribute = AttributeCache.Read( field.AttributeId.Value );
                            if ( attribute != null )
                            {
                                string originalValue = registrant.GetAttributeValue( attribute.Key );
                                string newValue = fieldValue.ToString();
                                registrant.SetAttributeValue( attribute.Key, fieldValue.ToString() );

                                if ( ( originalValue ?? string.Empty ).Trim() != ( newValue ?? string.Empty ).Trim() )
                                {
                                    string formattedOriginalValue = string.Empty;
                                    if ( !string.IsNullOrWhiteSpace( originalValue ) )
                                    {
                                        formattedOriginalValue = attribute.FieldType.Field.FormatValue( null, originalValue, attribute.QualifierValues, false );
                                    }

                                    string formattedNewValue = string.Empty;
                                    if ( !string.IsNullOrWhiteSpace( newValue ) )
                                    {
                                        formattedNewValue = attribute.FieldType.Field.FormatValue( null, newValue, attribute.QualifierValues, false );
                                    }

                                    Helper.SaveAttributeValue( registrant, attribute, newValue, rockContext );
                                    History.EvaluateChange( registrantChanges, attribute.Name, formattedOriginalValue, formattedNewValue );
                                }
                            }
                        }
                    }

                    Task.Run( () =>
                        HistoryService.SaveChanges(
                            new RockContext(),
                            typeof( Registration ),
                            Rock.SystemGuid.Category.HISTORY_EVENT_REGISTRATION.AsGuid(),
                            registration.Id,
                            registrantChanges,
                            "Registrant: " + person.FullName,
                            null, null, true, CurrentPersonAliasId )
                    );

                    // Clear this registran't family guid so it's not updated again
                    registrantInfo.FamilyGuid = Guid.Empty;

                }

                rockContext.SaveChanges();
            }

            catch ( Exception ex )
            {
                using ( var newRockContext = new RockContext() )
                {
                    if ( newRegistration )
                    {
                        var newRegistrationService = new RegistrationService( newRockContext );
                        var savedRegistration = new RegistrationService( newRockContext ).Get( registration.Id );
                        if ( savedRegistration != null )
                        {
                            HistoryService.DeleteChanges( newRockContext, typeof( Registration ), savedRegistration.Id );

                            newRegistrationService.Delete( savedRegistration );
                            newRockContext.SaveChanges();
                        }
                    }
                }

                throw ex;
            }

            return registration;

        }

        /// <summary>
        /// Saves the person.
        /// </summary>
        /// <param name="rockContext">The rock context.</param>
        /// <param name="person">The person.</param>
        /// <param name="familyGuid">The family unique identifier.</param>
        /// <param name="campusId">The campus identifier.</param>
        /// <param name="location">The location.</param>
        /// <param name="adultRoleId">The adult role identifier.</param>
        /// <param name="childRoleId">The child role identifier.</param>
        /// <param name="multipleFamilyGroupIds">The multiple family group ids.</param>
        /// <param name="singleFamilyId">The single family identifier.</param>
        /// <returns></returns>
        private Person SavePerson( RockContext rockContext, Person person, Guid familyGuid, int? campusId, Location location, int adultRoleId, int childRoleId,
            Dictionary<Guid, int> multipleFamilyGroupIds, ref int? singleFamilyId )
        {
            int? familyId = null;

            if ( person.Id > 0 )
            {
                rockContext.SaveChanges();

                // Set the family guid for any other registrants that were selected to be in the same family
                var family = person.GetFamilies( rockContext ).FirstOrDefault();
                if ( family != null )
                {
                    familyId = family.Id;
                    multipleFamilyGroupIds.AddOrIgnore( familyGuid, family.Id );
                    if ( !singleFamilyId.HasValue )
                    {
                        singleFamilyId = family.Id;
                    }
                }
            }
            else
            {
                // If we've created the family aready for this registrant, add them to it
                if (
                        ( RegistrationTemplate.RegistrantsSameFamily == RegistrantsSameFamily.Ask && multipleFamilyGroupIds.ContainsKey( familyGuid ) ) ||
                        ( RegistrationTemplate.RegistrantsSameFamily == RegistrantsSameFamily.Yes && singleFamilyId.HasValue )
                    )
                {

                    // Add person to existing family
                    var age = person.Age;
                    int familyRoleId = age.HasValue && age < 18 ? childRoleId : adultRoleId;

                    familyId = RegistrationTemplate.RegistrantsSameFamily == RegistrantsSameFamily.Ask ?
                        multipleFamilyGroupIds[familyGuid] :
                        singleFamilyId.Value;
                    PersonService.AddPersonToFamily( person, true, multipleFamilyGroupIds[familyGuid], familyRoleId, rockContext );

                }

                // otherwise create a new family
                else
                {
                    // Create Person/Family
                    var familyGroup = PersonService.SaveNewPerson( person, rockContext, campusId, false );
                    if ( familyGroup != null )
                    {
                        familyId = familyGroup.Id;

                        // Store the family id for next person 
                        multipleFamilyGroupIds.AddOrIgnore( familyGuid, familyGroup.Id );
                        if ( !singleFamilyId.HasValue )
                        {
                            singleFamilyId = familyGroup.Id;
                        }
                    }
                }
            }


            if ( familyId.HasValue && location != null )
            {
                var homeLocationType = DefinedValueCache.Read( Rock.SystemGuid.DefinedValue.GROUP_LOCATION_TYPE_HOME.AsGuid() );
                if ( homeLocationType != null )
                {
                    var familyGroup = new GroupService( rockContext ).Get( familyId.Value );
                    if ( familyGroup != null )
                    {
                        GroupService.AddNewGroupAddress(
                            rockContext,
                            familyGroup,
                            Rock.SystemGuid.DefinedValue.GROUP_LOCATION_TYPE_HOME,
                            location.Street1, location.Street2, location.City, location.State, location.PostalCode, location.Country, true );
                    }
                }
            }

            return new PersonService( rockContext ).Get( person.Id );
        }

        /// <summary>
        /// Saves the phone.
        /// </summary>
        /// <param name="fieldValue">The field value.</param>
        /// <param name="person">The person.</param>
        /// <param name="phoneTypeGuid">The phone type unique identifier.</param>
        /// <param name="changes">The changes.</param>
        private void SavePhone( object fieldValue, Person person, Guid phoneTypeGuid, List<string> changes )
        {
            var phoneNumber = fieldValue as PhoneNumber;
            if ( phoneNumber != null )
            {
                string cleanNumber = PhoneNumber.CleanNumber( phoneNumber.Number );
                if ( !string.IsNullOrWhiteSpace( cleanNumber ) )
                {
                    var numberType = DefinedValueCache.Read( phoneTypeGuid );
                    if ( numberType != null )
                    {
                        var phone = person.PhoneNumbers.FirstOrDefault( p => p.NumberTypeValueId == numberType.Id );
                        string oldPhoneNumber = string.Empty;
                        if ( phone == null )
                        {
                            phone = new PhoneNumber();
                            person.PhoneNumbers.Add( phone );
                            phone.NumberTypeValueId = numberType.Id;
                        }
                        else
                        {
                            oldPhoneNumber = phone.NumberFormattedWithCountryCode;
                        }
                        phone.CountryCode = PhoneNumber.CleanNumber( phoneNumber.CountryCode );
                        phone.Number = cleanNumber;

                        History.EvaluateChange(
                            changes,
                            string.Format( "{0} Phone", numberType.Value ),
                            oldPhoneNumber,
                            phoneNumber.NumberFormattedWithCountryCode );
                    }
                }
            }
        }

        /// <summary>
        /// Saves the person notes.
        /// </summary>
        /// <param name="rockContext">The rock context.</param>
        /// <param name="previousRegistrantIds">The previous registrants.</param>
        /// <param name="registration">The registration.</param>
        private void SavePersonNotes( RockContext rockContext, List<int> previousRegistrantIds, Registration registration )
        {
            // Setup Note settings
            NoteTypeCache noteType = null;
            if ( RegistrationTemplate != null && RegistrationTemplate.AddPersonNote )
            {
                noteType = NoteTypeCache.Read( Rock.SystemGuid.NoteType.PERSON_EVENT_REGISTRATION.AsGuid() );
                if ( noteType != null )
                {
                    var noteService = new NoteService( rockContext );
                    var personAliasService = new PersonAliasService( rockContext );

                    Person registrar = null;
                    if ( registration.PersonAliasId.HasValue )
                    {
                        registrar = personAliasService.GetPerson( registration.PersonAliasId.Value );
                    }

                    var registrantNames = new List<string>();

                    // Get each registrant
                    foreach ( var registrantPersonAliasId in registration.Registrants
                        .Where( r => r.PersonAliasId.HasValue )
                        .Select( r => r.PersonAliasId.Value )
                        .ToList() )
                    {
                        var registrant = personAliasService.GetPerson( registrantPersonAliasId );
                        if ( registrant != null && !previousRegistrantIds.Contains( registrant.Id ) )
                        {
                            var noteText = new StringBuilder();
                            noteText.AppendFormat( "Registered for {0}", RegistrationInstanceState.Name);

                            if ( registrar != null && registrar.Id != registrant.Id )
                            {
                                noteText.AppendFormat( " by {0}", registrar.FullName );
                                registrantNames.Add( registrant.FullName );
                            }

                            if ( registrar != null && ( RegistrationState.FirstName != registrar.NickName || RegistrationState.LastName != registrar.LastName ) )
                            {
                                noteText.AppendFormat( " by {0}", RegistrationState.FirstName + " " + RegistrationState.LastName );
                            }

                            if ( noteText.Length > 0 )
                            {
                                var note = new Note();
                                note.NoteTypeId = noteType.Id;
                                note.IsSystem = false;
                                note.IsAlert = false;
                                note.IsPrivateNote = false;
                                note.EntityId = registrant.Id;
                                note.Caption = string.Empty;
                                note.Text = noteText.ToString();
                                noteService.Add( note );
                            }

                            var changes = new List<string> { "Registered for" };
                            HistoryService.SaveChanges(
                                rockContext,
                                typeof( Person ),
                                Rock.SystemGuid.Category.HISTORY_PERSON_REGISTRATION.AsGuid(),
                                registrant.Id,
                                changes,
                                RegistrationInstanceState.Name,
                                typeof( Registration ),
                                registration.Id,
                                false,
                                registration.PersonAliasId );
                        }
                    }

                    if ( registrar != null && registrantNames.Any() )
                    {
                        string namesText = string.Empty;
                        if ( registrantNames.Count >= 2 )
                        {
                            int lessOne = registrantNames.Count - 1;
                            namesText = registrantNames.Take( lessOne ).ToList().AsDelimited( ", " ) +
                                " and " +
                                registrantNames.Skip( lessOne ).Take( 1 ).First() + " ";
                        }
                        else
                        {
                            namesText = registrantNames.First() + " ";
                        }

                        var note = new Note();
                        note.NoteTypeId = noteType.Id;
                        note.IsSystem = false;
                        note.IsAlert = false;
                        note.IsPrivateNote = false;
                        note.EntityId = registrar.Id;
                        note.Caption = string.Empty;
                        note.Text = string.Format( "Registered {0} for {1}", namesText, RegistrationInstanceState.Name );
                        noteService.Add( note );

                        var changes = new List<string> { string.Format( "Registered {0} for", namesText ) };

                        HistoryService.SaveChanges(
                            rockContext,
                            typeof( Person ),
                            Rock.SystemGuid.Category.HISTORY_PERSON_REGISTRATION.AsGuid(),
                            registrar.Id,
                            changes,
                            RegistrationInstanceState.Name,
                            typeof( Registration ),
                            registration.Id,
                            false,
                            registration.PersonAliasId );
                    }

                    rockContext.SaveChanges();
                }
            }

        }

        /// <summary>
        /// Adds the registrants to group.
        /// </summary>
        /// <param name="rockContext">The rock context.</param>
        /// <param name="registration">The registration.</param>
        private void AddRegistrantsToGroup( RockContext rockContext, Registration registration )
        {
            // If the registration instance linkage specified a group to add registrant to, add them if they're not already
            // part of that group
            if ( registration.GroupId.HasValue )
            {
                var groupService = new GroupService( rockContext );
                var personAliasService = new PersonAliasService( rockContext );
                var groupMemberService = new GroupMemberService( rockContext );

                var group = groupService.Get( registration.GroupId.Value );
                if ( group != null )
                {
                    foreach ( var registrant in registration.Registrants.Where( r => r.PersonAliasId.HasValue ).ToList() )
                    {
                        var personAlias = personAliasService.Get( registrant.PersonAliasId.Value );
                        GroupMember groupMember = group.Members.Where( m => m.PersonId == personAlias.PersonId ).FirstOrDefault();
                        if ( groupMember == null )
                        {
                            groupMember = new GroupMember();
                            groupMemberService.Add( groupMember );
                            groupMember.GroupId = group.Id;
                            groupMember.PersonId = personAlias.PersonId;

                            if ( RegistrationTemplate.GroupTypeId.HasValue &&
                                RegistrationTemplate.GroupTypeId == group.GroupTypeId &&
                                RegistrationTemplate.GroupMemberRoleId.HasValue )
                            {
                                groupMember.GroupRoleId = RegistrationTemplate.GroupMemberRoleId.Value;
                                groupMember.GroupMemberStatus = RegistrationTemplate.GroupMemberStatus;
                            }
                            else
                            {
                                if ( group.GroupType.DefaultGroupRoleId.HasValue )
                                {
                                    groupMember.GroupRoleId = group.GroupType.DefaultGroupRoleId.Value;
                                }
                                else
                                {
                                    groupMember.GroupRoleId = group.GroupType.Roles.Select( r => r.Id ).FirstOrDefault();
                                }
                                groupMember.GroupMemberStatus = GroupMemberStatus.Active;
                            }
                        }

                        rockContext.SaveChanges();

                        registrant.GroupMemberId = groupMember != null ? groupMember.Id : (int?)null;
                        rockContext.SaveChanges();

                        // Set any of the template's group member attributes 
                        groupMember.LoadAttributes();

                        var registrantInfo = RegistrationState.Registrants.FirstOrDefault( r => r.Guid == registrant.Guid );
                        if ( registrantInfo != null )
                        {
                            foreach ( var field in RegistrationTemplate.Forms
                                .SelectMany( f => f.Fields
                                    .Where( t =>
                                        t.FieldSource == RegistrationFieldSource.GroupMemberAttribute &&
                                        t.AttributeId.HasValue ) ) )
                            {
                                // Find the registrant's value
                                var fieldValue = registrantInfo.FieldValues
                                    .Where( f => f.Key == field.Id )
                                    .Select( f => f.Value.FieldValue )
                                    .FirstOrDefault();

                                if ( fieldValue != null )
                                {
                                    var attribute = AttributeCache.Read( field.AttributeId.Value );
                                    if ( attribute != null )
                                    {
                                        string originalValue = groupMember.GetAttributeValue( attribute.Key );
                                        string newValue = fieldValue.ToString();
                                        groupMember.SetAttributeValue( attribute.Key, fieldValue.ToString() );

                                        if ( ( originalValue ?? string.Empty ).Trim() != ( newValue ?? string.Empty ).Trim() )
                                        {
                                            string formattedOriginalValue = string.Empty;
                                            if ( !string.IsNullOrWhiteSpace( originalValue ) )
                                            {
                                                formattedOriginalValue = attribute.FieldType.Field.FormatValue( null, originalValue, attribute.QualifierValues, false );
                                            }

                                            string formattedNewValue = string.Empty;
                                            if ( !string.IsNullOrWhiteSpace( newValue ) )
                                            {
                                                formattedNewValue = attribute.FieldType.Field.FormatValue( null, newValue, attribute.QualifierValues, false );
                                            }

                                            Helper.SaveAttributeValue( groupMember, attribute, newValue, rockContext );
                                        }
                                    }
                                }
                            }
                        }
                    }
                }
            }
        }

        /// <summary>
        /// Processes the payment.
        /// </summary>
        /// <param name="rockContext">The rock context.</param>
        /// <param name="registration">The registration.</param>
        /// <param name="errorMessage">The error message.</param>
        /// <returns></returns>
        private bool ProcessPayment( RockContext rockContext, Registration registration, out string errorMessage )
        {
            GatewayComponent gateway = null;
            if ( RegistrationTemplate != null && RegistrationTemplate.FinancialGateway != null )
            {
                gateway = RegistrationTemplate.FinancialGateway.GetGatewayComponent();
            }

            if ( gateway == null )
            {
                errorMessage = "There was a problem creating the payment gateway information";
                return false;
            }

            if ( !RegistrationInstanceState.AccountId.HasValue || RegistrationInstanceState.Account == null )
            {
                errorMessage = "There was a problem with the account configuration for this " + RegistrationTerm.ToLower();
                return false;
            }

            PaymentInfo paymentInfo = null;
            if ( rblSavedCC.Items.Count > 0 && ( rblSavedCC.SelectedValueAsId() ?? 0 ) > 0 )
            {
                var savedAccount = new FinancialPersonSavedAccountService( rockContext ).Get( rblSavedCC.SelectedValueAsId().Value );
                if ( savedAccount != null )
                {
                    paymentInfo = savedAccount.GetReferencePayment();
                    paymentInfo.Amount = RegistrationState.PaymentAmount ?? 0.0m;
                }
                else
                {
                    errorMessage = "There was a problem retrieving the saved account";
                    return false;
                }
            }
            else
            {
                paymentInfo = GetCCPaymentInfo( gateway );
            }

            paymentInfo.Comment1 = string.Format( "{0} ({1})", RegistrationInstanceState.Name, RegistrationInstanceState.Account.GlCode );

            var transaction = gateway.Charge( RegistrationTemplate.FinancialGateway, paymentInfo, out errorMessage );

            return SaveTransaction( gateway, registration, transaction, paymentInfo, rockContext );
        }

        private bool SaveTransaction( GatewayComponent gateway, Registration registration, FinancialTransaction transaction, PaymentInfo paymentInfo, RockContext rockContext )
        {
            if ( transaction != null )
            {
                var txnChanges = new List<string>();
                txnChanges.Add( "Created Transaction" );

                History.EvaluateChange( txnChanges, "Transaction Code", string.Empty, transaction.TransactionCode );

                transaction.AuthorizedPersonAliasId = registration.PersonAliasId;

                transaction.TransactionDateTime = RockDateTime.Now;
                History.EvaluateChange( txnChanges, "Date/Time", null, transaction.TransactionDateTime );

                transaction.FinancialGatewayId = RegistrationTemplate.FinancialGatewayId;
                History.EvaluateChange( txnChanges, "Gateway", string.Empty, RegistrationTemplate.FinancialGateway.Name );

                var txnType = DefinedValueCache.Read( new Guid( Rock.SystemGuid.DefinedValue.TRANSACTION_TYPE_EVENT_REGISTRATION ) );
                transaction.TransactionTypeValueId = txnType.Id;
                History.EvaluateChange( txnChanges, "Type", string.Empty, txnType.Value );

                if ( transaction.FinancialPaymentDetail == null )
                {
                    transaction.FinancialPaymentDetail = new FinancialPaymentDetail();
                }

                DefinedValueCache currencyType = null;
                DefinedValueCache creditCardType = null;

                if ( paymentInfo != null )
                {
                    transaction.FinancialPaymentDetail.SetFromPaymentInfo( paymentInfo, gateway, rockContext, txnChanges );
                    currencyType = paymentInfo.CurrencyTypeValue;
                    creditCardType = paymentInfo.CreditCardTypeValue;
                }

                Guid sourceGuid = Guid.Empty;
                if ( Guid.TryParse( GetAttributeValue( "Source" ), out sourceGuid ) )
                {
                    var source = DefinedValueCache.Read( sourceGuid );
                    if ( source != null )
                    {
                        transaction.SourceTypeValueId = source.Id;
                        History.EvaluateChange( txnChanges, "Source", string.Empty, source.Value );
                    }
                }

                transaction.Summary = registration.GetSummary( RegistrationInstanceState );

                var transactionDetail = new FinancialTransactionDetail();
                transactionDetail.Amount = RegistrationState.PaymentAmount ?? 0.0m;
                transactionDetail.AccountId = RegistrationInstanceState.AccountId.Value;
                transactionDetail.EntityTypeId = EntityTypeCache.Read( typeof( Rock.Model.Registration ) ).Id;
                transactionDetail.EntityId = registration.Id;
                transaction.TransactionDetails.Add( transactionDetail );

                History.EvaluateChange( txnChanges, RegistrationInstanceState.Account.Name, 0.0M.FormatAsCurrency(), transactionDetail.Amount.FormatAsCurrency() );

                var batchChanges = new List<string>();

                rockContext.WrapTransaction( () =>
                {
                    var batchService = new FinancialBatchService( rockContext );

                    // determine batch prefix
                    string batchPrefix = string.Empty;
                    if ( !string.IsNullOrWhiteSpace( RegistrationTemplate.BatchNamePrefix ) )
                    {
                        batchPrefix = RegistrationTemplate.BatchNamePrefix;
                    }
                    else
                    {
                        batchPrefix = GetAttributeValue( "BatchNamePrefix" );
                    }

                    // Get the batch
                    var batch = batchService.Get(
                        batchPrefix,
                        currencyType,
                        creditCardType,
                        transaction.TransactionDateTime.Value,
                        RegistrationTemplate.FinancialGateway.GetBatchTimeOffset() );

                    if ( batch.Id == 0 )
                    {
                        batchChanges.Add( "Generated the batch" );
                        History.EvaluateChange( batchChanges, "Batch Name", string.Empty, batch.Name );
                        History.EvaluateChange( batchChanges, "Status", null, batch.Status );
                        History.EvaluateChange( batchChanges, "Start Date/Time", null, batch.BatchStartDateTime );
                        History.EvaluateChange( batchChanges, "End Date/Time", null, batch.BatchEndDateTime );
                    }

                    decimal newControlAmount = batch.ControlAmount + transaction.TotalAmount;
                    History.EvaluateChange( batchChanges, "Control Amount", batch.ControlAmount.FormatAsCurrency(), newControlAmount.FormatAsCurrency() );
                    batch.ControlAmount = newControlAmount;

                    transaction.BatchId = batch.Id;
                    batch.Transactions.Add( transaction );

                    rockContext.SaveChanges();
                } );

                if ( transaction.BatchId.HasValue )
                {
                    Task.Run( () =>
                        HistoryService.SaveChanges(
                            new RockContext(),
                            typeof( FinancialBatch ),
                            Rock.SystemGuid.Category.HISTORY_FINANCIAL_BATCH.AsGuid(),
                            transaction.BatchId.Value,
                            batchChanges, true, CurrentPersonAliasId )
                    );

                    Task.Run( () =>
                        HistoryService.SaveChanges(
                            new RockContext(),
                            typeof( FinancialBatch ),
                            Rock.SystemGuid.Category.HISTORY_FINANCIAL_TRANSACTION.AsGuid(),
                            transaction.BatchId.Value,
                            txnChanges,
                            CurrentPerson != null ? CurrentPerson.FullName : string.Empty,
                            typeof( FinancialTransaction ),
                            transaction.Id, true, CurrentPersonAliasId )
                    );
                }

                List<string> registrationChanges = new List<string>();
                registrationChanges.Add( string.Format( "Made {0} payment", transaction.TotalAmount.FormatAsCurrency() ) );
                Task.Run( () =>
                    HistoryService.SaveChanges(
                        new RockContext(),
                        typeof( Registration ),
                        Rock.SystemGuid.Category.HISTORY_EVENT_REGISTRATION.AsGuid(),
                        registration.Id,
                        registrationChanges, true, CurrentPersonAliasId )
                );

                TransactionCode = transaction.TransactionCode;

                return true;
            }
            else
            {
                return false;
            }

        }

        /// <summary>
        /// Processes the first step of a 3-step charge.
        /// </summary>
        /// <param name="registration">The registration.</param>
        /// <param name="errorMessage">The error message.</param>
        /// <returns></returns>
        private bool ProcessStep1( out string errorMessage )
        {
            ThreeStepGatewayComponent gateway = null;
            if ( RegistrationTemplate != null && RegistrationTemplate.FinancialGateway != null )
            {
                gateway = RegistrationTemplate.FinancialGateway.GetGatewayComponent() as ThreeStepGatewayComponent;
            }

            if ( gateway == null )
            {
                errorMessage = "There was a problem creating the payment gateway information";
                return false;
            }

            if ( !RegistrationInstanceState.AccountId.HasValue || RegistrationInstanceState.Account == null )
            {
                errorMessage = "There was a problem with the account configuration for this " + RegistrationTerm.ToLower();
                return false;
            }

            PaymentInfo paymentInfo = null;
            if ( rblSavedCC.Items.Count > 0 && ( rblSavedCC.SelectedValueAsId() ?? 0 ) > 0 )
            {
                var rockContext = new RockContext();
                var savedAccount = new FinancialPersonSavedAccountService( rockContext ).Get( rblSavedCC.SelectedValueAsId().Value );
                if ( savedAccount != null )
                {
                    paymentInfo = savedAccount.GetReferencePayment();
                    paymentInfo.Amount = RegistrationState.PaymentAmount ?? 0.0m;
                }
                else
                {
                    errorMessage = "There was a problem retrieving the saved account";
                    return false;
                }
            }
            else
            {
                paymentInfo = new PaymentInfo();
                paymentInfo.Amount = RegistrationState.PaymentAmount ?? 0.0m;
                paymentInfo.Email = RegistrationState.ConfirmationEmail;

                paymentInfo.FirstName = RegistrationState.FirstName;
                paymentInfo.LastName = RegistrationState.LastName;
            }

            paymentInfo.Description = string.Format( "{0} ({1})", RegistrationInstanceState.Name, RegistrationInstanceState.Account.GlCode );
            paymentInfo.IPAddress = GetClientIpAddress();
            paymentInfo.AdditionalParameters = gateway.GetStep1Parameters( ResolveRockUrlIncludeRoot( "~/GatewayStep2Return.aspx" ) );

            var result = gateway.ChargeStep1( RegistrationTemplate.FinancialGateway, paymentInfo, out errorMessage );
            if ( string.IsNullOrWhiteSpace( errorMessage ) && !string.IsNullOrWhiteSpace( result ) )
            {
                hfStep2Url.Value = result;
            }

            return string.IsNullOrWhiteSpace( errorMessage );
        }

        /// <summary>
        /// Processes the third step of a 3-step charge.
        /// </summary>
        /// <param name="rockContext">The rock context.</param>
        /// <param name="registration">The registration.</param>
        /// <param name="resultQueryString">The query string result from step 2.</param>
        /// <param name="errorMessage">The error message.</param>
        /// <returns></returns>
        private bool ProcessStep3( RockContext rockContext, Registration registration, string resultQueryString, out string errorMessage )
        {
            ThreeStepGatewayComponent gateway = null;
            if ( RegistrationTemplate != null && RegistrationTemplate.FinancialGateway != null )
            {
                gateway = RegistrationTemplate.FinancialGateway.GetGatewayComponent() as ThreeStepGatewayComponent;
            }

            if ( gateway == null )
            {
                errorMessage = "There was a problem creating the payment gateway information";
                return false;
            }

            if ( !RegistrationInstanceState.AccountId.HasValue || RegistrationInstanceState.Account == null )
            {
                errorMessage = "There was a problem with the account configuration for this " + RegistrationTerm.ToLower();
                return false;
            }

            var transaction = gateway.ChargeStep3( RegistrationTemplate.FinancialGateway, resultQueryString, out errorMessage );
            return SaveTransaction( gateway, registration, transaction, null, rockContext );
        }

        private CreditCardPaymentInfo GetCCPaymentInfo( GatewayComponent gateway )
        {
            var ccPaymentInfo = new CreditCardPaymentInfo( txtCreditCard.Text, txtCVV.Text, mypExpiration.SelectedDate.Value );

            ccPaymentInfo.NameOnCard = gateway != null && gateway.SplitNameOnCard ? txtCardFirstName.Text : txtCardName.Text;
            ccPaymentInfo.LastNameOnCard = txtCardLastName.Text;

            ccPaymentInfo.BillingStreet1 = acBillingAddress.Street1;
            ccPaymentInfo.BillingStreet2 = acBillingAddress.Street2;
            ccPaymentInfo.BillingCity = acBillingAddress.City;
            ccPaymentInfo.BillingState = acBillingAddress.State;
            ccPaymentInfo.BillingPostalCode = acBillingAddress.PostalCode;
            ccPaymentInfo.BillingCountry = acBillingAddress.Country;

            ccPaymentInfo.Amount = RegistrationState.PaymentAmount ?? 0.0m;
            ccPaymentInfo.Email = RegistrationState.ConfirmationEmail;

            ccPaymentInfo.FirstName = RegistrationState.FirstName;
            ccPaymentInfo.LastName = RegistrationState.LastName;

            return ccPaymentInfo;
        }

        #endregion

        #region Display Methods

        /// <summary>
        /// Shows the how many panel
        /// </summary>
        private void ShowHowMany()
        {
            lRegistrantTerm.Text =RegistrantTerm.Pluralize().ToLower();

            // If this is an existing registration, go directly to the summary
            if ( !Page.IsPostBack && RegistrationState != null && RegistrationState.RegistrationId.HasValue && !PageParameter( START_AT_BEGINNING ).AsBoolean() )
            {
                // check if template does not allow updating the saved registration, if so hide the back button on the summary screen
                if ( !RegistrationTemplate.AllowExternalRegistrationUpdates )
                {
                    lbSummaryPrev.Visible = false;
                }
                ShowSummary();
            }
            else
            {
                if ( MaxRegistrants > MinRegistrants )
                {
                    // If registration allows multiple registrants show the 'How Many' panel
                    numHowMany.Maximum = MaxRegistrants;
                    numHowMany.Minimum = MinRegistrants;
                    numHowMany.Value = RegistrationState != null ? RegistrationState.RegistrantCount : 1;

                    lbRegistrantPrev.Visible = true;

                    SetPanel( 0 );
                }
                else
                {
                    // ... else skip to the registrant panel
                    CurrentRegistrantIndex = 0;
                    CurrentFormIndex = 0;

                    SetRegistrantState( MinRegistrants );

                    lbRegistrantPrev.Visible = false;

                    ShowRegistrant();
                }
            }
        }

        /// <summary>
        /// Shows the registrant panel
        /// </summary>
        private void ShowRegistrant()
        {
            if ( RegistrationState != null && RegistrationState.RegistrantCount > 0 )
            {
                string title = RegistrationState.RegistrantCount <= 1 ? 
                    RegistrantTerm : 
                    ( CurrentRegistrantIndex + 1 ).ToOrdinalWords().Humanize( LetterCasing.Title ) + " " + RegistrantTerm;

                if ( CurrentFormIndex > 0 )
                {
                    title += " (cont)";
                }
                lRegistrantTitle.Text = title;

                pnlFamilyOptions.Visible = 
                    CurrentRegistrantIndex > 0 && 
                    RegistrationTemplate != null && 
                    RegistrationTemplate.RegistrantsSameFamily == RegistrantsSameFamily.Ask;

                decimal currentStep = ( FormCount * CurrentRegistrantIndex ) + CurrentFormIndex + 1;
                PercentComplete = ( currentStep / ProgressBarSteps ) * 100.0m;
                pnlRegistrantProgressBar.Visible = GetAttributeValue( "DisplayProgressBar" ).AsBoolean();

                SetPanel( 1 );
            }
        }

        /// <summary>
        /// Shows the summary panel
        /// </summary>
        private void ShowSummary()
        {
            decimal currentStep = ( FormCount * RegistrationState.RegistrantCount ) + 1;
            PercentComplete = ( currentStep / ProgressBarSteps ) * 100.0m;
            pnlSummaryAndPaymentProgressBar.Visible = GetAttributeValue( "DisplayProgressBar" ).AsBoolean();

            SetPanel( 2 );
        }

        /// <summary>
        /// Shows the payment panel.
        /// </summary>
        private void ShowPayment()
        {
            decimal currentStep = ( FormCount * RegistrationState.RegistrantCount ) + 2;
            PercentComplete = ( currentStep / ProgressBarSteps ) * 100.0m;
            pnlSummaryAndPaymentProgressBar.Visible = GetAttributeValue( "DisplayProgressBar" ).AsBoolean();

            SetPanel( 3 );

            if ( ( rblSavedCC.Items.Count == 0 || ( rblSavedCC.SelectedValueAsInt() ?? 0 ) == 0 ) &&
                RegistrationTemplate != null && 
                RegistrationTemplate.FinancialGateway != null )
            {
                var component = RegistrationTemplate.FinancialGateway.GetGatewayComponent();
                if ( component != null )
                {
                    pnlPaymentInfo.Visible = true;
                    rblSavedCC.Visible = false;
                    divNewCard.Visible = true;
                    divNewCard.Style[HtmlTextWriterStyle.Display] = "block";

                    txtCardFirstName.Visible = component.PromptForNameOnCard( RegistrationTemplate.FinancialGateway ) && component.SplitNameOnCard;
                    txtCardLastName.Visible = component.PromptForNameOnCard( RegistrationTemplate.FinancialGateway ) && component.SplitNameOnCard;
                    txtCardName.Visible = component.PromptForNameOnCard( RegistrationTemplate.FinancialGateway ) && !component.SplitNameOnCard;

                    mypExpiration.MinimumYear = RockDateTime.Now.Year;
                    mypExpiration.MaximumYear = mypExpiration.MinimumYear + 15;

                    acBillingAddress.Visible = component.PromptForBillingAddress( RegistrationTemplate.FinancialGateway );
                }
                else
                {
                    pnlPaymentInfo.Visible = false;
                }
            }
            else
            {
                pnlPaymentInfo.Visible = false;
            }

        }

        /// <summary>
        /// Shows the success panel
        /// </summary>
        private void ShowSuccess( int registrationId )
        {
            decimal currentStep = ( FormCount * RegistrationState.RegistrantCount ) + ( Using3StepGateway ? 3 : 2 );
            PercentComplete = ( currentStep / ProgressBarSteps ) * 100.0m;
            pnlSuccessProgressBar.Visible = GetAttributeValue( "DisplayProgressBar" ).AsBoolean();

            lSuccessTitle.Text = "Congratulations";
            lSuccess.Text = "You have successfully completed this registration.";

            try
            {
                var rockContext = new RockContext();
                var registration = new RegistrationService( rockContext )
                    .Queryable( "RegistrationInstance.RegistrationTemplate" )
                    .FirstOrDefault( r => r.Id == registrationId );

                if ( registration != null &&
                    registration.RegistrationInstance != null &&
                    registration.RegistrationInstance.RegistrationTemplate != null )
                {
                    var template = registration.RegistrationInstance.RegistrationTemplate;

                    var mergeFields = new Dictionary<string, object>();
                    mergeFields.Add( "CurrentPerson", CurrentPerson );
                    mergeFields.Add( "RegistrationInstance", registration.RegistrationInstance );
                    mergeFields.Add( "Registration", registration );

                    if ( template != null && !string.IsNullOrWhiteSpace( template.SuccessTitle ) )
                    {
                        lSuccessTitle.Text = template.SuccessTitle.ResolveMergeFields( mergeFields );
                    }
                    else
                    {
                        lSuccessTitle.Text = "Congratulations";
                    }

                    if ( template != null && !string.IsNullOrWhiteSpace( template.SuccessText ) )
                    {
                        lSuccess.Text = template.SuccessText.ResolveMergeFields( mergeFields );
                    }
                    else
                    {
                        lSuccess.Text = "You have successfully completed this " + RegistrationTerm.ToLower();
                    }

                    // show debug info
                    if ( GetAttributeValue( "EnableDebug" ).AsBoolean() && UserCanEdit )
                    {
                        lSuccessDebug.Visible = true;
                        lSuccessDebug.Text = mergeFields.lavaDebugInfo();
                    }

                }

                if ( nbAmountPaid.Visible = true && 
                    nbAmountPaid.Text.AsDecimalOrNull().HasValue && 
                    nbAmountPaid.Text.AsDecimalOrNull().Value > 0.0M &&
                    ( rblSavedCC.Items.Count == 0 || ( rblSavedCC.SelectedValueAsId() ?? 0 ) == 0 ) )
                {
                    cbSaveAccount.Visible = true;
                    pnlSaveAccount.Visible = true;
                    txtSaveAccount.Visible = true;

                    // If current person does not have a login, have them create a username and password
                    phCreateLogin.Visible = !new UserLoginService( rockContext ).GetByPersonId( CurrentPersonId ).Any();
                }
                else
                {
                    pnlSaveAccount.Visible = false;
                }
            }
            catch ( Exception ex )
            {
                ExceptionLogService.LogException( ex, Context, this.RockPage.PageId, this.RockPage.Site.Id, CurrentPersonAlias );
            }

            SetPanel( 4 );
        }

        /// <summary>
        /// Creates the dynamic controls, and shows correct panel
        /// </summary>
        /// <param name="currentPanel">The current panel.</param>
        private void SetPanel( int currentPanel )
        {
            CurrentPanel = currentPanel;

            CreateDynamicControls( true );

            pnlHowMany.Visible = CurrentPanel <= 0;
            pnlRegistrant.Visible = CurrentPanel == 1;

            pnlSummaryAndPayment.Visible = CurrentPanel == 2 || CurrentPanel == 3;

            pnlRegistrarInfo.Visible = CurrentPanel == 2;
            pnlRegistrantsReview.Visible = CurrentPanel == 2;
            if ( currentPanel != 2 )
            {
                pnlCostAndFees.Visible = false;
            }

            lbSummaryPrev.Visible = CurrentPanel == 2;
            lbSummaryNext.Visible = CurrentPanel == 2;

            lbPaymentPrev.Visible = CurrentPanel == 3;
            aStep2Submit.Visible = currentPanel == 3;

            pnlSuccess.Visible = CurrentPanel == 4;

            lSummaryAndPaymentTitle.Text = ( currentPanel == 2 && RegistrationTemplate != null ) ? "Review " + RegistrationTemplate.RegistrationTerm : "Payment Method";
            lPaymentInfoTitle.Text = currentPanel == 2 ? "<h4>Payment Method</h4>" : "";
        }

        /// <summary>
        /// Shows a warning message.
        /// </summary>
        /// <param name="heading">The heading.</param>
        /// <param name="text">The text.</param>
        private void ShowWarning( string heading, string text )
        {
            nbMain.Heading = heading;
            nbMain.Text = string.Format( "<p>{0}</p>", text );
            nbMain.NotificationBoxType = NotificationBoxType.Warning;
            nbMain.Visible = true;
        }

        /// <summary>
        /// Shows an error message.
        /// </summary>
        /// <param name="heading">The heading.</param>
        /// <param name="text">The text.</param>
        private void ShowError( string heading, string text )
        {
            nbMain.Heading = heading;
            nbMain.Text = string.Format( "<p>{0}</p>", text );
            nbMain.NotificationBoxType = NotificationBoxType.Danger;
            nbMain.Visible = true;
        }

        /// <summary>
        /// Registers the client script.
        /// </summary>
        private void RegisterClientScript()
        {
            RockPage.AddScriptLink( ResolveUrl( "~/Scripts/jquery.creditCardTypeDetector.js" ) );

            string script = string.Format( @"
    // Adjust the label of 'is in the same family' based on value of first name entered
    $('input.js-first-name').change( function() {{
        var name = $(this).val();
        if ( name == null || name == '') {{
            name = 'Individual';
        }}
        var $lbl = $('div.js-registration-same-family').find('label.control-label')
        $lbl.text( name + ' is in the same family as');
    }} );

    $('#{0}').on('change', function() {{

        var totalCost = Number($('#{1}').val());
        var minDue = Number($('#{2}').val());
        var previouslyPaid = Number($('#{3}').val());
        var balanceDue = totalCost - previouslyPaid;

        // Format and validate the amount entered
        var amountPaid = minDue;
        var amountValue = $(this).val();
        if ( amountValue != null && amountValue != '' && !isNaN( amountValue ) ) {{
            amountPaid = Number( amountValue );
            if ( amountPaid < minDue ) {{
                amountPaid = minDue;
            }}
            if ( amountPaid > balanceDue ) {{
                amountPaid = balanceDue
            }}
        }}
        $(this).val(amountPaid.toFixed(2));

        var amountRemaining = totalCost - ( previouslyPaid + amountPaid );
        $('#{4}').text( '{6}' + amountRemaining.toFixed(2) );
        
    }});

    // Detect credit card type
    $('.credit-card').creditCardTypeDetector({{ 'credit_card_logos': '.card-logos' }});

    // Toggle credit card display if saved card option is available
    $('div.radio-content').prev('div.radio-list').find('input:radio').unbind('click').on('click', function () {{
        $content = $(this).parents('div.radio-list:first').next('.radio-content');
        var radioDisplay = $content.css('display');
        if ($(this).val() == 0 && radioDisplay == 'none') {{
            $content.slideToggle();
        }}
        else if ($(this).val() != 0 && radioDisplay != 'none') {{
            $content.slideToggle();
        }}
    }});

    // Hide or show a div based on selection of checkbox
    $('input:checkbox.toggle-input').unbind('click').on('click', function () {{
        $(this).parents('.checkbox').next('.toggle-content').slideToggle();
    }});

    if ( $('#{5}').val() == 'true' ) {{
        setTimeout('window.scrollTo(0,0)',0);
        $('#{5}').val('')
    }}

    $('#aStep2Submit').on('click', function(e) {{
        e.preventDefault();
        if (typeof (Page_ClientValidate) == 'function') {{
            if (Page_IsValid && Page_ClientValidate('{10}') ) {{
                $(this).prop('disabled', true);
                $('#updateProgress').show();
                var src = $('#{7}').val();
                var $form = $('#iframeStep2').contents().find('#Step2Form');

                $form.find('.cc-first-name').val( $('#{16}').val() );
                $form.find('.cc-last-name').val( $('#{17}').val() );
                $form.find('.cc-full-name').val( $('#{18}').val() );

                $form.find('.cc-number').val( $('#{11}').val() );
                var mm = $('#{12}_monthDropDownList').val();
                var yy = $('#{12}_yearDropDownList_').val();
                mm = mm.length == 1 ? '0' + mm : mm;
                yy = yy.length == 4 ? yy.substring(2,4) : yy;
                $form.find('.cc-expiration').val( mm + yy );
                $form.find('.cc-cvv').val( $('#{13}').val() );

                $form.find('.billing-address1').val( $('#{15}_tbStreet1').val() );
                $form.find('.billing-city').val( $('#{15}_tbCity').val() );
                $form.find('.billing-state').val( $('#{15}_ddlState').val() );
                $form.find('.billing-postal').val( $('#{15}_tbPostalCode').val() );

                $form.attr('action', src );
                $form.submit();
            }}
        }}
    }});

    // Evaluates the current url whenever the iframe is loaded and if it includes a qrystring parameter
    // The qry parameter value is saved to a hidden field and a post back is performed
    $('#iframeStep2').on('load', function(e) {{
        var location = this.contentWindow.location;
        var qryString = this.contentWindow.location.search;
        if ( qryString && qryString != '' && qryString.startsWith('?token-id') ) {{ 
            $('#{8}').val(qryString);
            {9};
        }} else {{
            if ( $('#{14}').val() == 'true' ) {{
                $('#updateProgress').show();
                var src = $('#{7}').val();
                var $form = $('#iframeStep2').contents().find('#Step2Form');
                $form.attr('action', src );
                $form.submit();
            }}
        }}
    }});
",
            nbAmountPaid.ClientID,          // {0}
            hfTotalCost.ClientID,           // {1}
            hfMinimumDue.ClientID,          // {2}
            hfPreviouslyPaid.ClientID,      // {3}
            lRemainingDue.ClientID,         // {4}
            hfTriggerScroll.ClientID,       // {5}
            GlobalAttributesCache.Value( "CurrencySymbol" ), // {6}
            hfStep2Url.ClientID,            // {7}
            hfStep2ReturnQueryString.ClientID,   // {8}
            this.Page.ClientScript.GetPostBackEventReference( lbStep2Return, "" ), // {9}
            this.BlockValidationGroup,      // {10}
            txtCreditCard.ClientID,         // {11}
            mypExpiration.ClientID,         // {12}
            txtCVV.ClientID,                // {13}
            hfStep2AutoSubmit.ClientID,     // {14}
<<<<<<< HEAD
            acBillingAddress.ClientID,      // {15}
            txtCardFirstName.ClientID,      // {16}
            txtCardLastName.ClientID,       // {17}
            txtCardName.ClientID            // {18}
=======
            acBillingAddress.ClientID       // {15}
>>>>>>> ee069e78
            );

            ScriptManager.RegisterStartupScript( Page, Page.GetType(), "registrationEntry", script, true );

            if ( Using3StepGateway )
            {
                string submitScript = string.Format( @"
    $('#{0}').val('');
    $('#{1}_monthDropDownList').val('');
    $('#{1}_yearDropDownList_').val('');
    $('#{2}').val('');
",
                txtCreditCard.ClientID,     // {0}
                mypExpiration.ClientID,     // {1}
                txtCVV.ClientID             // {2}
                );

                ScriptManager.RegisterOnSubmitStatement( Page, Page.GetType(), "clearCCFields", submitScript );
            }
        }

        #endregion

        #region Dynamic Control Methods

        /// <summary>
        /// Creates the dynamic controls fore each panel
        /// </summary>
        /// <param name="setValues">if set to <c>true</c> [set values].</param>
        private void CreateDynamicControls( bool setValues )
        {
            switch( CurrentPanel )
            {
                case 1:
                    CreateRegistrantControls( setValues );
                    break;
                case 2:
                    CreateSummaryControls( setValues );
                    break;
            }
        }

        /// <summary>
        /// Parses the dynamic controls.
        /// </summary>
        private void ParseDynamicControls()
        {
            switch ( CurrentPanel )
            {
                case 1:
                    ParseRegistrantControls();
                    break;
                case 2:
                    ParseSummaryControls();
                    break;
            }
        }

        #region Registrant Controls

        /// <summary>
        /// Creates the registrant controls.
        /// </summary>
        /// <param name="setValues">if set to <c>true</c> [set values].</param>
        private void CreateRegistrantControls( bool setValues )
        {
            lRegistrantFeeCaption.Text = FeeTerm.Pluralize();

            phRegistrantControls.Controls.Clear();
            phFees.Controls.Clear();

            if ( FormCount > CurrentFormIndex )
            {
                // Get the current and previous registrant ( previous is used when a field has the 'IsSharedValue' property )
                // so that current registrant can use the previous registrants value
                RegistrantInfo registrant = null;
                RegistrantInfo previousRegistrant = null;

                if ( RegistrationState != null && RegistrationState.RegistrantCount > CurrentRegistrantIndex )
                {
                    registrant = RegistrationState.Registrants[CurrentRegistrantIndex];

                    // If this is not the first person, then check to see if option for asking about family should be displayed
                    if ( CurrentFormIndex == 0 && CurrentRegistrantIndex > 0 &&
                        RegistrationTemplate.RegistrantsSameFamily == RegistrantsSameFamily.Ask )
                    {
                        var familyOptions = RegistrationState.GetFamilyOptions( RegistrationTemplate, CurrentRegistrantIndex );
                        if ( familyOptions.Any() )
                        {
                            familyOptions.Add( familyOptions.ContainsKey( registrant.FamilyGuid ) ? 
                                Guid.NewGuid() : 
                                registrant.FamilyGuid.Equals( Guid.Empty ) ? Guid.NewGuid() : registrant.FamilyGuid,
                                "None of the above" );
                            rblFamilyOptions.DataSource = familyOptions;
                            rblFamilyOptions.DataBind();
                            rblFamilyOptions.Visible = true;
                        }
                        else
                        {
                            rblFamilyOptions.Visible = false;
                        }
                    }
                    else
                    {
                        rblFamilyOptions.Visible = false;
                    }

                    if ( setValues )
                    {
                        if ( CurrentRegistrantIndex > 0 )
                        {
                            previousRegistrant = RegistrationState.Registrants[CurrentRegistrantIndex - 1];
                        }

                        rblFamilyOptions.SetValue( registrant.FamilyGuid.ToString() );
                    }
                }

                var form = RegistrationTemplate.Forms.OrderBy( f => f.Order ).ToList()[CurrentFormIndex];
                foreach ( var field in form.Fields.Where( f => !f.IsInternal ).OrderBy( f => f.Order ) )
                {
                    object value = null;
                    if ( registrant != null && registrant.FieldValues.ContainsKey( field.Id ) )
                    {
                        value = registrant.FieldValues[field.Id].FieldValue;
                    }

                    if ( value == null && field.IsSharedValue && previousRegistrant != null && previousRegistrant.FieldValues.ContainsKey( field.Id ) )
                    {
                        value = previousRegistrant.FieldValues[field.Id].FieldValue;
                    } 
                    
                    if ( !string.IsNullOrWhiteSpace( field.PreText ) )
                    {
                        phRegistrantControls.Controls.Add( new LiteralControl( field.PreText ) );
                    }

                    if ( field.FieldSource == RegistrationFieldSource.PersonField )
                    {
                        CreatePersonField( field, setValues, value);
                    }
                    else
                    {
                        CreateAttributeField( field, setValues, value );
                    }

                    if ( !string.IsNullOrWhiteSpace( field.PostText ) )
                    {
                        phRegistrantControls.Controls.Add( new LiteralControl( field.PostText ) );
                    }

                }

                // If the current form, is the last one, add any fee controls
                if ( FormCount - 1 == CurrentFormIndex )
                {
                    foreach ( var fee in RegistrationTemplate.Fees )
                    {
                        var feeValues = new List<FeeInfo>();
                        if ( registrant != null && registrant.FeeValues.ContainsKey( fee.Id ) )
                        {
                            feeValues = registrant.FeeValues[fee.Id];
                        }
                        CreateFeeField( fee, setValues, feeValues );
                    }
                }
            }

            divFees.Visible = phFees.Controls.Count > 0;
        }

        /// <summary>
        /// Creates the person field.
        /// </summary>
        /// <param name="field">The field.</param>
        /// <param name="setValue">if set to <c>true</c> [set value].</param>
        /// <param name="fieldValue">The field value.</param>
        private void CreatePersonField( RegistrationTemplateFormField field, bool setValue, object fieldValue )
        {

            switch ( field.PersonFieldType )
            {
                case RegistrationPersonFieldType.FirstName:
                    {
                        var tbFirstName = new RockTextBox();
                        tbFirstName.ID = "tbFirstName";
                        tbFirstName.Label = "First Name";
                        tbFirstName.Required = field.IsRequired;
                        tbFirstName.ValidationGroup = BlockValidationGroup;
                        tbFirstName.AddCssClass( "js-first-name" );
                        phRegistrantControls.Controls.Add( tbFirstName );

                        if ( setValue && fieldValue != null )
                        {
                            tbFirstName.Text = fieldValue.ToString();
                        }

                        break;
                    }

                case RegistrationPersonFieldType.LastName:
                    {
                        var tbLastName = new RockTextBox();
                        tbLastName.ID = "tbLastName";
                        tbLastName.Label = "Last Name";
                        tbLastName.Required = field.IsRequired;
                        tbLastName.ValidationGroup = BlockValidationGroup;
                        phRegistrantControls.Controls.Add( tbLastName );

                        if ( setValue && fieldValue != null )
                        {
                            tbLastName.Text = fieldValue.ToString();
                        }

                        break;
                    }

                case RegistrationPersonFieldType.Campus:
                    {
                        var cpHomeCampus = new CampusPicker();
                        cpHomeCampus.ID = "cpHomeCampus";
                        cpHomeCampus.Label = "Campus";
                        cpHomeCampus.Required = field.IsRequired;
                        cpHomeCampus.ValidationGroup = BlockValidationGroup;
                        cpHomeCampus.Campuses = CampusCache.All( false );

                        phRegistrantControls.Controls.Add( cpHomeCampus );

                        if ( setValue && fieldValue != null )
                        {
                            cpHomeCampus.SelectedCampusId = fieldValue.ToString().AsIntegerOrNull();
                        }
                        break;
                    }

                case RegistrationPersonFieldType.Address:
                    {
                        var acAddress = new AddressControl();
                        acAddress.ID = "acAddress";
                        acAddress.Label = "Address";
                        acAddress.UseStateAbbreviation = true;
                        acAddress.UseCountryAbbreviation = false;
                        acAddress.Required = field.IsRequired;
                        acAddress.ValidationGroup = BlockValidationGroup;

                        phRegistrantControls.Controls.Add( acAddress );

                        if ( setValue && fieldValue != null )
                        {
                            var value = fieldValue as Location;
                            acAddress.SetValues( value );
                        }

                        break;
                    }

                case RegistrationPersonFieldType.Email:
                    {
                        var tbEmail = new EmailBox();
                        tbEmail.ID = "tbEmail";
                        tbEmail.Label = "Email";
                        tbEmail.Required = field.IsRequired;
                        tbEmail.ValidationGroup = BlockValidationGroup;
                        phRegistrantControls.Controls.Add( tbEmail );

                        if ( setValue && fieldValue != null )
                        {
                            tbEmail.Text = fieldValue.ToString();
                        }

                        break;
                    }

                case RegistrationPersonFieldType.Birthdate:
                    {
                        var bpBirthday = new BirthdayPicker();
                        bpBirthday.ID = "bpBirthday";
                        bpBirthday.Label = "Birthday";
                        bpBirthday.Required = field.IsRequired;
                        bpBirthday.ValidationGroup = BlockValidationGroup;
                        phRegistrantControls.Controls.Add( bpBirthday );

                        if ( setValue && fieldValue != null )
                        {
                            var value = fieldValue as DateTime?;
                            bpBirthday.SelectedDate = value;
                        }

                        break;
                    }

                case RegistrationPersonFieldType.Gender:
                    {
                        var ddlGender = new RockDropDownList();
                        ddlGender.ID = "ddlGender";
                        ddlGender.Label = "Gender";
                        ddlGender.Required = field.IsRequired;
                        ddlGender.ValidationGroup = BlockValidationGroup;
                        ddlGender.BindToEnum<Gender>( false );

                        // change the 'Unknow' value to be blank instead
                        ddlGender.Items.FindByValue( "0" ).Text = string.Empty;

                        phRegistrantControls.Controls.Add( ddlGender );

                        if ( setValue && fieldValue != null )
                        {
                            var value = fieldValue.ToString().ConvertToEnumOrNull<Gender>() ?? Gender.Unknown;
                            ddlGender.SetValue( value.ConvertToInt() );
                        }

                        break;
                    }

                case RegistrationPersonFieldType.MaritalStatus:
                    {
                        var ddlMaritalStatus = new RockDropDownList();
                        ddlMaritalStatus.ID = "ddlMaritalStatus";
                        ddlMaritalStatus.Label = "Marital Status";
                        ddlMaritalStatus.Required = field.IsRequired;
                        ddlMaritalStatus.ValidationGroup = BlockValidationGroup;
                        ddlMaritalStatus.BindToDefinedType( DefinedTypeCache.Read( Rock.SystemGuid.DefinedType.PERSON_MARITAL_STATUS.AsGuid() ), true );
                        phRegistrantControls.Controls.Add( ddlMaritalStatus );

                        if ( setValue && fieldValue != null )
                        {
                            var value = fieldValue.ToString().AsInteger();
                            ddlMaritalStatus.SetValue( value );
                        }

                        break;
                    }

                case RegistrationPersonFieldType.MobilePhone:
                    {
                        var dv = DefinedValueCache.Read( Rock.SystemGuid.DefinedValue.PERSON_PHONE_TYPE_MOBILE );
                        if ( dv != null )
                        {
                            var ppMobile = new PhoneNumberBox();
                            ppMobile.ID = "ppMobile";
                            ppMobile.Label = dv.Value;
                            ppMobile.Required = field.IsRequired;
                            ppMobile.ValidationGroup = BlockValidationGroup;
                            ppMobile.CountryCode = PhoneNumber.DefaultCountryCode();

                            phRegistrantControls.Controls.Add( ppMobile );

                            if ( setValue && fieldValue != null )
                            {
                                var value = fieldValue as PhoneNumber;
                                if ( value != null )
                                {
                                    ppMobile.CountryCode = value.CountryCode;
                                    ppMobile.Number = value.ToString();
                                }
                            }
                        }

                        break;
                    }
                case RegistrationPersonFieldType.HomePhone:
                    {
                        var dv = DefinedValueCache.Read( Rock.SystemGuid.DefinedValue.PERSON_PHONE_TYPE_HOME );
                        if ( dv != null )
                        {
                            var ppHome = new PhoneNumberBox();
                            ppHome.ID = "ppHome";
                            ppHome.Label = dv.Value;
                            ppHome.Required = field.IsRequired;
                            ppHome.ValidationGroup = BlockValidationGroup;
                            ppHome.CountryCode = PhoneNumber.DefaultCountryCode();

                            phRegistrantControls.Controls.Add( ppHome );

                            if ( setValue && fieldValue != null )
                            {
                                var value = fieldValue as PhoneNumber;
                                if ( value != null )
                                {
                                    ppHome.CountryCode = value.CountryCode;
                                    ppHome.Number = value.ToString();
                                }
                            }
                        }

                        break;
                    }

                case RegistrationPersonFieldType.WorkPhone:
                    {
                        var dv = DefinedValueCache.Read( Rock.SystemGuid.DefinedValue.PERSON_PHONE_TYPE_WORK );
                        if ( dv != null )
                        {
                            var ppWork = new PhoneNumberBox();
                            ppWork.ID = "ppWork";
                            ppWork.Label = dv.Value;
                            ppWork.Required = field.IsRequired;
                            ppWork.ValidationGroup = BlockValidationGroup;
                            ppWork.CountryCode = PhoneNumber.DefaultCountryCode();

                            phRegistrantControls.Controls.Add( ppWork );

                            if ( setValue && fieldValue != null )
                            {
                                var value = fieldValue as PhoneNumber;
                                if ( value != null )
                                {
                                    ppWork.CountryCode = value.CountryCode;
                                    ppWork.Number = value.ToString();
                                }
                            }
                        }

                        break;
                    }
            }
        }

        /// <summary>
        /// Creates the attribute field.
        /// </summary>
        /// <param name="field">The field.</param>
        /// <param name="setValue">if set to <c>true</c> [set value].</param>
        /// <param name="fieldValue">The field value.</param>
        private void CreateAttributeField( RegistrationTemplateFormField field, bool setValue, object fieldValue )
        {
            if ( field.AttributeId.HasValue )
            {
                var attribute = AttributeCache.Read( field.AttributeId.Value );

                string value = string.Empty;
                if ( setValue && fieldValue != null )
                {
                    value = fieldValue.ToString();
                }

                attribute.AddControl( phRegistrantControls.Controls, value, BlockValidationGroup, setValue, true, field.IsRequired, null, string.Empty );
            }
        }

        /// <summary>
        /// Creates the fee field.
        /// </summary>
        /// <param name="fee">The fee.</param>
        /// <param name="setValues">if set to <c>true</c> [set values].</param>
        /// <param name="feeValues">The fee values.</param>
        private void CreateFeeField( RegistrationTemplateFee fee, bool setValues, List<FeeInfo> feeValues )
        {
            if ( fee.FeeType == RegistrationFeeType.Single )
            {
                string label = fee.Name;
                var cost = fee.CostValue.AsDecimalOrNull();
                if ( cost.HasValue && cost.Value != 0.0M )
                {
                    label = string.Format( "{0} ({1})", fee.Name, cost.Value.FormatAsCurrency());
                }

                if ( fee.AllowMultiple )
                {
                    // Single Option, Multi Quantity
                    var numUpDown = new NumberUpDown();
                    numUpDown.ID = "fee_" + fee.Id.ToString();
                    numUpDown.Label = label;
                    numUpDown.Minimum = 0;
                    phFees.Controls.Add( numUpDown );

                    if ( setValues && feeValues != null && feeValues.Any() )
                    {
                        numUpDown.Value = feeValues.First().Quantity;
                    }
                }
                else
                {
                    // Single Option, Single Quantity
                    var cb = new RockCheckBox();
                    cb.ID = "fee_" + fee.Id.ToString();
                    cb.Label = label;
                    cb.SelectedIconCssClass = "fa fa-check-square-o fa-lg";
                    cb.UnSelectedIconCssClass = "fa fa-square-o fa-lg";
                    phFees.Controls.Add( cb );

                    if ( setValues && feeValues != null && feeValues.Any() )
                    {
                        cb.Checked = feeValues.First().Quantity > 0;
                    }
                }
            }
            else
            {
                // Parse the options to get name and cost for each
                var options = new Dictionary<string, string>();
                string[] nameValues = fee.CostValue.Split( new char[] { '|' }, StringSplitOptions.RemoveEmptyEntries );
                foreach ( string nameValue in nameValues )
                {
                    string[] nameAndValue = nameValue.Split( new char[] { '^' }, StringSplitOptions.RemoveEmptyEntries );
                    if ( nameAndValue.Length == 1)
                    {
                        options.AddOrIgnore( nameAndValue[0], nameAndValue[0] );
                    }
                    if ( nameAndValue.Length == 2 )
                    {
                        options.AddOrIgnore( nameAndValue[0], string.Format( "{0} ({1})", nameAndValue[0], nameAndValue[1].AsDecimal().FormatAsCurrency() ) );
                    }
                }

                if ( fee.AllowMultiple )
                {
                    HtmlGenericControl feeAllowMultiple = new HtmlGenericControl( "div" );
                    phFees.Controls.Add( feeAllowMultiple );

                    feeAllowMultiple.AddCssClass( "feetype-allowmultiples" );

                    Label titleLabel = new Label();
                    feeAllowMultiple.Controls.Add( titleLabel );
                    titleLabel.CssClass = "control-label";
                    titleLabel.Text = fee.Name;

                    foreach( var optionKeyVal in options )
                    {
                        var numUpDown = new NumberUpDown();
                        numUpDown.ID = string.Format( "fee_{0}_{1}", fee.Id, optionKeyVal.Key );
                        numUpDown.Label = string.Format( "{0}", optionKeyVal.Value );
                        numUpDown.Minimum = 0;
                        numUpDown.CssClass = "fee-allowmultiple";
                        feeAllowMultiple.Controls.Add( numUpDown );

                        if ( setValues && feeValues != null && feeValues.Any() )
                        {
                            numUpDown.Value = feeValues
                                .Where( f => f.Option == optionKeyVal.Key )
                                .Select( f => f.Quantity )
                                .FirstOrDefault();
                        }
                    }
                }
                else
                {
                    // Multi Option, Single Quantity
                    var ddl = new RockDropDownList();
                    ddl.ID = "fee_" + fee.Id.ToString();
                    ddl.AddCssClass( "input-width-md" );
                    ddl.Label = fee.Name;
                    ddl.DataValueField = "Key";
                    ddl.DataTextField = "Value";
                    ddl.DataSource = options;
                    ddl.DataBind();
                    ddl.Items.Insert( 0, "");
                    phFees.Controls.Add( ddl );

                    if ( setValues && feeValues != null && feeValues.Any() )
                    {
                        ddl.SetValue( feeValues
                            .Where( f => f.Quantity > 0 )
                            .Select( f => f.Option )
                            .FirstOrDefault() );
                    }
                }
            }
        }

        /// <summary>
        /// Parses the registrant controls.
        /// </summary>
        private void ParseRegistrantControls()
        {
            if ( RegistrationState != null && RegistrationState.Registrants.Count > CurrentRegistrantIndex )
            {
                var registrant = RegistrationState.Registrants[CurrentRegistrantIndex];

                if ( rblFamilyOptions.Visible )
                {
                    registrant.FamilyGuid = rblFamilyOptions.SelectedValue.AsGuid();
                }

                if ( registrant.FamilyGuid.Equals( Guid.Empty ) )
                {
                    registrant.FamilyGuid = Guid.NewGuid();
                }

                var form = RegistrationTemplate.Forms.OrderBy( f => f.Order ).ToList()[CurrentFormIndex];
                foreach ( var field in form.Fields.Where( f => !f.IsInternal ).OrderBy( f => f.Order ) )
                {
                    object value = null;

                    if ( field.FieldSource == RegistrationFieldSource.PersonField )
                    {
                        value = ParsePersonField( field );
                    }
                    else
                    {
                        value = ParseAttributeField( field );
                    }

                    if ( value != null )
                    {
                        registrant.FieldValues.AddOrReplace( field.Id, new FieldValueObject( field, value ) );
                    }
                    else
                    {
                        registrant.FieldValues.Remove( field.Id );
                    }
                }

                if ( FormCount - 1 == CurrentFormIndex )
                {
                    foreach ( var fee in RegistrationTemplate.Fees )
                    {
                        List<FeeInfo> feeValues = ParseFee( fee );
                        if ( fee != null )
                        {
                            registrant.FeeValues.AddOrReplace( fee.Id, feeValues );
                        }
                        else
                        {
                            registrant.FeeValues.Remove( fee.Id );
                        }
                    }
                }

            }
        }

        /// <summary>
        /// Parses the person field.
        /// </summary>
        /// <param name="field">The field.</param>
        /// <returns></returns>
        private object ParsePersonField( RegistrationTemplateFormField field )
        {
            switch ( field.PersonFieldType )
            {
                case RegistrationPersonFieldType.FirstName:
                    {
                        var tbFirstName = phRegistrantControls.FindControl( "tbFirstName" ) as RockTextBox;
                        string value = tbFirstName != null ? tbFirstName.Text : null;
                        return string.IsNullOrWhiteSpace( value ) ? null : value;
                    }

                case RegistrationPersonFieldType.LastName:
                    {
                        var tbLastName = phRegistrantControls.FindControl( "tbLastName" ) as RockTextBox;
                        string value = tbLastName != null ? tbLastName.Text : null;
                        return string.IsNullOrWhiteSpace( value ) ? null : value;
                    }

                case RegistrationPersonFieldType.Campus:
                    {
                        var cpHomeCampus = phRegistrantControls.FindControl( "cpHomeCampus" ) as CampusPicker;
                        return cpHomeCampus != null ? cpHomeCampus.SelectedCampusId : null;
                    }

                case RegistrationPersonFieldType.Address:
                    {
                        var location = new Location();
                        var acAddress = phRegistrantControls.FindControl( "acAddress" ) as AddressControl;
                        if ( acAddress != null )
                        {
                            acAddress.GetValues( location );
                            return location;
                        }
                        break;
                    }
                   
                case RegistrationPersonFieldType.Email:
                    {
                        var tbEmail = phRegistrantControls.FindControl( "tbEmail" ) as EmailBox;
                        string value = tbEmail != null ? tbEmail.Text : null;
                        return string.IsNullOrWhiteSpace( value ) ? null : value;
                    }

                case RegistrationPersonFieldType.Birthdate:
                    {
                        var bpBirthday = phRegistrantControls.FindControl( "bpBirthday" ) as BirthdayPicker;
                        return bpBirthday != null ? bpBirthday.SelectedDate : null;
                    }

                case RegistrationPersonFieldType.Gender:
                    {
                        var ddlGender = phRegistrantControls.FindControl( "ddlGender" ) as RockDropDownList;
                        return ddlGender != null ? ddlGender.SelectedValueAsInt() : null;
                    }

                case RegistrationPersonFieldType.MaritalStatus:
                    {
                        var ddlMaritalStatus = phRegistrantControls.FindControl( "ddlMaritalStatus" ) as RockDropDownList;
                        return ddlMaritalStatus != null ? ddlMaritalStatus.SelectedValueAsInt() : null;
                    }

                case RegistrationPersonFieldType.MobilePhone:
                    {
                        var phoneNumber = new PhoneNumber();
                        var ppMobile = phRegistrantControls.FindControl( "ppMobile" ) as PhoneNumberBox;
                        if ( ppMobile != null )
                        {
                            phoneNumber.CountryCode = PhoneNumber.CleanNumber( ppMobile.CountryCode );
                            phoneNumber.Number = PhoneNumber.CleanNumber( ppMobile.Number );
                            return phoneNumber;
                        }
                        break;
                    }

                case RegistrationPersonFieldType.HomePhone:
                    {
                        var phoneNumber = new PhoneNumber();
                        var ppHome = phRegistrantControls.FindControl( "ppHome" ) as PhoneNumberBox;
                        if ( ppHome != null )
                        {
                            phoneNumber.CountryCode = PhoneNumber.CleanNumber( ppHome.CountryCode );
                            phoneNumber.Number = PhoneNumber.CleanNumber( ppHome.Number );
                            return phoneNumber;
                        }
                        break;
                    }

                case RegistrationPersonFieldType.WorkPhone:
                    {
                        var phoneNumber = new PhoneNumber();
                        var ppWork = phRegistrantControls.FindControl( "ppWork" ) as PhoneNumberBox;
                        if ( ppWork != null )
                        {
                            phoneNumber.CountryCode = PhoneNumber.CleanNumber( ppWork.CountryCode );
                            phoneNumber.Number = PhoneNumber.CleanNumber( ppWork.Number );
                            return phoneNumber;
                        }
                        break;
                    }
            }

            return null;

        }

        /// <summary>
        /// Parses the attribute field.
        /// </summary>
        /// <param name="field">The field.</param>
        /// <returns></returns>
        private object ParseAttributeField( RegistrationTemplateFormField field )
        {
            if ( field.AttributeId.HasValue )
            {
                var attribute = AttributeCache.Read( field.AttributeId.Value );
                string fieldId = "attribute_field_" + attribute.Id.ToString();

                Control control = phRegistrantControls.FindControl( fieldId );
                if ( control != null )
                {
                    return attribute.FieldType.Field.GetEditValue( control, attribute.QualifierValues );
                }
            }

            return null;
        }

        /// <summary>
        /// Parses the fee.
        /// </summary>
        /// <param name="fee">The fee.</param>
        /// <returns></returns>
        private List<FeeInfo> ParseFee( RegistrationTemplateFee fee )
        {
            string fieldId = string.Format( "fee_{0}", fee.Id );

            if ( fee.FeeType == RegistrationFeeType.Single )
            {
                if ( fee.AllowMultiple )
                {
                    // Single Option, Multi Quantity
                    var numUpDown = phFees.FindControl( fieldId ) as NumberUpDown;
                    if ( numUpDown != null && numUpDown.Value > 0 )
                    {
                        return new List<FeeInfo> { new FeeInfo( string.Empty, numUpDown.Value, fee.CostValue.AsDecimal() ) };
                    }
                }
                else
                {
                    // Single Option, Single Quantity
                    var cb = phFees.FindControl( fieldId ) as RockCheckBox;
                    if ( cb != null && cb.Checked )
                    {
                        return new List<FeeInfo> { new FeeInfo( string.Empty, 1, fee.CostValue.AsDecimal() ) };
                    }
                }
            }
            else
            {
                // Parse the options to get name and cost for each
                var options = new Dictionary<string, string>();
                var optionCosts = new Dictionary<string, decimal>();

                string[] nameValues = fee.CostValue.Split( new char[] { '|' }, StringSplitOptions.RemoveEmptyEntries );
                foreach ( string nameValue in nameValues )
                {
                    string[] nameAndValue = nameValue.Split( new char[] { '^' }, StringSplitOptions.RemoveEmptyEntries );
                    if ( nameAndValue.Length == 1 )
                    {
                        options.AddOrIgnore( nameAndValue[0], nameAndValue[0] );
                        optionCosts.AddOrIgnore( nameAndValue[0], 0.0m );
                    }
                    if ( nameAndValue.Length == 2 )
                    {
                        options.AddOrIgnore( nameAndValue[0], string.Format( "{0} ({1})", nameAndValue[0], nameAndValue[1].AsDecimal().FormatAsCurrency() ) );
                        optionCosts.AddOrIgnore( nameAndValue[0], nameAndValue[1].AsDecimal() );
                    }
                }

                if ( fee.AllowMultiple )
                {
                    // Multi Option, Multi Quantity
                    var result = new List<FeeInfo>();

                    foreach ( var optionKeyVal in options )
                    {
                        string optionFieldId = string.Format( "{0}_{1}", fieldId, optionKeyVal.Key );
                        var numUpDown = phFees.FindControl( optionFieldId ) as NumberUpDown;
                        if ( numUpDown != null && numUpDown.Value > 0 )
                        {
                            result.Add( new FeeInfo( optionKeyVal.Key, numUpDown.Value, optionCosts[optionKeyVal.Key] ) );
                        }
                    }

                    if ( result.Any() )
                    {
                        return result;
                    }
                }
                else
                {
                    // Multi Option, Single Quantity
                    var ddl = phFees.FindControl( fieldId ) as RockDropDownList;
                    if ( ddl != null && ddl.SelectedValue != "" )
                    {
                        return new List<FeeInfo> { new FeeInfo( ddl.SelectedValue, 1, optionCosts[ddl.SelectedValue] ) };
                    }
                }
            }

            return null;
        }

        #endregion

        #region Summary/Payment Controls

        private void CreateSummaryControls( bool setValues )
        {
            lDiscountCodeLabel.Text = DiscountCodeTerm;

            if ( RegistrationTemplate.RegistrantsSameFamily == RegistrantsSameFamily.Ask )
            {
                var familyOptions = RegistrationState.GetFamilyOptions( RegistrationTemplate, RegistrationState.RegistrantCount );
                if ( familyOptions.Any() )
                {
                    familyOptions.Add( familyOptions.ContainsKey( RegistrationState.FamilyGuid ) ?
                        Guid.NewGuid() :
                        RegistrationState.FamilyGuid.Equals( Guid.Empty ) ? Guid.NewGuid() : RegistrationState.FamilyGuid,
                        "None" );
                    rblRegistrarFamilyOptions.DataSource = familyOptions;
                    rblRegistrarFamilyOptions.DataBind();
                    pnlRegistrarFamilyOptions.Visible = true;
                }
                else
                {
                    pnlRegistrarFamilyOptions.Visible = false;
                }
            }
            else
            {
                pnlRegistrarFamilyOptions.Visible = false;
            }

			if ( setValues && RegistrationState != null && RegistrationInstanceState != null )            {

                lbSummaryNext.Text = "Finish";
                
                // Check to see if this is an existing registration or information has already been entered
                if ( RegistrationState.RegistrationId.HasValue ||
                    !string.IsNullOrWhiteSpace( RegistrationState.FirstName) ||
                    !string.IsNullOrWhiteSpace( RegistrationState.LastName ) ||
                    !string.IsNullOrWhiteSpace( RegistrationState.ConfirmationEmail ) )
                {
                    // If so, use it
                    tbYourFirstName.Text = RegistrationState.FirstName;
                    tbYourLastName.Text = RegistrationState.LastName;
                    tbConfirmationEmail.Text = RegistrationState.ConfirmationEmail;
                }
                else
                {
                    if ( CurrentPerson != null )
                    {
                        tbYourFirstName.Text = CurrentPerson.NickName;
                        tbYourLastName.Text = CurrentPerson.LastName;
                        tbConfirmationEmail.Text = CurrentPerson.Email;
                    }
                    else
                    {
                        tbYourFirstName.Text = string.Empty;
                        tbYourLastName.Text = string.Empty;
                        tbConfirmationEmail.Text = string.Empty;
                    }
                }

                rblRegistrarFamilyOptions.SetValue( RegistrationState.FamilyGuid.ToString() );

                // Build Discount info
                nbDiscountCode.Visible = false;
                if ( RegistrationTemplate != null && RegistrationTemplate.Discounts.Any() )
                {
                    // Only allow discount code to be entered for a new registration
                    divDiscountCode.Visible = !RegistrationState.RegistrationId.HasValue;

                    string discountCode = RegistrationState.DiscountCode;
                    tbDiscountCode.Text = discountCode;
                    if ( !string.IsNullOrWhiteSpace( discountCode ))
                    {
                        var discount = RegistrationTemplate.Discounts
                            .Where( d => d.Code.Equals( discountCode, StringComparison.OrdinalIgnoreCase ) )
                            .FirstOrDefault();
                        if ( discount == null )
                        {
                            nbDiscountCode.Text = string.Format( "'{1}' is not a valid {1}.", discountCode, DiscountCodeTerm );
                            nbDiscountCode.Visible = true;
                        }

                    }
                }
                else
                {
                    divDiscountCode.Visible = false;
                }

                decimal? minimumInitialPayment = RegistrationTemplate.MinimumInitialPayment;
                if ( RegistrationTemplate.SetCostOnInstance ?? false )
                {
                    minimumInitialPayment = RegistrationInstanceState.MinimumInitialPayment;
                }

                // Get the cost/fee summary
                var costs = new List<RegistrationCostSummaryInfo>();
                foreach( var registrant in RegistrationState.Registrants )
                {
                    if ( registrant.Cost > 0 )
                    {
                        var costSummary = new RegistrationCostSummaryInfo();
                        costSummary.Type = RegistrationCostSummaryType.Cost;
                        costSummary.Description = string.Format( "{0} {1}",
                            registrant.GetFirstName( RegistrationTemplate ),
                            registrant.GetLastName( RegistrationTemplate ) );
                        costSummary.Cost = registrant.Cost;
                        if ( RegistrationState.DiscountPercentage > 0.0m )
                        {
                            costSummary.DiscountedCost = costSummary.Cost - ( costSummary.Cost * RegistrationState.DiscountPercentage );
                        }
                        else
                        {
                            costSummary.DiscountedCost = costSummary.Cost;
                        }

                        // If registration allows a minimum payment calculate that amount, otherwise use the discounted amount as minimum
                        costSummary.MinPayment = minimumInitialPayment.HasValue ? minimumInitialPayment.Value : costSummary.DiscountedCost;

                        costs.Add( costSummary );
                    }

                    foreach( var fee in registrant.FeeValues )
                    {
                        var templateFee = RegistrationTemplate.Fees.Where( f => f.Id == fee.Key ).FirstOrDefault();
                        if ( fee.Value != null )
                        {
                            foreach ( var feeInfo in fee.Value )
                            {
                                decimal cost = feeInfo.PreviousCost > 0.0m ? feeInfo.PreviousCost : feeInfo.Cost;
                                string desc = string.Format( "{0}{1} ({2:N0} @ {3})",
                                    templateFee != null ? templateFee.Name : "(Previous Cost)",
                                    string.IsNullOrWhiteSpace( feeInfo.Option ) ? "" : "-" + feeInfo.Option,
                                    feeInfo.Quantity,
                                    cost.FormatAsCurrency() );

                                var costSummary = new RegistrationCostSummaryInfo();
                                costSummary.Type = RegistrationCostSummaryType.Fee;
                                costSummary.Description = desc;
                                costSummary.Cost = feeInfo.Quantity * cost;

                                if ( RegistrationState.DiscountPercentage > 0.0m && templateFee != null && templateFee.DiscountApplies )
                                {
                                    costSummary.DiscountedCost = costSummary.Cost - ( costSummary.Cost * RegistrationState.DiscountPercentage );
                                }
                                else
                                {
                                    costSummary.DiscountedCost = costSummary.Cost;
                                }

                                // If template allows a minimum payment, then fees are not included, otherwise it is included
                                costSummary.MinPayment = minimumInitialPayment.HasValue ? 0 : costSummary.DiscountedCost;

                                costs.Add( costSummary );
                            }
                        }
                    }
                }

                minimumPayment = 0.0M;

                // If there were any costs
                if ( costs.Any() )
                {
                    pnlRegistrantsReview.Visible = false;
                    pnlCostAndFees.Visible = true;

                    // Get the total min payment for all costs and fees
                    minimumPayment = costs.Sum( c => c.MinPayment );

                    // Add row for amount discount
                    if ( RegistrationState.DiscountAmount > 0.0m )
                    {
                        decimal totalDiscount = 0.0m - ( RegistrationState.Registrants.Count * RegistrationState.DiscountAmount );
                        costs.Add( new RegistrationCostSummaryInfo
                        {
                            Type = RegistrationCostSummaryType.Discount,
                            Description = "Discount",
                            Cost = totalDiscount,
                            DiscountedCost = totalDiscount
                        } );
                    }

                    // Get the totals
                    RegistrationState.TotalCost = costs.Sum( c => c.Cost );
                    RegistrationState.DiscountedCost = costs.Sum( c => c.DiscountedCost );

                    // If minimum payment is greater than total discounted cost ( which is possible with discounts ), adjust the minimum payment
                    minimumPayment = minimumPayment.Value > RegistrationState.DiscountedCost ? RegistrationState.DiscountedCost : minimumPayment;

                    // Add row for totals
                    costs.Add( new RegistrationCostSummaryInfo
                    {
                        Type = RegistrationCostSummaryType.Total,
                        Description = "Total",
                        Cost = costs.Sum( c => c.Cost ),
                        DiscountedCost = RegistrationState.DiscountedCost,
                    } );

                    rptFeeSummary.DataSource = costs;
                    rptFeeSummary.DataBind();

                    // Set the total cost
                    hfTotalCost.Value = RegistrationState.DiscountedCost.ToString();
                    lTotalCost.Text = RegistrationState.DiscountedCost.FormatAsCurrency();

                    // Check for previous payments
                    lPreviouslyPaid.Visible = RegistrationState.PreviousPaymentTotal != 0.0m;
                    hfPreviouslyPaid.Value = RegistrationState.PreviousPaymentTotal.ToString();
                    lPreviouslyPaid.Text = RegistrationState.PreviousPaymentTotal.FormatAsCurrency();
                    minimumPayment = minimumPayment.Value - RegistrationState.PreviousPaymentTotal;

                    // if min payment is less than 0, set it to 0
                    minimumPayment = minimumPayment.Value < 0 ? 0 : minimumPayment.Value;

                    // Calculate balance due, and if a partial payment is still allowed
                    decimal balanceDue = RegistrationState.DiscountedCost - RegistrationState.PreviousPaymentTotal;
                    bool allowPartialPayment = balanceDue > 0 && minimumPayment.Value < balanceDue;

                    // If partial payment is allowed, show the minimum payment due
                    lMinimumDue.Visible = allowPartialPayment;
                    hfMinimumDue.Value = minimumPayment.Value.ToString();
                    lMinimumDue.Text = minimumPayment.Value.FormatAsCurrency();

                    // Make sure payment amount is within minumum due and balance due. If not, set to balance due
                    if ( !RegistrationState.PaymentAmount.HasValue ||
                        RegistrationState.PaymentAmount.Value < minimumPayment.Value ||
                        RegistrationState.PaymentAmount.Value > balanceDue )
                    {
                        RegistrationState.PaymentAmount = balanceDue;
                    }

                    nbAmountPaid.Visible = allowPartialPayment;
                    nbAmountPaid.Text = ( RegistrationState.PaymentAmount ?? 0.0m ).ToString( "N2" );

                    // If a previous payment was made, or partial payment is allowed, show the amount remaining after selected payment amount
                    lRemainingDue.Visible = allowPartialPayment || RegistrationState.PreviousPaymentTotal != 0.0m;
                    lRemainingDue.Text = ( RegistrationState.DiscountedCost - ( RegistrationState.PreviousPaymentTotal + ( RegistrationState.PaymentAmount ?? 0.0m ) ) ).FormatAsCurrency();

                    // Set payment options based on gateway settings
                    if ( balanceDue > 0 && RegistrationTemplate.FinancialGateway != null )
                    {
                        if ( RegistrationTemplate.FinancialGateway.Attributes == null )
                        {
                            RegistrationTemplate.FinancialGateway.LoadAttributes();
                        }

                        var component = RegistrationTemplate.FinancialGateway.GetGatewayComponent();
                        if ( component != null )
                        {
                            BindSavedAccounts( component );

                            if ( rblSavedCC.Items.Count > 0 )
                            {
                                pnlPaymentInfo.Visible = true;

                                rblSavedCC.Items[0].Selected = true;
                                rblSavedCC.Visible = true;
                            }
                            else
                            {
                                pnlPaymentInfo.Visible = !Using3StepGateway;
                                rblSavedCC.Visible = false;
                            }

                            divNewCard.Style[HtmlTextWriterStyle.Display] = ( rblSavedCC.Items.Count == 0 || rblSavedCC.Items[rblSavedCC.Items.Count - 1].Selected ) ? "block" : "none";

                            if ( Using3StepGateway )
                            {
                                divNewCard.Visible = false;
                                lbSummaryNext.Text = "Next";
                            }
                            else
                            {
                                divNewCard.Visible = true;
                                lbSummaryNext.Text = "Finish";

                                txtCardFirstName.Visible = component.PromptForNameOnCard( RegistrationTemplate.FinancialGateway ) && component.SplitNameOnCard;
                                txtCardLastName.Visible = component.PromptForNameOnCard( RegistrationTemplate.FinancialGateway ) && component.SplitNameOnCard;
                                txtCardName.Visible = component.PromptForNameOnCard( RegistrationTemplate.FinancialGateway ) && !component.SplitNameOnCard;

                                mypExpiration.MinimumYear = RockDateTime.Now.Year;
                                mypExpiration.MaximumYear = mypExpiration.MinimumYear + 15;

                                acBillingAddress.Visible = component.PromptForBillingAddress( RegistrationTemplate.FinancialGateway );
                            }
                        }
                    }
                    else
                    {
                        pnlPaymentInfo.Visible = false;
                    }
                }
                else
                {
                    pnlRegistrantsReview.Visible = true;

                    lRegistrantsReview.Text = string.Format( "<p>The following {0} will be registered for {1}:",
                        RegistrationTemplate.RegistrantTerm.PluralizeIf( RegistrationState.Registrants.Count > 0 ).ToLower(), RegistrationInstanceState.Name );

                    rptrRegistrantReview.DataSource = RegistrationState.Registrants
                        .Select( r => new
                        {
                            RegistrantName = r.GetFirstName( RegistrationTemplate ) + " " + r.GetLastName( RegistrationTemplate )
                        } );
                    rptrRegistrantReview.DataBind(); 

                    RegistrationState.TotalCost = 0.0m;
                    RegistrationState.DiscountedCost = 0.0m;
                    pnlCostAndFees.Visible = false;
                    pnlPaymentInfo.Visible = false;
                }
            }
        }

        private void BindSavedAccounts( GatewayComponent component )
        {
            var currentValue = rblSavedCC.SelectedValue;

            rblSavedCC.Items.Clear();

            if ( CurrentPerson != null )
            {
                // Get the saved accounts for the currently logged in user
                var savedAccounts = new FinancialPersonSavedAccountService( new RockContext() )
                    .GetByPersonId( CurrentPerson.Id );

                // Verify component is valid and that it supports using saved accounts for one-time, credit card transactions
                var ccCurrencyType = DefinedValueCache.Read( new Guid( Rock.SystemGuid.DefinedValue.CURRENCY_TYPE_CREDIT_CARD ) );
                if ( component != null && 
                    component.SupportsSavedAccount( false ) && 
                    component.SupportsSavedAccount( ccCurrencyType ) )
                {
                    rblSavedCC.DataSource = savedAccounts
                        .Where( a =>
                            a.FinancialGatewayId == RegistrationTemplate.FinancialGateway.Id &&
                            a.FinancialPaymentDetail != null &&
                            a.FinancialPaymentDetail.CurrencyTypeValueId == ccCurrencyType.Id )
                        .OrderBy( a => a.Name )
                        .Select( a => new
                        {
                            Id = a.Id,
                            Name = "Use " + a.Name + " (" + a.FinancialPaymentDetail.AccountNumberMasked + ")"
                        } ).ToList();
                    rblSavedCC.DataBind();
                    if ( rblSavedCC.Items.Count > 0 )
                    {
                        rblSavedCC.Items.Add( new ListItem( "Use a different card", "0" ) );
                        rblSavedCC.SetValue( currentValue );
                    }
                }
            }
        }

        private void ParseSummaryControls()
        {
            if ( RegistrationState != null )
            {
                RegistrationState.FirstName = tbYourFirstName.Text;
                RegistrationState.LastName = tbYourLastName.Text;
                RegistrationState.ConfirmationEmail = tbConfirmationEmail.Text;

                if ( rblRegistrarFamilyOptions.Visible )
                {
                    RegistrationState.FamilyGuid = rblRegistrarFamilyOptions.SelectedValue.AsGuid();
                }

                if ( RegistrationState.FamilyGuid.Equals( Guid.Empty ) )
                {
                    RegistrationState.FamilyGuid = Guid.NewGuid();
                }

                if ( RegistrationState.DiscountCode != tbDiscountCode.Text.Trim() )
                {
                    RegistrationState.DiscountCode = tbDiscountCode.Text.Trim();
                    if ( !string.IsNullOrWhiteSpace( RegistrationState.DiscountCode ) )
                    {
                        var discount = RegistrationTemplate.Discounts
                            .Where( d => d.Code.Equals( RegistrationState.DiscountCode, StringComparison.OrdinalIgnoreCase ) )
                            .FirstOrDefault();
                        RegistrationState.DiscountPercentage = discount != null ? discount.DiscountPercentage : 0.0m;
                        RegistrationState.DiscountAmount = discount != null ? discount.DiscountAmount : 0.0m;
                    }
                    else
                    {
                        RegistrationState.DiscountPercentage = 0.0m;
                        RegistrationState.DiscountAmount = 0.0m;
                    }
                }

                RegistrationState.PaymentAmount = nbAmountPaid.Text.AsDecimal();
            }
        }

        #endregion

        #endregion

        #endregion

    }
}<|MERGE_RESOLUTION|>--- conflicted
+++ resolved
@@ -1044,7 +1044,7 @@
                     ShowWarning( "Please log in", "You must be logged in to access this registration." );
                     return false;
                 }
-                
+
                 // Only allow the person that was logged in when this registration was created. 
                 // If the logged in person, registered on someone elses behalf (for example, husband logged in, but entered wife's name as the Registrar), 
                 // also allow that person to access the regisratiuon
@@ -3201,14 +3201,10 @@
             mypExpiration.ClientID,         // {12}
             txtCVV.ClientID,                // {13}
             hfStep2AutoSubmit.ClientID,     // {14}
-<<<<<<< HEAD
             acBillingAddress.ClientID,      // {15}
             txtCardFirstName.ClientID,      // {16}
             txtCardLastName.ClientID,       // {17}
             txtCardName.ClientID            // {18}
-=======
-            acBillingAddress.ClientID       // {15}
->>>>>>> ee069e78
             );
 
             ScriptManager.RegisterStartupScript( Page, Page.GetType(), "registrationEntry", script, true );
