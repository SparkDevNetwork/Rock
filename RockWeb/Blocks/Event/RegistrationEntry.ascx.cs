--- conflicted
+++ resolved
@@ -3393,21 +3393,13 @@
 
                         ddlFamilyMembers.Items.Clear();
 
-<<<<<<< HEAD
                         if ( CurrentFormIndex == 0 && RegistrationState != null && RegistrationState.RegistrantCount > CurrentRegistrantIndex )
-=======
-                    ddlFamilyMembers.Items.Clear();
-
-                    if ( CurrentFormIndex == 0 && RegistrationState != null && RegistrationState.RegistrantCount > CurrentRegistrantIndex )
-                    {
-                        var registrant = RegistrationState.Registrants[CurrentRegistrantIndex];
-                        if ( registrant.Id <= 0 && 
-                            CurrentFormIndex == 0 && 
-                            RegistrationTemplate.RegistrantsSameFamily == RegistrantsSameFamily.Yes && 
-                            RegistrationTemplate.ShowCurrentFamilyMembers && CurrentPerson != null )
->>>>>>> dc3701b2
-                        {
-                            if ( registrant.Id <= 0 && CurrentFormIndex == 0 && RegistrationTemplate.ShowCurrentFamilyMembers && CurrentPerson != null )
+                        {
+                            if ( registrant.Id <= 0 &&
+                            	CurrentFormIndex == 0 &&
+                            	RegistrationTemplate.RegistrantsSameFamily == RegistrantsSameFamily.Yes &&
+                            	RegistrationTemplate.ShowCurrentFamilyMembers &&
+                            	CurrentPerson != null )
                             {
                                 var familyMembers = CurrentPerson.GetFamilyMembers( true )
                                     .Select( m => m.Person )
