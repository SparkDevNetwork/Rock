<<<<<<< HEAD
// <copyright>
// Copyright 2013 by the Spark Development Network
=======
﻿// <copyright>
// Copyright by the Spark Development Network
>>>>>>> 55b9d9f7
//
// Licensed under the Apache License, Version 2.0 (the "License");
// you may not use this file except in compliance with the License.
// You may obtain a copy of the License at
//
// http://www.apache.org/licenses/LICENSE-2.0
//
// Unless required by applicable law or agreed to in writing, software
// distributed under the License is distributed on an "AS IS" BASIS,
// WITHOUT WARRANTIES OR CONDITIONS OF ANY KIND, either express or implied.
// See the License for the specific language governing permissions and
// limitations under the License.
// </copyright>
//
using System;
using System.Collections.Generic;
using System.ComponentModel;
using System.Data.Entity;
using System.Linq;
using System.Text;
using System.Threading.Tasks;
using System.Web.UI;
using System.Web.UI.HtmlControls;
using System.Web.UI.WebControls;

using Humanizer;

using Newtonsoft.Json;

using Rock;
using Rock.Attribute;
using Rock.Data;
using Rock.Financial;
using Rock.Model;
using Rock.Web;
using Rock.Web.Cache;
using Rock.Web.UI;
using Rock.Web.UI.Controls;

namespace RockWeb.Blocks.Event
{
    /// <summary>
    /// Block used to register for a registration instance.
    /// </summary>
    [DisplayName( "Registration Entry" )]
    [Category( "Event" )]
    [Description( "Block used to register for a registration instance." )]

    [DefinedValueField( Rock.SystemGuid.DefinedType.PERSON_CONNECTION_STATUS, "Connection Status", "The connection status to use for new individuals (default: 'Web Prospect'.)", true, false, Rock.SystemGuid.DefinedValue.PERSON_CONNECTION_STATUS_WEB_PROSPECT, "", 0 )]
    [DefinedValueField( Rock.SystemGuid.DefinedType.PERSON_RECORD_STATUS, "Record Status", "The record status to use for new individuals (default: 'Pending'.)", true, false, Rock.SystemGuid.DefinedValue.PERSON_RECORD_STATUS_PENDING, "", 1 )]
    [DefinedValueField( Rock.SystemGuid.DefinedType.FINANCIAL_SOURCE_TYPE, "Source", "The Financial Source Type to use when creating transactions", false, false, Rock.SystemGuid.DefinedValue.FINANCIAL_SOURCE_TYPE_WEBSITE, "", 2 )]
    [TextField( "Batch Name Prefix", "The batch prefix name to use when creating a new batch", false, "Event Registration", "", 3 )]
    [BooleanField( "Display Progress Bar", "Display a progress bar for the registration.", true, "", 4 )]
    [BooleanField( "Enable Debug", "Display the merge fields that are available for lava ( Success Page ).", false, "", 5 )]
    [SystemEmailField( "Confirm Account Template", "Confirm Account Email Template", false, Rock.SystemGuid.SystemEmail.SECURITY_CONFIRM_ACCOUNT, "", 4 )]
    public partial class RegistrationEntry : RockBlock
    {
        #region Fields

        private bool _saveNavigationHistory = false;

        // Page (query string) parameter names
        private const string REGISTRATION_ID_PARAM_NAME = "RegistrationId";
        private const string SLUG_PARAM_NAME = "Slug";
        private const string START_AT_BEGINNING = "StartAtBeginning";
        private const string REGISTRATION_INSTANCE_ID_PARAM_NAME = "RegistrationInstanceId";
        private const string EVENT_OCCURRENCE_ID_PARAM_NAME = "EventOccurrenceId";
        private const string GROUP_ID_PARAM_NAME = "GroupId";
        private const string CAMPUS_ID_PARAM_NAME = "CampusId";

        // Viewstate keys
        private const string REGISTRATION_INSTANCE_STATE_KEY = "RegistrationInstanceState";
        private const string REGISTRATION_STATE_KEY = "RegistrationState";
        private const string GROUP_ID_KEY = "GroupId";
        private const string CAMPUS_ID_KEY = "CampusId";
        private const string CURRENT_PANEL_KEY = "CurrentPanel";
        private const string CURRENT_REGISTRANT_INDEX_KEY = "CurrentRegistrantIndex";
        private const string CURRENT_FORM_INDEX_KEY = "CurrentFormIndex";
        private const string MINIMUM_PAYMENT_KEY = "MinimumPayment";

        // protected variables
        public decimal PercentComplete = 0;

        #endregion

        #region Properties

        // The selected registration instance
        private RegistrationInstance RegistrationInstanceState { get; set; }

        // The selected group from linkage
        private int? GroupId { get; set; }

        // The selected campus from event item occurrence or query string
        private int? CampusId { get; set; }

        // Info about each current registration
        protected RegistrationInfo RegistrationState { get; set; }

        // The current panel to display ( HowMany
        private int CurrentPanel { get; set; }

        // The current registrant index
        private int CurrentRegistrantIndex { get; set; }

        // The current form index
        private int CurrentFormIndex { get; set; }

<<<<<<< HEAD
        // The minimum payment that is due
=======
        // The URL for the Step-2 Iframe Url
        protected string Step2IFrameUrl { get; set; }

        // The minimum payment that is due 
>>>>>>> 55b9d9f7
        private decimal? minimumPayment { get; set; }

        // The registration template.
        private RegistrationTemplate RegistrationTemplate
        {
            get
            {
                return RegistrationInstanceState != null ? RegistrationInstanceState.RegistrationTemplate : null;
            }
        }

        /// <summary>
        /// Gets the registration term.
        /// </summary>
        /// <value>
        /// The registration term.
        /// </value>
        private string RegistrationTerm
        {
            get
            {
                if ( RegistrationTemplate != null && !string.IsNullOrWhiteSpace( RegistrationTemplate.RegistrationTerm ) )
                {
                    return RegistrationTemplate.RegistrationTerm;
                }
                return "Registration";
            }
        }

        /// <summary>
        /// Gets the registrant term.
        /// </summary>
        /// <value>
        /// The registrant term.
        /// </value>
        private string RegistrantTerm
        {
            get
            {
                if ( RegistrationTemplate != null && !string.IsNullOrWhiteSpace( RegistrationTemplate.RegistrantTerm ) )
                {
                    return RegistrationTemplate.RegistrantTerm;
                }
                return "Person";
            }
        }

        /// <summary>
        /// Gets the fee term.
        /// </summary>
        /// <value>
        /// The fee term.
        /// </value>
        private string FeeTerm
        {
            get
            {
                if ( RegistrationTemplate != null && !string.IsNullOrWhiteSpace( RegistrationTemplate.FeeTerm ) )
                {
                    return RegistrationTemplate.FeeTerm;
                }
                return "Additional Option";
            }
        }

        /// <summary>
        /// Gets the discount code term.
        /// </summary>
        /// <value>
        /// The discount code term.
        /// </value>
        private string DiscountCodeTerm
        {
            get
            {
                if ( RegistrationTemplate != null && !string.IsNullOrWhiteSpace( RegistrationTemplate.DiscountCodeTerm ) )
                {
                    return RegistrationTemplate.DiscountCodeTerm;
                }
                return "Discount Code";
            }
        }

        /// <summary>
        /// Gets the number of forms for the current registration template.
        /// </summary>
        private int FormCount
        {
            get
            {
                if ( RegistrationTemplate != null && RegistrationTemplate.Forms != null )
                {
                    return RegistrationTemplate.Forms.Count;
                }

                return 0;
            }
        }

        /// <summary>
        /// If the registration template allows multiple registrants per registration, returns the maximum allowed
        /// </summary>
        private int MaxRegistrants
        {
            get
            {
                // If this is an existing registration, max registrants is the number of registrants already
                // on registration ( don't allow adding new registrants )
                if ( RegistrationState != null && RegistrationState.RegistrationId.HasValue )
                {
                    return RegistrationState.RegistrantCount;
                }

                // Otherwise if template allows multiple, set the max amount
                if ( RegistrationTemplate != null && RegistrationTemplate.AllowMultipleRegistrants )
                {
                    if ( RegistrationTemplate.MaxRegistrants <= 0 )
                    {
                        return int.MaxValue;
                    }
                    return RegistrationTemplate.MaxRegistrants;
                }

                // Default is a maximum of one
                return 1;
            }
        }

        /// <summary>
        /// Gets the minimum number of registrants allowed. Most of the time this is one, except for an existing
        /// registration that has existing registrants. The minimum in this case is the number of existing registrants
        /// </summary>
        private int MinRegistrants
        {
            get
            {
                // If this is an existing registration, min registrants is the number of registrants already
                // on registration ( don't allow adding new registrants )
                if ( RegistrationState != null && RegistrationState.RegistrationId.HasValue )
                {
                    return RegistrationState.RegistrantCount;
                }

                // Default is a minimum of one
                return 1;
            }
        }

        /// <summary>
        /// Gets or sets a value indicating whether [using three-step gateway].
        /// </summary>
        /// <value>
        ///   <c>true</c> if [using three-step gateway]; otherwise, <c>false</c>.
        /// </value>
        protected bool Using3StepGateway
        {
            get { return ViewState["Using3StepGateway"] as bool? ?? false; }
            set { ViewState["Using3StepGateway"] = value; }
        }

        /// <summary>
        /// Gets or sets the progress bar steps.
        /// </summary>
        /// <value>
        /// The progress bar steps.
        /// </value>
        protected decimal ProgressBarSteps
        {
            get { return ViewState["ProgressBarSteps"] as decimal? ?? 3.0m; }
            set { ViewState["ProgressBarSteps"] = value; }
        }

        /// <summary>
        /// Gets or sets the payment transaction code. Used to help double-charging
        /// </summary>
        protected string TransactionCode
        {
            get { return ViewState["TransactionCode"] as string ?? string.Empty; }
            set { ViewState["TransactionCode"] = value; }
        }

        #endregion

        #region Control Methods

        /// <summary>
        /// Restores the view-state information from a previous user control request that was saved by the <see cref="M:System.Web.UI.UserControl.SaveViewState" /> method.
        /// </summary>
        /// <param name="savedState">An <see cref="T:System.Object" /> that represents the user control state to be restored.</param>
        protected override void LoadViewState( object savedState )
        {
            base.LoadViewState( savedState );

            string json = ViewState[REGISTRATION_INSTANCE_STATE_KEY] as string;
            if ( string.IsNullOrWhiteSpace( json ) )
            {
                SetRegistrationState();
            }
            else
            {
                RegistrationInstanceState = JsonConvert.DeserializeObject<RegistrationInstance>( json );
            }

            json = ViewState[REGISTRATION_STATE_KEY] as string;
            if ( string.IsNullOrWhiteSpace( json ) )
            {
                RegistrationState = new RegistrationInfo();
            }
            else
            {
                RegistrationState = JsonConvert.DeserializeObject<RegistrationInfo>( json );
            }

            GroupId = ViewState[GROUP_ID_KEY] as int?;
            CampusId = ViewState[CAMPUS_ID_KEY] as int?;
            CurrentPanel = ViewState[CURRENT_PANEL_KEY] as int? ?? 0;
            CurrentRegistrantIndex = ViewState[CURRENT_REGISTRANT_INDEX_KEY] as int? ?? 0;
            CurrentFormIndex = ViewState[CURRENT_FORM_INDEX_KEY] as int? ?? 0;
            minimumPayment = ViewState[MINIMUM_PAYMENT_KEY] as decimal?;

            CreateDynamicControls( false );
        }

        /// <summary>
        /// Raises the <see cref="E:System.Web.UI.Control.Init" /> event.
        /// </summary>
        /// <param name="e">An <see cref="T:System.EventArgs" /> object that contains the event data.</param>
        protected override void OnInit( EventArgs e )
        {
            base.OnInit( e );

            RegisterClientScript();
        }

        /// <summary>
        /// Raises the <see cref="E:System.Web.UI.Control.Load" /> event.
        /// </summary>
        /// <param name="e">The <see cref="T:System.EventArgs" /> object that contains the event data.</param>
        protected override void OnLoad( EventArgs e )
        {
            base.OnLoad( e );

            // Reset warning/error messages
            nbMain.Visible = false;

            hfStep2AutoSubmit.Value = "false";

            // register navigation event to enable support for the back button
            var sm = ScriptManager.GetCurrent( Page );
            //sm.EnableSecureHistoryState = false;
            sm.Navigate += sm_Navigate;

            // Show save account info based on if checkbox is checked
            divSaveAccount.Style[HtmlTextWriterStyle.Display] = cbSaveAccount.Checked ? "block" : "none";

            if ( !Page.IsPostBack )
            {
                // Get the a registration if it has not already been loaded ( breadcrumbs may have loaded it )
                if ( RegistrationState != null || SetRegistrationState() )
                {
                    if ( RegistrationTemplate != null )
                    {
                        bool instanceFull = false;
                        if ( !RegistrationState.RegistrationId.HasValue && RegistrationInstanceState.MaxAttendees > 0 )
                        {
                            int registrants = RegistrationInstanceState.Registrations
                                .Where( r => !r.IsTemporary )
                                .Sum( r => r.Registrants.Count() );

                            instanceFull = registrants >= RegistrationInstanceState.MaxAttendees;
                        }

                        if ( instanceFull )
                        {
                            ShowWarning(
                                string.Format( "{0} Full", RegistrationTerm ),
                                string.Format( "There are not any more {0} available for {1}.", RegistrationTerm.ToLower().Pluralize(), RegistrationInstanceState.Name ) );

                        }
                        else
                        {
                            // Check Login Requirement
                            if ( RegistrationTemplate.LoginRequired && CurrentUser == null )
                            {
                                var site = RockPage.Site;
                                if ( site.LoginPageId.HasValue )
                                {
                                    site.RedirectToLoginPage( true );
                                }
                                else
                                {
                                    System.Web.Security.FormsAuthentication.RedirectToLoginPage();
                                }
                            }
                            else
                            {
                                // show the panel for asking how many registrants ( it may be skipped )
                                ShowHowMany();
                            }
                        }
                    }
                    else
                    {
                        ShowWarning( "Sorry", string.Format( "The selected {0} could not be found or is no longer active.", RegistrationTerm.ToLower() ) );
                    }
                }
            }
            else
            {
                // Load values from controls into the state objects
                ParseDynamicControls();

                // Show or Hide the Credit card entry panel based on if a saved account exists and it's selected or not.
                divNewCard.Style[HtmlTextWriterStyle.Display] = ( rblSavedCC.Items.Count == 0 || rblSavedCC.Items[rblSavedCC.Items.Count - 1].Selected ) ? "block" : "none";
            }
        }

        public override List<BreadCrumb> GetBreadCrumbs( PageReference pageReference )
        {
            var breadCrumbs = new List<BreadCrumb>();

            if ( RegistrationInstanceState == null )
            {
                SetRegistrationState();
            }

            if ( RegistrationInstanceState != null )
            {
                RockPage.Title = RegistrationInstanceState.Name;
                breadCrumbs.Add( new BreadCrumb( RegistrationInstanceState.Name, pageReference ) );
                return breadCrumbs;
            }

            breadCrumbs.Add( new BreadCrumb( this.PageCache.PageTitle, pageReference ) );
            return breadCrumbs;
        }

        /// <summary>
        /// Saves any user control view-state changes that have occurred since the last page postback.
        /// </summary>
        /// <returns>
        /// Returns the user control's current view state. If there is no view state associated with the control, it returns null.
        /// </returns>
        protected override object SaveViewState()
        {
            var jsonSetting = new JsonSerializerSettings
            {
                ReferenceLoopHandling = ReferenceLoopHandling.Ignore,
                ContractResolver = new Rock.Utility.IgnoreUrlEncodedKeyContractResolver()
            };

            ViewState[REGISTRATION_INSTANCE_STATE_KEY] = JsonConvert.SerializeObject( RegistrationInstanceState, Formatting.None, jsonSetting );
            ViewState[REGISTRATION_STATE_KEY] = JsonConvert.SerializeObject( RegistrationState, Formatting.None, jsonSetting );
            ViewState[GROUP_ID_KEY] = GroupId;
            ViewState[CAMPUS_ID_KEY] = CampusId;
            ViewState[CURRENT_PANEL_KEY] = CurrentPanel;
            ViewState[CURRENT_REGISTRANT_INDEX_KEY] = CurrentRegistrantIndex;
            ViewState[CURRENT_FORM_INDEX_KEY] = CurrentFormIndex;
            ViewState[MINIMUM_PAYMENT_KEY] = minimumPayment;

            return base.SaveViewState();
        }

        /// <summary>
        /// Raises the <see cref="E:System.Web.UI.Control.PreRender" /> event.
        /// </summary>
        /// <param name="e">An <see cref="T:System.EventArgs" /> object that contains the event data.</param>
        protected override void OnPreRender( EventArgs e )
        {
            if ( _saveNavigationHistory )
            {
                if ( CurrentPanel != 1 )
                {
                    this.AddHistory( "event", string.Format( "{0},0,0", CurrentPanel ) );
                }
                else
                {
                    this.AddHistory( "event", string.Format( "1,{0},{1}", CurrentRegistrantIndex, CurrentFormIndex ) );
                }

            }

            base.OnPreRender( e );
        }

        #endregion

        #region Events

        #region Navigation Events

        /// <summary>
        /// Handles the Navigate event of the sm control.
        /// </summary>
        /// <param name="sender">The source of the event.</param>
        /// <param name="e">The <see cref="HistoryEventArgs"/> instance containing the event data.</param>
        void sm_Navigate( object sender, HistoryEventArgs e )
        {
            var state = e.State["event"];

            if ( CurrentPanel > 0 && state != null )
            {
                string[] commands = state.Split( ',' );

                int panelId = 0;
                int registrantId = 0;
                int formId = 0;

                if ( commands.Count() == 3 )
                {
                    panelId = Int32.Parse( commands[0] );
                    registrantId = Int32.Parse( commands[1] );
                    formId = Int32.Parse( commands[2] );
                }

                switch ( panelId )
                {
                    case 1:
                        {
                            CurrentRegistrantIndex = registrantId;
                            CurrentFormIndex = formId;
                            ShowRegistrant();
                            break;
                        }
                    case 2:
                        {
                            ShowSummary();
                            break;
                        }
                    case 3:
                        {
                            ShowPayment();
                            break;
                        }
                    default:
                        {
                            ShowHowMany();
                            break;
                        }
                }
            }
            else
            {
                ShowHowMany();
            }
        }

        /// <summary>
        /// Handles the Click event of the lbHowManyNext control.
        /// </summary>
        /// <param name="sender">The source of the event.</param>
        /// <param name="e">The <see cref="EventArgs"/> instance containing the event data.</param>
        protected void lbHowManyNext_Click( object sender, EventArgs e )
        {
            _saveNavigationHistory = true;

            CurrentRegistrantIndex = 0;
            CurrentFormIndex = 0;

            // Create registrants based on the number selected
            SetRegistrantState( numHowMany.Value );

            // set the max number of steps in the progress bar
<<<<<<< HEAD
            this.ProgressBarSteps = numHowMany.Value * FormCount + 2;

            PercentComplete = ( (double)2 / (double)ProgressBarSteps ) * 100;
=======
            ProgressBarSteps = ( numHowMany.Value * FormCount ) + ( Using3StepGateway ? 3 : 2 );
>>>>>>> 55b9d9f7

            ShowRegistrant();

            hfTriggerScroll.Value = "true";
        }

        /// <summary>
        /// Handles the Click event of the lbRegistrantPrev control.
        /// </summary>
        /// <param name="sender">The source of the event.</param>
        /// <param name="e">The <see cref="EventArgs"/> instance containing the event data.</param>
        protected void lbRegistrantPrev_Click( object sender, EventArgs e )
        {
            if ( CurrentPanel == 1 )
            {
                _saveNavigationHistory = true;

                CurrentFormIndex--;
                if ( CurrentFormIndex < 0 )
                {
                    CurrentRegistrantIndex--;
                    CurrentFormIndex = FormCount - 1;
                }

                if ( CurrentRegistrantIndex < 0 )
                {
                    ShowHowMany();
                }
                else
                {
                    ShowRegistrant();

                    if ( CurrentRegistrantIndex == 0 && PageParameter( START_AT_BEGINNING ).AsBoolean() )
                    {
                        lbRegistrantPrev.Visible = false;
                    }
                }
            }
            else
            {
                ShowHowMany();
            }

<<<<<<< HEAD
            PercentComplete = ( ( (double)2 + ( ( CurrentFormIndex + 1 ) * CurrentRegistrantIndex ) ) / (double)ProgressBarSteps ) * 100;

=======
>>>>>>> 55b9d9f7
            hfTriggerScroll.Value = "true";
        }

        /// <summary>
        /// Handles the Click event of the lbRegistrantNext control.
        /// </summary>
        /// <param name="sender">The source of the event.</param>
        /// <param name="e">The <see cref="EventArgs"/> instance containing the event data.</param>
        protected void lbRegistrantNext_Click( object sender, EventArgs e )
        {
            if ( CurrentPanel == 1 )
            {
                _saveNavigationHistory = true;

                CurrentFormIndex++;
                if ( CurrentFormIndex >= FormCount )
                {
                    CurrentRegistrantIndex++;
                    CurrentFormIndex = 0;
                }

                if ( CurrentRegistrantIndex >= RegistrationState.RegistrantCount )
                {
                    ShowSummary();
                }
                else
                {
                    ShowRegistrant();
                }
            }
            else
            {
                ShowHowMany();
            }

            lbRegistrantPrev.Visible = true;

            hfTriggerScroll.Value = "true";
        }

        /// <summary>
        /// Handles the Click event of the lbSummaryPrev control.
        /// </summary>
        /// <param name="sender">The source of the event.</param>
        /// <param name="e">The <see cref="EventArgs"/> instance containing the event data.</param>
        protected void lbSummaryPrev_Click( object sender, EventArgs e )
        {
            if ( CurrentPanel == 2 )
            {
                _saveNavigationHistory = true;

                CurrentRegistrantIndex = RegistrationState != null ? RegistrationState.RegistrantCount - 1 : 0;
                CurrentFormIndex = FormCount - 1;

                ShowRegistrant();
            }
            else
            {
                ShowHowMany();
            }

            hfTriggerScroll.Value = "true";
        }

        /// <summary>
        /// Handles the Click event of the lbSummaryNext control.
        /// </summary>
        /// <param name="sender">The source of the event.</param>
        /// <param name="e">The <see cref="EventArgs"/> instance containing the event data.</param>
        protected void lbSummaryNext_Click( object sender, EventArgs e )
        {
            if ( CurrentPanel == 2 )
            {
                List<string> summaryErrors = ValidateSummary();
                if ( !summaryErrors.Any() )
                {
                    _saveNavigationHistory = true;

                    if ( Using3StepGateway && RegistrationState.PaymentAmount > 0.0M )
                    {
                        string errorMessage = string.Empty;
                        if ( ProcessStep1( out errorMessage ) )
                        {
                            if ( rblSavedCC.Items.Count > 0 && ( rblSavedCC.SelectedValueAsId() ?? 0 ) > 0 )
                            {
                                hfStep2AutoSubmit.Value = "true";
                                ShowSummary(); // Stay on summary page so blank page does not appear when autopost occurs
                            }
                            else
                            {
                                ShowPayment();
                            }
                        }
                        else
                        {
                            throw new Exception( errorMessage );
                        }
                    }
                    else
                    {
                        var registrationId = SaveChanges();
                        if ( registrationId.HasValue )
                        {
                            ShowSuccess( registrationId.Value );
                        }
                        else
                        {
                            ShowSummary();
                        }
                    }
                }
                else
                {
<<<<<<< HEAD
                    nbPaymentValidation.Text = string.Format( "Please Correct the Following<ul><li>{0}</li></ul>", paymentErrors.AsDelimited( "</li><li>" ) );
                    nbPaymentValidation.Visible = true;

=======
                    ShowError( "Please Correct the Following", string.Format( "<ul><li>{0}</li></ul>", summaryErrors.AsDelimited( "</li><li>" ) ) );
>>>>>>> 55b9d9f7
                    ShowSummary();
                }
            }
            else
            {
                ShowHowMany();
            }

            hfTriggerScroll.Value = "true";
        }

        protected void lbPaymentPrev_Click( object sender, EventArgs e )
        {
            if ( CurrentPanel == 3 )
            {
                _saveNavigationHistory = true;

                ShowSummary();
            }
            else
            {
                ShowHowMany();
            }

            hfTriggerScroll.Value = "true";
        }

        protected void lbStep2Return_Click( object sender, EventArgs e )
        {
            if ( CurrentPanel == 2 || CurrentPanel == 3 )
            {
                int? registrationId = SaveChanges();
                if ( registrationId.HasValue )
                {
                    ShowSuccess( registrationId.Value );
                }
                else
                {
                    if ( CurrentPanel == 2 )
                    {
                        ShowSummary();
                    }
                    else
                    {
                        ShowPayment();
                    }
                }
            }
            else
            {
                ShowHowMany();
            }

            hfTriggerScroll.Value = "true";
        }

        #endregion

        #region Summary Panel Events

        /// <summary>
        /// Handles the Click event of the lbDiscountApply control.
        /// </summary>
        /// <param name="sender">The source of the event.</param>
        /// <param name="e">The <see cref="EventArgs"/> instance containing the event data.</param>
        protected void lbDiscountApply_Click( object sender, EventArgs e )
        {
            if ( RegistrationState != null )
            {
                RegistrationState.DiscountCode = tbDiscountCode.Text;
                CreateDynamicControls( true );
            }
        }

        #endregion

        #region Success Panel Events

        /// <summary>
        /// Handles the Click event of the lbSaveAccount control.
        /// </summary>
        /// <param name="sender">The source of the event.</param>
        /// <param name="e">The <see cref="EventArgs"/> instance containing the event data.</param>
        protected void lbSaveAccount_Click( object sender, EventArgs e )
        {
            if ( string.IsNullOrWhiteSpace( TransactionCode ) )
            {
                nbSaveAccount.Text = "Sorry, the account information cannot be saved as there's not a valid transaction code to reference";
                nbSaveAccount.Visible = true;
                return;
            }

            using ( var rockContext = new RockContext() )
            {
                if ( phCreateLogin.Visible )
                {
                    if ( string.IsNullOrWhiteSpace( txtUserName.Text ) || string.IsNullOrWhiteSpace( txtPassword.Text ) )
                    {
                        nbSaveAccount.Title = "Missing Informaton";
                        nbSaveAccount.Text = "A username and password are required when saving an account";
                        nbSaveAccount.NotificationBoxType = NotificationBoxType.Danger;
                        nbSaveAccount.Visible = true;
                        return;
                    }

                    if ( new UserLoginService( rockContext ).GetByUserName( txtUserName.Text ) != null )
                    {
                        nbSaveAccount.Title = "Invalid Username";
                        nbSaveAccount.Text = "The selected Username is already being used.  Please select a different Username";
                        nbSaveAccount.NotificationBoxType = NotificationBoxType.Danger;
                        nbSaveAccount.Visible = true;
                        return;
                    }

                    if ( !UserLoginService.IsPasswordValid( txtPassword.Text ) )
                    {
                        nbSaveAccount.Title = string.Empty;
                        nbSaveAccount.Text = UserLoginService.FriendlyPasswordRules();
                        nbSaveAccount.NotificationBoxType = NotificationBoxType.Danger;
                        nbSaveAccount.Visible = true;
                        return;
                    }

                    if ( txtPasswordConfirm.Text != txtPassword.Text )
                    {
                        nbSaveAccount.Title = "Invalid Password";
                        nbSaveAccount.Text = "The password and password confirmation do not match";
                        nbSaveAccount.NotificationBoxType = NotificationBoxType.Danger;
                        nbSaveAccount.Visible = true;
                        return;
                    }
                }

                if ( !string.IsNullOrWhiteSpace( txtSaveAccount.Text ) )
                {
                    GatewayComponent gateway = null;
                    if ( RegistrationTemplate != null && RegistrationTemplate.FinancialGateway != null )
                    {
                        gateway = RegistrationTemplate.FinancialGateway.GetGatewayComponent();
                    }

                    if ( gateway != null )
                    {
                        var ccCurrencyType = DefinedValueCache.Read( new Guid( Rock.SystemGuid.DefinedValue.CURRENCY_TYPE_CREDIT_CARD ) );
                        string errorMessage = string.Empty;

                        PersonAlias authorizedPersonAlias = null;
                        string referenceNumber = string.Empty;
                        FinancialPaymentDetail paymentDetail = null;
                        int? currencyTypeValueId = ccCurrencyType.Id;

                        var transaction = new FinancialTransactionService( rockContext ).GetByTransactionCode( TransactionCode );
                        if ( transaction != null && transaction.AuthorizedPersonAlias != null )
                        {
                            authorizedPersonAlias = transaction.AuthorizedPersonAlias;
                            if ( transaction.FinancialGateway != null )
                            {
                                transaction.FinancialGateway.LoadAttributes( rockContext );
                            }
                            referenceNumber = gateway.GetReferenceNumber( transaction, out errorMessage );
                            paymentDetail = transaction.FinancialPaymentDetail;
                        }

                        if ( authorizedPersonAlias != null && authorizedPersonAlias.Person != null && paymentDetail != null )
                        {
                            if ( phCreateLogin.Visible )
                            {
                                var user = UserLoginService.Create(
                                    rockContext,
                                    authorizedPersonAlias.Person,
                                    Rock.Model.AuthenticationServiceType.Internal,
                                    EntityTypeCache.Read( Rock.SystemGuid.EntityType.AUTHENTICATION_DATABASE.AsGuid() ).Id,
                                    txtUserName.Text,
                                    txtPassword.Text,
                                    false );

                                var mergeObjects = GlobalAttributesCache.GetMergeFields( null );
                                mergeObjects.Add( "ConfirmAccountUrl", RootPath + "ConfirmAccount" );

                                var personDictionary = authorizedPersonAlias.Person.ToLiquid() as Dictionary<string, object>;
                                mergeObjects.Add( "Person", personDictionary );

                                mergeObjects.Add( "User", user );

                                var recipients = new List<Rock.Communication.RecipientData>();
                                recipients.Add( new Rock.Communication.RecipientData( authorizedPersonAlias.Person.Email, mergeObjects ) );

                                try
                                {
                                    Rock.Communication.Email.Send( GetAttributeValue( "ConfirmAccountTemplate" ).AsGuid(), recipients, ResolveRockUrl( "~/" ), ResolveRockUrl( "~~/" ), false );
                                }
                                catch (Exception ex)
                                {
                                    ExceptionLogService.LogException( ex, Context, this.RockPage.PageId, this.RockPage.Site.Id, CurrentPersonAlias );
                                }
                            }

                            if ( errorMessage.Any() )
                            {
                                nbSaveAccount.Title = "Invalid Transaction";
                                nbSaveAccount.Text = "Sorry, the account information cannot be saved. " + errorMessage;
                                nbSaveAccount.NotificationBoxType = NotificationBoxType.Danger;
                                nbSaveAccount.Visible = true;
                            }
                            else
                            {
                                if ( authorizedPersonAlias != null )
                                {
                                    var savedAccount = new FinancialPersonSavedAccount();
                                    savedAccount.PersonAliasId = authorizedPersonAlias.Id;
                                    savedAccount.ReferenceNumber = referenceNumber;
                                    savedAccount.Name = txtSaveAccount.Text;
                                    savedAccount.TransactionCode = TransactionCode;
                                    savedAccount.FinancialGatewayId = RegistrationTemplate.FinancialGateway.Id;
                                    savedAccount.FinancialPaymentDetail = new FinancialPaymentDetail();
                                    savedAccount.FinancialPaymentDetail.AccountNumberMasked = paymentDetail.AccountNumberMasked;
                                    savedAccount.FinancialPaymentDetail.CurrencyTypeValueId = paymentDetail.CurrencyTypeValueId;
                                    savedAccount.FinancialPaymentDetail.CreditCardTypeValueId = paymentDetail.CreditCardTypeValueId;
                                    savedAccount.FinancialPaymentDetail.NameOnCardEncrypted = paymentDetail.NameOnCardEncrypted;
                                    savedAccount.FinancialPaymentDetail.ExpirationMonthEncrypted = paymentDetail.ExpirationMonthEncrypted;
                                    savedAccount.FinancialPaymentDetail.ExpirationYearEncrypted = paymentDetail.ExpirationYearEncrypted;
                                    savedAccount.FinancialPaymentDetail.BillingLocationId = paymentDetail.BillingLocationId;

                                    var savedAccountService = new FinancialPersonSavedAccountService( rockContext );
                                    savedAccountService.Add( savedAccount );
                                    rockContext.SaveChanges();

                                    cbSaveAccount.Visible = false;
                                    txtSaveAccount.Visible = false;
                                    phCreateLogin.Visible = false;
                                    divSaveActions.Visible = false;

                                    nbSaveAccount.Title = "Success";
                                    nbSaveAccount.Text = "The account has been saved for future use";
                                    nbSaveAccount.NotificationBoxType = NotificationBoxType.Success;
                                    nbSaveAccount.Visible = true;
                                }
                            }
                        }
                        else
                        {
                            nbSaveAccount.Title = "Invalid Transaction";
                            nbSaveAccount.Text = "Sorry, the account information cannot be saved as there's not a valid transaction code to reference.";
                            nbSaveAccount.NotificationBoxType = NotificationBoxType.Danger;
                            nbSaveAccount.Visible = true;
                        }
                    }
                    else
                    {
                        nbSaveAccount.Title = "Invalid Gateway";
                        nbSaveAccount.Text = "Sorry, the financial gateway information for this type of transaction is not valid.";
                        nbSaveAccount.NotificationBoxType = NotificationBoxType.Danger;
                        nbSaveAccount.Visible = true;
                    }
                }
                else
                {
                    nbSaveAccount.Title = "Missing Account Name";
                    nbSaveAccount.Text = "Please enter a name to use for this account.";
                    nbSaveAccount.NotificationBoxType = NotificationBoxType.Danger;
                    nbSaveAccount.Visible = true;
                }
            }
        }



        #endregion

        #endregion

        #region Methods

        #region State Methods

        /// <summary>
        /// Sets the registration state
        /// </summary>
        private bool SetRegistrationState()
        {
            string registrationSlug = PageParameter( SLUG_PARAM_NAME );
            int? registrationInstanceId = PageParameter( REGISTRATION_INSTANCE_ID_PARAM_NAME ).AsIntegerOrNull();
            int? registrationId = PageParameter( REGISTRATION_ID_PARAM_NAME ).AsIntegerOrNull();
            int? groupId = PageParameter( GROUP_ID_PARAM_NAME ).AsIntegerOrNull();
            int? campusId = PageParameter( CAMPUS_ID_PARAM_NAME ).AsIntegerOrNull();
            int? eventOccurrenceId = PageParameter( EVENT_OCCURRENCE_ID_PARAM_NAME ).AsIntegerOrNull();

            // Not inside a "using" due to serialization needing context to still be active
            var rockContext = new RockContext();

            // An existing registration id was specified
            if ( registrationId.HasValue)
            {
                var registrationService = new RegistrationService( rockContext );
                var registration = registrationService
                    .Queryable( "Registrants.PersonAlias.Person,Registrants.GroupMember,RegistrationInstance.Account,RegistrationInstance.RegistrationTemplate.Fees,RegistrationInstance.RegistrationTemplate.Discounts,RegistrationInstance.RegistrationTemplate.Forms.Fields.Attribute,RegistrationInstance.RegistrationTemplate.FinancialGateway" )
                    .Where( r => r.Id == registrationId.Value )
                    .FirstOrDefault();

                if ( registration != null  && CurrentPersonId.HasValue )
                {
                    if ( ( registration.PersonAlias != null && registration.PersonAlias.PersonId == CurrentPersonId.Value ) ||
                        ( registration.CreatedByPersonAlias != null && registration.CreatedByPersonAlias.PersonId == CurrentPersonId.Value ) )
                    {
                        RegistrationInstanceState = registration.RegistrationInstance;
                        RegistrationState = new RegistrationInfo( registration, rockContext );
                        RegistrationState.PreviousPaymentTotal = registrationService.GetTotalPayments( registration.Id );
                    }
                    else
                    {
                        ShowError( "Sorry", "You are not allowed to view or edit the selected registration since you are not the one who created the registration." );
                        return false;
                    }

                    // set the max number of steps in the progress bar
                    numHowMany.Value = registration.Registrants.Count();
                    this.ProgressBarSteps = numHowMany.Value * FormCount + 2;

                    // set group id
                    if ( groupId.HasValue )
                    {
                        GroupId = groupId;
                    }
                    else if ( !string.IsNullOrWhiteSpace( registrationSlug ) )
                    {
                        var dateTime = RockDateTime.Now;
                        var linkage = new EventItemOccurrenceGroupMapService( rockContext )
                            .Queryable().AsNoTracking()
                            .Where( l =>
                                l.UrlSlug == registrationSlug &&
                                l.RegistrationInstance != null &&
                                l.RegistrationInstance.IsActive &&
                                l.RegistrationInstance.RegistrationTemplate != null &&
                                l.RegistrationInstance.RegistrationTemplate.IsActive &&
                                (!l.RegistrationInstance.StartDateTime.HasValue || l.RegistrationInstance.StartDateTime <= dateTime) &&
                                (!l.RegistrationInstance.EndDateTime.HasValue || l.RegistrationInstance.EndDateTime > dateTime) )
                            .FirstOrDefault();
                        if ( linkage != null )
                        {
                            GroupId = linkage.GroupId;
                        }
                    }
                }
                else
                {
                    ShowError( "Sorry", "You are not allowed to view or edit the selected registration since you are not the one who created the registration." );
                    return false;
                }
            }

            // A registration slug was specified
            if ( RegistrationState == null && !string.IsNullOrWhiteSpace( registrationSlug ) )
            {
                var dateTime = RockDateTime.Now;
                var linkage = new EventItemOccurrenceGroupMapService( rockContext )
                    .Queryable( "RegistrationInstance.Account,RegistrationInstance.RegistrationTemplate.Fees,RegistrationInstance.RegistrationTemplate.Discounts,RegistrationInstance.RegistrationTemplate.Forms.Fields.Attribute,RegistrationInstance.RegistrationTemplate.FinancialGateway" )
                    .Where( l =>
                        l.UrlSlug == registrationSlug &&
                        l.RegistrationInstance != null &&
                        l.RegistrationInstance.IsActive &&
                        l.RegistrationInstance.RegistrationTemplate != null &&
                        l.RegistrationInstance.RegistrationTemplate.IsActive &&
                        (!l.RegistrationInstance.StartDateTime.HasValue || l.RegistrationInstance.StartDateTime <= dateTime ) &&
                        (!l.RegistrationInstance.EndDateTime.HasValue || l.RegistrationInstance.EndDateTime > dateTime )  )
                    .FirstOrDefault();

                if ( linkage != null )
                {
                    RegistrationInstanceState = linkage.RegistrationInstance;
                    GroupId = linkage.GroupId;
                    RegistrationState = new RegistrationInfo( CurrentPerson );
                }
            }

            // A group id and campus id were specified
            if ( RegistrationState == null && groupId.HasValue && campusId.HasValue )
            {
                var dateTime = RockDateTime.Now;
                var linkage = new EventItemOccurrenceGroupMapService( rockContext )
                    .Queryable( "RegistrationInstance.Account,RegistrationInstance.RegistrationTemplate.Fees,RegistrationInstance.RegistrationTemplate.Discounts,RegistrationInstance.RegistrationTemplate.Forms.Fields.Attribute,RegistrationInstance.RegistrationTemplate.FinancialGateway" )
                    .Where( l =>
                        l.GroupId == groupId &&
                        l.EventItemOccurrence != null &&
                        l.EventItemOccurrence.CampusId == campusId &&
                        l.RegistrationInstance != null &&
                        l.RegistrationInstance.IsActive &&
                        l.RegistrationInstance.RegistrationTemplate != null &&
                        l.RegistrationInstance.RegistrationTemplate.IsActive &&
                        ( !l.RegistrationInstance.StartDateTime.HasValue || l.RegistrationInstance.StartDateTime <= dateTime ) &&
                        ( !l.RegistrationInstance.EndDateTime.HasValue || l.RegistrationInstance.EndDateTime > dateTime ) )
                    .FirstOrDefault();

                CampusId = campusId;
                if ( linkage != null )
                {
                    RegistrationInstanceState = linkage.RegistrationInstance;
                    GroupId = linkage.GroupId;
                    RegistrationState = new RegistrationInfo( CurrentPerson );
                }
            }

            // A registration instance id was specified
            if ( RegistrationState == null && registrationInstanceId.HasValue )
            {
                var dateTime = RockDateTime.Now;
                RegistrationInstanceState = new RegistrationInstanceService( rockContext )
                    .Queryable( "Account,RegistrationTemplate.Fees,RegistrationTemplate.Discounts,RegistrationTemplate.Forms.Fields.Attribute,RegistrationTemplate.FinancialGateway" )
                    .Where( r =>
                        r.Id == registrationInstanceId.Value &&
                        r.IsActive &&
                        r.RegistrationTemplate != null &&
                        r.RegistrationTemplate.IsActive &&
                        ( !r.StartDateTime.HasValue || r.StartDateTime <= dateTime ) &&
                        ( !r.EndDateTime.HasValue || r.EndDateTime > dateTime ) )
                    .FirstOrDefault();

                if ( RegistrationInstanceState != null )
                {
                    RegistrationState = new RegistrationInfo( CurrentPerson );
                }
            }

            // If registration instance id and event occurrence were specified, but a group (linkage) hasn't been loaded, find the first group for the event occurrence
            if ( RegistrationInstanceState != null && eventOccurrenceId.HasValue && !groupId.HasValue )
            {
                var eventItemOccurrence = new EventItemOccurrenceService( rockContext )
                    .Queryable()
                    .Where( o => o.Id == eventOccurrenceId.Value )
                    .FirstOrDefault();
                if ( eventItemOccurrence != null )
                {
                    CampusId = eventItemOccurrence.CampusId;

                    var linkage = eventItemOccurrence.Linkages
                        .Where( l => l.RegistrationInstanceId == RegistrationInstanceState.Id )
                        .FirstOrDefault();

                    if ( linkage != null )
                    {
                        GroupId = linkage.GroupId;
                    }
                }
            }

            if ( RegistrationState != null &&
                RegistrationState.FamilyGuid == Guid.Empty &&
                RegistrationTemplate != null &&
                RegistrationTemplate.RegistrantsSameFamily != RegistrantsSameFamily.Ask )
            {
                RegistrationState.FamilyGuid = Guid.NewGuid();
            }

            if ( RegistrationState != null && !RegistrationState.Registrants.Any() )
            {
                SetRegistrantState( 1 );
            }

            if ( RegistrationTemplate != null &&
                RegistrationTemplate.FinancialGateway != null )
            {
                var threeStepGateway = RegistrationTemplate.FinancialGateway.GetGatewayComponent() as ThreeStepGatewayComponent;
                Using3StepGateway = threeStepGateway != null;
                if ( Using3StepGateway )
                {
                    Step2IFrameUrl = ResolveRockUrl( threeStepGateway.Step2FormUrl );
                }
            }

            return true;
        }

        /// <summary>
        /// Adds (or removes) registrants to or from the registration. Only newly added registrants can
        /// can be removed. Any existing (saved) registrants cannot be removed from the registration
        /// </summary>
        /// <param name="registrantCount">The number of registrants that registration should have.</param>
        private void SetRegistrantState( int registrantCount )
        {
            if ( RegistrationState != null )
            {
                decimal cost = RegistrationTemplate.Cost;
                if ( ( RegistrationTemplate.SetCostOnInstance ?? false ) && RegistrationInstanceState != null )
                {
                    cost = RegistrationInstanceState.Cost ?? 0.0m;
                }

                // If this is the first registrant being added, default it to the current person
                if ( RegistrationState.RegistrantCount == 0 && registrantCount == 1 && CurrentPerson != null )
                {
                    var registrant = new RegistrantInfo( RegistrationInstanceState, CurrentPerson );
                    registrant.Cost = cost;
                    registrant.FamilyGuid = RegistrationState.FamilyGuid;
                    RegistrationState.Registrants.Add( registrant );
                }

                // While the number of registrants belonging to registration is less than the selected count, addd another registrant
                while ( RegistrationState.RegistrantCount < registrantCount )
                {
                    var registrant = new RegistrantInfo { Cost = cost };
                    if ( RegistrationTemplate.RegistrantsSameFamily == RegistrantsSameFamily.No )
                    {
                        registrant.FamilyGuid = Guid.NewGuid();
                    }
                    else if ( RegistrationTemplate.RegistrantsSameFamily == RegistrantsSameFamily.Yes )
                    {
                        registrant.FamilyGuid = RegistrationState.FamilyGuid;
                    }

                    RegistrationState.Registrants.Add( registrant );
                }

                // Get the number of registrants that needs to be removed.
                int removeCount = RegistrationState.RegistrantCount - registrantCount;
                if ( removeCount > 0 )
                {
                    // If removing any, reverse the order of registrants, so that most recently added will be removed first
                    RegistrationState.Registrants.Reverse();

                    // Try to get the registrants to remove. Most recently added will be taken first
                    foreach ( var registrant in RegistrationState.Registrants.Take( removeCount ).ToList() )
                    {
                        RegistrationState.Registrants.Remove( registrant );
                    }

                    // Reset the order after removing any registrants
                    RegistrationState.Registrants.Reverse();
                }
            }
        }

        #endregion

        #region Save Methods

        private List<string> ValidateSummary()
        {
            var validationErrors = new List<string>();

            if ( minimumPayment.HasValue && minimumPayment > 0.0M )
            {
                if ( RegistrationState.PaymentAmount < minimumPayment )
                {
                    validationErrors.Add( string.Format( "Amount To Pay Today must be at least {0:C2}", minimumPayment ) );
                }

                    // If not using a saved account validate cc fields
                if ( !Using3StepGateway && ( rblSavedCC.Items.Count == 0 || ( rblSavedCC.SelectedValueAsInt() ?? 0 ) == 0 ) )
                {
                    if ( txtCardFirstName.Visible && string.IsNullOrWhiteSpace( txtCardFirstName.Text ) )
                    {
                        validationErrors.Add( "First Name on Card is required" );
                    }
                    if ( txtCardLastName.Visible && string.IsNullOrWhiteSpace( txtCardLastName.Text ) )
                    {
                        validationErrors.Add( "Last Name on Card is required" );
                    }
                    if ( txtCardName.Visible && string.IsNullOrWhiteSpace( txtCardName.Text ) )
                    {
                        validationErrors.Add( "Name on Card is required" );
                    }
                    if ( string.IsNullOrWhiteSpace( txtCreditCard.Text ) )
                    {
                        validationErrors.Add( "Credit Card # is required" );
                    }
                    if ( !mypExpiration.SelectedDate.HasValue )
                    {
                        validationErrors.Add( "Credit Card Expiration Date is required" );
                    }
                    if ( string.IsNullOrWhiteSpace( txtCVV.Text ) )
                    {
                        validationErrors.Add( "Credit Card Security Code is required" );
                    }
                    if ( acBillingAddress.Visible && (
                        string.IsNullOrWhiteSpace( acBillingAddress.Street1 ) ||
                        string.IsNullOrWhiteSpace( acBillingAddress.City ) ||
                        string.IsNullOrWhiteSpace( acBillingAddress.State ) ||
                        string.IsNullOrWhiteSpace( acBillingAddress.PostalCode ) ) )
                    {
                        validationErrors.Add( "Billing Address is required" );
                    }
                }

            }

            return validationErrors;
        }

        /// <summary>
        /// Saves the changes.
        /// </summary>
        /// <returns></returns>
        private int? SaveChanges()
        {
            if ( !string.IsNullOrWhiteSpace( TransactionCode ) )
            {
                ShowError( string.Empty, "You have already completed this " + RegistrationTerm.ToLower() );
                return null;
            }

            Registration registration = null;

            if ( RegistrationState != null && RegistrationState.Registrants.Any() && RegistrationTemplate != null )
            {
                var rockContext = new RockContext();

                var registrationService = new RegistrationService( rockContext );

                bool isNewRegistration = true;
                var previousRegistrantIds = new List<int>();
                if ( RegistrationState.RegistrationId.HasValue )
                {
                    var previousRegistration = registrationService.Get( RegistrationState.RegistrationId.Value );
                    if ( previousRegistration != null )
                    {
                        isNewRegistration = false;
                        previousRegistrantIds = previousRegistration.Registrants
                            .Where( r => r.PersonAlias != null )
                            .Select( r => r.PersonAlias.PersonId )
                            .ToList();
                    }
                }

                try
                {
                    bool hasPayment = ( RegistrationState.PaymentAmount ?? 0.0m ) > 0.0m;

                    // Save the registration
                    registration = SaveRegistration( rockContext, hasPayment );
                    if ( registration != null )
                    {
                        // If there is a payment being made, process the payment
                        if ( hasPayment )
                        {
                            string errorMessage = string.Empty;
                            if ( Using3StepGateway )
                            {
                                if ( !ProcessStep3( rockContext, registration, hfStep2ReturnQueryString.Value, out errorMessage ) )
                                {
                                    throw new Exception( errorMessage );
                                }
                            }
<<<<<<< HEAD
                        }

                        try
                        {
                            // If there is a valid registration, and nothing went wrong processing the payment, add registrants to group and send the notifications
                            if ( registration != null )
=======
                            else
>>>>>>> 55b9d9f7
                            {
                                if ( !ProcessPayment( rockContext, registration, out errorMessage ) )
                                {
                                    throw new Exception( errorMessage );
                                }
                            }
                        }

                        // If there is a valid registration, and nothing went wrong processing the payment, add registrants to group and send the notifications
                        if ( registration != null && !registration.IsTemporary )
                        {
                            ProcessPostSave( registrationService, registration, previousRegistrantIds, rockContext );
                        }
                    }

                }
                catch ( Exception ex )
                {
                    ExceptionLogService.LogException( ex, Context, this.RockPage.PageId, this.RockPage.Site.Id, CurrentPersonAlias );

                    string message = ex.Message;
                    while ( ex.InnerException != null )
                    {
                        ex = ex.InnerException;
                        message = ex.Message;
                    }

                    ShowError( "An Error Occurred Processing Your " + RegistrationTerm, ex.Message );

                    // Try to delete the registration if it was just created
                    try
                    {
                        if ( isNewRegistration && registration != null && registration.Id > 0 )
                        {
                            RegistrationState.RegistrationId = null;
                            using ( var newRockContext = new RockContext() )
                            {
                                HistoryService.DeleteChanges( newRockContext, typeof( Registration ), registration.Id );

                                var newRegistrationService = new RegistrationService( newRockContext );
                                var newRegistration = newRegistrationService.Get( registration.Id );
                                if ( newRegistration != null )
                                {
                                    newRegistrationService.Delete( newRegistration );
                                    newRockContext.SaveChanges();
                                }
                            }
                        }
                    }
                    catch { }

                    return (int?)null;
                }
            }

            return registration != null ? registration.Id : (int?)null;
        }

        private void ProcessPostSave( RegistrationService registrationService, Registration registration, List<int> previousRegistrantIds, RockContext rockContext )
        {
            try
            {
                SavePersonNotes( rockContext, previousRegistrantIds, registration );
                AddRegistrantsToGroup( rockContext, registration );

                string appRoot = ResolveRockUrl( "~/" );
                string themeRoot = ResolveRockUrl( "~~/" );

                var confirmation = new Rock.Transactions.SendRegistrationConfirmationTransaction();
                confirmation.RegistrationId = registration.Id;
                confirmation.AppRoot = appRoot;
                confirmation.ThemeRoot = themeRoot;
                Rock.Transactions.RockQueue.TransactionQueue.Enqueue( confirmation );

                var notification = new Rock.Transactions.SendRegistrationNotificationTransaction();
                notification.RegistrationId = registration.Id;
                notification.AppRoot = appRoot;
                notification.ThemeRoot = themeRoot;
                Rock.Transactions.RockQueue.TransactionQueue.Enqueue( notification );

                var newRegistration = registrationService
                    .Queryable( "Registrants.PersonAlias.Person,Registrants.GroupMember,RegistrationInstance.Account,RegistrationInstance.RegistrationTemplate.Fees,RegistrationInstance.RegistrationTemplate.Discounts,RegistrationInstance.RegistrationTemplate.Forms.Fields.Attribute,RegistrationInstance.RegistrationTemplate.FinancialGateway" )
                    .Where( r => r.Id == registration.Id )
                    .FirstOrDefault();
                if ( newRegistration != null )
                {
                    RegistrationInstanceState = newRegistration.RegistrationInstance;
                    RegistrationState = new RegistrationInfo( newRegistration, rockContext );
                    RegistrationState.PreviousPaymentTotal = registrationService.GetTotalPayments( registration.Id );
                }
            }

            catch ( Exception postSaveEx )
            {
                ShowWarning( "The following occurred after processing your " + RegistrationTerm, postSaveEx.Message );
                ExceptionLogService.LogException( postSaveEx, Context, RockPage.PageId, RockPage.Layout.SiteId, CurrentPersonAlias );
            }
        }


        /// <summary>
        /// Saves the registration.
        /// </summary>
        /// <param name="rockContext">The rock context.</param>
        /// <param name="hasPayment">if set to <c>true</c> [has payment].</param>
        /// <returns></returns>
        private Registration SaveRegistration( RockContext rockContext, bool hasPayment )
        {
            var registrationService = new RegistrationService( rockContext );
            var registrantService = new RegistrationRegistrantService( rockContext );
            var registrantFeeService = new RegistrationRegistrantFeeService( rockContext );
            var personService = new PersonService( rockContext );
            var groupService = new GroupService( rockContext );

            // variables to keep track of the family that new people should be added to
            int? singleFamilyId = null;
            var multipleFamilyGroupIds = new Dictionary<Guid, int>();

            var dvcConnectionStatus = DefinedValueCache.Read( GetAttributeValue( "ConnectionStatus" ).AsGuid() );
            var dvcRecordStatus = DefinedValueCache.Read( GetAttributeValue( "RecordStatus" ).AsGuid() );
            var familyGroupType = GroupTypeCache.Read( Rock.SystemGuid.GroupType.GROUPTYPE_FAMILY );
            var adultRoleId = familyGroupType.Roles
                .Where( r => r.Guid.Equals( Rock.SystemGuid.GroupRole.GROUPROLE_FAMILY_MEMBER_ADULT.AsGuid() ) )
                .Select( r => r.Id )
                .FirstOrDefault();
            var childRoleId = familyGroupType.Roles
                .Where( r => r.Guid.Equals( Rock.SystemGuid.GroupRole.GROUPROLE_FAMILY_MEMBER_CHILD.AsGuid() ) )
                .Select( r => r.Id )
                .FirstOrDefault();

            bool newRegistration = false;
            Registration registration = null;
            Person registrar = null;
            var registrationChanges = new List<string>();

            if ( RegistrationState.RegistrationId.HasValue )
            {
                registration = registrationService.Get( RegistrationState.RegistrationId.Value );
            }

            if ( registration == null )
            {
                newRegistration = true;
                registration = new Registration();
                registrationService.Add( registration );
                registrationChanges.Add( "Created Registration" );
            }
            else
            {
                if ( registration.PersonAlias != null && registration.PersonAlias.Person != null )
                {
                    registrar = registration.PersonAlias.Person;
                }
            }

            registration.RegistrationInstanceId = RegistrationInstanceState.Id;

            // If the Registration Instance linkage specified a group, load it now
            Group group = null;
            if ( GroupId.HasValue )
            {
                group = new GroupService( rockContext ).Get( GroupId.Value );
                if ( group != null && ( !registration.GroupId.HasValue || registration.GroupId.Value != group.Id ) )
                {
                    registration.GroupId = group.Id;
                    History.EvaluateChange( registrationChanges, "Group", string.Empty, group.Name );
                }
            }

            bool newRegistrar = newRegistration ||
                registration.FirstName == null || !registration.FirstName.Equals( RegistrationState.FirstName, StringComparison.OrdinalIgnoreCase ) ||
                registration.LastName == null || !registration.LastName.Equals( RegistrationState.LastName, StringComparison.OrdinalIgnoreCase );

            History.EvaluateChange( registrationChanges, "First Name", registration.FirstName, RegistrationState.FirstName );
            registration.FirstName = RegistrationState.FirstName;

            History.EvaluateChange( registrationChanges, "Last Name", registration.LastName, RegistrationState.LastName );
            registration.LastName = RegistrationState.LastName;

            History.EvaluateChange( registrationChanges, "Confirmation Email", registration.ConfirmationEmail, RegistrationState.ConfirmationEmail );
            registration.ConfirmationEmail = RegistrationState.ConfirmationEmail;

            History.EvaluateChange( registrationChanges, "Discount Code", registration.DiscountCode, RegistrationState.DiscountCode );
            registration.DiscountCode = RegistrationState.DiscountCode;

            History.EvaluateChange( registrationChanges, "Discount Percentage", registration.DiscountPercentage, RegistrationState.DiscountPercentage );
            registration.DiscountPercentage = RegistrationState.DiscountPercentage;

            History.EvaluateChange( registrationChanges, "Discount Amount", registration.DiscountAmount, RegistrationState.DiscountAmount );
            registration.DiscountAmount = RegistrationState.DiscountAmount;

            if ( newRegistrar )
            {
                if( CurrentPerson != null && CurrentPerson.NickName == null )
                {
                    CurrentPerson.NickName = CurrentPerson.FirstName;
                }

                // If the 'your name' value equals the currently logged in person, use their person alias id
                if ( CurrentPerson != null &&
                ( CurrentPerson.NickName.Trim().Equals( registration.FirstName.Trim(), StringComparison.OrdinalIgnoreCase ) ||
                    CurrentPerson.FirstName.Trim().Equals( registration.FirstName.Trim(), StringComparison.OrdinalIgnoreCase ) ) &&
                CurrentPerson.LastName.Trim().Equals( registration.LastName.Trim(), StringComparison.OrdinalIgnoreCase ) )
                {
                    registrar = CurrentPerson;
                    registration.PersonAliasId = CurrentPerson.PrimaryAliasId;

                    // If email that logged in user used is different than their stored email address, update their stored value
                    if ( !string.IsNullOrWhiteSpace( registration.ConfirmationEmail ) &&
                        !registration.ConfirmationEmail.Trim().Equals( CurrentPerson.Email.Trim(), StringComparison.OrdinalIgnoreCase ) )
                    {
                        var person = personService.Get( CurrentPerson.Id );
                        if ( person != null )
                        {
                            var personChanges = new List<string>();
                            History.EvaluateChange( personChanges, "Email", person.Email, registration.ConfirmationEmail );
                            person.Email = registration.ConfirmationEmail;

                            HistoryService.SaveChanges(
                                new RockContext(),
                                typeof( Person ),
                                Rock.SystemGuid.Category.HISTORY_PERSON_DEMOGRAPHIC_CHANGES.AsGuid(),
                                person.Id,
                                personChanges, true, CurrentPersonAliasId );
                        }
                    }
                }
                else
                {
                    // otherwise look for one and one-only match by name/email
                    var personMatches = personService.GetByMatch( registration.FirstName, registration.LastName, registration.ConfirmationEmail );
                    if ( personMatches.Count() == 1 )
                    {
                        registrar = personMatches.First();
                        registration.PersonAliasId = registrar.PrimaryAliasId;
                    }
                    else
                    {
                        registrar = null;
                        registration.PersonAlias = null;
                        registration.PersonAliasId = null;
                    }
                }
            }

            // Set the family guid for any other registrants that were selected to be in the same family
            if ( registrar != null )
            {
                var family = registrar.GetFamilies( rockContext ).FirstOrDefault();
                if ( family != null )
                {
                    multipleFamilyGroupIds.AddOrIgnore( RegistrationState.FamilyGuid, family.Id );
                    if ( !singleFamilyId.HasValue )
                    {
                        singleFamilyId = family.Id;
                    }
                }
            }

            // Make sure there's an actual person associated to registration
            if ( !registration.PersonAliasId.HasValue )
            {
                // If a match was not found, create a new person
                var person = new Person();
                person.FirstName = registration.FirstName;
                person.LastName = registration.LastName;
                person.IsEmailActive = true;
                person.Email = registration.ConfirmationEmail;
                person.EmailPreference = EmailPreference.EmailAllowed;
                person.RecordTypeValueId = DefinedValueCache.Read( Rock.SystemGuid.DefinedValue.PERSON_RECORD_TYPE_PERSON.AsGuid() ).Id;
                if ( dvcConnectionStatus != null )
                {
                    person.ConnectionStatusValueId = dvcConnectionStatus.Id;
                }
                if ( dvcRecordStatus != null )
                {
                    person.RecordStatusValueId = dvcRecordStatus.Id;
                }

                registrar = SavePerson( rockContext, person, RegistrationState.FamilyGuid, CampusId, null, adultRoleId, childRoleId, multipleFamilyGroupIds, ref singleFamilyId );
                registration.PersonAliasId = registrar != null ? registrar.PrimaryAliasId : (int?)null;

                History.EvaluateChange( registrationChanges, "Registrar", string.Empty, registrar.FullName );
            }
            else
            {
                if ( newRegistration )
                {
                    History.EvaluateChange( registrationChanges, "Registrar", string.Empty, registration.ToString() );
                }


            }

            // Save the registration ( so we can get an id )
            rockContext.SaveChanges();
            RegistrationState.RegistrationId = registration.Id;

            try
            {

                Task.Run( () =>
                    HistoryService.SaveChanges(
                        new RockContext(),
                        typeof( Registration ),
                        Rock.SystemGuid.Category.HISTORY_EVENT_REGISTRATION.AsGuid(),
                        registration.Id,
                        registrationChanges, true, CurrentPersonAliasId )
                );

                // Get each registrant
                foreach ( var registrantInfo in RegistrationState.Registrants.ToList() )
                {
                    var registrantChanges = new List<string>();
                    var personChanges = new List<string>();
                    var familyChanges = new List<string>();

                    RegistrationRegistrant registrant = null;
                    Person person = null;

                    string firstName = registrantInfo.GetFirstName( RegistrationTemplate );
                    string lastName = registrantInfo.GetLastName( RegistrationTemplate );
                    string email = registrantInfo.GetEmail( RegistrationTemplate );

                    if ( registrantInfo.Id > 0 )
                    {
                        registrant = registration.Registrants.FirstOrDefault( r => r.Id == registrantInfo.Id );
                        if ( registrant != null )
                        {
                            person = registrant.Person;
                            if ( person != null && (
                                ( registrant.Person.FirstName.Equals( firstName, StringComparison.OrdinalIgnoreCase ) || registrant.Person.NickName.Equals( firstName, StringComparison.OrdinalIgnoreCase ) ) &&
                                registrant.Person.LastName.Equals( lastName, StringComparison.OrdinalIgnoreCase ) ) )
                            {
                                //
                            }
                            else
                            {
                                person = null;
                                registrant.PersonAlias = null;
                                registrant.PersonAliasId = null;
                            }
                        }
                    }

                    if ( person == null )
                    {
                        // Try to find a matching person based on name and email address
                        var personMatches = personService.GetByMatch( firstName, lastName, email );
                        if ( personMatches.Count() == 1 )
                        {
                            person = personMatches.First();
                        }

                        // Try to find a matching person based on name within same family as registrar
                        if ( person == null && registrar != null && registrantInfo.FamilyGuid == RegistrationState.FamilyGuid )
                        {
                            var familyMembers = registrar.GetFamilyMembers( true, rockContext )
                                .Where( m =>
                                    ( m.Person.FirstName == firstName || m.Person.NickName == firstName ) &&
                                    m.Person.LastName == lastName )
                                .Select( m => m.Person )
                                .ToList();

                            if ( familyMembers.Count() == 1 )
                            {
                                person = familyMembers.First();
                                if ( !string.IsNullOrWhiteSpace( email ) )
                                {
                                    person.Email = email;
                                }
                            }

                            if ( familyMembers.Count() > 1 && !string.IsNullOrWhiteSpace( email ) )
                            {
                                familyMembers = familyMembers
                                    .Where( m =>
                                        m.Email != null &&
                                        m.Email.Equals( email, StringComparison.OrdinalIgnoreCase ) )
                                    .ToList();
                                if ( familyMembers.Count() == 1 )
                                {
                                    person = familyMembers.First();
                                }
                            }
                        }
                    }

                    if ( person == null )
                    {
                        // If a match was not found, create a new person
                        person = new Person();
                        person.FirstName = firstName;
                        person.LastName = lastName;
                        person.IsEmailActive = true;
                        person.Email = email;
                        person.EmailPreference = EmailPreference.EmailAllowed;
                        person.RecordTypeValueId = DefinedValueCache.Read( Rock.SystemGuid.DefinedValue.PERSON_RECORD_TYPE_PERSON.AsGuid() ).Id;
                        if ( dvcConnectionStatus != null )
                        {
                            person.ConnectionStatusValueId = dvcConnectionStatus.Id;
                        }

                        if ( dvcRecordStatus != null )
                        {
                            person.RecordStatusValueId = dvcRecordStatus.Id;
                        }
                    }

                    int? campusId = CampusId;
                    Location location = null;

                    // Set any of the template's person fields
                    foreach ( var field in RegistrationTemplate.Forms
                        .SelectMany( f => f.Fields
                            .Where( t => t.FieldSource == RegistrationFieldSource.PersonField ) ) )
                    {
                        // Find the registrant's value
                        var fieldValue = registrantInfo.FieldValues
                            .Where( f => f.Key == field.Id )
                            .Select( f => f.Value.FieldValue )
                            .FirstOrDefault();


                        if ( fieldValue != null )
                        {
                            switch ( field.PersonFieldType )
                            {
                                case RegistrationPersonFieldType.Campus:
                                    {
                                        if ( fieldValue != null )
                                        {
                                            campusId = fieldValue.ToString().AsIntegerOrNull();
                                        }
                                        break;
                                    }

                                case RegistrationPersonFieldType.Address:
                                    {
                                        location = fieldValue as Location;
                                        break;
                                    }

                                case RegistrationPersonFieldType.Birthdate:
                                    {
                                        var birthMonth = person.BirthMonth;
                                        var birthDay = person.BirthDay;
                                        var birthYear = person.BirthYear;

                                        person.SetBirthDate( fieldValue as DateTime? );

                                        History.EvaluateChange( personChanges, "Birth Month", birthMonth, person.BirthMonth );
                                        History.EvaluateChange( personChanges, "Birth Day", birthDay, person.BirthDay );
                                        History.EvaluateChange( personChanges, "Birth Year", birthYear, person.BirthYear );

                                        break;
                                    }

                                case RegistrationPersonFieldType.Gender:
                                    {
                                        var newGender = fieldValue.ToString().ConvertToEnumOrNull<Gender>() ?? Gender.Unknown;
                                        History.EvaluateChange( personChanges, "Gender", person.Gender, newGender );
                                        person.Gender = newGender;
                                        break;
                                    }

                                case RegistrationPersonFieldType.MaritalStatus:
                                    {
                                        if ( fieldValue != null )
                                        {
                                            int? newMaritalStatusId = fieldValue.ToString().AsIntegerOrNull();
                                            History.EvaluateChange( personChanges, "Marital Status", DefinedValueCache.GetName( person.MaritalStatusValueId ), DefinedValueCache.GetName( newMaritalStatusId ) );
                                            person.MaritalStatusValueId = newMaritalStatusId;
                                        }
                                        break;
                                    }

                                case RegistrationPersonFieldType.MobilePhone:
                                    {
                                        SavePhone( fieldValue, person, Rock.SystemGuid.DefinedValue.PERSON_PHONE_TYPE_MOBILE.AsGuid(), personChanges );
                                        break;
                                    }

                                case RegistrationPersonFieldType.HomePhone:
                                    {
                                        SavePhone( fieldValue, person, Rock.SystemGuid.DefinedValue.PERSON_PHONE_TYPE_HOME.AsGuid(), personChanges );
                                        break;
                                    }

                                case RegistrationPersonFieldType.WorkPhone:
                                    {
                                        SavePhone( fieldValue, person, Rock.SystemGuid.DefinedValue.PERSON_PHONE_TYPE_WORK.AsGuid(), personChanges );
                                        break;
                                    }
                            }
                        }
                    }

                    // Save the person ( and family if needed )
                    SavePerson( rockContext, person, registrantInfo.FamilyGuid, campusId, location, adultRoleId, childRoleId, multipleFamilyGroupIds, ref singleFamilyId );

                    // Load the person's attributes
                    person.LoadAttributes();

                    // Set any of the template's person fields
                    foreach ( var field in RegistrationTemplate.Forms
                        .SelectMany( f => f.Fields
                            .Where( t =>
                                t.FieldSource == RegistrationFieldSource.PersonAttribute &&
                                t.AttributeId.HasValue ) ) )
                    {
                        // Find the registrant's value
                        var fieldValue = registrantInfo.FieldValues
                            .Where( f => f.Key == field.Id )
                            .Select( f => f.Value.FieldValue )
                            .FirstOrDefault();

                        if ( fieldValue != null )
                        {
                            var attribute = AttributeCache.Read( field.AttributeId.Value );
                            if ( attribute != null )
                            {
                                string originalValue = person.GetAttributeValue( attribute.Key );
                                string newValue = fieldValue.ToString();
                                person.SetAttributeValue( attribute.Key, fieldValue.ToString() );

                                if ( ( originalValue ?? string.Empty ).Trim() != ( newValue ?? string.Empty ).Trim() )
                                {
                                    string formattedOriginalValue = string.Empty;
                                    if ( !string.IsNullOrWhiteSpace( originalValue ) )
                                    {
                                        formattedOriginalValue = attribute.FieldType.Field.FormatValue( null, originalValue, attribute.QualifierValues, false );
                                    }

                                    string formattedNewValue = string.Empty;
                                    if ( !string.IsNullOrWhiteSpace( newValue ) )
                                    {
                                        formattedNewValue = attribute.FieldType.Field.FormatValue( null, newValue, attribute.QualifierValues, false );
                                    }

                                    Helper.SaveAttributeValue( person, attribute, newValue, rockContext );
                                    History.EvaluateChange( personChanges, attribute.Name, formattedOriginalValue, formattedNewValue );

                                }
                            }
                        }
                    }

                    string registrantName = person.FullName + ": ";

                    personChanges.ForEach( c => registrantChanges.Add( c ) );

                    if ( registrant == null )
                    {
                        registrant = new RegistrationRegistrant();
                        registrant.Guid = registrantInfo.Guid;
                        registrantService.Add( registrant );
                        registrant.RegistrationId = registration.Id;
                    }

                    registrant.PersonAliasId = person.PrimaryAliasId;
                    registrant.Cost = registrantInfo.Cost;

                    // Remove fees
                    // Remove/delete any registrant fees that are no longer in UI with quantity
                    foreach ( var dbFee in registrant.Fees.ToList() )
                    {
                        if ( !registrantInfo.FeeValues.Keys.Contains( dbFee.RegistrationTemplateFeeId ) ||
                            registrantInfo.FeeValues[dbFee.RegistrationTemplateFeeId] == null ||
                            !registrantInfo.FeeValues[dbFee.RegistrationTemplateFeeId]
                                .Any( f =>
                                    f.Option == dbFee.Option &&
                                    f.Quantity > 0 ) )
                        {
                            registrantChanges.Add( string.Format( "Removed '{0}' Fee (Quantity:{1:N0}, Cost:{2:C2}, Option:{3}",
                                dbFee.RegistrationTemplateFee.Name, dbFee.Quantity, dbFee.Cost, dbFee.Option ) );

                            registrant.Fees.Remove( dbFee );
                            registrantFeeService.Delete( dbFee );
                        }
                    }

                    // Add or Update fees
                    foreach ( var uiFee in registrantInfo.FeeValues.Where( f => f.Value != null ) )
                    {
                        foreach ( var uiFeeOption in uiFee.Value )
                        {
                            var dbFee = registrant.Fees
                                .Where( f =>
                                    f.RegistrationTemplateFeeId == uiFee.Key &&
                                    f.Option == uiFeeOption.Option )
                                .FirstOrDefault();

                            if ( dbFee == null )
                            {
                                dbFee = new RegistrationRegistrantFee();
                                dbFee.RegistrationTemplateFeeId = uiFee.Key;
                                dbFee.Option = uiFeeOption.Option;
                                registrant.Fees.Add( dbFee );
                            }

                            var templateFee = dbFee.RegistrationTemplateFee;
                            if ( templateFee == null )
                            {
                                templateFee = RegistrationTemplate.Fees.Where( f => f.Id == uiFee.Key ).FirstOrDefault();
                            }

                            string feeName = templateFee != null ? templateFee.Name : "Fee";
                            if ( !string.IsNullOrWhiteSpace( uiFeeOption.Option ) )
                            {
                                feeName = string.Format( "{0} ({1})", feeName, uiFeeOption.Option );
                            }

                            if ( dbFee.Id <= 0 )
                            {
                                registrantChanges.Add( feeName + " Fee Added" );
                            }

                            History.EvaluateChange( registrantChanges, feeName + " Quantity", dbFee.Quantity, uiFeeOption.Quantity );
                            dbFee.Quantity = uiFeeOption.Quantity;

                            History.EvaluateChange( registrantChanges, feeName + " Cost", dbFee.Cost, uiFeeOption.Cost );
                            dbFee.Cost = uiFeeOption.Cost;
                        }
                    }

                    rockContext.SaveChanges();
                    registrantInfo.Id = registrant.Id;

                    // Set any of the templat's registrant attributes
                    registrant.LoadAttributes();
                    foreach ( var field in RegistrationTemplate.Forms
                        .SelectMany( f => f.Fields
                            .Where( t =>
                                t.FieldSource == RegistrationFieldSource.RegistrationAttribute &&
                                t.AttributeId.HasValue ) ) )
                    {
                        // Find the registrant's value
                        var fieldValue = registrantInfo.FieldValues
                            .Where( f => f.Key == field.Id )
                            .Select( f => f.Value.FieldValue )
                            .FirstOrDefault();

                        if ( fieldValue != null )
                        {
                            var attribute = AttributeCache.Read( field.AttributeId.Value );
                            if ( attribute != null )
                            {
                                string originalValue = registrant.GetAttributeValue( attribute.Key );
                                string newValue = fieldValue.ToString();
                                registrant.SetAttributeValue( attribute.Key, fieldValue.ToString() );

                                if ( ( originalValue ?? string.Empty ).Trim() != ( newValue ?? string.Empty ).Trim() )
                                {
                                    string formattedOriginalValue = string.Empty;
                                    if ( !string.IsNullOrWhiteSpace( originalValue ) )
                                    {
                                        formattedOriginalValue = attribute.FieldType.Field.FormatValue( null, originalValue, attribute.QualifierValues, false );
                                    }

                                    string formattedNewValue = string.Empty;
                                    if ( !string.IsNullOrWhiteSpace( newValue ) )
                                    {
                                        formattedNewValue = attribute.FieldType.Field.FormatValue( null, newValue, attribute.QualifierValues, false );
                                    }

                                    Helper.SaveAttributeValue( registrant, attribute, newValue, rockContext );
                                    History.EvaluateChange( registrantChanges, attribute.Name, formattedOriginalValue, formattedNewValue );
                                }
                            }
                        }
                    }

                    Task.Run( () =>
                        HistoryService.SaveChanges(
                            new RockContext(),
                            typeof( Registration ),
                            Rock.SystemGuid.Category.HISTORY_EVENT_REGISTRATION.AsGuid(),
                            registration.Id,
                            registrantChanges,
                            "Registrant: " + person.FullName,
                            null, null, true, CurrentPersonAliasId )
                    );

                    // Clear this registran't family guid so it's not updated again
                    registrantInfo.FamilyGuid = Guid.Empty;

                }

                rockContext.SaveChanges();
            }

            catch ( Exception ex )
            {
                using ( var newRockContext = new RockContext() )
                {
                    if ( newRegistration )
                    {
                        var newRegistrationService = new RegistrationService( newRockContext );
                        var savedRegistration = new RegistrationService( newRockContext ).Get( registration.Id );
                        if ( savedRegistration != null )
                        {
                            HistoryService.DeleteChanges( newRockContext, typeof( Registration ), savedRegistration.Id );

                            newRegistrationService.Delete( savedRegistration );
                            newRockContext.SaveChanges();
                        }
                    }
                }

                throw ex;
            }

            return registration;

        }

        /// <summary>
        /// Saves the person.
        /// </summary>
        /// <param name="rockContext">The rock context.</param>
        /// <param name="person">The person.</param>
        /// <param name="familyGuid">The family unique identifier.</param>
        /// <param name="campusId">The campus identifier.</param>
        /// <param name="location">The location.</param>
        /// <param name="adultRoleId">The adult role identifier.</param>
        /// <param name="childRoleId">The child role identifier.</param>
        /// <param name="multipleFamilyGroupIds">The multiple family group ids.</param>
        /// <param name="singleFamilyId">The single family identifier.</param>
        /// <returns></returns>
        private Person SavePerson( RockContext rockContext, Person person, Guid familyGuid, int? campusId, Location location, int adultRoleId, int childRoleId,
            Dictionary<Guid, int> multipleFamilyGroupIds, ref int? singleFamilyId )
        {
            int? familyId = null;

            if ( person.Id > 0 )
            {
                rockContext.SaveChanges();

                // Set the family guid for any other registrants that were selected to be in the same family
                var family = person.GetFamilies( rockContext ).FirstOrDefault();
                if ( family != null )
                {
                    familyId = family.Id;
                    multipleFamilyGroupIds.AddOrIgnore( familyGuid, family.Id );
                    if ( !singleFamilyId.HasValue )
                    {
                        singleFamilyId = family.Id;
                    }
                }
            }
            else
            {
                // If we've created the family aready for this registrant, add them to it
                if (
                        ( RegistrationTemplate.RegistrantsSameFamily == RegistrantsSameFamily.Ask && multipleFamilyGroupIds.ContainsKey( familyGuid ) ) ||
                        ( RegistrationTemplate.RegistrantsSameFamily == RegistrantsSameFamily.Yes && singleFamilyId.HasValue )
                    )
                {

                    // Add person to existing family
                    var age = person.Age;
                    int familyRoleId = age.HasValue && age < 18 ? childRoleId : adultRoleId;

                    familyId = RegistrationTemplate.RegistrantsSameFamily == RegistrantsSameFamily.Ask ?
                        multipleFamilyGroupIds[familyGuid] :
                        singleFamilyId.Value;
                    PersonService.AddPersonToFamily( person, true, multipleFamilyGroupIds[familyGuid], familyRoleId, rockContext );

                }

                // otherwise create a new family
                else
                {
                    // Create Person/Family
                    var familyGroup = PersonService.SaveNewPerson( person, rockContext, campusId, false );
                    if ( familyGroup != null )
                    {
                        familyId = familyGroup.Id;

                        // Store the family id for next person
                        multipleFamilyGroupIds.AddOrIgnore( familyGuid, familyGroup.Id );
                        if ( !singleFamilyId.HasValue )
                        {
                            singleFamilyId = familyGroup.Id;
                        }
                    }
                }
            }


            if ( familyId.HasValue && location != null )
            {
                var homeLocationType = DefinedValueCache.Read( Rock.SystemGuid.DefinedValue.GROUP_LOCATION_TYPE_HOME.AsGuid() );
                if ( homeLocationType != null )
                {
                    var familyGroup = new GroupService( rockContext ).Get( familyId.Value );
                    if ( familyGroup != null )
                    {
                        GroupService.AddNewGroupAddress(
                            rockContext,
                            familyGroup,
                            Rock.SystemGuid.DefinedValue.GROUP_LOCATION_TYPE_HOME,
                            location.Street1, location.Street2, location.City, location.State, location.PostalCode, location.Country, true );
                    }
                }
            }

            return new PersonService( rockContext ).Get( person.Id );
        }

        /// <summary>
        /// Saves the phone.
        /// </summary>
        /// <param name="fieldValue">The field value.</param>
        /// <param name="person">The person.</param>
        /// <param name="phoneTypeGuid">The phone type unique identifier.</param>
        /// <param name="changes">The changes.</param>
        private void SavePhone( object fieldValue, Person person, Guid phoneTypeGuid, List<string> changes )
        {
            var phoneNumber = fieldValue as PhoneNumber;
            if ( phoneNumber != null )
            {
                string cleanNumber = PhoneNumber.CleanNumber( phoneNumber.Number );
                if ( !string.IsNullOrWhiteSpace( cleanNumber ) )
                {
                    var numberType = DefinedValueCache.Read( phoneTypeGuid );
                    if ( numberType != null )
                    {
                        var phone = person.PhoneNumbers.FirstOrDefault( p => p.NumberTypeValueId == numberType.Id );
                        string oldPhoneNumber = string.Empty;
                        if ( phone == null )
                        {
                            phone = new PhoneNumber();
                            person.PhoneNumbers.Add( phone );
                            phone.NumberTypeValueId = numberType.Id;
                        }
                        else
                        {
                            oldPhoneNumber = phone.NumberFormattedWithCountryCode;
                        }
                        phone.CountryCode = PhoneNumber.CleanNumber( phoneNumber.CountryCode );
                        phone.Number = cleanNumber;

                        History.EvaluateChange(
                            changes,
                            string.Format( "{0} Phone", numberType.Value ),
                            oldPhoneNumber,
                            phoneNumber.NumberFormattedWithCountryCode );
                    }
                }
            }
        }

        /// <summary>
        /// Saves the person notes.
        /// </summary>
        /// <param name="rockContext">The rock context.</param>
        /// <param name="previousRegistrantIds">The previous registrants.</param>
        /// <param name="registration">The registration.</param>
        private void SavePersonNotes( RockContext rockContext, List<int> previousRegistrantIds, Registration registration )
        {
            // Setup Note settings
            NoteTypeCache noteType = null;
            if ( RegistrationTemplate != null && RegistrationTemplate.AddPersonNote )
            {
                noteType = NoteTypeCache.Read( Rock.SystemGuid.NoteType.PERSON_EVENT_REGISTRATION.AsGuid() );
                if ( noteType != null )
                {
                    var noteService = new NoteService( rockContext );
                    var personAliasService = new PersonAliasService( rockContext );

                    Person registrar = null;
                    if ( registration.PersonAliasId.HasValue )
                    {
                        registrar = personAliasService.GetPerson( registration.PersonAliasId.Value );
                    }

                    var registrantNames = new List<string>();

                    // Get each registrant
                    foreach ( var registrantPersonAliasId in registration.Registrants
                        .Where( r => r.PersonAliasId.HasValue )
                        .Select( r => r.PersonAliasId.Value )
                        .ToList() )
                    {
                        var registrant = personAliasService.GetPerson( registrantPersonAliasId );
                        if ( registrant != null && !previousRegistrantIds.Contains( registrant.Id ) )
                        {
                            var noteText = new StringBuilder();
                            noteText.AppendFormat( "Registered for {0}", RegistrationInstanceState.Name);

                            if ( registrar != null && registrar.Id != registrant.Id )
                            {
                                noteText.AppendFormat( " by {0}", registrar.FullName );
                                registrantNames.Add( registrant.FullName );
                            }

                            if ( registrar != null && ( RegistrationState.FirstName != registrar.NickName || RegistrationState.LastName != registrar.LastName ) )
                            {
                                noteText.AppendFormat( " by {0}", RegistrationState.FirstName + " " + RegistrationState.LastName );
                            }

                            if ( noteText.Length > 0 )
                            {
                                var note = new Note();
                                note.NoteTypeId = noteType.Id;
                                note.IsSystem = false;
                                note.IsAlert = false;
                                note.IsPrivateNote = false;
                                note.EntityId = registrant.Id;
                                note.Caption = string.Empty;
                                note.Text = noteText.ToString();
                                noteService.Add( note );
                            }

                            var changes = new List<string> { "Registered for" };
                            HistoryService.SaveChanges(
                                rockContext,
                                typeof( Person ),
                                Rock.SystemGuid.Category.HISTORY_PERSON_REGISTRATION.AsGuid(),
                                registrant.Id,
                                changes,
                                RegistrationInstanceState.Name,
                                typeof( Registration ),
                                registration.Id,
                                false,
                                registration.PersonAliasId );
                        }
                    }

                    if ( registrar != null && registrantNames.Any() )
                    {
                        string namesText = string.Empty;
                        if ( registrantNames.Count >= 2 )
                        {
                            int lessOne = registrantNames.Count - 1;
                            namesText = registrantNames.Take( lessOne ).ToList().AsDelimited( ", " ) +
                                " and " +
                                registrantNames.Skip( lessOne ).Take( 1 ).First() + " ";
                        }
                        else
                        {
                            namesText = registrantNames.First() + " ";
                        }

                        var note = new Note();
                        note.NoteTypeId = noteType.Id;
                        note.IsSystem = false;
                        note.IsAlert = false;
                        note.IsPrivateNote = false;
                        note.EntityId = registrar.Id;
                        note.Caption = string.Empty;
                        note.Text = string.Format( "Registered {0} for {1}", namesText, RegistrationInstanceState.Name );
                        noteService.Add( note );

                        var changes = new List<string> { string.Format( "Registered {0} for", namesText ) };

                        HistoryService.SaveChanges(
                            rockContext,
                            typeof( Person ),
                            Rock.SystemGuid.Category.HISTORY_PERSON_REGISTRATION.AsGuid(),
                            registrar.Id,
                            changes,
                            RegistrationInstanceState.Name,
                            typeof( Registration ),
                            registration.Id,
                            false,
                            registration.PersonAliasId );
                    }

                    rockContext.SaveChanges();
                }
            }

        }

        /// <summary>
        /// Adds the registrants to group.
        /// </summary>
        /// <param name="rockContext">The rock context.</param>
        /// <param name="registration">The registration.</param>
        private void AddRegistrantsToGroup( RockContext rockContext, Registration registration )
        {
            // If the registration instance linkage specified a group to add registrant to, add them if they're not already
            // part of that group
            if ( registration.GroupId.HasValue )
            {
                var groupService = new GroupService( rockContext );
                var personAliasService = new PersonAliasService( rockContext );
                var groupMemberService = new GroupMemberService( rockContext );

                var group = groupService.Get( registration.GroupId.Value );
                if ( group != null )
                {
                    foreach ( var registrant in registration.Registrants.Where( r => r.PersonAliasId.HasValue ).ToList() )
                    {
                        var personAlias = personAliasService.Get( registrant.PersonAliasId.Value );
                        GroupMember groupMember = group.Members.Where( m => m.PersonId == personAlias.PersonId ).FirstOrDefault();
                        if ( groupMember == null )
                        {
                            groupMember = new GroupMember();
                            groupMemberService.Add( groupMember );
                            groupMember.GroupId = group.Id;
                            groupMember.PersonId = personAlias.PersonId;

                            if ( RegistrationTemplate.GroupTypeId.HasValue &&
                                RegistrationTemplate.GroupTypeId == group.GroupTypeId &&
                                RegistrationTemplate.GroupMemberRoleId.HasValue )
                            {
                                groupMember.GroupRoleId = RegistrationTemplate.GroupMemberRoleId.Value;
                                groupMember.GroupMemberStatus = RegistrationTemplate.GroupMemberStatus;
                            }
                            else
                            {
                                if ( group.GroupType.DefaultGroupRoleId.HasValue )
                                {
                                    groupMember.GroupRoleId = group.GroupType.DefaultGroupRoleId.Value;
                                }
                                else
                                {
                                    groupMember.GroupRoleId = group.GroupType.Roles.Select( r => r.Id ).FirstOrDefault();
                                }
                                groupMember.GroupMemberStatus = GroupMemberStatus.Active;
                            }
                        }

                        rockContext.SaveChanges();

                        registrant.GroupMemberId = groupMember != null ? groupMember.Id : (int?)null;
                        rockContext.SaveChanges();

                        // Set any of the template's group member attributes
                        groupMember.LoadAttributes();

                        var registrantInfo = RegistrationState.Registrants.FirstOrDefault( r => r.Guid == registrant.Guid );
                        if ( registrantInfo != null )
                        {
                            foreach ( var field in RegistrationTemplate.Forms
                                .SelectMany( f => f.Fields
                                    .Where( t =>
                                        t.FieldSource == RegistrationFieldSource.GroupMemberAttribute &&
                                        t.AttributeId.HasValue ) ) )
                            {
                                // Find the registrant's value
                                var fieldValue = registrantInfo.FieldValues
                                    .Where( f => f.Key == field.Id )
                                    .Select( f => f.Value.FieldValue )
                                    .FirstOrDefault();

                                if ( fieldValue != null )
                                {
                                    var attribute = AttributeCache.Read( field.AttributeId.Value );
                                    if ( attribute != null )
                                    {
                                        string originalValue = groupMember.GetAttributeValue( attribute.Key );
                                        string newValue = fieldValue.ToString();
                                        groupMember.SetAttributeValue( attribute.Key, fieldValue.ToString() );

                                        if ( ( originalValue ?? string.Empty ).Trim() != ( newValue ?? string.Empty ).Trim() )
                                        {
                                            string formattedOriginalValue = string.Empty;
                                            if ( !string.IsNullOrWhiteSpace( originalValue ) )
                                            {
                                                formattedOriginalValue = attribute.FieldType.Field.FormatValue( null, originalValue, attribute.QualifierValues, false );
                                            }

                                            string formattedNewValue = string.Empty;
                                            if ( !string.IsNullOrWhiteSpace( newValue ) )
                                            {
                                                formattedNewValue = attribute.FieldType.Field.FormatValue( null, newValue, attribute.QualifierValues, false );
                                            }

                                            Helper.SaveAttributeValue( groupMember, attribute, newValue, rockContext );
                                        }
                                    }
                                }
                            }
                        }
                    }
                }
            }
        }

        /// <summary>
        /// Processes the payment.
        /// </summary>
        /// <param name="rockContext">The rock context.</param>
        /// <param name="registration">The registration.</param>
        /// <param name="errorMessage">The error message.</param>
        /// <returns></returns>
        private bool ProcessPayment( RockContext rockContext, Registration registration, out string errorMessage )
        {
            GatewayComponent gateway = null;
            if ( RegistrationTemplate != null && RegistrationTemplate.FinancialGateway != null )
            {
                gateway = RegistrationTemplate.FinancialGateway.GetGatewayComponent();
            }

            if ( gateway == null )
            {
                errorMessage = "There was a problem creating the payment gateway information";
                return false;
            }

            if ( !RegistrationInstanceState.AccountId.HasValue || RegistrationInstanceState.Account == null )
            {
                errorMessage = "There was a problem with the account configuration for this " + RegistrationTerm.ToLower();
                return false;
            }

            PaymentInfo paymentInfo = null;
            if ( rblSavedCC.Items.Count > 0 && ( rblSavedCC.SelectedValueAsId() ?? 0 ) > 0 )
            {
                var savedAccount = new FinancialPersonSavedAccountService( rockContext ).Get( rblSavedCC.SelectedValueAsId().Value );
                if ( savedAccount != null )
                {
                    paymentInfo = savedAccount.GetReferencePayment();
                    paymentInfo.Amount = RegistrationState.PaymentAmount ?? 0.0m;
                }
                else
                {
                    errorMessage = "There was a problem retrieving the saved account";
                    return false;
                }
            }
            else
            {
                paymentInfo = GetCCPaymentInfo( gateway );
            }

            paymentInfo.Comment1 = string.Format( "{0} ({1})", RegistrationInstanceState.Name, RegistrationInstanceState.Account.GlCode );

            var transaction = gateway.Charge( RegistrationTemplate.FinancialGateway, paymentInfo, out errorMessage );

            return SaveTransaction( gateway, registration, transaction, paymentInfo, rockContext );
        }

        private bool SaveTransaction( GatewayComponent gateway, Registration registration, FinancialTransaction transaction, PaymentInfo paymentInfo, RockContext rockContext )
        {
            if ( transaction != null )
            {
                var txnChanges = new List<string>();
                txnChanges.Add( "Created Transaction" );

                History.EvaluateChange( txnChanges, "Transaction Code", string.Empty, transaction.TransactionCode );

                transaction.AuthorizedPersonAliasId = registration.PersonAliasId;

                transaction.TransactionDateTime = RockDateTime.Now;
                History.EvaluateChange( txnChanges, "Date/Time", null, transaction.TransactionDateTime );

                transaction.FinancialGatewayId = RegistrationTemplate.FinancialGatewayId;
                History.EvaluateChange( txnChanges, "Gateway", string.Empty, RegistrationTemplate.FinancialGateway.Name );

                var txnType = DefinedValueCache.Read( new Guid( Rock.SystemGuid.DefinedValue.TRANSACTION_TYPE_EVENT_REGISTRATION ) );
                transaction.TransactionTypeValueId = txnType.Id;
                History.EvaluateChange( txnChanges, "Type", string.Empty, txnType.Value );

                if ( transaction.FinancialPaymentDetail == null )
                {
                    transaction.FinancialPaymentDetail = new FinancialPaymentDetail();
                }

                DefinedValueCache currencyType = null;
                DefinedValueCache creditCardType = null;

                if ( paymentInfo != null )
                {
                    transaction.FinancialPaymentDetail.SetFromPaymentInfo( paymentInfo, gateway, rockContext, txnChanges );
                    currencyType = paymentInfo.CurrencyTypeValue;
                    creditCardType = paymentInfo.CreditCardTypeValue;
                }

                Guid sourceGuid = Guid.Empty;
                if ( Guid.TryParse( GetAttributeValue( "Source" ), out sourceGuid ) )
                {
                    var source = DefinedValueCache.Read( sourceGuid );
                    if ( source != null )
                    {
                        transaction.SourceTypeValueId = source.Id;
                        History.EvaluateChange( txnChanges, "Source", string.Empty, source.Value );
                    }
                }

                transaction.Summary = registration.GetSummary( RegistrationInstanceState );

                var transactionDetail = new FinancialTransactionDetail();
                transactionDetail.Amount = RegistrationState.PaymentAmount ?? 0.0m;
                transactionDetail.AccountId = RegistrationInstanceState.AccountId.Value;
                transactionDetail.EntityTypeId = EntityTypeCache.Read( typeof( Rock.Model.Registration ) ).Id;
                transactionDetail.EntityId = registration.Id;
                transaction.TransactionDetails.Add( transactionDetail );

                History.EvaluateChange( txnChanges, RegistrationInstanceState.Account.Name, 0.0M.FormatAsCurrency(), transactionDetail.Amount.FormatAsCurrency() );

                var batchChanges = new List<string>();

                rockContext.WrapTransaction( () =>
                {
                    var batchService = new FinancialBatchService( rockContext );

                    // determine batch prefix
                    string batchPrefix = string.Empty;
                    if ( !string.IsNullOrWhiteSpace( RegistrationTemplate.BatchNamePrefix ) )
                    {
                        batchPrefix = RegistrationTemplate.BatchNamePrefix;
                    }
                    else
                    {
                        batchPrefix = GetAttributeValue( "BatchNamePrefix" );
                    }

                    // Get the batch
                    var batch = batchService.Get(
                        batchPrefix,
                        currencyType,
                        creditCardType,
                        transaction.TransactionDateTime.Value,
                        RegistrationTemplate.FinancialGateway.GetBatchTimeOffset() );

                    if ( batch.Id == 0 )
                    {
                        batchChanges.Add( "Generated the batch" );
                        History.EvaluateChange( batchChanges, "Batch Name", string.Empty, batch.Name );
                        History.EvaluateChange( batchChanges, "Status", null, batch.Status );
                        History.EvaluateChange( batchChanges, "Start Date/Time", null, batch.BatchStartDateTime );
                        History.EvaluateChange( batchChanges, "End Date/Time", null, batch.BatchEndDateTime );
                    }

                    decimal newControlAmount = batch.ControlAmount + transaction.TotalAmount;
                    History.EvaluateChange( batchChanges, "Control Amount", batch.ControlAmount.FormatAsCurrency(), newControlAmount.FormatAsCurrency() );
                    batch.ControlAmount = newControlAmount;

                    transaction.BatchId = batch.Id;
                    batch.Transactions.Add( transaction );

                    rockContext.SaveChanges();
                } );

                if ( transaction.BatchId.HasValue )
                {
                    Task.Run( () =>
                        HistoryService.SaveChanges(
                            new RockContext(),
                            typeof( FinancialBatch ),
                            Rock.SystemGuid.Category.HISTORY_FINANCIAL_BATCH.AsGuid(),
                            transaction.BatchId.Value,
                            batchChanges, true, CurrentPersonAliasId )
                    );

                    Task.Run( () =>
                        HistoryService.SaveChanges(
                            new RockContext(),
                            typeof( FinancialBatch ),
                            Rock.SystemGuid.Category.HISTORY_FINANCIAL_TRANSACTION.AsGuid(),
                            transaction.BatchId.Value,
                            txnChanges,
                            CurrentPerson != null ? CurrentPerson.FullName : string.Empty,
                            typeof( FinancialTransaction ),
                            transaction.Id, true, CurrentPersonAliasId )
                    );
                }

                List<string> registrationChanges = new List<string>();
                registrationChanges.Add( string.Format( "Made {0} payment", transaction.TotalAmount.FormatAsCurrency() ) );
                Task.Run( () =>
                    HistoryService.SaveChanges(
                        new RockContext(),
                        typeof( Registration ),
                        Rock.SystemGuid.Category.HISTORY_EVENT_REGISTRATION.AsGuid(),
                        registration.Id,
                        registrationChanges, true, CurrentPersonAliasId )
                );

                TransactionCode = transaction.TransactionCode;

                return true;
            }
            else
            {
                return false;
            }

        }

        /// <summary>
        /// Processes the first step of a 3-step charge.
        /// </summary>
        /// <param name="registration">The registration.</param>
        /// <param name="errorMessage">The error message.</param>
        /// <returns></returns>
        private bool ProcessStep1( out string errorMessage )
        {
            ThreeStepGatewayComponent gateway = null;
            if ( RegistrationTemplate != null && RegistrationTemplate.FinancialGateway != null )
            {
                gateway = RegistrationTemplate.FinancialGateway.GetGatewayComponent() as ThreeStepGatewayComponent;
            }

            if ( gateway == null )
            {
                errorMessage = "There was a problem creating the payment gateway information";
                return false;
            }

            if ( !RegistrationInstanceState.AccountId.HasValue || RegistrationInstanceState.Account == null )
            {
                errorMessage = "There was a problem with the account configuration for this " + RegistrationTerm.ToLower();
                return false;
            }

            PaymentInfo paymentInfo = null;
            if ( rblSavedCC.Items.Count > 0 && ( rblSavedCC.SelectedValueAsId() ?? 0 ) > 0 )
            {
                var rockContext = new RockContext();
                var savedAccount = new FinancialPersonSavedAccountService( rockContext ).Get( rblSavedCC.SelectedValueAsId().Value );
                if ( savedAccount != null )
                {
                    paymentInfo = savedAccount.GetReferencePayment();
                    paymentInfo.Amount = RegistrationState.PaymentAmount ?? 0.0m;
                }
                else
                {
                    errorMessage = "There was a problem retrieving the saved account";
                    return false;
                }
            }
            else
            {
                paymentInfo = new PaymentInfo();
                paymentInfo.Amount = RegistrationState.PaymentAmount ?? 0.0m;
                paymentInfo.Email = RegistrationState.ConfirmationEmail;

                paymentInfo.FirstName = RegistrationState.FirstName;
                paymentInfo.LastName = RegistrationState.LastName;
            }

            paymentInfo.Description = string.Format( "{0} ({1})", RegistrationInstanceState.Name, RegistrationInstanceState.Account.GlCode );
            paymentInfo.IPAddress = GetClientIpAddress();
            paymentInfo.AdditionalParameters = gateway.GetStep1Parameters( ResolveRockUrlIncludeRoot( "~/GatewayStep2Return.aspx" ) );

            var result = gateway.ChargeStep1( RegistrationTemplate.FinancialGateway, paymentInfo, out errorMessage );
            if ( string.IsNullOrWhiteSpace( errorMessage ) && !string.IsNullOrWhiteSpace( result ) )
            {
                hfStep2Url.Value = result;
            }

            return string.IsNullOrWhiteSpace( errorMessage );
        }

        /// <summary>
        /// Processes the third step of a 3-step charge.
        /// </summary>
        /// <param name="rockContext">The rock context.</param>
        /// <param name="registration">The registration.</param>
        /// <param name="resultQueryString">The query string result from step 2.</param>
        /// <param name="errorMessage">The error message.</param>
        /// <returns></returns>
        private bool ProcessStep3( RockContext rockContext, Registration registration, string resultQueryString, out string errorMessage )
        {
            ThreeStepGatewayComponent gateway = null;
            if ( RegistrationTemplate != null && RegistrationTemplate.FinancialGateway != null )
            {
                gateway = RegistrationTemplate.FinancialGateway.GetGatewayComponent() as ThreeStepGatewayComponent;
            }

            if ( gateway == null )
            {
                errorMessage = "There was a problem creating the payment gateway information";
                return false;
            }

            if ( !RegistrationInstanceState.AccountId.HasValue || RegistrationInstanceState.Account == null )
            {
                errorMessage = "There was a problem with the account configuration for this " + RegistrationTerm.ToLower();
                return false;
            }

            var transaction = gateway.ChargeStep3( RegistrationTemplate.FinancialGateway, resultQueryString, out errorMessage );
            return SaveTransaction( gateway, registration, transaction, null, rockContext );
        }

        private CreditCardPaymentInfo GetCCPaymentInfo( GatewayComponent gateway )
        {
            var ccPaymentInfo = new CreditCardPaymentInfo( txtCreditCard.Text, txtCVV.Text, mypExpiration.SelectedDate.Value );

            ccPaymentInfo.NameOnCard = gateway != null && gateway.SplitNameOnCard ? txtCardFirstName.Text : txtCardName.Text;
            ccPaymentInfo.LastNameOnCard = txtCardLastName.Text;

            ccPaymentInfo.BillingStreet1 = acBillingAddress.Street1;
            ccPaymentInfo.BillingStreet2 = acBillingAddress.Street2;
            ccPaymentInfo.BillingCity = acBillingAddress.City;
            ccPaymentInfo.BillingState = acBillingAddress.State;
            ccPaymentInfo.BillingPostalCode = acBillingAddress.PostalCode;
            ccPaymentInfo.BillingCountry = acBillingAddress.Country;

            ccPaymentInfo.Amount = RegistrationState.PaymentAmount ?? 0.0m;
            ccPaymentInfo.Email = RegistrationState.ConfirmationEmail;

            ccPaymentInfo.FirstName = RegistrationState.FirstName;
            ccPaymentInfo.LastName = RegistrationState.LastName;

            return ccPaymentInfo;
        }

        #endregion

        #region Display Methods

        /// <summary>
        /// Shows the how many panel
        /// </summary>
        private void ShowHowMany()
        {
            lRegistrantTerm.Text =RegistrantTerm.Pluralize().ToLower();

            // If this is an existing registration, go directly to the summary
            if ( !Page.IsPostBack && RegistrationState != null && RegistrationState.RegistrationId.HasValue && !PageParameter( START_AT_BEGINNING ).AsBoolean() )
            {
                // check if template does not allow updating the saved registration, if so hide the back button on the summary screen
                if ( !RegistrationTemplate.AllowExternalRegistrationUpdates )
                {
                    lbSummaryPrev.Visible = false;
                }
                ShowSummary();
            }
            else
            {
                if ( MaxRegistrants > MinRegistrants )
                {
                    // If registration allows multiple registrants show the 'How Many' panel
                    numHowMany.Maximum = MaxRegistrants;
                    numHowMany.Minimum = MinRegistrants;
                    numHowMany.Value = RegistrationState != null ? RegistrationState.RegistrantCount : 1;

                    lbRegistrantPrev.Visible = true;

                    SetPanel( 0 );
                }
                else
                {
                    // ... else skip to the registrant panel
                    CurrentRegistrantIndex = 0;
                    CurrentFormIndex = 0;

                    SetRegistrantState( MinRegistrants );

                    lbRegistrantPrev.Visible = false;

                    ShowRegistrant();
                }
            }
        }

        /// <summary>
        /// Shows the registrant panel
        /// </summary>
        private void ShowRegistrant()
        {
            if ( RegistrationState != null && RegistrationState.RegistrantCount > 0 )
            {
                string title = RegistrationState.RegistrantCount <= 1 ?
                    RegistrantTerm :
                    ( CurrentRegistrantIndex + 1 ).ToOrdinalWords().Humanize( LetterCasing.Title ) + " " + RegistrantTerm;

                if ( CurrentFormIndex > 0 )
                {
                    title += " (cont)";
                }
                lRegistrantTitle.Text = title;

                pnlFamilyOptions.Visible =
                    CurrentRegistrantIndex > 0 &&
                    RegistrationTemplate != null &&
                    RegistrationTemplate.RegistrantsSameFamily == RegistrantsSameFamily.Ask;

                decimal currentStep = ( FormCount * CurrentRegistrantIndex ) + CurrentFormIndex + 1;
                PercentComplete = ( currentStep / ProgressBarSteps ) * 100.0m;
                pnlRegistrantProgressBar.Visible = GetAttributeValue( "DisplayProgressBar" ).AsBoolean();

                SetPanel( 1 );
            }
        }

        /// <summary>
        /// Shows the summary panel
        /// </summary>
        private void ShowSummary()
        {
<<<<<<< HEAD
            lRegistrationTerm.Text = RegistrationTemplate.RegistrationTerm;
            lRegistrationTerm2.Text = RegistrationTemplate.RegistrationTerm;
=======
            decimal currentStep = ( FormCount * RegistrationState.RegistrantCount ) + 1;
            PercentComplete = ( currentStep / ProgressBarSteps ) * 100.0m;
            pnlSummaryAndPaymentProgressBar.Visible = GetAttributeValue( "DisplayProgressBar" ).AsBoolean();
>>>>>>> 55b9d9f7

            SetPanel( 2 );
        }

        /// <summary>
        /// Shows the payment panel.
        /// </summary>
        private void ShowPayment()
        {
            decimal currentStep = ( FormCount * RegistrationState.RegistrantCount ) + 2;
            PercentComplete = ( currentStep / ProgressBarSteps ) * 100.0m;
            pnlSummaryAndPaymentProgressBar.Visible = GetAttributeValue( "DisplayProgressBar" ).AsBoolean();

            SetPanel( 3 );

            if ( ( rblSavedCC.Items.Count == 0 || ( rblSavedCC.SelectedValueAsInt() ?? 0 ) == 0 ) &&
                RegistrationTemplate != null && 
                RegistrationTemplate.FinancialGateway != null )
            {
                var component = RegistrationTemplate.FinancialGateway.GetGatewayComponent();
                if ( component != null )
                {
                    pnlPaymentInfo.Visible = true;
                    rblSavedCC.Visible = false;
                    divNewCard.Visible = true;
                    divNewCard.Style[HtmlTextWriterStyle.Display] = "block";

                    txtCardFirstName.Visible = component.PromptForNameOnCard( RegistrationTemplate.FinancialGateway ) && component.SplitNameOnCard;
                    txtCardLastName.Visible = component.PromptForNameOnCard( RegistrationTemplate.FinancialGateway ) && component.SplitNameOnCard;
                    txtCardName.Visible = component.PromptForNameOnCard( RegistrationTemplate.FinancialGateway ) && !component.SplitNameOnCard;

                    mypExpiration.MinimumYear = RockDateTime.Now.Year;
                    mypExpiration.MaximumYear = mypExpiration.MinimumYear + 15;

                    acBillingAddress.Visible = component.PromptForBillingAddress( RegistrationTemplate.FinancialGateway );
                }
                else
                {
                    pnlPaymentInfo.Visible = false;
                }
            }
            else
            {
                pnlPaymentInfo.Visible = false;
            }

        }

        /// <summary>
        /// Shows the success panel
        /// </summary>
        private void ShowSuccess( int registrationId )
        {
            decimal currentStep = ( FormCount * RegistrationState.RegistrantCount ) + ( Using3StepGateway ? 3 : 2 );
            PercentComplete = ( currentStep / ProgressBarSteps ) * 100.0m;
            pnlSuccessProgressBar.Visible = GetAttributeValue( "DisplayProgressBar" ).AsBoolean();

            lSuccessTitle.Text = "Congratulations";
            lSuccess.Text = "You have successfully completed this registration.";

            try
            {
                var rockContext = new RockContext();
                var registration = new RegistrationService( rockContext )
                    .Queryable( "RegistrationInstance.RegistrationTemplate" )
                    .FirstOrDefault( r => r.Id == registrationId );

                if ( registration != null &&
                    registration.RegistrationInstance != null &&
                    registration.RegistrationInstance.RegistrationTemplate != null )
                {
                    var template = registration.RegistrationInstance.RegistrationTemplate;

                    var mergeFields = new Dictionary<string, object>();
                    mergeFields.Add( "CurrentPerson", CurrentPerson );
                    mergeFields.Add( "RegistrationInstance", registration.RegistrationInstance );
                    mergeFields.Add( "Registration", registration );

                    if ( template != null && !string.IsNullOrWhiteSpace( template.SuccessTitle ) )
                    {
                        lSuccessTitle.Text = template.SuccessTitle.ResolveMergeFields( mergeFields );
                    }
<<<<<<< HEAD

                    if ( nbAmountPaid.Visible = true &&
                        nbAmountPaid.Text.AsDecimalOrNull().HasValue &&
                        nbAmountPaid.Text.AsDecimalOrNull().Value > 0.0M &&
                        ( rblSavedCC.Items.Count == 0 || ( rblSavedCC.SelectedValueAsId() ?? 0 ) == 0 ) )
=======
                    else
>>>>>>> 55b9d9f7
                    {
                        lSuccessTitle.Text = "Congratulations";
                    }

                    if ( template != null && !string.IsNullOrWhiteSpace( template.SuccessText ) )
                    {
                        lSuccess.Text = template.SuccessText.ResolveMergeFields( mergeFields );
                    }
                    else
                    {
                        lSuccess.Text = "You have successfully completed this " + RegistrationTerm.ToLower();
                    }

                    // show debug info
                    if ( GetAttributeValue( "EnableDebug" ).AsBoolean() && UserCanEdit )
                    {
                        lSuccessDebug.Visible = true;
                        lSuccessDebug.Text = mergeFields.lavaDebugInfo();
                    }

                }

                if ( nbAmountPaid.Visible = true && 
                    nbAmountPaid.Text.AsDecimalOrNull().HasValue && 
                    nbAmountPaid.Text.AsDecimalOrNull().Value > 0.0M &&
                    ( rblSavedCC.Items.Count == 0 || ( rblSavedCC.SelectedValueAsId() ?? 0 ) == 0 ) )
                {
                    cbSaveAccount.Visible = true;
                    pnlSaveAccount.Visible = true;
                    txtSaveAccount.Visible = true;

                    // If current person does not have a login, have them create a username and password
                    phCreateLogin.Visible = !new UserLoginService( rockContext ).GetByPersonId( CurrentPersonId ).Any();
                }
                else
                {
                    pnlSaveAccount.Visible = false;
                }
            }
            catch ( Exception ex )
            {
                ExceptionLogService.LogException( ex, Context, this.RockPage.PageId, this.RockPage.Site.Id, CurrentPersonAlias );
            }

            SetPanel( 4 );
        }

        /// <summary>
        /// Creates the dynamic controls, and shows correct panel
        /// </summary>
        /// <param name="currentPanel">The current panel.</param>
        private void SetPanel( int currentPanel )
        {
            CurrentPanel = currentPanel;

            CreateDynamicControls( true );

            pnlHowMany.Visible = CurrentPanel <= 0;
            pnlRegistrant.Visible = CurrentPanel == 1;

            pnlSummaryAndPayment.Visible = CurrentPanel == 2 || CurrentPanel == 3;

            pnlRegistrarInfo.Visible = CurrentPanel == 2;
            pnlRegistrantsReview.Visible = CurrentPanel == 2;
            if ( currentPanel != 2 )
            {
                pnlCostAndFees.Visible = false;
            }

            lbSummaryPrev.Visible = CurrentPanel == 2;
            lbSummaryNext.Visible = CurrentPanel == 2;

            lbPaymentPrev.Visible = CurrentPanel == 3;
            aStep2Submit.Visible = currentPanel == 3;

            pnlSuccess.Visible = CurrentPanel == 4;

            lSummaryAndPaymentTitle.Text = ( currentPanel == 2 && RegistrationTemplate != null ) ? "Review " + RegistrationTemplate.RegistrationTerm : "Payment Method";
            lPaymentInfoTitle.Text = currentPanel == 2 ? "<h4>Payment Method</h4>" : "";
        }

        /// <summary>
        /// Shows a warning message.
        /// </summary>
        /// <param name="heading">The heading.</param>
        /// <param name="text">The text.</param>
        private void ShowWarning( string heading, string text )
        {
            nbMain.Heading = heading;
            nbMain.Text = string.Format( "<p>{0}</p>", text );
            nbMain.NotificationBoxType = NotificationBoxType.Warning;
            nbMain.Visible = true;
        }

        /// <summary>
        /// Shows an error message.
        /// </summary>
        /// <param name="heading">The heading.</param>
        /// <param name="text">The text.</param>
        private void ShowError( string heading, string text )
        {
            nbMain.Heading = heading;
            nbMain.Text = string.Format( "<p>{0}</p>", text );
            nbMain.NotificationBoxType = NotificationBoxType.Danger;
            nbMain.Visible = true;
        }

        /// <summary>
        /// Registers the client script.
        /// </summary>
        private void RegisterClientScript()
        {
            RockPage.AddScriptLink( ResolveUrl( "~/Scripts/jquery.creditCardTypeDetector.js" ) );

            string script = string.Format( @"
    // Adjust the label of 'is in the same family' based on value of first name entered
    $('input.js-first-name').change( function() {{
        var name = $(this).val();
        if ( name == null || name == '') {{
            name = 'Individual';
        }}
        var $lbl = $('div.js-registration-same-family').find('label.control-label')
        $lbl.text( name + ' is in the same family as');
    }} );

    $('#{0}').on('change', function() {{

        var totalCost = Number($('#{1}').val());
        var minDue = Number($('#{2}').val());
        var previouslyPaid = Number($('#{3}').val());
        var balanceDue = totalCost - previouslyPaid;

        // Format and validate the amount entered
        var amountPaid = minDue;
        var amountValue = $(this).val();
        if ( amountValue != null && amountValue != '' && !isNaN( amountValue ) ) {{
            amountPaid = Number( amountValue );
            if ( amountPaid < minDue ) {{
                amountPaid = minDue;
            }}
            if ( amountPaid > balanceDue ) {{
                amountPaid = balanceDue
            }}
        }}
        $(this).val(amountPaid.toFixed(2));

        var amountRemaining = totalCost - ( previouslyPaid + amountPaid );
        $('#{4}').text( '{6}' + amountRemaining.toFixed(2) );

    }});

    // Detect credit card type
    $('.credit-card').creditCardTypeDetector({{ 'credit_card_logos': '.card-logos' }});

    // Toggle credit card display if saved card option is available
    $('div.radio-content').prev('div.radio-list').find('input:radio').unbind('click').on('click', function () {{
        $content = $(this).parents('div.radio-list:first').next('.radio-content');
        var radioDisplay = $content.css('display');
        if ($(this).val() == 0 && radioDisplay == 'none') {{
            $content.slideToggle();
        }}
        else if ($(this).val() != 0 && radioDisplay != 'none') {{
            $content.slideToggle();
        }}
    }});

    // Hide or show a div based on selection of checkbox
    $('input:checkbox.toggle-input').unbind('click').on('click', function () {{
        $(this).parents('.checkbox').next('.toggle-content').slideToggle();
    }});

    if ( $('#{5}').val() == 'true' ) {{
        setTimeout('window.scrollTo(0,0)',0);
        $('#{5}').val('')
    }}

    $('#aStep2Submit').on('click', function(e) {{
        e.preventDefault();
        if (typeof (Page_ClientValidate) == 'function') {{
            if (Page_IsValid && Page_ClientValidate('{10}') ) {{
                $(this).prop('disabled', true);
                $('#updateProgress').show();
                var src = $('#{7}').val();
                var $form = $('#iframeStep2').contents().find('#Step2Form');

                $form.find('.cc-number').val( $('#{11}').val() );
                var mm = $('#{12}_monthDropDownList').val();
                var yy = $('#{12}_yearDropDownList_').val();
                mm = mm.length == 1 ? '0' + mm : mm;
                yy = yy.length == 4 ? yy.substring(2,4) : yy;
                $form.find('.cc-expiration').val( mm + yy );
                $form.find('.cc-cvv').val( $('#{13}').val() );

                $form.attr('action', src );
                $form.submit();
            }}
        }}
    }});

    // Evaluates the current url whenever the iframe is loaded and if it includes a qrystring parameter
    // The qry parameter value is saved to a hidden field and a post back is performed
    $('#iframeStep2').on('load', function(e) {{
        var location = this.contentWindow.location;
        var qryString = this.contentWindow.location.search;
        if ( qryString && qryString != '' ) {{ 
            $('#{8}').val(qryString);
            {9};
        }} else {{
            if ( $('#{14}').val() == 'true' ) {{
                $('#updateProgress').show();
                var src = $('#{7}').val();
                var $form = $('#iframeStep2').contents().find('#Step2Form');
                $form.attr('action', src );
                $form.submit();
            }}
        }}
    }});

    $('#iframeStep2').on('load', function(e) {{
        var qryString = this.contentWindow.location.search;
        if ( qryString && qryString != '' ) {{ 
            $('#{8}').val(qryString);
            {9};
        }}
    }});
",
            nbAmountPaid.ClientID,          // {0}
            hfTotalCost.ClientID,           // {1}
            hfMinimumDue.ClientID,          // {2}
            hfPreviouslyPaid.ClientID,      // {3}
            lRemainingDue.ClientID,         // {4}
            hfTriggerScroll.ClientID,       // {5}
            GlobalAttributesCache.Value( "CurrencySymbol" ), // {6}
            hfStep2Url.ClientID,            // {7}
            hfStep2ReturnQueryString.ClientID,   // {8}
            this.Page.ClientScript.GetPostBackEventReference( lbStep2Return, "" ), // {9}
            this.BlockValidationGroup,      // {10}
            txtCreditCard.ClientID,         // {11}
            mypExpiration.ClientID,         // {12}
            txtCVV.ClientID,                // {13}
            hfStep2AutoSubmit.ClientID      // {14}
            );

            ScriptManager.RegisterStartupScript( Page, Page.GetType(), "registrationEntry", script, true );

            if ( Using3StepGateway )
            {
                string submitScript = string.Format( @"
    $('#{0}').val('');
    $('#{1}_monthDropDownList').val('');
    $('#{1}_yearDropDownList_').val('');
    $('#{2}').val('');
",
                txtCreditCard.ClientID,     // {0}
                mypExpiration.ClientID,     // {1}
                txtCVV.ClientID             // {2}
                );

                ScriptManager.RegisterOnSubmitStatement( Page, Page.GetType(), "clearCCFields", submitScript );
            }
        }

        #endregion

        #region Dynamic Control Methods

        /// <summary>
        /// Creates the dynamic controls fore each panel
        /// </summary>
        /// <param name="setValues">if set to <c>true</c> [set values].</param>
        private void CreateDynamicControls( bool setValues )
        {
            switch( CurrentPanel )
            {
                case 1:
                    CreateRegistrantControls( setValues );
                    break;
                case 2:
                    CreateSummaryControls( setValues );
                    break;
            }
        }

        /// <summary>
        /// Parses the dynamic controls.
        /// </summary>
        private void ParseDynamicControls()
        {
            switch ( CurrentPanel )
            {
                case 1:
                    ParseRegistrantControls();
                    break;
                case 2:
                    ParseSummaryControls();
                    break;
            }
        }

        #region Registrant Controls

        /// <summary>
        /// Creates the registrant controls.
        /// </summary>
        /// <param name="setValues">if set to <c>true</c> [set values].</param>
        private void CreateRegistrantControls( bool setValues )
        {
            lRegistrantFeeCaption.Text = FeeTerm.Pluralize();

            phRegistrantControls.Controls.Clear();
            phFees.Controls.Clear();

            if ( FormCount > CurrentFormIndex )
            {
                // Get the current and previous registrant ( previous is used when a field has the 'IsSharedValue' property )
                // so that current registrant can use the previous registrants value
                RegistrantInfo registrant = null;
                RegistrantInfo previousRegistrant = null;

                if ( RegistrationState != null && RegistrationState.RegistrantCount > CurrentRegistrantIndex )
                {
                    registrant = RegistrationState.Registrants[CurrentRegistrantIndex];

                    // If this is not the first person, then check to see if option for asking about family should be displayed
                    if ( CurrentFormIndex == 0 && CurrentRegistrantIndex > 0 &&
                        RegistrationTemplate.RegistrantsSameFamily == RegistrantsSameFamily.Ask )
                    {
                        var familyOptions = RegistrationState.GetFamilyOptions( RegistrationTemplate, CurrentRegistrantIndex );
                        if ( familyOptions.Any() )
                        {
                            familyOptions.Add( familyOptions.ContainsKey( registrant.FamilyGuid ) ?
                                Guid.NewGuid() :
                                registrant.FamilyGuid.Equals( Guid.Empty ) ? Guid.NewGuid() : registrant.FamilyGuid,
                                "None of the above" );
                            rblFamilyOptions.DataSource = familyOptions;
                            rblFamilyOptions.DataBind();
                            rblFamilyOptions.Visible = true;
                        }
                        else
                        {
                            rblFamilyOptions.Visible = false;
                        }
                    }
                    else
                    {
                        rblFamilyOptions.Visible = false;
                    }

                    if ( setValues )
                    {
                        if ( CurrentRegistrantIndex > 0 )
                        {
                            previousRegistrant = RegistrationState.Registrants[CurrentRegistrantIndex - 1];
                        }

                        rblFamilyOptions.SetValue( registrant.FamilyGuid.ToString() );
                    }
                }

                var form = RegistrationTemplate.Forms.OrderBy( f => f.Order ).ToList()[CurrentFormIndex];
                foreach ( var field in form.Fields.Where( f => !f.IsInternal ).OrderBy( f => f.Order ) )
                {
                    object value = null;
                    if ( registrant != null && registrant.FieldValues.ContainsKey( field.Id ) )
                    {
                        value = registrant.FieldValues[field.Id].FieldValue;
                    }

                    if ( value == null && field.IsSharedValue && previousRegistrant != null && previousRegistrant.FieldValues.ContainsKey( field.Id ) )
                    {
                        value = previousRegistrant.FieldValues[field.Id].FieldValue;
                    }

                    if ( !string.IsNullOrWhiteSpace( field.PreText ) )
                    {
                        phRegistrantControls.Controls.Add( new LiteralControl( field.PreText ) );
                    }

                    if ( field.FieldSource == RegistrationFieldSource.PersonField )
                    {
                        CreatePersonField( field, setValues, value);
                    }
                    else
                    {
                        CreateAttributeField( field, setValues, value );
                    }

                    if ( !string.IsNullOrWhiteSpace( field.PostText ) )
                    {
                        phRegistrantControls.Controls.Add( new LiteralControl( field.PostText ) );
                    }

                }

                // If the current form, is the last one, add any fee controls
                if ( FormCount - 1 == CurrentFormIndex )
                {
                    foreach ( var fee in RegistrationTemplate.Fees )
                    {
                        var feeValues = new List<FeeInfo>();
                        if ( registrant != null && registrant.FeeValues.ContainsKey( fee.Id ) )
                        {
                            feeValues = registrant.FeeValues[fee.Id];
                        }
                        CreateFeeField( fee, setValues, feeValues );
                    }
                }
            }

            divFees.Visible = phFees.Controls.Count > 0;
        }

        /// <summary>
        /// Creates the person field.
        /// </summary>
        /// <param name="field">The field.</param>
        /// <param name="setValue">if set to <c>true</c> [set value].</param>
        /// <param name="fieldValue">The field value.</param>
        private void CreatePersonField( RegistrationTemplateFormField field, bool setValue, object fieldValue )
        {

            switch ( field.PersonFieldType )
            {
                case RegistrationPersonFieldType.FirstName:
                    {
                        var tbFirstName = new RockTextBox();
                        tbFirstName.ID = "tbFirstName";
                        tbFirstName.Label = "First Name";
                        tbFirstName.Required = field.IsRequired;
                        tbFirstName.ValidationGroup = BlockValidationGroup;
                        tbFirstName.AddCssClass( "js-first-name" );
                        phRegistrantControls.Controls.Add( tbFirstName );

                        if ( setValue && fieldValue != null )
                        {
                            tbFirstName.Text = fieldValue.ToString();
                        }

                        break;
                    }

                case RegistrationPersonFieldType.LastName:
                    {
                        var tbLastName = new RockTextBox();
                        tbLastName.ID = "tbLastName";
                        tbLastName.Label = "Last Name";
                        tbLastName.Required = field.IsRequired;
                        tbLastName.ValidationGroup = BlockValidationGroup;
                        phRegistrantControls.Controls.Add( tbLastName );

                        if ( setValue && fieldValue != null )
                        {
                            tbLastName.Text = fieldValue.ToString();
                        }

                        break;
                    }

                case RegistrationPersonFieldType.Campus:
                    {
                        var cpHomeCampus = new CampusPicker();
                        cpHomeCampus.ID = "cpHomeCampus";
                        cpHomeCampus.Label = "Campus";
                        cpHomeCampus.Required = field.IsRequired;
                        cpHomeCampus.ValidationGroup = BlockValidationGroup;
                        cpHomeCampus.Campuses = CampusCache.All( false );

                        phRegistrantControls.Controls.Add( cpHomeCampus );

                        if ( setValue && fieldValue != null )
                        {
                            cpHomeCampus.SelectedCampusId = fieldValue.ToString().AsIntegerOrNull();
                        }
                        break;
                    }

                case RegistrationPersonFieldType.Address:
                    {
                        var acAddress = new AddressControl();
                        acAddress.ID = "acAddress";
                        acAddress.Label = "Address";
                        acAddress.UseStateAbbreviation = true;
                        acAddress.UseCountryAbbreviation = false;
                        acAddress.Required = field.IsRequired;
                        acAddress.ValidationGroup = BlockValidationGroup;

                        phRegistrantControls.Controls.Add( acAddress );

                        if ( setValue && fieldValue != null )
                        {
                            var value = fieldValue as Location;
                            acAddress.SetValues( value );
                        }

                        break;
                    }

                case RegistrationPersonFieldType.Email:
                    {
                        var tbEmail = new EmailBox();
                        tbEmail.ID = "tbEmail";
                        tbEmail.Label = "Email";
                        tbEmail.Required = field.IsRequired;
                        tbEmail.ValidationGroup = BlockValidationGroup;
                        phRegistrantControls.Controls.Add( tbEmail );

                        if ( setValue && fieldValue != null )
                        {
                            tbEmail.Text = fieldValue.ToString();
                        }

                        break;
                    }

                case RegistrationPersonFieldType.Birthdate:
                    {
                        var bpBirthday = new BirthdayPicker();
                        bpBirthday.ID = "bpBirthday";
                        bpBirthday.Label = "Birthday";
                        bpBirthday.Required = field.IsRequired;
                        bpBirthday.ValidationGroup = BlockValidationGroup;
                        phRegistrantControls.Controls.Add( bpBirthday );

                        if ( setValue && fieldValue != null )
                        {
                            var value = fieldValue as DateTime?;
                            bpBirthday.SelectedDate = value;
                        }

                        break;
                    }

                case RegistrationPersonFieldType.Gender:
                    {
                        var ddlGender = new RockDropDownList();
                        ddlGender.ID = "ddlGender";
                        ddlGender.Label = "Gender";
                        ddlGender.Required = field.IsRequired;
                        ddlGender.ValidationGroup = BlockValidationGroup;
                        ddlGender.BindToEnum<Gender>( false );

                        // change the 'Unknow' value to be blank instead
                        ddlGender.Items.FindByValue( "0" ).Text = string.Empty;

                        phRegistrantControls.Controls.Add( ddlGender );

                        if ( setValue && fieldValue != null )
                        {
                            var value = fieldValue.ToString().ConvertToEnumOrNull<Gender>() ?? Gender.Unknown;
                            ddlGender.SetValue( value.ConvertToInt() );
                        }

                        break;
                    }

                case RegistrationPersonFieldType.MaritalStatus:
                    {
                        var ddlMaritalStatus = new RockDropDownList();
                        ddlMaritalStatus.ID = "ddlMaritalStatus";
                        ddlMaritalStatus.Label = "Marital Status";
                        ddlMaritalStatus.Required = field.IsRequired;
                        ddlMaritalStatus.ValidationGroup = BlockValidationGroup;
                        ddlMaritalStatus.BindToDefinedType( DefinedTypeCache.Read( Rock.SystemGuid.DefinedType.PERSON_MARITAL_STATUS.AsGuid() ), true );
                        phRegistrantControls.Controls.Add( ddlMaritalStatus );

                        if ( setValue && fieldValue != null )
                        {
                            var value = fieldValue.ToString().AsInteger();
                            ddlMaritalStatus.SetValue( value );
                        }

                        break;
                    }

                case RegistrationPersonFieldType.MobilePhone:
                    {
                        var dv = DefinedValueCache.Read( Rock.SystemGuid.DefinedValue.PERSON_PHONE_TYPE_MOBILE );
                        if ( dv != null )
                        {
                            var ppMobile = new PhoneNumberBox();
                            ppMobile.ID = "ppMobile";
                            ppMobile.Label = dv.Value;
                            ppMobile.Required = field.IsRequired;
                            ppMobile.ValidationGroup = BlockValidationGroup;
                            ppMobile.CountryCode = PhoneNumber.DefaultCountryCode();

                            phRegistrantControls.Controls.Add( ppMobile );

                            if ( setValue && fieldValue != null )
                            {
                                var value = fieldValue as PhoneNumber;
                                if ( value != null )
                                {
                                    ppMobile.CountryCode = value.CountryCode;
                                    ppMobile.Number = value.ToString();
                                }
                            }
                        }

                        break;
                    }
                case RegistrationPersonFieldType.HomePhone:
                    {
                        var dv = DefinedValueCache.Read( Rock.SystemGuid.DefinedValue.PERSON_PHONE_TYPE_HOME );
                        if ( dv != null )
                        {
                            var ppHome = new PhoneNumberBox();
                            ppHome.ID = "ppHome";
                            ppHome.Label = dv.Value;
                            ppHome.Required = field.IsRequired;
                            ppHome.ValidationGroup = BlockValidationGroup;
                            ppHome.CountryCode = PhoneNumber.DefaultCountryCode();

                            phRegistrantControls.Controls.Add( ppHome );

                            if ( setValue && fieldValue != null )
                            {
                                var value = fieldValue as PhoneNumber;
                                if ( value != null )
                                {
                                    ppHome.CountryCode = value.CountryCode;
                                    ppHome.Number = value.ToString();
                                }
                            }
                        }

                        break;
                    }

                case RegistrationPersonFieldType.WorkPhone:
                    {
                        var dv = DefinedValueCache.Read( Rock.SystemGuid.DefinedValue.PERSON_PHONE_TYPE_WORK );
                        if ( dv != null )
                        {
                            var ppWork = new PhoneNumberBox();
                            ppWork.ID = "ppWork";
                            ppWork.Label = dv.Value;
                            ppWork.Required = field.IsRequired;
                            ppWork.ValidationGroup = BlockValidationGroup;
                            ppWork.CountryCode = PhoneNumber.DefaultCountryCode();

                            phRegistrantControls.Controls.Add( ppWork );

                            if ( setValue && fieldValue != null )
                            {
                                var value = fieldValue as PhoneNumber;
                                if ( value != null )
                                {
                                    ppWork.CountryCode = value.CountryCode;
                                    ppWork.Number = value.ToString();
                                }
                            }
                        }

                        break;
                    }
            }
        }

        /// <summary>
        /// Creates the attribute field.
        /// </summary>
        /// <param name="field">The field.</param>
        /// <param name="setValue">if set to <c>true</c> [set value].</param>
        /// <param name="fieldValue">The field value.</param>
        private void CreateAttributeField( RegistrationTemplateFormField field, bool setValue, object fieldValue )
        {
            if ( field.AttributeId.HasValue )
            {
                var attribute = AttributeCache.Read( field.AttributeId.Value );

                string value = string.Empty;
                if ( setValue && fieldValue != null )
                {
                    value = fieldValue.ToString();
                }

                attribute.AddControl( phRegistrantControls.Controls, value, BlockValidationGroup, setValue, true, field.IsRequired, null, string.Empty );
            }
        }

        /// <summary>
        /// Creates the fee field.
        /// </summary>
        /// <param name="fee">The fee.</param>
        /// <param name="setValues">if set to <c>true</c> [set values].</param>
        /// <param name="feeValues">The fee values.</param>
        private void CreateFeeField( RegistrationTemplateFee fee, bool setValues, List<FeeInfo> feeValues )
        {
            if ( fee.FeeType == RegistrationFeeType.Single )
            {
                string label = fee.Name;
                var cost = fee.CostValue.AsDecimalOrNull();
                if ( cost.HasValue && cost.Value != 0.0M )
                {
                    label = string.Format( "{0} ({1})", fee.Name, cost.Value.FormatAsCurrency());
                }

                if ( fee.AllowMultiple )
                {
                    // Single Option, Multi Quantity
                    var numUpDown = new NumberUpDown();
                    numUpDown.ID = "fee_" + fee.Id.ToString();
                    numUpDown.Label = label;
                    numUpDown.Minimum = 0;
                    phFees.Controls.Add( numUpDown );

                    if ( setValues && feeValues != null && feeValues.Any() )
                    {
                        numUpDown.Value = feeValues.First().Quantity;
                    }
                }
                else
                {
                    // Single Option, Single Quantity
                    var cb = new RockCheckBox();
                    cb.ID = "fee_" + fee.Id.ToString();
                    cb.Label = label;
                    cb.SelectedIconCssClass = "fa fa-check-square-o fa-lg";
                    cb.UnSelectedIconCssClass = "fa fa-square-o fa-lg";
                    phFees.Controls.Add( cb );

                    if ( setValues && feeValues != null && feeValues.Any() )
                    {
                        cb.Checked = feeValues.First().Quantity > 0;
                    }
                }
            }
            else
            {
                // Parse the options to get name and cost for each
                var options = new Dictionary<string, string>();
                string[] nameValues = fee.CostValue.Split( new char[] { '|' }, StringSplitOptions.RemoveEmptyEntries );
                foreach ( string nameValue in nameValues )
                {
                    string[] nameAndValue = nameValue.Split( new char[] { '^' }, StringSplitOptions.RemoveEmptyEntries );
                    if ( nameAndValue.Length == 1)
                    {
                        options.AddOrIgnore( nameAndValue[0], nameAndValue[0] );
                    }
                    if ( nameAndValue.Length == 2 )
                    {
                        options.AddOrIgnore( nameAndValue[0], string.Format( "{0} ({1})", nameAndValue[0], nameAndValue[1].AsDecimal().FormatAsCurrency() ) );
                    }
                }

                if ( fee.AllowMultiple )
                {
                    HtmlGenericControl feeAllowMultiple = new HtmlGenericControl( "div" );
                    phFees.Controls.Add( feeAllowMultiple );

                    feeAllowMultiple.AddCssClass( "feetype-allowmultiples" );

                    Label titleLabel = new Label();
                    feeAllowMultiple.Controls.Add( titleLabel );
                    titleLabel.CssClass = "control-label";
                    titleLabel.Text = fee.Name;

                    foreach( var optionKeyVal in options )
                    {
                        var numUpDown = new NumberUpDown();
                        numUpDown.ID = string.Format( "fee_{0}_{1}", fee.Id, optionKeyVal.Key );
                        numUpDown.Label = string.Format( "{0}", optionKeyVal.Value );
                        numUpDown.Minimum = 0;
                        numUpDown.CssClass = "fee-allowmultiple";
                        feeAllowMultiple.Controls.Add( numUpDown );

                        if ( setValues && feeValues != null && feeValues.Any() )
                        {
                            numUpDown.Value = feeValues
                                .Where( f => f.Option == optionKeyVal.Key )
                                .Select( f => f.Quantity )
                                .FirstOrDefault();
                        }
                    }
                }
                else
                {
                    // Multi Option, Single Quantity
                    var ddl = new RockDropDownList();
                    ddl.ID = "fee_" + fee.Id.ToString();
                    ddl.AddCssClass( "input-width-md" );
                    ddl.Label = fee.Name;
                    ddl.DataValueField = "Key";
                    ddl.DataTextField = "Value";
                    ddl.DataSource = options;
                    ddl.DataBind();
                    ddl.Items.Insert( 0, "");
                    phFees.Controls.Add( ddl );

                    if ( setValues && feeValues != null && feeValues.Any() )
                    {
                        ddl.SetValue( feeValues
                            .Where( f => f.Quantity > 0 )
                            .Select( f => f.Option )
                            .FirstOrDefault() );
                    }
                }
            }
        }

        /// <summary>
        /// Parses the registrant controls.
        /// </summary>
        private void ParseRegistrantControls()
        {
            if ( RegistrationState != null && RegistrationState.Registrants.Count > CurrentRegistrantIndex )
            {
                var registrant = RegistrationState.Registrants[CurrentRegistrantIndex];

                if ( rblFamilyOptions.Visible )
                {
                    registrant.FamilyGuid = rblFamilyOptions.SelectedValue.AsGuid();
                }

                if ( registrant.FamilyGuid.Equals( Guid.Empty ) )
                {
                    registrant.FamilyGuid = Guid.NewGuid();
                }

                var form = RegistrationTemplate.Forms.OrderBy( f => f.Order ).ToList()[CurrentFormIndex];
                foreach ( var field in form.Fields.Where( f => !f.IsInternal ).OrderBy( f => f.Order ) )
                {
                    object value = null;

                    if ( field.FieldSource == RegistrationFieldSource.PersonField )
                    {
                        value = ParsePersonField( field );
                    }
                    else
                    {
                        value = ParseAttributeField( field );
                    }

                    if ( value != null )
                    {
                        registrant.FieldValues.AddOrReplace( field.Id, new FieldValueObject( field, value ) );
                    }
                    else
                    {
                        registrant.FieldValues.Remove( field.Id );
                    }
                }

                if ( FormCount - 1 == CurrentFormIndex )
                {
                    foreach ( var fee in RegistrationTemplate.Fees )
                    {
                        List<FeeInfo> feeValues = ParseFee( fee );
                        if ( fee != null )
                        {
                            registrant.FeeValues.AddOrReplace( fee.Id, feeValues );
                        }
                        else
                        {
                            registrant.FeeValues.Remove( fee.Id );
                        }
                    }
                }

            }
        }

        /// <summary>
        /// Parses the person field.
        /// </summary>
        /// <param name="field">The field.</param>
        /// <returns></returns>
        private object ParsePersonField( RegistrationTemplateFormField field )
        {
            switch ( field.PersonFieldType )
            {
                case RegistrationPersonFieldType.FirstName:
                    {
                        var tbFirstName = phRegistrantControls.FindControl( "tbFirstName" ) as RockTextBox;
                        string value = tbFirstName != null ? tbFirstName.Text : null;
                        return string.IsNullOrWhiteSpace( value ) ? null : value;
                    }

                case RegistrationPersonFieldType.LastName:
                    {
                        var tbLastName = phRegistrantControls.FindControl( "tbLastName" ) as RockTextBox;
                        string value = tbLastName != null ? tbLastName.Text : null;
                        return string.IsNullOrWhiteSpace( value ) ? null : value;
                    }

                case RegistrationPersonFieldType.Campus:
                    {
                        var cpHomeCampus = phRegistrantControls.FindControl( "cpHomeCampus" ) as CampusPicker;
                        return cpHomeCampus != null ? cpHomeCampus.SelectedCampusId : null;
                    }

                case RegistrationPersonFieldType.Address:
                    {
                        var location = new Location();
                        var acAddress = phRegistrantControls.FindControl( "acAddress" ) as AddressControl;
                        if ( acAddress != null )
                        {
                            acAddress.GetValues( location );
                            return location;
                        }
                        break;
                    }

                case RegistrationPersonFieldType.Email:
                    {
                        var tbEmail = phRegistrantControls.FindControl( "tbEmail" ) as EmailBox;
                        string value = tbEmail != null ? tbEmail.Text : null;
                        return string.IsNullOrWhiteSpace( value ) ? null : value;
                    }

                case RegistrationPersonFieldType.Birthdate:
                    {
                        var bpBirthday = phRegistrantControls.FindControl( "bpBirthday" ) as BirthdayPicker;
                        return bpBirthday != null ? bpBirthday.SelectedDate : null;
                    }

                case RegistrationPersonFieldType.Gender:
                    {
                        var ddlGender = phRegistrantControls.FindControl( "ddlGender" ) as RockDropDownList;
                        return ddlGender != null ? ddlGender.SelectedValueAsInt() : null;
                    }

                case RegistrationPersonFieldType.MaritalStatus:
                    {
                        var ddlMaritalStatus = phRegistrantControls.FindControl( "ddlMaritalStatus" ) as RockDropDownList;
                        return ddlMaritalStatus != null ? ddlMaritalStatus.SelectedValueAsInt() : null;
                    }

                case RegistrationPersonFieldType.MobilePhone:
                    {
                        var phoneNumber = new PhoneNumber();
                        var ppMobile = phRegistrantControls.FindControl( "ppMobile" ) as PhoneNumberBox;
                        if ( ppMobile != null )
                        {
                            phoneNumber.CountryCode = PhoneNumber.CleanNumber( ppMobile.CountryCode );
                            phoneNumber.Number = PhoneNumber.CleanNumber( ppMobile.Number );
                            return phoneNumber;
                        }
                        break;
                    }

                case RegistrationPersonFieldType.HomePhone:
                    {
                        var phoneNumber = new PhoneNumber();
                        var ppHome = phRegistrantControls.FindControl( "ppHome" ) as PhoneNumberBox;
                        if ( ppHome != null )
                        {
                            phoneNumber.CountryCode = PhoneNumber.CleanNumber( ppHome.CountryCode );
                            phoneNumber.Number = PhoneNumber.CleanNumber( ppHome.Number );
                            return phoneNumber;
                        }
                        break;
                    }

                case RegistrationPersonFieldType.WorkPhone:
                    {
                        var phoneNumber = new PhoneNumber();
                        var ppWork = phRegistrantControls.FindControl( "ppWork" ) as PhoneNumberBox;
                        if ( ppWork != null )
                        {
                            phoneNumber.CountryCode = PhoneNumber.CleanNumber( ppWork.CountryCode );
                            phoneNumber.Number = PhoneNumber.CleanNumber( ppWork.Number );
                            return phoneNumber;
                        }
                        break;
                    }
            }

            return null;

        }

        /// <summary>
        /// Parses the attribute field.
        /// </summary>
        /// <param name="field">The field.</param>
        /// <returns></returns>
        private object ParseAttributeField( RegistrationTemplateFormField field )
        {
            if ( field.AttributeId.HasValue )
            {
                var attribute = AttributeCache.Read( field.AttributeId.Value );
                string fieldId = "attribute_field_" + attribute.Id.ToString();

                Control control = phRegistrantControls.FindControl( fieldId );
                if ( control != null )
                {
                    return attribute.FieldType.Field.GetEditValue( control, attribute.QualifierValues );
                }
            }

            return null;
        }

        /// <summary>
        /// Parses the fee.
        /// </summary>
        /// <param name="fee">The fee.</param>
        /// <returns></returns>
        private List<FeeInfo> ParseFee( RegistrationTemplateFee fee )
        {
            string fieldId = string.Format( "fee_{0}", fee.Id );

            if ( fee.FeeType == RegistrationFeeType.Single )
            {
                if ( fee.AllowMultiple )
                {
                    // Single Option, Multi Quantity
                    var numUpDown = phFees.FindControl( fieldId ) as NumberUpDown;
                    if ( numUpDown != null && numUpDown.Value > 0 )
                    {
                        return new List<FeeInfo> { new FeeInfo( string.Empty, numUpDown.Value, fee.CostValue.AsDecimal() ) };
                    }
                }
                else
                {
                    // Single Option, Single Quantity
                    var cb = phFees.FindControl( fieldId ) as RockCheckBox;
                    if ( cb != null && cb.Checked )
                    {
                        return new List<FeeInfo> { new FeeInfo( string.Empty, 1, fee.CostValue.AsDecimal() ) };
                    }
                }
            }
            else
            {
                // Parse the options to get name and cost for each
                var options = new Dictionary<string, string>();
                var optionCosts = new Dictionary<string, decimal>();

                string[] nameValues = fee.CostValue.Split( new char[] { '|' }, StringSplitOptions.RemoveEmptyEntries );
                foreach ( string nameValue in nameValues )
                {
                    string[] nameAndValue = nameValue.Split( new char[] { '^' }, StringSplitOptions.RemoveEmptyEntries );
                    if ( nameAndValue.Length == 1 )
                    {
                        options.AddOrIgnore( nameAndValue[0], nameAndValue[0] );
                        optionCosts.AddOrIgnore( nameAndValue[0], 0.0m );
                    }
                    if ( nameAndValue.Length == 2 )
                    {
                        options.AddOrIgnore( nameAndValue[0], string.Format( "{0} ({1})", nameAndValue[0], nameAndValue[1].AsDecimal().FormatAsCurrency() ) );
                        optionCosts.AddOrIgnore( nameAndValue[0], nameAndValue[1].AsDecimal() );
                    }
                }

                if ( fee.AllowMultiple )
                {
                    // Multi Option, Multi Quantity
                    var result = new List<FeeInfo>();

                    foreach ( var optionKeyVal in options )
                    {
                        string optionFieldId = string.Format( "{0}_{1}", fieldId, optionKeyVal.Key );
                        var numUpDown = phFees.FindControl( optionFieldId ) as NumberUpDown;
                        if ( numUpDown != null && numUpDown.Value > 0 )
                        {
                            result.Add( new FeeInfo( optionKeyVal.Key, numUpDown.Value, optionCosts[optionKeyVal.Key] ) );
                        }
                    }

                    if ( result.Any() )
                    {
                        return result;
                    }
                }
                else
                {
                    // Multi Option, Single Quantity
                    var ddl = phFees.FindControl( fieldId ) as RockDropDownList;
                    if ( ddl != null && ddl.SelectedValue != "" )
                    {
                        return new List<FeeInfo> { new FeeInfo( ddl.SelectedValue, 1, optionCosts[ddl.SelectedValue] ) };
                    }
                }
            }

            return null;
        }

        #endregion

        #region Summary/Payment Controls

        private void CreateSummaryControls( bool setValues )
        {
            lDiscountCodeLabel.Text = DiscountCodeTerm;

            if ( RegistrationTemplate.RegistrantsSameFamily == RegistrantsSameFamily.Ask )
            {
                var familyOptions = RegistrationState.GetFamilyOptions( RegistrationTemplate, RegistrationState.RegistrantCount );
                if ( familyOptions.Any() )
                {
                    familyOptions.Add( familyOptions.ContainsKey( RegistrationState.FamilyGuid ) ?
                        Guid.NewGuid() :
                        RegistrationState.FamilyGuid.Equals( Guid.Empty ) ? Guid.NewGuid() : RegistrationState.FamilyGuid,
                        "None" );
                    rblRegistrarFamilyOptions.DataSource = familyOptions;
                    rblRegistrarFamilyOptions.DataBind();
                    pnlRegistrarFamilyOptions.Visible = true;
                }
                else
                {
                    pnlRegistrarFamilyOptions.Visible = false;
                }
            }
            else
            {
                pnlRegistrarFamilyOptions.Visible = false;
            }

			if ( setValues && RegistrationState != null && RegistrationInstanceState != null )            {

                lbSummaryNext.Text = "Finish";
                
                // Check to see if this is an existing registration or information has already been entered
                if ( RegistrationState.RegistrationId.HasValue ||
                    !string.IsNullOrWhiteSpace( RegistrationState.FirstName) ||
                    !string.IsNullOrWhiteSpace( RegistrationState.LastName ) ||
                    !string.IsNullOrWhiteSpace( RegistrationState.ConfirmationEmail ) )
                {
                    // If so, use it
                    tbYourFirstName.Text = RegistrationState.FirstName;
                    tbYourLastName.Text = RegistrationState.LastName;
                    tbConfirmationEmail.Text = RegistrationState.ConfirmationEmail;
                }
                else
                {
                    if ( CurrentPerson != null )
                    {
                        tbYourFirstName.Text = CurrentPerson.NickName;
                        tbYourLastName.Text = CurrentPerson.LastName;
                        tbConfirmationEmail.Text = CurrentPerson.Email;
                    }
                    else
                    {
                        tbYourFirstName.Text = string.Empty;
                        tbYourLastName.Text = string.Empty;
                        tbConfirmationEmail.Text = string.Empty;
                    }
                }

                rblRegistrarFamilyOptions.SetValue( RegistrationState.FamilyGuid.ToString() );

                // Build Discount info
                nbDiscountCode.Visible = false;
                if ( RegistrationTemplate != null && RegistrationTemplate.Discounts.Any() )
                {
                    // Only allow discount code to be entered for a new registration
                    divDiscountCode.Visible = !RegistrationState.RegistrationId.HasValue;

                    string discountCode = RegistrationState.DiscountCode;
                    tbDiscountCode.Text = discountCode;
                    if ( !string.IsNullOrWhiteSpace( discountCode ))
                    {
                        var discount = RegistrationTemplate.Discounts
                            .Where( d => d.Code.Equals( discountCode, StringComparison.OrdinalIgnoreCase ) )
                            .FirstOrDefault();
                        if ( discount == null )
                        {
                            nbDiscountCode.Text = string.Format( "'{1}' is not a valid {1}.", discountCode, DiscountCodeTerm );
                            nbDiscountCode.Visible = true;
                        }

                    }
                }
                else
                {
                    divDiscountCode.Visible = false;
                }

                decimal? minimumInitialPayment = RegistrationTemplate.MinimumInitialPayment;
                if ( RegistrationTemplate.SetCostOnInstance ?? false )
                {
                    minimumInitialPayment = RegistrationInstanceState.MinimumInitialPayment;
                }

                // Get the cost/fee summary
                var costs = new List<RegistrationCostSummaryInfo>();
                foreach( var registrant in RegistrationState.Registrants )
                {
                    if ( registrant.Cost > 0 )
                    {
                        var costSummary = new RegistrationCostSummaryInfo();
                        costSummary.Type = RegistrationCostSummaryType.Cost;
                        costSummary.Description = string.Format( "{0} {1}",
                            registrant.GetFirstName( RegistrationTemplate ),
                            registrant.GetLastName( RegistrationTemplate ) );
                        costSummary.Cost = registrant.Cost;
                        if ( RegistrationState.DiscountPercentage > 0.0m )
                        {
                            costSummary.DiscountedCost = costSummary.Cost - ( costSummary.Cost * RegistrationState.DiscountPercentage );
                        }
                        else
                        {
                            costSummary.DiscountedCost = costSummary.Cost;
                        }

                        // If registration allows a minimum payment calculate that amount, otherwise use the discounted amount as minimum
                        costSummary.MinPayment = minimumInitialPayment.HasValue ? minimumInitialPayment.Value : costSummary.DiscountedCost;

                        costs.Add( costSummary );
                    }

                    foreach( var fee in registrant.FeeValues )
                    {
                        var templateFee = RegistrationTemplate.Fees.Where( f => f.Id == fee.Key ).FirstOrDefault();
                        if ( fee.Value != null )
                        {
                            foreach ( var feeInfo in fee.Value )
                            {
                                decimal cost = feeInfo.PreviousCost > 0.0m ? feeInfo.PreviousCost : feeInfo.Cost;
                                string desc = string.Format( "{0}{1} ({2:N0} @ {3})",
                                    templateFee != null ? templateFee.Name : "(Previous Cost)",
                                    string.IsNullOrWhiteSpace( feeInfo.Option ) ? "" : "-" + feeInfo.Option,
                                    feeInfo.Quantity,
                                    cost.FormatAsCurrency() );

                                var costSummary = new RegistrationCostSummaryInfo();
                                costSummary.Type = RegistrationCostSummaryType.Fee;
                                costSummary.Description = desc;
                                costSummary.Cost = feeInfo.Quantity * cost;

                                if ( RegistrationState.DiscountPercentage > 0.0m && templateFee != null && templateFee.DiscountApplies )
                                {
                                    costSummary.DiscountedCost = costSummary.Cost - ( costSummary.Cost * RegistrationState.DiscountPercentage );
                                }
                                else
                                {
                                    costSummary.DiscountedCost = costSummary.Cost;
                                }

                                // If template allows a minimum payment, then fees are not included, otherwise it is included
                                costSummary.MinPayment = minimumInitialPayment.HasValue ? 0 : costSummary.DiscountedCost;

                                costs.Add( costSummary );
                            }
                        }
                    }
                }

                minimumPayment = 0.0M;

                // If there were any costs
                if ( costs.Any() )
                {
                    pnlRegistrantsReview.Visible = false;
                    pnlCostAndFees.Visible = true;

                    // Get the total min payment for all costs and fees
                    minimumPayment = costs.Sum( c => c.MinPayment );

                    // Add row for amount discount
                    if ( RegistrationState.DiscountAmount > 0.0m )
                    {
                        decimal totalDiscount = 0.0m - ( RegistrationState.Registrants.Count * RegistrationState.DiscountAmount );
                        costs.Add( new RegistrationCostSummaryInfo
                        {
                            Type = RegistrationCostSummaryType.Discount,
                            Description = "Discount",
                            Cost = totalDiscount,
                            DiscountedCost = totalDiscount
                        } );
                    }

                    // Get the totals
                    RegistrationState.TotalCost = costs.Sum( c => c.Cost );
                    RegistrationState.DiscountedCost = costs.Sum( c => c.DiscountedCost );

                    // If minimum payment is greater than total discounted cost ( which is possible with discounts ), adjust the minimum payment
                    minimumPayment = minimumPayment.Value > RegistrationState.DiscountedCost ? RegistrationState.DiscountedCost : minimumPayment;

                    // Add row for totals
                    costs.Add( new RegistrationCostSummaryInfo
                    {
                        Type = RegistrationCostSummaryType.Total,
                        Description = "Total",
                        Cost = costs.Sum( c => c.Cost ),
                        DiscountedCost = RegistrationState.DiscountedCost,
                    } );

                    rptFeeSummary.DataSource = costs;
                    rptFeeSummary.DataBind();

                    // Set the total cost
                    hfTotalCost.Value = RegistrationState.DiscountedCost.ToString();
                    lTotalCost.Text = RegistrationState.DiscountedCost.FormatAsCurrency();

                    // Check for previous payments
                    lPreviouslyPaid.Visible = RegistrationState.PreviousPaymentTotal != 0.0m;
                    hfPreviouslyPaid.Value = RegistrationState.PreviousPaymentTotal.ToString();
                    lPreviouslyPaid.Text = RegistrationState.PreviousPaymentTotal.FormatAsCurrency();
                    minimumPayment = minimumPayment.Value - RegistrationState.PreviousPaymentTotal;

                    // if min payment is less than 0, set it to 0
                    minimumPayment = minimumPayment.Value < 0 ? 0 : minimumPayment.Value;

                    // Calculate balance due, and if a partial payment is still allowed
                    decimal balanceDue = RegistrationState.DiscountedCost - RegistrationState.PreviousPaymentTotal;
                    bool allowPartialPayment = balanceDue > 0 && minimumPayment.Value < balanceDue;

                    // If partial payment is allowed, show the minimum payment due
                    lMinimumDue.Visible = allowPartialPayment;
                    hfMinimumDue.Value = minimumPayment.Value.ToString();
                    lMinimumDue.Text = minimumPayment.Value.FormatAsCurrency();

                    // Make sure payment amount is within minumum due and balance due. If not, set to balance due
                    if ( !RegistrationState.PaymentAmount.HasValue ||
                        RegistrationState.PaymentAmount.Value < minimumPayment.Value ||
                        RegistrationState.PaymentAmount.Value > balanceDue )
                    {
                        RegistrationState.PaymentAmount = balanceDue;
                    }

                    nbAmountPaid.Visible = allowPartialPayment;
                    nbAmountPaid.Text = ( RegistrationState.PaymentAmount ?? 0.0m ).ToString( "N2" );

                    // If a previous payment was made, or partial payment is allowed, show the amount remaining after selected payment amount
                    lRemainingDue.Visible = allowPartialPayment || RegistrationState.PreviousPaymentTotal != 0.0m;
                    lRemainingDue.Text = ( RegistrationState.DiscountedCost - ( RegistrationState.PreviousPaymentTotal + ( RegistrationState.PaymentAmount ?? 0.0m ) ) ).FormatAsCurrency();

                    // Set payment options based on gateway settings
                    if ( balanceDue > 0 && RegistrationTemplate.FinancialGateway != null )
                    {
                        if ( RegistrationTemplate.FinancialGateway.Attributes == null )
                        {
                            RegistrationTemplate.FinancialGateway.LoadAttributes();
                        }

                        var component = RegistrationTemplate.FinancialGateway.GetGatewayComponent();
                        if ( component != null )
                        {
                            BindSavedAccounts( component );

                            if ( rblSavedCC.Items.Count > 0 )
                            {
                                pnlPaymentInfo.Visible = true;

                                rblSavedCC.Items[0].Selected = true;
                                rblSavedCC.Visible = true;
                            }
                            else
                            {
                                pnlPaymentInfo.Visible = !Using3StepGateway;
                                rblSavedCC.Visible = false;
                            }

                            divNewCard.Style[HtmlTextWriterStyle.Display] = ( rblSavedCC.Items.Count == 0 || rblSavedCC.Items[rblSavedCC.Items.Count - 1].Selected ) ? "block" : "none";

                            if ( Using3StepGateway )
                            {
                                divNewCard.Visible = false;
                                lbSummaryNext.Text = "Next";
                            }
                            else
                            {
                                divNewCard.Visible = true;
                                lbSummaryNext.Text = "Finish";

                                txtCardFirstName.Visible = component.PromptForNameOnCard( RegistrationTemplate.FinancialGateway ) && component.SplitNameOnCard;
                                txtCardLastName.Visible = component.PromptForNameOnCard( RegistrationTemplate.FinancialGateway ) && component.SplitNameOnCard;
                                txtCardName.Visible = component.PromptForNameOnCard( RegistrationTemplate.FinancialGateway ) && !component.SplitNameOnCard;

                                mypExpiration.MinimumYear = RockDateTime.Now.Year;
                                mypExpiration.MaximumYear = mypExpiration.MinimumYear + 15;

                                acBillingAddress.Visible = component.PromptForBillingAddress( RegistrationTemplate.FinancialGateway );
                            }
                        }
                    }
                    else
                    {
                        pnlPaymentInfo.Visible = false;
                    }
                }
                else
                {
                    pnlRegistrantsReview.Visible = true;

                    lRegistrantsReview.Text = string.Format( "<p>The following {0} will be registered for {1}:",
                        RegistrationTemplate.RegistrantTerm.PluralizeIf( RegistrationState.Registrants.Count > 0 ).ToLower(), RegistrationInstanceState.Name );

                    rptrRegistrantReview.DataSource = RegistrationState.Registrants
                        .Select( r => new
                        {
                            RegistrantName = r.GetFirstName( RegistrationTemplate ) + " " + r.GetLastName( RegistrationTemplate )
                        } );
                    rptrRegistrantReview.DataBind();

                    RegistrationState.TotalCost = 0.0m;
                    RegistrationState.DiscountedCost = 0.0m;
                    pnlCostAndFees.Visible = false;
                    pnlPaymentInfo.Visible = false;
                }
            }
        }

        private void BindSavedAccounts( GatewayComponent component )
        {
            var currentValue = rblSavedCC.SelectedValue;

            rblSavedCC.Items.Clear();

            if ( CurrentPerson != null )
            {
                // Get the saved accounts for the currently logged in user
                var savedAccounts = new FinancialPersonSavedAccountService( new RockContext() )
                    .GetByPersonId( CurrentPerson.Id );

                // Verify component is valid and that it supports using saved accounts for one-time, credit card transactions
                var ccCurrencyType = DefinedValueCache.Read( new Guid( Rock.SystemGuid.DefinedValue.CURRENCY_TYPE_CREDIT_CARD ) );
                if ( component != null && 
                    component.SupportsSavedAccount( false ) && 
                    component.SupportsSavedAccount( ccCurrencyType ) )
                {
                    rblSavedCC.DataSource = savedAccounts
                        .Where( a =>
                            a.FinancialGatewayId == RegistrationTemplate.FinancialGateway.Id &&
                            a.FinancialPaymentDetail != null &&
                            a.FinancialPaymentDetail.CurrencyTypeValueId == ccCurrencyType.Id )
                        .OrderBy( a => a.Name )
                        .Select( a => new
                        {
                            Id = a.Id,
                            Name = "Use " + a.Name + " (" + a.FinancialPaymentDetail.AccountNumberMasked + ")"
                        } ).ToList();
                    rblSavedCC.DataBind();
                    if ( rblSavedCC.Items.Count > 0 )
                    {
                        rblSavedCC.Items.Add( new ListItem( "Use a different card", "0" ) );
                        rblSavedCC.SetValue( currentValue );
                    }
                }
            }
        }

        private void ParseSummaryControls()
        {
            if ( RegistrationState != null )
            {
                RegistrationState.FirstName = tbYourFirstName.Text;
                RegistrationState.LastName = tbYourLastName.Text;
                RegistrationState.ConfirmationEmail = tbConfirmationEmail.Text;

                if ( rblRegistrarFamilyOptions.Visible )
                {
                    RegistrationState.FamilyGuid = rblRegistrarFamilyOptions.SelectedValue.AsGuid();
                }

                if ( RegistrationState.FamilyGuid.Equals( Guid.Empty ) )
                {
                    RegistrationState.FamilyGuid = Guid.NewGuid();
                }

                if ( RegistrationState.DiscountCode != tbDiscountCode.Text.Trim() )
                {
                    RegistrationState.DiscountCode = tbDiscountCode.Text.Trim();
                    if ( !string.IsNullOrWhiteSpace( RegistrationState.DiscountCode ) )
                    {
                        var discount = RegistrationTemplate.Discounts
                            .Where( d => d.Code.Equals( RegistrationState.DiscountCode, StringComparison.OrdinalIgnoreCase ) )
                            .FirstOrDefault();
                        RegistrationState.DiscountPercentage = discount != null ? discount.DiscountPercentage : 0.0m;
                        RegistrationState.DiscountAmount = discount != null ? discount.DiscountAmount : 0.0m;
                    }
                    else
                    {
                        RegistrationState.DiscountPercentage = 0.0m;
                        RegistrationState.DiscountAmount = 0.0m;
                    }
                }

                RegistrationState.PaymentAmount = nbAmountPaid.Text.AsDecimal();
            }
        }

        #endregion

        #endregion

        #endregion

    }
}<|MERGE_RESOLUTION|>--- conflicted
+++ resolved
@@ -1,10 +1,5 @@
-<<<<<<< HEAD
-// <copyright>
-// Copyright 2013 by the Spark Development Network
-=======
 ﻿// <copyright>
 // Copyright by the Spark Development Network
->>>>>>> 55b9d9f7
 //
 // Licensed under the Apache License, Version 2.0 (the "License");
 // you may not use this file except in compliance with the License.
@@ -113,14 +108,10 @@
         // The current form index
         private int CurrentFormIndex { get; set; }
 
-<<<<<<< HEAD
-        // The minimum payment that is due
-=======
         // The URL for the Step-2 Iframe Url
         protected string Step2IFrameUrl { get; set; }
 
         // The minimum payment that is due 
->>>>>>> 55b9d9f7
         private decimal? minimumPayment { get; set; }
 
         // The registration template.
@@ -219,7 +210,7 @@
                 return 0;
             }
         }
-
+        
         /// <summary>
         /// If the registration template allows multiple registrants per registration, returns the maximum allowed
         /// </summary>
@@ -227,7 +218,7 @@
         {
             get
             {
-                // If this is an existing registration, max registrants is the number of registrants already
+                // If this is an existing registration, max registrants is the number of registrants already 
                 // on registration ( don't allow adding new registrants )
                 if ( RegistrationState != null && RegistrationState.RegistrationId.HasValue )
                 {
@@ -257,13 +248,13 @@
         {
             get
             {
-                // If this is an existing registration, min registrants is the number of registrants already
+                // If this is an existing registration, min registrants is the number of registrants already 
                 // on registration ( don't allow adding new registrants )
                 if ( RegistrationState != null && RegistrationState.RegistrationId.HasValue )
                 {
                     return RegistrationState.RegistrantCount;
                 }
-
+                
                 // Default is a minimum of one
                 return 1;
             }
@@ -457,7 +448,7 @@
             breadCrumbs.Add( new BreadCrumb( this.PageCache.PageTitle, pageReference ) );
             return breadCrumbs;
         }
-
+        
         /// <summary>
         /// Saves any user control view-state changes that have occurred since the last page postback.
         /// </summary>
@@ -584,13 +575,7 @@
             SetRegistrantState( numHowMany.Value );
 
             // set the max number of steps in the progress bar
-<<<<<<< HEAD
-            this.ProgressBarSteps = numHowMany.Value * FormCount + 2;
-
-            PercentComplete = ( (double)2 / (double)ProgressBarSteps ) * 100;
-=======
             ProgressBarSteps = ( numHowMany.Value * FormCount ) + ( Using3StepGateway ? 3 : 2 );
->>>>>>> 55b9d9f7
 
             ShowRegistrant();
 
@@ -634,11 +619,6 @@
                 ShowHowMany();
             }
 
-<<<<<<< HEAD
-            PercentComplete = ( ( (double)2 + ( ( CurrentFormIndex + 1 ) * CurrentRegistrantIndex ) ) / (double)ProgressBarSteps ) * 100;
-
-=======
->>>>>>> 55b9d9f7
             hfTriggerScroll.Value = "true";
         }
 
@@ -752,13 +732,7 @@
                 }
                 else
                 {
-<<<<<<< HEAD
-                    nbPaymentValidation.Text = string.Format( "Please Correct the Following<ul><li>{0}</li></ul>", paymentErrors.AsDelimited( "</li><li>" ) );
-                    nbPaymentValidation.Visible = true;
-
-=======
                     ShowError( "Please Correct the Following", string.Format( "<ul><li>{0}</li></ul>", summaryErrors.AsDelimited( "</li><li>" ) ) );
->>>>>>> 55b9d9f7
                     ShowSummary();
                 }
             }
@@ -817,7 +791,7 @@
 
         #endregion
 
-        #region Summary Panel Events
+        #region Summary Panel Events 
 
         /// <summary>
         /// Handles the Click event of the lbDiscountApply control.
@@ -880,8 +854,8 @@
                         nbSaveAccount.NotificationBoxType = NotificationBoxType.Danger;
                         nbSaveAccount.Visible = true;
                         return;
-                    }
-
+                    }   
+                    
                     if ( txtPasswordConfirm.Text != txtPassword.Text )
                     {
                         nbSaveAccount.Title = "Invalid Password";
@@ -1023,7 +997,7 @@
                 }
             }
         }
-
+    
 
 
         #endregion
@@ -1115,7 +1089,7 @@
                 var dateTime = RockDateTime.Now;
                 var linkage = new EventItemOccurrenceGroupMapService( rockContext )
                     .Queryable( "RegistrationInstance.Account,RegistrationInstance.RegistrationTemplate.Fees,RegistrationInstance.RegistrationTemplate.Discounts,RegistrationInstance.RegistrationTemplate.Forms.Fields.Attribute,RegistrationInstance.RegistrationTemplate.FinancialGateway" )
-                    .Where( l =>
+                    .Where( l => 
                         l.UrlSlug == registrationSlug &&
                         l.RegistrationInstance != null &&
                         l.RegistrationInstance.IsActive &&
@@ -1203,9 +1177,9 @@
                 }
             }
 
-            if ( RegistrationState != null &&
+            if ( RegistrationState != null && 
                 RegistrationState.FamilyGuid == Guid.Empty &&
-                RegistrationTemplate != null &&
+                RegistrationTemplate != null && 
                 RegistrationTemplate.RegistrantsSameFamily != RegistrantsSameFamily.Ask )
             {
                 RegistrationState.FamilyGuid = Guid.NewGuid();
@@ -1253,7 +1227,7 @@
                     registrant.FamilyGuid = RegistrationState.FamilyGuid;
                     RegistrationState.Registrants.Add( registrant );
                 }
-
+                
                 // While the number of registrants belonging to registration is less than the selected count, addd another registrant
                 while ( RegistrationState.RegistrantCount < registrantCount )
                 {
@@ -1261,7 +1235,7 @@
                     if ( RegistrationTemplate.RegistrantsSameFamily == RegistrantsSameFamily.No )
                     {
                         registrant.FamilyGuid = Guid.NewGuid();
-                    }
+                    } 
                     else if ( RegistrationTemplate.RegistrantsSameFamily == RegistrantsSameFamily.Yes )
                     {
                         registrant.FamilyGuid = RegistrationState.FamilyGuid;
@@ -1270,7 +1244,7 @@
                     RegistrationState.Registrants.Add( registrant );
                 }
 
-                // Get the number of registrants that needs to be removed.
+                // Get the number of registrants that needs to be removed. 
                 int removeCount = RegistrationState.RegistrantCount - registrantCount;
                 if ( removeCount > 0 )
                 {
@@ -1400,16 +1374,7 @@
                                     throw new Exception( errorMessage );
                                 }
                             }
-<<<<<<< HEAD
-                        }
-
-                        try
-                        {
-                            // If there is a valid registration, and nothing went wrong processing the payment, add registrants to group and send the notifications
-                            if ( registration != null )
-=======
                             else
->>>>>>> 55b9d9f7
                             {
                                 if ( !ProcessPayment( rockContext, registration, out errorMessage ) )
                                 {
@@ -1544,7 +1509,7 @@
             Registration registration = null;
             Person registrar = null;
             var registrationChanges = new List<string>();
-
+            
             if ( RegistrationState.RegistrationId.HasValue )
             {
                 registration = registrationService.Get( RegistrationState.RegistrationId.Value );
@@ -1579,7 +1544,7 @@
                 }
             }
 
-            bool newRegistrar = newRegistration ||
+            bool newRegistrar = newRegistration || 
                 registration.FirstName == null || !registration.FirstName.Equals( RegistrationState.FirstName, StringComparison.OrdinalIgnoreCase ) ||
                 registration.LastName == null || !registration.LastName.Equals( RegistrationState.LastName, StringComparison.OrdinalIgnoreCase );
 
@@ -1974,7 +1939,7 @@
                     registrant.Cost = registrantInfo.Cost;
 
                     // Remove fees
-                    // Remove/delete any registrant fees that are no longer in UI with quantity
+                    // Remove/delete any registrant fees that are no longer in UI with quantity 
                     foreach ( var dbFee in registrant.Fees.ToList() )
                     {
                         if ( !registrantInfo.FeeValues.Keys.Contains( dbFee.RegistrationTemplateFeeId ) ||
@@ -2190,7 +2155,7 @@
                     {
                         familyId = familyGroup.Id;
 
-                        // Store the family id for next person
+                        // Store the family id for next person 
                         multipleFamilyGroupIds.AddOrIgnore( familyGuid, familyGroup.Id );
                         if ( !singleFamilyId.HasValue )
                         {
@@ -2442,7 +2407,7 @@
                         registrant.GroupMemberId = groupMember != null ? groupMember.Id : (int?)null;
                         rockContext.SaveChanges();
 
-                        // Set any of the template's group member attributes
+                        // Set any of the template's group member attributes 
                         groupMember.LoadAttributes();
 
                         var registrantInfo = RegistrationState.Registrants.FirstOrDefault( r => r.Guid == registrant.Guid );
@@ -2872,8 +2837,8 @@
         {
             if ( RegistrationState != null && RegistrationState.RegistrantCount > 0 )
             {
-                string title = RegistrationState.RegistrantCount <= 1 ?
-                    RegistrantTerm :
+                string title = RegistrationState.RegistrantCount <= 1 ? 
+                    RegistrantTerm : 
                     ( CurrentRegistrantIndex + 1 ).ToOrdinalWords().Humanize( LetterCasing.Title ) + " " + RegistrantTerm;
 
                 if ( CurrentFormIndex > 0 )
@@ -2882,9 +2847,9 @@
                 }
                 lRegistrantTitle.Text = title;
 
-                pnlFamilyOptions.Visible =
-                    CurrentRegistrantIndex > 0 &&
-                    RegistrationTemplate != null &&
+                pnlFamilyOptions.Visible = 
+                    CurrentRegistrantIndex > 0 && 
+                    RegistrationTemplate != null && 
                     RegistrationTemplate.RegistrantsSameFamily == RegistrantsSameFamily.Ask;
 
                 decimal currentStep = ( FormCount * CurrentRegistrantIndex ) + CurrentFormIndex + 1;
@@ -2900,14 +2865,9 @@
         /// </summary>
         private void ShowSummary()
         {
-<<<<<<< HEAD
-            lRegistrationTerm.Text = RegistrationTemplate.RegistrationTerm;
-            lRegistrationTerm2.Text = RegistrationTemplate.RegistrationTerm;
-=======
             decimal currentStep = ( FormCount * RegistrationState.RegistrantCount ) + 1;
             PercentComplete = ( currentStep / ProgressBarSteps ) * 100.0m;
             pnlSummaryAndPaymentProgressBar.Visible = GetAttributeValue( "DisplayProgressBar" ).AsBoolean();
->>>>>>> 55b9d9f7
 
             SetPanel( 2 );
         }
@@ -2990,15 +2950,7 @@
                     {
                         lSuccessTitle.Text = template.SuccessTitle.ResolveMergeFields( mergeFields );
                     }
-<<<<<<< HEAD
-
-                    if ( nbAmountPaid.Visible = true &&
-                        nbAmountPaid.Text.AsDecimalOrNull().HasValue &&
-                        nbAmountPaid.Text.AsDecimalOrNull().Value > 0.0M &&
-                        ( rblSavedCC.Items.Count == 0 || ( rblSavedCC.SelectedValueAsId() ?? 0 ) == 0 ) )
-=======
                     else
->>>>>>> 55b9d9f7
                     {
                         lSuccessTitle.Text = "Congratulations";
                     }
@@ -3147,7 +3099,7 @@
 
         var amountRemaining = totalCost - ( previouslyPaid + amountPaid );
         $('#{4}').text( '{6}' + amountRemaining.toFixed(2) );
-
+        
     }});
 
     // Detect credit card type
@@ -3329,8 +3281,8 @@
                         var familyOptions = RegistrationState.GetFamilyOptions( RegistrationTemplate, CurrentRegistrantIndex );
                         if ( familyOptions.Any() )
                         {
-                            familyOptions.Add( familyOptions.ContainsKey( registrant.FamilyGuid ) ?
-                                Guid.NewGuid() :
+                            familyOptions.Add( familyOptions.ContainsKey( registrant.FamilyGuid ) ? 
+                                Guid.NewGuid() : 
                                 registrant.FamilyGuid.Equals( Guid.Empty ) ? Guid.NewGuid() : registrant.FamilyGuid,
                                 "None of the above" );
                             rblFamilyOptions.DataSource = familyOptions;
@@ -3370,8 +3322,8 @@
                     if ( value == null && field.IsSharedValue && previousRegistrant != null && previousRegistrant.FieldValues.ContainsKey( field.Id ) )
                     {
                         value = previousRegistrant.FieldValues[field.Id].FieldValue;
-                    }
-
+                    } 
+                    
                     if ( !string.IsNullOrWhiteSpace( field.PreText ) )
                     {
                         phRegistrantControls.Controls.Add( new LiteralControl( field.PreText ) );
@@ -3902,7 +3854,7 @@
                         }
                         break;
                     }
-
+                   
                 case RegistrationPersonFieldType.Email:
                     {
                         var tbEmail = phRegistrantControls.FindControl( "tbEmail" ) as EmailBox;
@@ -4387,7 +4339,7 @@
                         {
                             RegistrantName = r.GetFirstName( RegistrationTemplate ) + " " + r.GetLastName( RegistrationTemplate )
                         } );
-                    rptrRegistrantReview.DataBind();
+                    rptrRegistrantReview.DataBind(); 
 
                     RegistrationState.TotalCost = 0.0m;
                     RegistrationState.DiscountedCost = 0.0m;
