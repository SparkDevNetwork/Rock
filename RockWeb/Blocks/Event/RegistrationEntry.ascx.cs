--- conflicted
+++ resolved
@@ -4716,11 +4716,7 @@
                     }
                     else
                     {
-<<<<<<< HEAD
-                        CreateAttributeField( hasDependantVisibilityRule, field, setValues, value, GetAttributeValue( AttributeKey.ShowFieldDescriptions ).AsBoolean(), BlockValidationGroup, phRegistrantControls );
-=======
-                        CreateAttributeField( hasDependantVisibilityRule, field, setValues, value, GetAttributeValue( "ShowFieldDescriptions" ).AsBoolean(), BlockValidationGroup, phRegistrantControls, DynamicControlPostbackMethod );
->>>>>>> cf223e65
+                        CreateAttributeField( hasDependantVisibilityRule, field, setValues, value, GetAttributeValue( AttributeKey.ShowFieldDescriptions ).AsBoolean(), BlockValidationGroup, phRegistrantControls, DynamicControlPostbackMethod );
                     }
                 }
 
