--- conflicted
+++ resolved
@@ -1311,30 +1311,23 @@
         /// <param name="e">The <see cref="EventArgs"/> instance containing the event data.</param>
         protected void lbRegistrantNext_Click( object sender, EventArgs e )
         {
-<<<<<<< HEAD
-            if ( Page.IsValid )
-=======
             if ( !ValidateControls( phRegistrantControls.Controls) )
             {
                 return;
             }
 
             if ( CurrentPanel == PanelIndex.PanelRegistrant )
->>>>>>> 73144d7d
-            {
-                if ( CurrentPanel == PanelIndex.PanelRegistrant )
-                {
-                    _saveNavigationHistory = true;
-
-                    ShowRegistrant( true, true );
-                }
-                else
-                {
-                    ShowStart();
-                }
-
-                hfTriggerScroll.Value = "true";
-            }
+            {
+                _saveNavigationHistory = true;
+
+                ShowRegistrant( true, true );
+            }
+            else
+            {
+                ShowStart();
+            }
+
+            hfTriggerScroll.Value = "true";
         }
 
         protected bool ValidateControls( ControlCollection controls )
