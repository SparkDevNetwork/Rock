--- conflicted
+++ resolved
@@ -238,11 +238,7 @@
                         <Rock:RockTextBox ID="txtCVV" Label="Card Security Code" CssClass="input-width-xs" runat="server" MaxLength="4" />
                     </div>
                 </div>
-<<<<<<< HEAD
-                <Rock:AddressControl ID="acBillingAddress" runat="server" Label="Billing Address" UseStateAbbreviation="true" UseCountryAbbreviation="false" ShowAddressLine2="false" />
-=======
-		<Rock:AddressControl ID="acBillingAddress" runat="server" Label="Billing Address" UseStateAbbreviation="true" UseCountryAbbreviation="false" ShowAddressLine2="false" />
->>>>>>> a1d7aa6f
+				<Rock:AddressControl ID="acBillingAddress" runat="server" Label="Billing Address" UseStateAbbreviation="true" UseCountryAbbreviation="false" ShowAddressLine2="false" />
             </div>
 
         </asp:Panel>
