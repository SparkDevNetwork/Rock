--- conflicted
+++ resolved
@@ -304,12 +304,6 @@
                     importUpdateType = BulkImporter.ImportUpdateType.AlwaysUpdate;
                 }
 
-<<<<<<< HEAD
-                _importer = new Rock.Slingshot.SlingshotImporter( physicalSlingshotFile, tbForeignSystemKey.Text, importUpdateType, _importer_OnProgress );
-
-                _importer.PersonChunkSize = 25000;
-                _importer.FinancialTransactionChunkSize = 100000;
-=======
                 slingshotImporter = new SlingshotImporter( physicalSlingshotFile, tbForeignSystemKey.Text, importUpdateType, slingshotImporter_OnProgress );
                 slingshotImporter.PersonChunkSize = 25000;
                 slingshotImporter.FinancialTransactionChunkSize = 100000;
@@ -324,19 +318,6 @@
                 if ( financialTransactionChunkSize > 0 )
                 {
                     slingshotImporter.FinancialTransactionChunkSize = financialTransactionChunkSize;
-                }
->>>>>>> 5d87228e
-
-                var personChunkSize = GetAttributeValue( AttributeKey.PersonRecordImportBatchSize ).AsInteger();
-                var financialTransactionChunkSize = GetAttributeValue( AttributeKey.FinancialRecordImportBatchSize ).AsInteger();
-
-                if ( personChunkSize > 0 )
-                {
-                    _importer.PersonChunkSize = personChunkSize;
-                }
-                if ( financialTransactionChunkSize > 0 )
-                {
-                    _importer.FinancialTransactionChunkSize = financialTransactionChunkSize;
                 }
 
                 if ( importType == ImportType.Import || importType == ImportType.All )
@@ -440,21 +421,19 @@
         /// </summary>
         /// <param name="sender">The source of the event.</param>
         /// <param name="e">The <see cref="EventArgs"/> instance containing the event data.</param>
-        protected void btnDownloadLog_Click(object sender, EventArgs e)
+        protected void btnDownloadLog_Click( object sender, EventArgs e )
         {
             System.Web.HttpResponse response = System.Web.HttpContext.Current.Response;
             response.ClearHeaders();
             response.ClearContent();
             response.Clear();
             response.ContentType = "text/plain";
-            response.AddHeader( "content-disposition", "attachment; filename=slingshot-errors.log");
+            response.AddHeader( "content-disposition", "attachment; filename=slingshot-errors.log" );
             response.Charset = "";
 
-            string filePath = Server.MapPath("~/App_Data/SlingshotFiles/slingshot-errors.log");
+            string filePath = Server.MapPath( "~/App_Data/SlingshotFiles/slingshot-errors.log" );
             if ( File.Exists( filePath ) )
             {
-                //var logData = File.ReadAllBytes( filePath );
-                //response.BinaryWrite( logData );
                 response.TransmitFile( filePath );
             }
 
