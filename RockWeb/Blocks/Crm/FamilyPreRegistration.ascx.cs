﻿// <copyright>
// Copyright by the Spark Development Network
//
// Licensed under the Rock Community License (the "License");
// you may not use this file except in compliance with the License.
// You may obtain a copy of the License at
//
// http://www.rockrms.com/license
//
// Unless required by applicable law or agreed to in writing, software
// distributed under the License is distributed on an "AS IS" BASIS,
// WITHOUT WARRANTIES OR CONDITIONS OF ANY KIND, either express or implied.
// See the License for the specific language governing permissions and
// limitations under the License.
// </copyright>
//
using System;
using System.Collections.Generic;
using System.ComponentModel;
using System.Diagnostics;
using System.Linq;
using System.Web.UI;
using System.Web.UI.HtmlControls;
using System.Web.UI.WebControls;
using Rock;
using Rock.Attribute;
using Rock.Communication;
using Rock.Data;
using Rock.Model;

using Rock.Security;
using Rock.Web.Cache;
using Rock.Web.UI;
using Rock.Web.UI.Controls;

namespace RockWeb.Blocks.Crm
{
    [DisplayName( "Family Pre Registration" )]
    [Category( "CRM" )]
    [Description( "Provides a way to allow people to pre-register their families for weekend check-in." )]

    #region Block Attributes

    [BooleanField(
        "Show Campus",
        Key = AttributeKey.ShowCampus,
        Description = "Should the campus field be displayed? If there is only one active campus then the campus field will not show.",
        DefaultBooleanValue = true,
        Order = 0 )]

    [CampusField(
        name: "Default Campus",
        description: "An optional campus to use by default when adding a new family.",
        required: false,
        includeInactive: true,
        key: AttributeKey.DefaultCampus,
        order: 1 )]

    [BooleanField(
        "Require Campus",
        Key = AttributeKey.RequireCampus,
        Description = "Require that a campus be selected",
        DefaultBooleanValue = true,
        Order = 2 )]

    [AttributeField(
        "Campus Schedule Attribute",
        Key = AttributeKey.CampusScheduleAttribute,
        Description = "Allows you select a campus attribute that contains schedules for determining which dates and times for which pre-registration is available. This requires the creation of an Entity attribute for 'Campus' using a Field Type of 'Schedules'. The schedules can then be selected in the 'Edit Campus' block. The Lava merge field for this in workflows is 'ScheduleId'.",
        EntityTypeGuid = Rock.SystemGuid.EntityType.CAMPUS,
        IsRequired = false,
        Order = 2 )]

    [CustomDropdownListField(
        "Planned Visit Date",
        Key = AttributeKey.PlannedVisitDate,
        Description = "How should the Planned Visit Date field be displayed. The date selected by the user is only used for the workflow. If the 'Campus Schedule Attribute' block setting has a selection this will control if schedule date/time are required or not but not if it shows or not. The Lava merge field for this in workflows is 'PlannedVisitDate'.",
        ListSource = ListSource.HIDE_OPTIONAL_REQUIRED,
        IsRequired = false,
        DefaultValue = "Optional",
        Order = 4 )]

    [IntegerField(
        "Scheduled Days Ahead",
        Key = AttributeKey.ScheduledDaysAhead,
        Description = "When using campus specific scheduling this setting determines how many days ahead a person can select. The default is 28 days.",
        IsRequired = false,
        DefaultIntegerValue = 28,
        Order = 5
        )]

    [AttributeField(
        "Family Attributes",
        Key = AttributeKey.FamilyAttributes,
        Description = "The Family attributes that should be displayed",
        EntityTypeGuid = Rock.SystemGuid.EntityType.GROUP,
        EntityTypeQualifierColumn = "GroupTypeId",
        EntityTypeQualifierValue = Rock.SystemGuid.GroupType.GROUPTYPE_FAMILY,
        IsRequired = false,
        AllowMultiple = true,
        Order = 6 )]

    [BooleanField(
        "Allow Updates",
        Key = AttributeKey.AllowUpdates,
        Description = "If the person visiting this block is logged in, should the block be used to update their family? If not, a new family will always be created unless 'Auto Match' is enabled and the information entered matches an existing person.",
        DefaultBooleanValue = false,
        Order = 7 )]

    [BooleanField(
        "Auto Match",
        Key = AttributeKey.AutoMatch,
        Description = "Should this block attempt to match people to to current records in the database.",
        DefaultBooleanValue = true,
        Order = 8 )]

    [DefinedValueField(
        "Connection Status",
        Key = AttributeKey.ConnectionStatus,
        Description = "The connection status that should be used when adding new people.",
        DefinedTypeGuid = Rock.SystemGuid.DefinedType.PERSON_CONNECTION_STATUS,
        IsRequired = false,
        AllowMultiple = false,
        DefaultValue = Rock.SystemGuid.DefinedValue.PERSON_CONNECTION_STATUS_VISITOR,
        Order = 9 )]

    [DefinedValueField(
        "Record Status",
        Key = AttributeKey.RecordStatus,
        Description = "The record status that should be used when adding new people.",
        DefinedTypeGuid = Rock.SystemGuid.DefinedType.PERSON_RECORD_STATUS,
        IsRequired = false,
        AllowMultiple = false,
        DefaultValue = Rock.SystemGuid.DefinedValue.PERSON_RECORD_STATUS_ACTIVE,
        Order = 10 )]

    [WorkflowTypeField(
        "Workflow Types",
        Key = AttributeKey.WorkflowTypes,
        Description = BlockAttributeDescription.WorkflowTypes,
        AllowMultiple = true,
        IsRequired = false,
        Order = 11 )]

    [WorkflowTypeField(
        "Parent Workflow",
        Key = AttributeKey.ParentWorkflow,
        Description = BlockAttributeDescription.ParentWorkflow,
        AllowMultiple = false,
        IsRequired = false,
        Order = 12 )]

    [WorkflowTypeField(
        "Child Workflow",
        Key = AttributeKey.ChildWorkflow,
        Description = BlockAttributeDescription.ChildWorkflow,
        AllowMultiple = false,
        IsRequired = false,
        Order = 13 )]

    [CodeEditorField(
        "Redirect URL",
        Key = AttributeKey.RedirectURL,
        Description = BlockAttributeDescription.RedirectURL,
        EditorMode = CodeEditorMode.Lava,
        EditorTheme = CodeEditorTheme.Rock,
        EditorHeight = 200,
        IsRequired = true,
        Order = 14 )]

    [CustomDropdownListField(
        "Number of Columns",
        Key = AttributeKey.Columns,
        Description = "How many columns should be used to display the form.",
        ListSource = ListSource.COLUMNS,
        IsRequired = false,
        DefaultValue = "4",
        Order = 15 )]

<<<<<<< HEAD
=======
    [BooleanField(
        "Show Campus Type",
        Key = AttributeKey.ShowCampusType,
        Description = "Display the campus type.",
        DefaultBooleanValue = true,
        Order = 16 )]

    [BooleanField(
        "Show Campus Status",
        Key = AttributeKey.ShowCampusStatus,
        Description = "Display the campus status.",
        DefaultBooleanValue = true,
        Order = 17 )]

    [TextField(
        "Planned Visit Information Panel Title",
        Key = AttributeKey.PlannedVisitInformationPanelTitle,
        Description = "The title for the Planned Visit Information panel",
        DefaultValue = "Visit Information",
        IsRequired = false,
        Order = 18
        )]

>>>>>>> bc77c3c0
    #region Adult Category

    [CustomDropdownListField(
        "Suffix",
        Key = AttributeKey.AdultSuffix,
        Description = "How should Suffix be displayed for adults?",
        ListSource = ListSource.HIDE_OPTIONAL,
        IsRequired = false,
        DefaultValue = "Hide",
        Category = CategoryKey.AdultFields,
        Order = 0 )]

    [CustomDropdownListField(
        "Gender",
        Key = AttributeKey.AdultGender,
        Description = "How should Gender be displayed for adults?",
        ListSource = ListSource.HIDE_OPTIONAL_REQUIRED,
        IsRequired = false,
        DefaultValue = "Optional",
        Category = CategoryKey.AdultFields,
        Order = 1 )]

    [CustomDropdownListField(
        "Birth Date",
        Key = AttributeKey.AdultBirthdate,
        Description = "How should Birth Date be displayed for adults?",
        ListSource = ListSource.HIDE_OPTIONAL_REQUIRED,
        IsRequired = false,
        DefaultValue = "Optional",
        Category = CategoryKey.AdultFields,
        Order = 2 )]

    [CustomDropdownListField(
        "Marital Status",
        Key = AttributeKey.AdultMaritalStatus,
        Description = "How should Marital Status be displayed for adults?",
        ListSource = ListSource.HIDE_OPTIONAL_REQUIRED,
        IsRequired = false,
        DefaultValue = "Required",
        Category = CategoryKey.AdultFields,
        Order = 3 )]

    [CustomDropdownListField(
        "Email",
        Key = AttributeKey.AdultEmail,
        Description = "How should Email be displayed for adults?",
        ListSource = ListSource.HIDE_OPTIONAL_REQUIRED,
        IsRequired = false,
        DefaultValue = "Required",
        Category = CategoryKey.AdultFields,
        Order = 4 )]

    [CustomDropdownListField(
        "Mobile Phone",
        Key = AttributeKey.AdultMobilePhone,
        Description = "How should Mobile Phone be displayed for adults?",
        ListSource = ListSource.HIDE_OPTIONAL_REQUIRED,
        IsRequired = false,
        DefaultValue = "Required",
        Category = CategoryKey.AdultFields,
        Order = 5 )]

    [AttributeCategoryField(
        "Attribute Categories",
        Key = AttributeKey.AdultAttributeCategories,
        Description = "The adult Attribute Categories to display attributes from.",
        AllowMultiple = true,
        EntityTypeName = "Rock.Model.Person",
        IsRequired = false,
        Category = CategoryKey.AdultFields,
        Order = 6 )]

    [CustomDropdownListField(
        "Display Communication Preference",
        Key = AttributeKey.AdultDisplayCommunicationPreference,
        Description = "How should Communication Preference be displayed for adults?",
        ListSource = "Hide,Required",
        IsRequired = false,
        DefaultValue = "Hide",
        Category = CategoryKey.AdultFields,
        Order = 7 )]

    [CustomDropdownListField(
        "Address",
        Key = AttributeKey.AdultAddress,
        Description = "How should Address be displayed for adults?",
        ListSource = ListSource.HIDE_OPTIONAL_REQUIRED,
        IsRequired = false,
        DefaultValue = "Optional",
        Category = CategoryKey.AdultFields,
        Order = 8 )]

    [CustomDropdownListField(
        "Profile Photos",
        Key = AttributeKey.AdultProfilePhoto,
        Description = "How should Profile Photo be displayed for adults?",
        ListSource = ListSource.HIDE_SHOW_REQUIRED,
        IsRequired = false,
        DefaultValue = "Hide",
        Category = CategoryKey.AdultFields,
        Order = 9 )]

    [CustomDropdownListField(
        "First Adult Create Account",
        Key = AttributeKey.FirstAdultCreateAccount,
        Description = "Allows the first adult to create an account for themselves.",
        ListSource = ListSource.HIDE_SHOW_REQUIRED,
        IsRequired = false,
        DefaultValue = "Hide",
        Category = CategoryKey.AdultFields,
        Order = 10 )]

    [TextField(
        "Create Account Title",
        Key = AttributeKey.CreateAccountTitle,
        Description = "Configures the description for the create account card.",
        IsRequired = false,
        DefaultValue = "Create Account",
        Category = CategoryKey.AdultFields,
        Order = 11 )]

    [TextField(
        "Create Account Description",
        Key = AttributeKey.CreateAccountDescription,
        Description = "Allows the first adult to create an account for themselves.",
        IsRequired = false,
        DefaultValue = "Create an account to personalize your experience and access additional capabilities on our site.",
        Category = CategoryKey.AdultFields,
        Order = 12 )]
    #endregion

    #region Child Category
    [CustomDropdownListField(
        "Suffix",
        Key = AttributeKey.ChildSuffix,
        Description = "How should Suffix be displayed for children?",
        ListSource = ListSource.HIDE_OPTIONAL,
        IsRequired = false,
        DefaultValue = "Hide",
        Category = CategoryKey.ChildFields,
        Order = 0 )]

    [CustomDropdownListField(
        "Gender",
        Key = AttributeKey.ChildGender,
        Description = "How should Gender be displayed for children?",
        ListSource = ListSource.HIDE_OPTIONAL_REQUIRED,
        IsRequired = false,
        DefaultValue = "Optional",
        Category = CategoryKey.ChildFields,
        Order = 1 )]

    [CustomDropdownListField(
        "Birth Date",
        Key = AttributeKey.ChildBirthdate,
        Description = "How should Birth Date be displayed for children?",
        ListSource = ListSource.HIDE_OPTIONAL_REQUIRED,
        IsRequired = false,
        DefaultValue = "Required",
        Category = CategoryKey.ChildFields,
        Order = 2 )]

    [CustomDropdownListField(
        "Grade",
        Key = AttributeKey.ChildGrade,
        Description = "How should Grade be displayed for children?",
        ListSource = ListSource.HIDE_OPTIONAL_REQUIRED,
        IsRequired = false,
        DefaultValue = "Optional",
        Category = CategoryKey.ChildFields,
        Order = 3 )]

    [CustomDropdownListField(
        "Email",
        Key = AttributeKey.ChildEmail,
        Description = "How should Email be displayed for children?  Be sure to seek legal guidance when collecting email addresses on minors.",
        ListSource = ListSource.HIDE_OPTIONAL_REQUIRED,
        IsRequired = false,
        DefaultValue = "Hide",
        Category = CategoryKey.ChildFields,
        Order = 4 )]

    [CustomDropdownListField(
        "Mobile Phone",
        Key = AttributeKey.ChildMobilePhone,
        Description = "How should Mobile Phone be displayed for children?",
        ListSource = ListSource.HIDE_OPTIONAL_REQUIRED,
        IsRequired = false,
        DefaultValue = "Hide",
        Category = CategoryKey.ChildFields,
        Order = 5 )]

    [AttributeCategoryField(
        "Attribute Categories",
        Key = AttributeKey.ChildAttributeCategories,
        Description = "The children Attribute Categories to display attributes from.",
        AllowMultiple = true,
        EntityTypeName = "Rock.Model.Person",
        IsRequired = false,
        Category = CategoryKey.ChildFields,
        Order = 6 )]

    [CustomDropdownListField(
        "Display Communication Preference",
        Key = AttributeKey.ChildDisplayCommunicationPreference,
        Description = "How should Communication Preference be displayed for children?",
        ListSource = "Hide,Required",
        IsRequired = false,
        DefaultValue = "Hide",
        Category = CategoryKey.ChildFields,
        Order = 7 )]

    [CustomDropdownListField(
        "Profile Photos",
        Key = AttributeKey.ChildProfilePhoto,
        Description = "How should Profile Photo be displayed for children?",
        ListSource = ListSource.HIDE_SHOW_REQUIRED,
        IsRequired = false,
        DefaultValue = "Hide",
        Category = CategoryKey.ChildFields,
        Order = 8 )]
    #endregion

    #region Child Relationship Category

    [CustomEnhancedListField(
        "Relationship Types",
        Key = AttributeKey.Relationships,
        Description = "The possible child-to-adult relationships. The value 'Child' will always be included.",
        ListSource = ListSource.SQL_RELATIONSHIP_TYPES,
        DefaultValue = "0",
        Category = CategoryKey.ChildRelationship,
        IsRequired = false,
        Order = 0 )]

    [CustomEnhancedListField(
        "Same Immediate Family Relationships",
        Key = AttributeKey.FamilyRelationships,
        Description = "The relationships which indicate the child is in the same immediate family as the adult(s) rather than creating a new family for the child. In most cases, 'Child' will be the only value included in this list. Any values included in this list that are not in the Relationship Types list will be ignored.",
        ListSource = ListSource.SQL_SAME_IMMEDIATE_FAMILY_RELATIONSHIPS,
        IsRequired = false,
        DefaultValue = "0",
        Category = CategoryKey.ChildRelationship,
        Order = 1 )]

    [CustomEnhancedListField(
        "Can Check-in Relationship",
        Key = AttributeKey.CanCheckinRelationships,
        Description = "Any relationships that, if selected, will also create an additional 'Can Check-in' relationship between the adult and the child. This is only necessary if the relationship (selected by the user) does not have the 'Allow Check-in' option.",
        ListSource = ListSource.SQL_CAN_CHECKIN_RELATIONSHIP,
        IsRequired = false,
        Category = CategoryKey.ChildRelationship,
        Order = 2 )]

    #endregion

    #endregion Block Attributes

    [Rock.SystemGuid.BlockTypeGuid( "463A454A-6370-4B4A-BCA1-415F2D9B0CB7" )]
    public partial class FamilyPreRegistration : RockBlock
    {
        #region Attribute Keys, Categories and Values
        private static class AttributeKey
        {
            public const string ShowCampus = "ShowCampus";
            public const string DefaultCampus = "DefaultCampus";
            public const string PlannedVisitDate = "PlannedVisitDate";
            public const string CampusScheduleAttribute = "CampusScheduleAttribute";
            public const string ScheduledDaysAhead = "ScheduledDaysAhead";
            public const string FamilyAttributes = "FamilyAttributes";
            public const string AllowUpdates = "AllowUpdates";
            public const string AutoMatch = "AutoMatch";
            public const string ConnectionStatus = "ConnectionStatus";
            public const string RecordStatus = "RecordStatus";
            public const string WorkflowTypes = "WorkflowTypes";
            public const string ParentWorkflow = "ParentWorkflow";
            public const string ChildWorkflow = "ChildWorkflow";
            public const string RedirectURL = "RedirectURL";
            public const string RequireCampus = "RequireCampus";
            public const string Columns = "Columns";

            public const string AdultSuffix = "AdultSuffix";
            public const string AdultGender = "AdultGender";
            public const string AdultBirthdate = "AdultBirthdate";
            public const string AdultMaritalStatus = "AdultMaritalStatus";
            public const string AdultEmail = "AdultEmail";
            public const string AdultMobilePhone = "AdultMobilePhone";
            public const string AdultAttributeCategories = "AdultAttributeCategories";
            public const string AdultDisplayCommunicationPreference = "AdultDisplayCommunicationPreference";
            public const string AdultAddress = "AdultAddress";
            public const string AdultProfilePhoto = "AdultProfilePhoto";
            public const string FirstAdultCreateAccount = "FirstAdultCreateAccount";
            public const string CreateAccountTitle = "CreateAccountTitle";
            public const string CreateAccountDescription = "CreateAccountDescription";

            public const string ChildSuffix = "ChildSuffix";
            public const string ChildGender = "ChildGender";
            public const string ChildBirthdate = "ChildBirthdate";
            public const string ChildGrade = "ChildGrade";
            public const string ChildMobilePhone = "ChildMobilePhone";
            public const string ChildEmail = "ChildEmail";
            public const string ChildAttributeCategories = "ChildAttributeCategories";
            public const string ChildDisplayCommunicationPreference = "ChildDisplayCommunicationPreference";
            public const string ChildProfilePhoto = "ChildProfilePhoto";

            public const string Relationships = "Relationships";
            public const string FamilyRelationships = "FamilyRelationships";
            public const string CanCheckinRelationships = "CanCheckinRelationships";

            public const string PlannedVisitInformationPanelTitle = "PlannedVisitInformationPanelTitle";
        }

        private static class CategoryKey
        {
            public const string AdultFields = "Adult Fields";
            public const string ChildFields = "Child Fields";
            public const string ChildRelationship = "Child Relationship";
        }

        private static class BlockAttributeDescription
        {
            public const string WorkflowTypes = @"The workflow type(s) to launch when a family is added. The primary family will be passed to each workflow as the entity. Additionally if the workflow type has any of the following attribute keys defined, those attribute values will also be set: ParentIds, ChildIds, PlannedVisitDate.";
            public const string ParentWorkflow = @"If set, this workflow type will launch for each parent provided. The parent will be passed to the workflow as the Entity.";
            public const string ChildWorkflow = @"If set, this workflow type will launch for each child provided. The child will be passed to the workflow as the Entity.";
            public const string RedirectURL = @"The URL to redirect user to when they have completed the registration. The merge fields that are available includes 'Family', which is an object for the primary family that is created/updated; 'RelatedChildren', which is a list of the children who have a relationship with the family, but are not in the family; 'ParentIds' which is a comma-delimited list of the person ids for each adult; 'ChildIds' which is a comma-delimited list of the person ids for each child; and 'PlannedVisitDate' which is the value entered for the Planned Visit Date field if it was displayed.";
        }

        private static class ListSource
        {
            public const string COLUMNS = "2,4";
            public const string HIDE_OPTIONAL_REQUIRED = "Hide,Optional,Required";
            public const string HIDE_SHOW_REQUIRED = "Hide,Show,Required";
            public const string HIDE_OPTIONAL = "Hide,Optional";
            public const string SQL_RELATIONSHIP_TYPES = @"
                SELECT 
	                R.[Id] AS [Value],
	                R.[Name] AS [Text]
                FROM [GroupType] T
                INNER JOIN [GroupTypeRole] R ON R.[GroupTypeId] = T.[Id]
                WHERE T.[Guid] = 'E0C5A0E2-B7B3-4EF4-820D-BBF7F9A374EF'
                AND R.[Name] <> 'Child'
                UNION ALL
                SELECT 0, 'Child'
                ORDER BY [Text]";

            public const string SQL_SAME_IMMEDIATE_FAMILY_RELATIONSHIPS = @"
                SELECT 
	                R.[Id] AS [Value],
	                R.[Name] AS [Text]
                FROM [GroupType] T
                INNER JOIN [GroupTypeRole] R ON R.[GroupTypeId] = T.[Id]
                WHERE T.[Guid] = 'E0C5A0E2-B7B3-4EF4-820D-BBF7F9A374EF'
                AND R.[Name] <> 'Child'
                UNION ALL
                SELECT 0, 'Child'
                ORDER BY [Text]";

            public const string SQL_CAN_CHECKIN_RELATIONSHIP = @"
                SELECT 
	                R.[Id] AS [Value],
	                R.[Name] AS [Text]
                FROM [GroupType] T
                INNER JOIN [GroupTypeRole] R ON R.[GroupTypeId] = T.[Id]
                WHERE T.[Guid] = 'E0C5A0E2-B7B3-4EF4-820D-BBF7F9A374EF'
                AND R.[Name] <> 'Child'
                UNION ALL
                SELECT 0, 'Child'
                ORDER BY [Text]";
        }

        private static class PageParameterKey
        {
            public static string CampusGuid = "CampusGuid";
            public static string CampusId = "CampusId";
        }

        #endregion Attribute Keys, Categories and Values

        #region Fields

        private RockContext _rockContext = null;
        private Dictionary<int, string> _relationshipTypes = new Dictionary<int, string>();

        #endregion

        #region Properties

        /// <summary>
        /// Gets or sets the child members that have been added by user
        /// </summary>
        /// <value>
        /// The group members.
        /// </value>
        protected List<PreRegistrationChild> Children { get; set; }

        protected string GetColumnStyle( int columns )
        {
            if ( ( columns != 3 && columns != 6 ) || GetAttributeValue( AttributeKey.Columns ) == "4" )
            {
                return "col-sm-" + columns.ToString();
            }

            if ( columns == 6 )
            {
                return "col-sm-" + columns.ToString();
            }

            return "col-sm-" + ( columns * 2 ).ToString();
        }

        private List<OccurrenceSchedule> OccurrenceSchedules { get; set; }


        #endregion

        #region Base Control Methods

        /// <summary>
        /// Restores the view-state information from a previous user control request that was saved by the <see cref="M:System.Web.UI.UserControl.SaveViewState" /> method.
        /// </summary>
        /// <param name="savedState">An <see cref="T:System.Object" /> that represents the user control state to be restored.</param>
        protected override void LoadViewState( object savedState )
        {
            base.LoadViewState( savedState );

            Children = ViewState["Children"] as List<PreRegistrationChild> ?? new List<PreRegistrationChild>();
            OccurrenceSchedules = ViewState["OccurrenceSchedules"] as List<OccurrenceSchedule> ?? new List<OccurrenceSchedule>();

            BuildAdultAttributes( false, null, null );
            BuildFamilyAttributes( false, null );
            CreateChildrenControls( false );
        }

        /// <summary>
        /// Raises the <see cref="E:System.Web.UI.Control.Init" /> event.
        /// </summary>
        /// <param name="e">An <see cref="T:System.EventArgs" /> object that contains the event data.</param>
        protected override void OnInit( EventArgs e )
        {
            base.OnInit( e );

            _rockContext = new RockContext();

            // Get the allowed relationship types that have been selected
            var selectedRelationshipTypeIds = GetAttributeValue( AttributeKey.Relationships ).SplitDelimitedValues().AsIntegerList();
            var knownRelationshipGroupType = GroupTypeCache.Get( Rock.SystemGuid.GroupType.GROUPTYPE_KNOWN_RELATIONSHIPS.AsGuid() );
            if ( knownRelationshipGroupType != null )
            {
                _relationshipTypes = knownRelationshipGroupType.Roles
                    .Where( r => selectedRelationshipTypeIds.Contains( r.Id ) )
                    .ToDictionary( k => k.Id, v => v.Name );
            }

            if ( selectedRelationshipTypeIds.Contains( 0 ) )
            {
                _relationshipTypes.Add( 0, "Child" );
            }

            var regexString = GlobalAttributesCache.Get().GetValue( "core.ValidUsernameRegularExpression" );
            var usernameValidCaption = GlobalAttributesCache.Get().GetValue( "core.ValidUsernameCaption" );

            var script = string.Format(
@" Sys.Application.add_load(function () {{
var availabilityMessageRow = $('#availabilityMessageRow');
var usernameUnavailable = $('#availabilityMessage');
var usernameTextbox = $('#{0}');
var usernameRegExp = /{1}/;
var usernameValidCaption = '{2}';
var usernameFieldLabel = '{3}';
var isRequired = $('#{4}').val() == 'True';
        
availabilityMessageRow.hide();

usernameTextbox.blur(function () {{
    if ($(this).val() && $.trim($(this).val()) != '') {{

        if (!usernameRegExp.test($(this).val())) {{
            usernameUnavailable.html(usernameFieldLabel + ' is not valid. ' + usernameValidCaption);
            usernameUnavailable.addClass('alert-warning');
            usernameUnavailable.removeClass('alert-success');
        }} else {{
            $.ajax({{
                type: 'GET',
                contentType: 'application/json',
                dataType: 'json',
                url: Rock.settings.get('baseUrl') + 'api/userlogins/available?username=' + encodeURIComponent($(this).val()),
                success: function (getData, status, xhr) {{

                    if (getData) {{
                        usernameUnavailable.html('The selected ' + usernameFieldLabel.toLowerCase() + ' is available.');
                        usernameUnavailable.addClass('alert-success');
                        usernameUnavailable.removeClass('alert-warning');
                    }} else {{
                        availabilityMessageRow.show();
                        usernameUnavailable.html('The ' + usernameFieldLabel.toLowerCase() + ' you selected is already in use.');
                        usernameUnavailable.addClass('alert-warning');
                        usernameUnavailable.removeClass('alert-success');
                    }}
                }},
                error: function (xhr, status, error) {{
                    alert(status + ' [' + error + ']: ' + xhr.responseText);
                }}
            }});
        }}
    }} else if(isRequired) {{
        usernameUnavailable.html(usernameFieldLabel + ' is required.');
        usernameUnavailable.addClass('alert-warning');
        usernameUnavailable.removeClass('alert-success');
    }} else {{
        usernameUnavailable.html('');
        usernameUnavailable.removeClass('alert-warning');
        usernameUnavailable.removeClass('alert-success');
    }}

    availabilityMessageRow.show();
    }});
}});
",
                tbUserName.ClientID,     // 0
                regexString,             // 1
                usernameValidCaption,    // 2
                tbUserName.Label, // 3
                hfCreateFirstAdultAccountIsRequired.ClientID ); // 4

            ScriptManager.RegisterStartupScript( this, GetType(), "CreateFirstAdultAccount_" + this.ClientID, script, true );

            // this event gets fired after block settings are updated. it's nice to repaint the screen if these settings would alter it
            this.BlockUpdated += Block_BlockUpdated;
            this.AddConfigurationUpdateTrigger( upnlContent );
        }

        /// <summary>
        /// Raises the <see cref="E:System.Web.UI.Control.Load" /> event.
        /// </summary>
        /// <param name="e">The <see cref="T:System.EventArgs" /> object that contains the event data.</param>
        protected override void OnLoad( EventArgs e )
        {
            base.OnLoad( e );

            SetPanelStyles();
            nbError.Visible = false;

            if ( !Page.IsPostBack )
            {
                SetControls();
            }
            else
            {
                GetChildrenData();
            }
        }

        /// <summary>
        /// Sets the panel styles.
        /// </summary>
        private void SetPanelStyles()
        {
            pnlSuffix1.CssClass = GetColumnStyle( 3 );
            pnlGender1.CssClass = GetColumnStyle( 3 );
            pnlBirthDate1.CssClass = GetColumnStyle( 6 );
            pnlMaritalStatus1.CssClass = GetColumnStyle( 3 );
            pnlMobilePhone1.CssClass = GetColumnStyle( 3 );
            pnlEmail1.CssClass = GetColumnStyle( 6 );
            pnlCommunicationPreference1.CssClass = GetColumnStyle( 6 );

            pnlSuffix2.CssClass = GetColumnStyle( 3 ) + " js-Adult2Required";
            pnlGender2.CssClass = GetColumnStyle( 3 ) + " js-Adult2Required";
            pnlBirthDate2.CssClass = GetColumnStyle( 6 ) + " js-Adult2Required";
            pnlMaritalStatus2.CssClass = GetColumnStyle( 3 ) + " js-Adult2Required";
            pnlMobilePhone2.CssClass = GetColumnStyle( 3 ) + " js-Adult2Required";
            pnlEmail2.CssClass = GetColumnStyle( 6 ) + " js-Adult2Required";
            pnlCommunicationPreference2.CssClass = GetColumnStyle( 6 ) + " js-Adult2Required";
        }

        /// <summary>
        /// Saves any user control view-state changes that have occurred since the last page postback.
        /// </summary>
        /// <returns>
        /// Returns the user control's current view state. If there is no view state associated with the control, it returns null.
        /// </returns>
        protected override object SaveViewState()
        {
            ViewState["Children"] = Children;
            ViewState["OccurrenceSchedules"] = OccurrenceSchedules;

            return base.SaveViewState();
        }

        protected override void OnPreRender( EventArgs e )
        {
            base.OnPreRender( e );

            string script = string.Format( @"
    testRequiredFields();

    $('#{0}').on('blur', function () {{
        testRequiredFields();
    }})

    $('#{1}').on('blur', function () {{
        testRequiredFields();
    }})

    function testRequiredFields() {{
        var hasValue = $('#{0}').val() != '' && $('#{1}').val() != '';
        enableRequiredFields( hasValue );

        if (hasValue) {{
            var required = $('#{2}').val() == 'True';
            if (required) {{
                $('#{3}').closest('.form-group').addClass('required');
            }} else {{
                $('#{3}').closest('.form-group').removeClass('required');
            }}

            required = $('#{4}').val() == 'True';
            if (required) {{
                var temp =  $('#{5}').closest('form-group');
                $('#{5}').closest('.form-group').addClass('required');
            }} else {{
                $('#{5}').closest('.form-group').removeClass('required');
            }}

            required = $('#{6}').val() == 'True';
            if (required) {{
                $('#{7}').closest('.form-group').addClass('required');
            }} else {{
                $('#{7}').closest('.form-group').removeClass('required');
            }}

            required = $('#{8}').val() == 'True';
            if (required) {{
                $('#{9}').closest('.form-group').addClass('required');
            }} else {{
                $('#{9}').closest('.form-group').removeClass('required');
            }}

            required = $('#{10}').val() == 'True';
            if (required) {{
                $('#{11}').closest('.form-group').addClass('required');
            }} else {{
                $('#{11}').closest('.form-group').removeClass('required');
            }}

            required = $('#{12}').val() == 'True';
            if (required) {{
                $('#{13}').closest('.form-group').addClass('required');
            }} else {{
                $('#{13}').closest('.form-group').removeClass('required');
            }}

            required = $('#{14}').val() == 'True';
            if (required) {{
                $('#{15}').closest('.form-group').addClass('required');
            }} else {{
                $('#{15}').closest('.form-group').removeClass('required');
            }}


        }} else {{
            $('#{3}').closest('.form-group').removeClass('required');
            $('#{5}').closest('.form-group').removeClass('required');
            $('#{7}').closest('.form-group').removeClass('required');
            $('#{9}').closest('.form-group').removeClass('required');
            $('#{11}').closest('.form-group').removeClass('required');
            $('#{13}').closest('.form-group').removeClass('required');
            $('#{15}').closest('.form-group').removeClass('required');
        }}
    }}
",
                tbFirstName2.ClientID,
                tbLastName2.ClientID,

                hfSuffixRequired.ClientID,
                dvpSuffix2.ClientID,

                hfGenderRequired.ClientID,
                ddlGender2.ClientID,

                hfBirthDateRequired.ClientID,
                bpBirthDate2.ClientID,

                hfMaritalStatusRequired.ClientID,
                dvpMaritalStatus2.ClientID,

                hfMobilePhoneRequired.ClientID,
                pnMobilePhone2.ClientID,

                hfEmailRequired.ClientID,
                tbEmail2.ClientID,

                hfProfileRequired.ClientID,
                imgProfile2.ClientID
            );

            ScriptManager.RegisterStartupScript( tbFirstName2, tbFirstName2.GetType(), "adult2-validation", script, true );
        }

        #endregion

        #region Events

        /// <summary>
        /// Handles the BlockUpdated event of the control.
        /// </summary>
        /// <param name="sender">The source of the event.</param>
        /// <param name="e">The <see cref="EventArgs"/> instance containing the event data.</param>
        protected void Block_BlockUpdated( object sender, EventArgs e )
        {
            SetControls();
        }

        /// <summary>
        /// Handles the AddChildClick event of the prChildren control.
        /// </summary>
        /// <param name="sender">The source of the event.</param>
        /// <param name="e">The <see cref="EventArgs"/> instance containing the event data.</param>
        protected void prChildren_AddChildClick( object sender, EventArgs e )
        {
            AddChild();
            CreateChildrenControls( true );
        }

        /// <summary>
        /// Handles the DeleteClick event of the ChildRow control.
        /// </summary>
        /// <param name="sender">The source of the event.</param>
        /// <param name="e">The <see cref="EventArgs"/> instance containing the event data.</param>
        /// <exception cref="NotImplementedException"></exception>
        private void ChildRow_DeleteClick( object sender, EventArgs e )
        {
            var row = sender as PreRegistrationChildRow;
            var child = Children.FirstOrDefault( m => m.Guid.Equals( row.PersonGuid ) );
            if ( child != null )
            {
                Children.Remove( child );
            }

            CreateChildrenControls( true );
        }

        /// <summary>
        /// Handles the Click event of the btnSave control.
        /// </summary>
        /// <param name="sender">The source of the event.</param>
        /// <param name="e">The <see cref="EventArgs"/> instance containing the event data.</param>
        protected void btnSave_Click( object sender, EventArgs e )
        {
            if ( ValidateInfo() )
            {
                // Get some system values
                var familyGroupType = GroupTypeCache.Get( Rock.SystemGuid.GroupType.GROUPTYPE_FAMILY.AsGuid() );
                var adultRoleId = familyGroupType.Roles.FirstOrDefault( r => r.Guid == Rock.SystemGuid.GroupRole.GROUPROLE_FAMILY_MEMBER_ADULT.AsGuid() ).Id;
                var childRoleId = familyGroupType.Roles.FirstOrDefault( r => r.Guid == Rock.SystemGuid.GroupRole.GROUPROLE_FAMILY_MEMBER_CHILD.AsGuid() ).Id;

                var recordTypePersonId = DefinedValueCache.Get( Rock.SystemGuid.DefinedValue.PERSON_RECORD_TYPE_PERSON.AsGuid() ).Id;
                var recordStatusValue = DefinedValueCache.Get( GetAttributeValue( AttributeKey.RecordStatus ).AsGuid() ) ?? DefinedValueCache.Get( Rock.SystemGuid.DefinedValue.PERSON_RECORD_STATUS_ACTIVE.AsGuid() );
                var connectionStatusValue = DefinedValueCache.Get( GetAttributeValue( AttributeKey.ConnectionStatus ).AsGuid() ) ?? DefinedValueCache.Get( Rock.SystemGuid.DefinedValue.PERSON_CONNECTION_STATUS_VISITOR.AsGuid() );

                var knownRelationshipGroupType = GroupTypeCache.Get( Rock.SystemGuid.GroupType.GROUPTYPE_KNOWN_RELATIONSHIPS.AsGuid() );
                var canCheckInRole = knownRelationshipGroupType.Roles.FirstOrDefault( r => r.Guid == Rock.SystemGuid.GroupRole.GROUPROLE_KNOWN_RELATIONSHIPS_CAN_CHECK_IN.AsGuid() );
                var knownRelationshipOwnerRoleGuid = Rock.SystemGuid.GroupRole.GROUPROLE_KNOWN_RELATIONSHIPS_OWNER.AsGuid();

                // ...and some block settings
                var familyRelationships = GetAttributeValue( AttributeKey.FamilyRelationships ).SplitDelimitedValues().AsIntegerList();
                var canCheckinRelationships = GetAttributeValue( AttributeKey.CanCheckinRelationships ).SplitDelimitedValues().AsIntegerList();
                var showChildMobilePhone = GetAttributeValue( AttributeKey.ChildMobilePhone ) != "Hide";
                var showChildEmailAddress = GetAttributeValue( AttributeKey.ChildEmail ) != "Hide";
                var showChildCommunicationPreference = GetAttributeValue( AttributeKey.ChildDisplayCommunicationPreference ) != "Hide";
                var showAdultAddress = GetAttributeValue( AttributeKey.AdultAddress ) != "Hide";
                var createFirstAdultAccount = GetAttributeValue( AttributeKey.FirstAdultCreateAccount ) != "Hide";

                // ...and some service objects
                var personService = new PersonService( _rockContext );
                var groupService = new GroupService( _rockContext );
                var groupMemberService = new GroupMemberService( _rockContext );
                var groupLocationService = new GroupLocationService( _rockContext );

                // Check to see if we're viewing an existing family
                Group primaryFamily = null;
                Guid? familyGuid = hfFamilyGuid.Value.AsGuidOrNull();
                if ( familyGuid.HasValue )
                {
                    primaryFamily = groupService.Get( familyGuid.Value );
                }

                // If editing an existing family, we'll need to handle any children/relationships that they remove
                bool processRemovals = primaryFamily != null && GetAttributeValue( AttributeKey.AllowUpdates ).AsBoolean();

                // If editing an existing family, we should also save any empty family values (campus, address)
                bool saveEmptyValues = primaryFamily != null;

                // Save the adults
                var adults = new List<Person>();
                SaveAdult( ref primaryFamily, adults, 1, hfAdultGuid1, tbFirstName1, tbLastName1, dvpSuffix1, ddlGender1, bpBirthDate1, dvpMaritalStatus1, tbEmail1, rblCommunicationPreference1, pnMobilePhone1, phAttributes1, imgProfile1 );
                SaveAdult( ref primaryFamily, adults, 2, hfAdultGuid2, tbFirstName2, tbLastName2, dvpSuffix2, ddlGender2, bpBirthDate2, dvpMaritalStatus2, tbEmail2, rblCommunicationPreference2, pnMobilePhone2, phAttributes2, imgProfile2 );

                bool isNewFamily = false;

                // If two adults were entered, let's check to see if we should assume they're married
                if ( adults.Count == 2 )
                {
                    var marriedStatusValue = DefinedValueCache.Get( Rock.SystemGuid.DefinedValue.PERSON_MARITAL_STATUS_MARRIED.AsGuid() );
                    if ( marriedStatusValue != null )
                    {
                        // as long as neither of the adults has a marital status
                        if ( !adults.Any( a => a.MaritalStatusValueId.HasValue ) )
                        {
                            // Set them all to married
                            foreach ( var adult in adults )
                            {
                                adult.MaritalStatusValueId = marriedStatusValue.Id;
                            }
                            _rockContext.SaveChanges();
                        }
                    }
                }

                // Create UserLogin for first adult
                if ( createFirstAdultAccount && tbUserName.Text.IsNotNullOrWhiteSpace() && tbPassword.Text.IsNotNullOrWhiteSpace() )
                {
                    CreateUser( adults[0] );
                }

                // If we do have an existing family, set it's campus if the campus selection was visible
                if ( primaryFamily != null )
                {
                    if ( pnlCampus.Visible )
                    {
                        primaryFamily.CampusId = cpCampus.SelectedValueAsInt();
                    }
                }
                else
                {
                    // Otherwise, create a new family and save it
                    primaryFamily = CreateNewFamily( familyGroupType.Id, ( tbLastName1.Text.IsNotNullOrWhiteSpace() ? tbLastName1.Text : tbLastName2.Text ) );
                    isNewFamily = true;
                    groupService.Add( primaryFamily );
                    saveEmptyValues = true;
                }

                // Save the family
                _rockContext.SaveChanges();

                // Make sure adults are part of the primary family, and if not, add them.
                foreach ( Person adult in adults )
                {
                    var currentFamilyMember = primaryFamily.Members.FirstOrDefault( m => m.PersonId == adult.Id );
                    if ( currentFamilyMember == null )
                    {
                        currentFamilyMember = new GroupMember
                        {
                            GroupId = primaryFamily.Id,
                            PersonId = adult.Id,
                            GroupRoleId = adultRoleId,
                            GroupMemberStatus = GroupMemberStatus.Active
                        };

                        if ( isNewFamily )
                        {
                            adult.GivingGroupId = primaryFamily.Id;
                        }

                        groupMemberService.Add( currentFamilyMember );

                        _rockContext.SaveChanges();
                    }
                }

                // Save the family address
                if ( showAdultAddress )
                {
                    var homeLocationType = DefinedValueCache.Get( Rock.SystemGuid.DefinedValue.GROUP_LOCATION_TYPE_HOME.AsGuid() );
                    if ( homeLocationType != null )
                    {
                        // Find a location record for the address that was entered
                        var loc = new Location();
                        acAddress.GetValues( loc );
                        if ( acAddress.Street1.IsNotNullOrWhiteSpace() && loc.City.IsNotNullOrWhiteSpace() )
                        {
                            loc = new LocationService( _rockContext ).Get( loc.Street1, loc.Street2, loc.City, loc.State, loc.PostalCode, loc.Country, primaryFamily, true );
                        }
                        else
                        {
                            loc = null;
                        }

                        // Check to see if family has an existing home address
                        var groupLocation = primaryFamily.GroupLocations.FirstOrDefault( l => l.GroupLocationTypeValueId.HasValue && l.GroupLocationTypeValueId.Value == homeLocationType.Id );

                        if ( loc != null )
                        {
                            if ( groupLocation == null || groupLocation.LocationId != loc.Id )
                            {
                                // If family does not currently have a home address or it is different than the one entered, add a new address (move old address to prev)
                                GroupService.AddNewGroupAddress( _rockContext, primaryFamily, homeLocationType.Guid.ToString(), loc, true, string.Empty, true, true );
                            }
                        }
                        else
                        {
                            if ( groupLocation != null && saveEmptyValues )
                            {
                                // If an address was not entered, and family has one on record, update it to be a previous address
                                var prevLocationType = DefinedValueCache.Get( Rock.SystemGuid.DefinedValue.GROUP_LOCATION_TYPE_PREVIOUS.AsGuid() );
                                groupLocation.GroupLocationTypeValueId = prevLocationType != null ? prevLocationType.Id : groupLocation.GroupLocationTypeValueId;
                            }
                        }

                        _rockContext.SaveChanges();
                    }
                }

                // Save any family attribute values
                primaryFamily.LoadAttributes( _rockContext );
                Helper.GetEditValues( phFamilyAttributes, primaryFamily );
                primaryFamily.SaveAttributeValues( _rockContext );

                // Get the adult known relationship groups
                var adultIds = adults.Select( a => a.Id ).ToList();
                var knownRelationshipGroupIds = groupMemberService.Queryable()
                    .Where( m =>
                        m.GroupRole.Guid == knownRelationshipOwnerRoleGuid &&
                        adultIds.Contains( m.PersonId ) )
                    .Select( m => m.GroupId )
                    .ToList();

                // Variables for tracking the new children/relationships that should exist
                var newChildIds = new List<int>();
                var newRelationships = new Dictionary<int, List<int>>();

                // Reload the primary family
                primaryFamily = groupService.Get( primaryFamily.Id );

                // Loop through each of the children
                var newFamilyIds = new Dictionary<string, int>();
                foreach ( var child in Children )
                {
                    // Save the child's person information
                    Person person = personService.Get( child.Guid );

                    // If person was not found, Look for existing person in same family with same name and birthdate
                    if ( person == null && child.BirthDate.HasValue )
                    {
                        var possibleMatch = new Person { NickName = child.NickName, LastName = child.LastName };
                        possibleMatch.SetBirthDate( child.BirthDate );
                        person = primaryFamily.MatchingFamilyMember( possibleMatch );
                    }

                    // Otherwise create a new person
                    if ( person == null )
                    {
                        person = new Person();
                        personService.Add( person );

                        person.Guid = child.Guid;
                        person.FirstName = child.NickName.FixCase();
                        person.LastName = child.LastName.FixCase();
                        person.RecordTypeValueId = recordTypePersonId;
                        person.RecordStatusValueId = recordStatusValue != null ? recordStatusValue.Id : ( int? ) null;
                        person.ConnectionStatusValueId = connectionStatusValue != null ? connectionStatusValue.Id : ( int? ) null;
                    }
                    else
                    {
                        person.NickName = child.NickName;
                        person.LastName = child.LastName;
                    }

                    if ( child.SuffixValueId.HasValue )
                    {
                        person.SuffixValueId = child.SuffixValueId;
                    }

                    if ( child.Gender != Gender.Unknown )
                    {
                        person.Gender = child.Gender;
                    }

                    if ( child.BirthDate.HasValue )
                    {
                        person.SetBirthDate( child.BirthDate );
                    }

                    if ( child.GradeOffset.HasValue )
                    {
                        person.GradeOffset = child.GradeOffset;
                    }

                    // Save the email address
                    if ( showChildEmailAddress && child.EmailAddress.IsNotNullOrWhiteSpace() )
                    {
                        person.Email = child.EmailAddress;
                    }

                    if ( showChildCommunicationPreference )
                    {
                        person.CommunicationPreference = child.CommunicationPreference;
                    }

                    if ( child.ProfilePhotoId.HasValue )
                    {
                        person.PhotoId = child.ProfilePhotoId;
                    }

                    _rockContext.SaveChanges();

                    // Save the mobile phone number
                    if ( showChildMobilePhone && child.MobilePhoneNumber.IsNotNullOrWhiteSpace() )
                    {
                        var isSmsNumber = person.CommunicationPreference == CommunicationType.SMS;
                        SavePhoneNumber( person.Id, child.MobilePhoneNumber, child.MobileCountryCode, isSmsNumber );
                    }

                    // Save the attributes for the child
                    person.LoadAttributes();
                    foreach ( var keyVal in child.AttributeValues )
                    {
                        if ( keyVal.Value.IsNotNullOrWhiteSpace() )
                        {
                            person.SetAttributeValue( keyVal.Key, keyVal.Value );
                        }
                    }
                    person.SaveAttributeValues( _rockContext );

                    // Get the child's current family state
                    bool inPrimaryFamily = primaryFamily.Members.Any( m => m.PersonId == person.Id );

                    // Get what the family/relationship state should be for the child
                    bool shouldBeInPrimaryFamily = familyRelationships.Contains( child.RelationshipType ?? 0 );
                    int? newRelationshipId = shouldBeInPrimaryFamily ? ( int? ) null : child.RelationshipType;
                    bool canCheckin = !shouldBeInPrimaryFamily && canCheckinRelationships.Contains( child.RelationshipType ?? -1 );

                    // Check to see if child needs to be added to the primary family or not
                    if ( shouldBeInPrimaryFamily )
                    {
                        // If so, add to list of children
                        newChildIds.Add( person.Id );

                        if ( !inPrimaryFamily )
                        {
                            var familyMember = new GroupMember();
                            familyMember.GroupId = primaryFamily.Id;
                            familyMember.PersonId = person.Id;
                            familyMember.GroupRoleId = childRoleId;
                            familyMember.GroupMemberStatus = GroupMemberStatus.Active;

                            groupMemberService.Add( familyMember );
                            _rockContext.SaveChanges();
                        }
                    }
                    else
                    {
                        // Make sure they have another family
                        EnsurePersonInOtherFamily( familyGroupType.Id, primaryFamily.Id, person.Id, person.LastName, childRoleId, newFamilyIds );

                        // If the selected relationship for this person should also create the can-check in relationship, make sure to add it
                        if ( canCheckinRelationships.Contains( child.RelationshipType ?? -1 ) )
                        {
                            foreach ( var adultId in adultIds )
                            {
                                groupMemberService.CreateKnownRelationship( adultId, person.Id, canCheckInRole.Id );
                                newRelationships.AddOrIgnore( person.Id, new List<int>() );
                                newRelationships[person.Id].Add( canCheckInRole.Id );
                            }
                        }
                    }

                    // Check to see if child needs to be removed from the primary family
                    if ( !shouldBeInPrimaryFamily && inPrimaryFamily )
                    {
                        RemovePersonFromFamily( familyGroupType.Id, primaryFamily.Id, person.Id );
                    }

                    // If child has a relationship type, make sure they belong to a family, and ensure that they have that relationship with each adult
                    if ( newRelationshipId.HasValue )
                    {
                        foreach ( var adultId in adultIds )
                        {
                            groupMemberService.CreateKnownRelationship( adultId, person.Id, newRelationshipId.Value );
                            newRelationships.AddOrIgnore( person.Id, new List<int>() );
                            newRelationships[person.Id].Add( newRelationshipId.Value );
                        }
                    }
                }

                // If editing an existing family, check for any people that need to be removed from the family or relationships
                if ( processRemovals )
                {
                    // Find all the existing children that were removed and make sure they have another family, and then remove them from this family.
                    var na = new Dictionary<string, int>();
                    foreach ( var removedChild in groupMemberService.Queryable()
                        .Where( m =>
                            m.GroupId == primaryFamily.Id &&
                            m.GroupRoleId == childRoleId &&
                            !newChildIds.Contains( m.PersonId ) ) )
                    {
                        EnsurePersonInOtherFamily( familyGroupType.Id, primaryFamily.Id, removedChild.Id, removedChild.Person.LastName, childRoleId, na );
                        groupMemberService.Delete( removedChild );
                    }

                    _rockContext.SaveChanges();

                    // Find all the existing relationships that were removed and delete them
                    var roleIds = _relationshipTypes.Select( r => r.Key ).ToList();
                    foreach ( var groupMember in new PersonService( _rockContext ).GetRelatedPeople( adultIds, roleIds ) )
                    {
                        if ( !newRelationships.ContainsKey( groupMember.PersonId ) || !newRelationships[groupMember.PersonId].Contains( groupMember.GroupRoleId ) )
                        {
                            foreach ( var adultId in adultIds )
                            {
                                groupMemberService.DeleteKnownRelationship( adultId, groupMember.PersonId, groupMember.GroupRoleId );
                                if ( canCheckinRelationships.Contains( groupMember.GroupRoleId ) )
                                {
                                    groupMemberService.DeleteKnownRelationship( adultId, groupMember.PersonId, canCheckInRole.Id );
                                }
                            }
                        }
                    }
                }

                var parentWorkflowTypeGuid = GetAttributeValue( AttributeKey.ParentWorkflow ).AsGuidOrNull();
                if ( parentWorkflowTypeGuid.HasValue )
                {
                    var workflowType = WorkflowTypeCache.Get( parentWorkflowTypeGuid.Value );
                    if ( workflowType != null && ( workflowType.IsActive ?? true ) )
                    {
                        foreach ( var adult in adults )
                        {
                            try
                            {
                                var workflow = Workflow.Activate( workflowType, adult.FullName );
                                List<string> workflowErrors;
                                new WorkflowService( new RockContext() ).Process( workflow, adult, out workflowErrors );
                            }
                            catch ( Exception ex )
                            {
                                ExceptionLogService.LogException( ex, this.Context );
                            }
                        }
                    }
                }

                var childIds = new List<int>( newChildIds );
                childIds.AddRange( newRelationships.Select( r => r.Key ).ToList() );
                var childWorkflowTypeGuid = GetAttributeValue( AttributeKey.ChildWorkflow ).AsGuidOrNull();
                if ( childWorkflowTypeGuid.HasValue && childIds.Any() )
                {
                    var workflowType = WorkflowTypeCache.Get( childWorkflowTypeGuid.Value );
                    if ( workflowType != null && ( workflowType.IsActive ?? true ) )
                    {
                        var childs = personService.Queryable().Where( p => childIds.Contains( p.Id ) ).ToList();
                        foreach ( var child in childs )
                        {
                            try
                            {
                                var workflow = Workflow.Activate( workflowType, child.FullName );
                                List<string> workflowErrors;
                                new WorkflowService( new RockContext() ).Process( workflow, child, out workflowErrors );
                            }
                            catch ( Exception ex )
                            {
                                ExceptionLogService.LogException( ex, this.Context );
                            }
                        }
                    }
                }

                List<Guid> workflows = GetAttributeValue( AttributeKey.WorkflowTypes ).SplitDelimitedValues().AsGuidList();
                string redirectUrl = GetAttributeValue( AttributeKey.RedirectURL );
                if ( workflows.Any() || redirectUrl.IsNotNullOrWhiteSpace() )
                {
                    var family = groupService.Get( primaryFamily.Id );
                    var schedule = new ScheduleService( _rockContext ).Get( ddlScheduleTime.SelectedValue.AsGuid() );

                    // Create parameters
                    var parameters = new Dictionary<string, string>();
                    parameters.Add( "ParentIds", adultIds.AsDelimited( "," ) );
                    parameters.Add( "ChildIds", childIds.AsDelimited( "," ) );

                    if ( pnlPlannedDate.Visible )
                    {
                        DateTime? visitDate = dpPlannedDate.SelectedDate;
                        if ( visitDate.HasValue )
                        {
                            parameters.Add( AttributeKey.PlannedVisitDate, visitDate.Value.ToString( "o" ) );
                        }
                    }
                    else if ( pnlPlannedSchedule.Visible && schedule != null )
                    {
                        // use this for the planned date
                        parameters.Add( AttributeKey.PlannedVisitDate, ddlScheduleDate.SelectedValue.AsDateTime()?.ToString( "o" ) );

                        // also add the schedule id
                        parameters.Add( "ScheduleId", schedule.Id.ToString() );
                    }

                    // Look for any workflows
                    if ( workflows.Any() )
                    {
                        // Launch all the workflows
                        foreach ( var wfGuid in workflows )
                        {
                            family.LaunchWorkflow( wfGuid, family.Name, parameters, null );
                        }
                    }

                    if ( redirectUrl.IsNotNullOrWhiteSpace() )
                    {
                        var relatedPersonIds = newRelationships.Select( r => r.Key ).ToList();
                        var relatedChildren = personService.Queryable().Where( p => relatedPersonIds.Contains( p.Id ) ).ToList();

                        var mergeFields = Rock.Lava.LavaHelper.GetCommonMergeFields( this.RockPage, this.CurrentPerson );
                        mergeFields.Add( "Family", family );
                        mergeFields.Add( "RelatedChildren", relatedChildren );
                        mergeFields.Add( "Schedule", schedule );
                        foreach ( var keyval in parameters )
                        {
                            mergeFields.Add( keyval.Key, keyval.Value );
                        }

                        var url = ResolveUrl( redirectUrl.ResolveMergeFields( mergeFields ) );

                        Response.Redirect( url, false );
                        Context.ApplicationInstance.CompleteRequest();
                    }
                }
            }
        }

        /// <summary>
        /// Handles the Click event of the lbCancel control.
        /// </summary>
        /// <param name="sender">The source of the event.</param>
        /// <param name="e">The <see cref="EventArgs"/> instance containing the event data.</param>
        protected void lbCancel_Click( object sender, EventArgs e )
        {
            NavigateToCurrentPageReference();
        }

        #endregion

        #region Methods

        /// <summary>
        /// Sets the initial visibility/required properties of controls based on block attribute values
        /// </summary>
        private void SetControls()
        {
            pnlVisit.Visible = true;

            // Campus
            if ( GetAttributeValue( AttributeKey.ShowCampus ).AsBoolean() )
            {
                var campuses = CampusCache.All( false );
                cpCampus.Campuses = campuses;

                if ( campuses.Count >= 1 )
                {
                    cpCampus.SelectedCampusId = campuses.First().Id;
                    cpCampus.Required = GetAttributeValue( AttributeKey.RequireCampus ).AsBoolean();
                    pnlCampus.Visible = true;
                }
                else
                {
                    pnlCampus.Visible = false;
                }
            }
            else
            {
                pnlCampus.Visible = false;
            }

            ShowHidePlannedDatePanels();
            SetScheduleDateControl();

            pnlVisitTitle.InnerText = GetAttributeValue( AttributeKey.PlannedVisitInformationPanelTitle );

            // Visit Info
            pnlVisit.Visible = pnlCampus.Visible || pnlPlannedDate.Visible || pnlPlannedSchedule.Visible;

            // Adult Suffix
            bool isRequired = SetControl( AttributeKey.AdultSuffix, pnlSuffix1, pnlSuffix2 );
            dvpSuffix1.Required = isRequired;
            hfSuffixRequired.Value = isRequired.ToStringSafe();
            var suffixDt = DefinedTypeCache.Get( Rock.SystemGuid.DefinedType.PERSON_SUFFIX.AsGuid() );
            dvpSuffix1.DefinedTypeId = suffixDt.Id;
            dvpSuffix2.DefinedTypeId = suffixDt.Id;

            // Adult Gender
            isRequired = SetControl( AttributeKey.AdultGender, pnlGender1, pnlGender2 );
            ddlGender1.Required = isRequired;
            hfGenderRequired.Value = isRequired.ToStringSafe();
            ddlGender1.BindToEnum<Gender>( true, new Gender[] { Gender.Unknown } );
            ddlGender2.BindToEnum<Gender>( true, new Gender[] { Gender.Unknown } );

            // Adult Birthdate
            isRequired = SetControl( AttributeKey.AdultBirthdate, pnlBirthDate1, pnlBirthDate2 );
            bpBirthDate1.Required = isRequired;
            hfBirthDateRequired.Value = isRequired.ToStringSafe();

            // Adult Marital Status
            isRequired = SetControl( AttributeKey.AdultMaritalStatus, pnlMaritalStatus1, pnlMaritalStatus2 );
            dvpMaritalStatus1.Required = isRequired;
            hfMaritalStatusRequired.Value = isRequired.ToStringSafe();
            var maritalStatusDt = DefinedTypeCache.Get( Rock.SystemGuid.DefinedType.PERSON_MARITAL_STATUS.AsGuid() );
            dvpMaritalStatus1.DefinedTypeId = maritalStatusDt.Id;
            dvpMaritalStatus2.DefinedTypeId = maritalStatusDt.Id;

            // Adult Email
            isRequired = SetControl( AttributeKey.AdultEmail, pnlEmail1, pnlEmail2 );
            tbEmail1.Required = isRequired;
            hfEmailRequired.Value = isRequired.ToStringSafe();

            // Adult Mobile Phone
            isRequired = SetControl( AttributeKey.AdultMobilePhone, pnlMobilePhone1, pnlMobilePhone2 );
            pnMobilePhone1.Required = isRequired;
            hfMobilePhoneRequired.Value = isRequired.ToStringSafe();

            // Adult Communication Preference
            SetControl( AttributeKey.AdultDisplayCommunicationPreference, pnlCommunicationPreference1, pnlCommunicationPreference2 );

            // Adult Address
            isRequired = SetControl( AttributeKey.AdultAddress, acAddress, null );
            acAddress.Required = isRequired;

            // Adult Profile Photo
            isRequired = SetControl( AttributeKey.AdultProfilePhoto, pnlProfileImage1, pnlProfileImage2 );
            imgProfile1.Required = isRequired;
            hfProfileRequired.Value = isRequired.ToStringSafe();

            // Create Account
            isRequired = GetAttributeValue( AttributeKey.FirstAdultCreateAccount ) == "Required";
            pnlCreateAccount.Visible = GetAttributeValue( AttributeKey.FirstAdultCreateAccount ) != "Hide";
            tbUserName.Required = isRequired;
            tbPassword.Required = isRequired;
            tbConfirmPassword.Required = isRequired;
            rlCreateAccountTitle.Text = GetAttributeValue( AttributeKey.CreateAccountTitle );
            rlCreateAccountDescription.Text = GetAttributeValue( AttributeKey.CreateAccountDescription );
            hfCreateFirstAdultAccountIsRequired.Value = isRequired.ToStringSafe();

            // Check for Current Family
            SetCurrentFamilyValues();

            // Build the dynamic children controls
            CreateChildrenControls( true );
        }

        /// <summary>
        /// Chooses the planned date panel to show. Either pnlPlannedDate which only shows a date, or pnlPlannedSchedule which provides a list of date and times for a campus' schedule.
        /// </summary>
        private void ShowHidePlannedDatePanels()
        {
            bool dateRequired = SetControl( AttributeKey.PlannedVisitDate, pnlPlannedDate, null );
            dpPlannedDate.Required = dateRequired;
            ddlScheduleDate.Required = dateRequired;
            ddlScheduleTime.Required = dateRequired;

            string scheduleGuid = GetAttributeValue( AttributeKey.CampusScheduleAttribute );
            if ( scheduleGuid.IsNullOrWhiteSpace() )
            {
                pnlPlannedSchedule.Visible = false;
                return;
            }

            // Make sure the attribute uses the Schedules field type and display the date panel if not
            var campusScheduleAttribute = AttributeCache.Get( scheduleGuid );
            if ( campusScheduleAttribute?.FieldType == null || campusScheduleAttribute.FieldType.Guid != Rock.SystemGuid.FieldType.SCHEDULES.AsGuidOrNull() )
            {
                // If the user has edit permission then display an error message so the configuration can be fixed
                if ( IsUserAuthorized( Authorization.EDIT ) )
                {
                    nbError.Text = "The campus attribute for schedules is not using the field type of 'Schedules' or a value was not specified. Please adjust this.";
                    nbError.Visible = true;
                }

                // Since the campusScheduleAttribute is not correct just display the date panel
                pnlPlannedDate.Visible = true;
                pnlPlannedSchedule.Visible = false;
                return;
            }

            // If there are multiple campuses and the campus picker is not visible then just display the date panel
            if ( CampusCache.All( false ).Count > 1 )
            {
                if ( !GetAttributeValue( AttributeKey.ShowCampus ).AsBoolean() )
                {
                    // If the user has edit permission then display an error message so the configuration can be fixed
                    if ( IsUserAuthorized( Authorization.EDIT ) )
                    {
                        nbError.Text = "In order to show campus schedules the campus has to be shown so it can be selected. Change the this block's 'Show Campus' attribute to 'Yes'.";
                        nbError.Visible = true;
                    }

                    // Since the campus is not available for the campusScheduleAttribute just display the date panel
                    pnlPlannedDate.Visible = true;
                    pnlPlannedSchedule.Visible = false;
                    return;
                }
            }

            // Display the schedule panel if there are multiple campuses and the campus picker is shown or if there is a single campus
            pnlPlannedDate.Visible = false;
            pnlPlannedSchedule.Visible = true;
        }

        /// <summary>
<<<<<<< HEAD
=======
        /// Sets the campus information.
        /// </summary>
        private void SetCampusInfo()
        {
            if ( !cpCampus.Visible )
            {
                pnlCampus.Visible = false;
                return;
            }

            var showCampusStatus = GetAttributeValue( AttributeKey.ShowCampusStatus ).AsBoolean();
            var showCampusType = GetAttributeValue( AttributeKey.ShowCampusType ).AsBoolean();

            if ( !showCampusStatus && !showCampusType ) 
            {
                pnlCampusInfo.Visible = false;
            }
            else
            {
                pnlCampusInfo.Visible = true;

                divCampusStatus.Visible = showCampusStatus;
                divCampusType.Visible = showCampusType;
            }

            if ( cpCampus.SelectedCampusId.HasValue && cpCampus.SelectedCampusId.Value > 0 )
            {
                using ( var rockContext = new RockContext() )
                {
                    var campusService = new CampusService( rockContext );

                    var thisCampus = campusService.Get( cpCampus.SelectedCampusId.Value );
                    if ( thisCampus != null )
                    {
                        var campusStatusValue = thisCampus.CampusStatusValue?.Value;
                        var campusTypeValue = thisCampus.CampusTypeValue?.Value;

                        lblCampusStatus.Text = campusStatusValue;
                        lblCampusType.Text = campusTypeValue;

                        if ( campusStatusValue.IsNotNullOrWhiteSpace() )
                        {
                            switch ( campusStatusValue.ToUpper() )
                            {
                                case "CLOSED":
                                    lblCampusStatus.CssClass = "label label-default";
                                    break;
                                case "OPEN":
                                    lblCampusStatus.CssClass = "label label-success";
                                    break;
                                case "PENDING":
                                    lblCampusStatus.CssClass = "label label-warning";
                                    break;
                                default:
                                    lblCampusStatus.CssClass = "label label-info";
                                    break;
                            }
                        }
                        else
                        {
                            lblCampusStatus.CssClass = "label label-info";
                        }

                        if ( campusTypeValue.IsNotNullOrWhiteSpace() )
                        {
                            switch ( campusTypeValue.ToUpper() )
                            {
                                case "ONLINE":
                                    litCampusTypeIcon.Text = "<i class='fa fa-globe fa-fw'></i>";
                                    break;
                                case "PHYSICAL":
                                    litCampusTypeIcon.Text = "<i class='fa fa-home fa-fw'></i>";
                                    break;
                                default:
                                    litCampusTypeIcon.Text = "<i class='fa fa-home fa-fw'></i>";
                                    break;
                            }
                        }
                        else
                        {
                            litCampusTypeIcon.Text = "";
                        }
                    }
                }
            }
        }

        /// <summary>
>>>>>>> bc77c3c0
        /// Populates ddlScheduleDate with a set of dates for the campus schedules and the configured number of days. The display is formatted but the value is unformated so it can easily be used to get schedules that match it.
        /// </summary>
        private void SetScheduleDateControl()
        {
            ddlScheduleDate.Items.Clear();
            ddlScheduleTime.Items.Clear();

            if ( !pnlPlannedSchedule.Visible || (cpCampus.Visible && cpCampus.SelectedValue.IsNullOrWhiteSpace() ) )
            {
                return;
            }

            OccurrenceSchedules = new List<OccurrenceSchedule>();
            int? selectedCampusId = null;
            if ( cpCampus.Visible )
            {
                selectedCampusId = cpCampus.SelectedCampusId.Value;
            }
            else
            {
                if ( CampusCache.All( false ).Count == 1 )
                {
                    // If there is just one active campus then use that one.
                    selectedCampusId = CampusCache.All( false )[0].Id;
                }
                else
                {
                    // Rock should show an error before getting here, but just in case... If there are multiple campuses then we will need the campus to get the schedule.
                    // If the user has edit permission display an error message so the configuration can be fixed
                    if ( IsUserAuthorized( Authorization.EDIT ) )
                    {
                        nbError.Title = "Must Show Campus";
                        nbError.Text = "In order to show campus schedules the campus has to be shown so it can be selected. Change the this block's 'Show Campus' attribute to 'Yes'. A user without edit permission to this block will just see \"Planned Visit Date\".";
                        nbError.Visible = true;
                        return;
                    }

                    // Since we can't show the schedules and this is not a user authorized to edit the block just show the date.
                    pnlPlannedDate.Visible = true;
                    pnlPlannedSchedule.Visible = false;

                    return;
                }
            }

            var campusScheduleAttributeKey = AttributeCache.Get( GetAttributeValue( AttributeKey.CampusScheduleAttribute ) ).Key;
            var campusScheduleAttributeValue = CampusCache.Get( selectedCampusId.Value )?.GetAttributeValue( campusScheduleAttributeKey );

            if ( campusScheduleAttributeValue.IsNullOrWhiteSpace() )
            {
                // If the user has edit permission then display an error message so the configuration can be fixed
                if ( IsUserAuthorized( Authorization.EDIT ) )
                {
                    nbError.Title = "Missing Campus Schedule attribute.";
                    nbError.Text = "This requires the creation of an Entity attribute for 'Campus' using a Field Type of 'Schedules'. The schedules can then be selected in the 'Edit Campus' block. A user without edit permission to this block will just see \"Planned Visit Date\".";
                    nbError.Visible = true;

                    return;
                }

                // Since we can't show the schedules and this is not a user authorized to edit the block just show the date.
                pnlPlannedDate.Visible = true;
                pnlPlannedSchedule.Visible = false;

                return;
            }

            var schedules = campusScheduleAttributeValue.Split( ',' ).Select( g => new ScheduleService( _rockContext ).Get( g.AsGuid() ) );
            int daysAhead = GetAttributeValue( AttributeKey.ScheduledDaysAhead ).AsIntegerOrNull() ?? 28;
            HashSet<DateTime> scheduleDates = new HashSet<DateTime>();

            foreach ( var schedule in schedules )
            {
                var occurrences = schedule.GetICalOccurrences( RockDateTime.Today, RockDateTime.Today.AddDays( daysAhead ), null ).ToList();
                foreach ( var occurrence in occurrences )
                {
                    OccurrenceSchedules.Add( new OccurrenceSchedule { IcalOccurrenceDateTime = occurrence.Period.StartTime.Value, ScheduleGuid = schedule.Guid } );
                    scheduleDates.Add( occurrence.Period.StartTime.Date );
                }
            }

            var sortedScheduleDates = scheduleDates.ToList();
            sortedScheduleDates.Sort();

            if ( !ddlScheduleDate.Required )
            {
                ddlScheduleDate.Items.Add( new ListItem() );
            }

            foreach ( var sortedScheduleDate in sortedScheduleDates )
            {
                ddlScheduleDate.Items.Add( new ListItem( sortedScheduleDate.ToString( "dddd, MM/dd" ), sortedScheduleDate.ToString() ) );
            }

            if ( ddlScheduleDate.Required )
            {
                // A default date/time will already be chosen if it's required so don't wait for an event to load the occurence times.
                SetScheduleTimeControl();
            }
        }

        /// <summary>
        /// Populates ddlScheduleTime with a set of schedule times for the selected date. The Time is shown but the value is the schedule guid.
        /// </summary>
        private void SetScheduleTimeControl()
        {
            ddlScheduleTime.Items.Clear();

            if ( GetAttributeValue( AttributeKey.PlannedVisitDate ) != "Required" )
            {
                ddlScheduleTime.Items.Add( new ListItem() );
            }

            var scheduleOccurrencesForDate = OccurrenceSchedules.Where( o => o.IcalOccurrenceDateTime.Date == ddlScheduleDate.SelectedValue.AsDateTime() ).ToList();
            scheduleOccurrencesForDate.Sort( ( a, b ) => a.IcalOccurrenceDateTime.CompareTo( b.IcalOccurrenceDateTime ) );

            foreach ( var scheduleOccurrenceForDate in scheduleOccurrencesForDate )
            {
                ddlScheduleTime.Items.Add( new ListItem( scheduleOccurrenceForDate.IcalOccurrenceDateTime.ToString( "h:mm tt" ), scheduleOccurrenceForDate.ScheduleGuid.ToString() ) );
            }
        }



        /// <summary>
        /// Sets the current family values.
        /// </summary>
        private void SetCurrentFamilyValues()
        {
            Group family = null;
            Person adult1 = null;
            Person adult2 = null;

            // If there is a logged in person, attempt to find their family and spouse.
            if ( GetAttributeValue( AttributeKey.AllowUpdates ).AsBoolean() && CurrentPerson != null )
            {
                Person spouse = null;

                // Get all their families
                var families = CurrentPerson.GetFamilies( _rockContext );
                if ( families.Any() )
                {
                    // Get their spouse
                    spouse = CurrentPerson.GetSpouse( _rockContext );
                    if ( spouse != null )
                    {
                        // If spouse was found, find the first family that spouse belongs to also.
                        family = families.Where( f => f.Members.Any( m => m.PersonId == spouse.Id ) ).FirstOrDefault();
                        if ( family == null )
                        {
                            // If there was not family with spouse, something went wrong and assume there is no spouse.
                            spouse = null;
                        }
                    }

                    // If we didn't find a family yet (by checking spouses family), assume the first family.
                    if ( family == null )
                    {
                        family = families.FirstOrDefault();
                    }

                    // Assume Adult1 is the current person
                    adult1 = CurrentPerson;
                    if ( spouse != null )
                    {
                        // and Adult2 is the spouse
                        adult2 = spouse;

                        // However, if spouse is actually head of family, make them Adult1 and current person Adult2
                        var headOfFamilyId = family.Members
                            .OrderBy( m => m.GroupRole.Order )
                            .ThenBy( m => m.Person.Gender )
                            .Select( m => m.PersonId )
                            .FirstOrDefault();
                        if ( headOfFamilyId != 0 && headOfFamilyId == spouse.Id )
                        {
                            adult1 = spouse;
                            adult2 = CurrentPerson;
                        }
                    }
                }
            }

            // Set First Adult's Values
            hfAdultGuid1.Value = adult1 != null ? adult1.Id.ToString() : string.Empty;

            tbFirstName1.Visible = adult1 == null;
            tbFirstName1.Text = adult1 != null ? adult1.NickName : String.Empty;

            tbLastName1.Visible = adult1 == null;
            tbLastName1.Text = adult1 != null ? adult1.LastName : String.Empty;

            dvpSuffix1.SetValue( adult1 != null ? adult1.SuffixValueId : ( int? ) null );
            ddlGender1.SetValue( adult1 != null ? adult1.Gender.ConvertToInt() : 0 );
            bpBirthDate1.SelectedDate = ( adult1 != null ? adult1.BirthDate : ( DateTime? ) null );
            dvpMaritalStatus1.SetValue( adult1 != null ? adult1.MaritalStatusValueId : ( int? ) null );
            tbEmail1.Text = ( adult1 != null ? adult1.Email : string.Empty );
            rblCommunicationPreference1.SelectedValue = ( adult1 != null ? adult1.CommunicationPreference : CommunicationType.Email ).ConvertToInt().ToString();
            SetPhoneNumber( adult1, pnMobilePhone1 );

            // Set Second Adult's Values
            hfAdultGuid2.Value = adult2 != null ? adult2.Guid.ToString() : string.Empty;

            tbFirstName2.Visible = adult2 == null;
            tbFirstName2.Text = adult2 != null ? adult2.NickName : String.Empty;

            tbLastName2.Visible = adult2 == null;
            tbLastName2.Text = adult2 != null ? adult2.LastName : String.Empty;

            dvpSuffix2.SetValue( adult2 != null ? adult2.SuffixValueId : ( int? ) null );
            ddlGender2.SetValue( adult2 != null ? adult2.Gender.ConvertToInt() : 0 );
            bpBirthDate2.SelectedDate = ( adult2 != null ? adult2.BirthDate : ( DateTime? ) null );
            dvpMaritalStatus2.SetValue( adult2 != null ? adult2.MaritalStatusValueId : ( int? ) null );
            tbEmail2.Text = ( adult2 != null ? adult2.Email : string.Empty );
            rblCommunicationPreference2.SelectedValue = ( adult2 != null ? adult2.CommunicationPreference : CommunicationType.Email ).ConvertToInt().ToString();
            SetPhoneNumber( adult2, pnMobilePhone2 );

            Children = new List<PreRegistrationChild>();

            if ( family != null )
            {
                // Set the campus from the family
                cpCampus.SetValue( family.CampusId );

                // Need to populate the schedules here if they are visible
                SetScheduleDateControl();

                // Set the address from the family
                var homeLocationType = DefinedValueCache.Get( Rock.SystemGuid.DefinedValue.GROUP_LOCATION_TYPE_HOME.AsGuid() );
                if ( homeLocationType != null )
                {
                    var location = family.GroupLocations
                        .Where( l =>
                            l.GroupLocationTypeValueId.HasValue &&
                            l.GroupLocationTypeValueId.Value == homeLocationType.Id )
                        .Select( l => l.Location )
                        .FirstOrDefault();
                    acAddress.SetValues( location );
                }
                else
                {
                    acAddress.SetValues( null );
                }

                // Find all the children in the family
                var childRoleGuid = Rock.SystemGuid.GroupRole.GROUPROLE_FAMILY_MEMBER_CHILD.AsGuid();
                foreach ( var groupMember in family.Members
                    .Where( m => m.GroupRole.Guid == childRoleGuid )
                    .OrderByDescending( m => m.Person.Age ) )
                {
                    var child = new PreRegistrationChild( groupMember.Person );
                    child.RelationshipType = 0;
                    Children.Add( child );
                }

                // Find all the related people.
                var adultIds = new List<int>();
                if ( adult1 != null )
                {
                    adultIds.Add( adult1.Id );
                }
                if ( adult2 != null )
                {
                    adultIds.Add( adult2.Id );
                }
                var roleIds = _relationshipTypes.Select( r => r.Key ).ToList();
                foreach ( var groupMember in new PersonService( _rockContext )
                    .GetRelatedPeople( adultIds, roleIds )
                    .OrderBy( m => m.GroupRole.Order )
                    .ThenByDescending( m => m.Person.Age ) )
                {
                    if ( !Children.Any( c => c.Id == groupMember.PersonId ) )
                    {
                        var child = new PreRegistrationChild( groupMember.Person );
                        child.RelationshipType = groupMember.GroupRoleId;
                        Children.Add( child );
                    }
                }

                hfFamilyGuid.Value = family.Guid.ToString();
            }
            else
            {
                // Set campus id from page parameter or from default if page parameter is null or invalid.
                var campusGuid = PageParameter( PageParameterKey.CampusGuid ).AsGuidOrNull();
                var campusId = PageParameter( PageParameterKey.CampusId ).AsIntegerOrNull();

                CampusCache initialCampus = null;

                if ( campusGuid != null )
                {
                    initialCampus = CampusCache.Get( campusGuid.Value );
                }
                else if ( campusId != null )
                {
                    initialCampus = CampusCache.Get( campusId.Value );
                }

                if ( initialCampus == null )
                {
                    campusGuid = GetAttributeValue( AttributeKey.DefaultCampus ).AsGuidOrNull();
                    if ( campusGuid != null )
                    {
                        initialCampus = CampusCache.Get( campusGuid.Value );
                    }
                }

                if ( initialCampus != null )
                {
                    cpCampus.SetValue( initialCampus.Id );
                }

                // Clear the address
                acAddress.SetValues( null );

                hfFamilyGuid.Value = string.Empty;
            }

            // Adult Attributes
            BuildAdultAttributes( true, adult1, adult2 );

            // Family Attributes
            BuildFamilyAttributes( true, family );
        }

        /// <summary>
        /// Helper method to set visibility of adult controls and return if it's required or not.
        /// </summary>
        /// <param name="attributeKey">The attribute key.</param>
        /// <param name="adultControl1">The adult control1.</param>
        /// <param name="adultControl2">The adult control2.</param>
        /// <returns></returns>
        private bool SetControl( string attributeKey, WebControl adultControl1, WebControl adultControl2 )
        {
            string attributeValue = GetAttributeValue( attributeKey );
            if ( adultControl1 != null )
            {
                adultControl1.Visible = attributeValue != "Hide";
            }
            if ( adultControl2 != null )
            {
                adultControl2.Visible = attributeValue != "Hide";
            }
            return attributeValue == "Required";
        }

        /// <summary>
        /// Builds the adult attributes.
        /// </summary>
        /// <param name="setValues">if set to <c>true</c> [set values].</param>
        private void BuildAdultAttributes( bool setValues, Person adult1, Person adult2 )
        {
            phAttributes1.Controls.Clear();
            phAttributes2.Controls.Clear();

            var attributeList = GetCategoryAttributeList( AttributeKey.AdultAttributeCategories );

            if ( adult1 != null )
            {
                adult1.LoadAttributes();
            }
            if ( adult2 != null )
            {
                adult2.LoadAttributes();
            }

            var columnStyle = GetColumnStyle( 3 );
            foreach ( var attribute in attributeList )
            {

                string value1 = adult1 != null ? adult1.GetAttributeValue( attribute.Key ) : string.Empty;
                var div1 = new HtmlGenericControl( "Div" );

                phAttributes1.Controls.Add( div1 );
                var ctrl1 = attribute.AddControl( div1.Controls, value1, this.BlockValidationGroup, setValues, true, attribute.IsRequired, null, null, null, string.Format( "attribute_field_{0}_1", attribute.Id ) );
                // Clear any preexisting col classes and apply the current one
                RemoveClasses( div1, "col-sm-3", "col-sm-6" );
                div1.AddCssClass( columnStyle );

                string value2 = adult2 != null ? adult2.GetAttributeValue( attribute.Key ) : string.Empty;
                var div2 = new HtmlGenericControl( "Div" );

                phAttributes2.Controls.Add( div2 );
                var ctrl2 = attribute.AddControl( div2.Controls, value2, this.BlockValidationGroup, setValues, true, attribute.IsRequired, null, null, null, string.Format( "attribute_field_{0}_2", attribute.Id ) );
                // Clear any preexisting col classes and apply the current one
                RemoveClasses( div2, "col-sm-3", "col-sm-6" );
                div2.AddCssClass( columnStyle );
            }
        }

        /// <summary>
        /// Removes the specified Css classes from the control
        /// </summary>
        /// <param name="control"></param>
        /// <param name="classes"></param>
        private void RemoveClasses(HtmlGenericControl control, params string[] classes)
        {
            foreach ( var @class in classes )
            {
                control.RemoveCssClass( @class );
            }
        }

        /// <summary>
        /// Builds the family attributes.
        /// </summary>
        /// <param name="setValues">if set to <c>true</c> [set values].</param>
        private void BuildFamilyAttributes( bool setValues, Group family )
        {
            phFamilyAttributes.Controls.Clear();

            var attributeList = GetAttributeList( AttributeKey.FamilyAttributes );

            if ( family != null )
            {
                family.LoadAttributes();
            }

            foreach ( var attribute in attributeList )
            {
                string value = family != null ? family.GetAttributeValue( attribute.Key ) : string.Empty;
                attribute.AddControl( phFamilyAttributes.Controls, value, this.BlockValidationGroup, setValues, true, attribute.IsRequired );
            }
        }

        /// <summary>
        /// Helper method to set a phone number control's value.
        /// </summary>
        /// <param name="person">The person.</param>
        /// <param name="pnb">The PNB.</param>
        private void SetPhoneNumber( Person person, PhoneNumberBox pnb )
        {
            if ( person != null )
            {
                var pn = person.GetPhoneNumber( Rock.SystemGuid.DefinedValue.PERSON_PHONE_TYPE_MOBILE.AsGuid() );
                if ( pn != null )
                {
                    pnb.CountryCode = pn.CountryCode;
                    pnb.Number = pn.ToString();
                }
                else
                {
                    pnb.CountryCode = PhoneNumber.DefaultCountryCode();
                    pnb.Number = string.Empty;
                }
            }
            else
            {
                pnb.CountryCode = PhoneNumber.DefaultCountryCode();
                pnb.Number = string.Empty;
            }
        }

        /// <summary>
        /// Adds a new child.
        /// </summary>
        private void AddChild()
        {
            var person = new Person();
            person.Guid = Guid.NewGuid();
            person.Gender = Gender.Unknown;
            person.LastName = tbLastName1.Text;
            person.GradeOffset = null;

            var child = new PreRegistrationChild( person );

            Children.Add( child );
        }

        /// <summary>
        /// Creates the children controls.
        /// </summary>
        private void CreateChildrenControls( bool setSelection )
        {
            prChildren.ClearRows();

            var showSuffix = GetAttributeValue( AttributeKey.ChildSuffix ) != "Hide";
            var showGender = GetAttributeValue( AttributeKey.ChildGender ) != "Hide";
            var requireGender = GetAttributeValue( AttributeKey.ChildGender ) == "Required";
            var showBirthDate = GetAttributeValue( AttributeKey.ChildBirthdate ) != "Hide";
            var requireBirthDate = GetAttributeValue( AttributeKey.ChildBirthdate ) == "Required";
            var showGrade = GetAttributeValue( AttributeKey.ChildGrade ) != "Hide";
            var requireGrade = GetAttributeValue( AttributeKey.ChildGrade ) == "Required";
            var showMobilePhone = GetAttributeValue( AttributeKey.ChildMobilePhone ) != "Hide";
            var requireMobilePhone = GetAttributeValue( AttributeKey.ChildMobilePhone ) == "Required";
            var showEmailAddress = GetAttributeValue( AttributeKey.ChildEmail ) != "Hide";
            var requireEmailAddress = GetAttributeValue( AttributeKey.ChildEmail ) == "Required";
            var showCommunicationPreference = GetAttributeValue( AttributeKey.ChildDisplayCommunicationPreference ) != "Hide";
            var columns = GetAttributeValue( AttributeKey.Columns ).AsInteger();
            var showProfilePhoto = GetAttributeValue( AttributeKey.ChildProfilePhoto ) != "Hide";
            var requireProfilePhoto = GetAttributeValue( AttributeKey.ChildProfilePhoto ) == "Required";

            var attributeList = GetCategoryAttributeList( AttributeKey.ChildAttributeCategories );

            foreach ( var child in Children )
            {
                if ( child != null )
                {
                    var childRow = new PreRegistrationChildRow();
                    childRow.ValidationGroup = this.BlockValidationGroup;

                    prChildren.Controls.Add( childRow );

                    childRow.DeleteClick += ChildRow_DeleteClick;
                    string childGuidString = child.Guid.ToString().Replace( "-", "_" );
                    childRow.ID = string.Format( "row_{0}", childGuidString );
                    childRow.PersonId = child.Id;
                    childRow.PersonGuid = child.Guid;

                    childRow.ShowSuffix = showSuffix;
                    childRow.ShowGender = showGender;
                    childRow.RequireGender = requireGender;
                    childRow.ShowBirthDate = showBirthDate;
                    childRow.RequireBirthDate = requireBirthDate;
                    childRow.ShowGrade = showGrade;
                    childRow.RequireGrade = requireGrade;
                    childRow.ShowMobilePhone = showMobilePhone;
                    childRow.RequireMobilePhone = requireMobilePhone;
                    childRow.ShowEmailAddress = showEmailAddress;
                    childRow.ShowCommunicationPreference = showCommunicationPreference;
                    childRow.RequireEmailAddress = requireEmailAddress;
                    childRow.RelationshipTypeList = _relationshipTypes;
                    childRow.AttributeList = attributeList;
                    childRow.Columns = columns;
                    childRow.ShowProfilePhoto = showProfilePhoto;
                    childRow.RequireProfilePhoto = requireProfilePhoto;

                    childRow.ValidationGroup = BlockValidationGroup;

                    if ( setSelection )
                    {
                        childRow.NickName = child.NickName;
                        childRow.LastName = child.LastName;
                        childRow.SuffixValueId = child.SuffixValueId;
                        childRow.Gender = child.Gender;
                        childRow.BirthDate = child.BirthDate;
                        childRow.GradeOffset = child.GradeOffset;
                        childRow.RelationshipType = child.RelationshipType;
                        childRow.MobilePhone = child.MobilePhoneNumber;
                        childRow.MobilePhoneCountryCode = child.MobileCountryCode;
                        childRow.EmailAddress = child.EmailAddress;
                        childRow.CommunicationPreference = child.CommunicationPreference;
                        childRow.ProfilePhotoId = child.ProfilePhotoId;

                        childRow.SetAttributeValues( child );
                    }
                }
            }
        }

        private void SaveAdult( ref Group primaryFamily, List<Person> adults, int adultNumber,
            HiddenField hfAdultGuid,
            RockTextBox tbFirstName,
            RockTextBox tbLastName,
            DefinedValuePicker dvpSuffix,
            RockDropDownList ddlGender,
            BirthdayPicker dpBirthDate,
            DefinedValuePicker dvpMaritalStatus,
            EmailBox tbEmail,
            RockRadioButtonList rblCommunicationPreference,
            PhoneNumberBox pnMobilePhone,
            DynamicPlaceholder phAttributes,
            ImageEditor imgProfile )
        {
            var familyGroupType = GroupTypeCache.Get( Rock.SystemGuid.GroupType.GROUPTYPE_FAMILY.AsGuid() );

            var recordTypePersonId = DefinedValueCache.Get( Rock.SystemGuid.DefinedValue.PERSON_RECORD_TYPE_PERSON.AsGuid() ).Id;
            var recordStatusValue = DefinedValueCache.Get( GetAttributeValue( AttributeKey.RecordStatus ).AsGuid() ) ?? DefinedValueCache.Get( Rock.SystemGuid.DefinedValue.PERSON_RECORD_STATUS_ACTIVE.AsGuid() );
            var connectionStatusValue = DefinedValueCache.Get( GetAttributeValue( AttributeKey.ConnectionStatus ).AsGuid() ) ?? DefinedValueCache.Get( Rock.SystemGuid.DefinedValue.PERSON_CONNECTION_STATUS_VISITOR.AsGuid() );

            var showSuffix = GetAttributeValue( AttributeKey.AdultSuffix ) != "Hide";
            var showGender = GetAttributeValue( AttributeKey.AdultGender ) != "Hide";
            var showBirthDate = GetAttributeValue( AttributeKey.AdultBirthdate ) != "Hide";
            var showMaritalStatus = GetAttributeValue( AttributeKey.AdultMaritalStatus ) != "Hide";
            var showEmail = GetAttributeValue( AttributeKey.AdultEmail ) != "Hide";
            var showMobilePhone = GetAttributeValue( AttributeKey.AdultMobilePhone ) != "Hide";
            var showCommunicationPreference = GetAttributeValue( AttributeKey.AdultDisplayCommunicationPreference ) != "Hide";
            bool autoMatch = GetAttributeValue( AttributeKey.AutoMatch ).AsBoolean();
            var showProfilePhoto = GetAttributeValue( AttributeKey.AdultProfilePhoto ) != "Hide";

            var personService = new PersonService( _rockContext );

            // Get the adult if we're editing an existing person
            Person adult = null;
            Guid? adultGuid = hfAdultGuid.Value.AsGuidOrNull();
            if ( adultGuid.HasValue )
            {
                adult = personService.Get( adultGuid.Value );
            }

            // Check to see if this is an existing person, or a name was entered for this adult
            if ( adult != null || ( tbFirstName.Text.IsNotNullOrWhiteSpace() && tbLastName.Text.IsNotNullOrWhiteSpace() ) )
            {
                // Flag indicating if empty values should be saved to person record (Should not do this if a matched record was found)
                bool saveEmptyValues = true;

                // If not editing an existing person, attempt to match them to existing (if configured to do so)
                if ( adult == null && showEmail && autoMatch )
                {
                    var gender = ddlGender.SelectedValueAsEnumOrNull<Gender>();
                    int? suffixValueId = dvpSuffix.SelectedValueAsInt();
                    var birthDate = dpBirthDate.SelectedDate;

                    var personQuery = new PersonService.PersonMatchQuery( tbFirstName.Text.Trim(), tbLastName.Text.Trim(), tbEmail.Text.Trim(), pnMobilePhone.Text.Trim(), gender, birthDate, suffixValueId );

                    adult = personService.FindPerson( personQuery, true );
                    if ( adult != null )
                    {
                        saveEmptyValues = false;
                        if ( primaryFamily == null )
                        {
                            primaryFamily = adult.GetFamily( _rockContext );
                        }
                    }
                }

                // If this is a new person, add them.
                if ( adult == null )
                {
                    adult = new Person();
                    personService.Add( adult );

                    adult.FirstName = tbFirstName.Text.FixCase();
                    adult.LastName = tbLastName.Text.FixCase();
                    adult.RecordTypeValueId = recordTypePersonId;
                    adult.RecordStatusValueId = recordStatusValue != null ? recordStatusValue.Id : ( int? ) null;
                    adult.ConnectionStatusValueId = connectionStatusValue != null ? connectionStatusValue.Id : ( int? ) null;
                }

                // Set the properties from UI
                if ( showSuffix )
                {
                    int? suffix = dvpSuffix.SelectedValueAsInt();
                    if ( suffix.HasValue || saveEmptyValues )
                    {
                        adult.SuffixValueId = suffix;
                    }
                }

                if ( showGender )
                {
                    var gender = ddlGender.SelectedValueAsEnumOrNull<Gender>();
                    if ( gender.HasValue || saveEmptyValues )
                    {
                        adult.Gender = gender ?? Gender.Unknown;
                    }
                }

                if ( showBirthDate )
                {
                    var birthDate = dpBirthDate.SelectedDate;
                    if ( birthDate.HasValue || saveEmptyValues )
                    {
                        adult.SetBirthDate( birthDate );
                    }
                }

                if ( showMaritalStatus )
                {
                    int? maritalStatus = dvpMaritalStatus.SelectedValueAsInt();
                    if ( maritalStatus.HasValue || saveEmptyValues )
                    {
                        adult.MaritalStatusValueId = maritalStatus;
                    }
                }

                if ( showEmail )
                {
                    if ( tbEmail.Text.IsNotNullOrWhiteSpace() || saveEmptyValues )
                    {
                        adult.Email = tbEmail.Text;
                    }
                }

                if ( showCommunicationPreference )
                {
                    if ( rblCommunicationPreference.SelectedValue.IsNotNullOrWhiteSpace() )
                    {
                        adult.CommunicationPreference = ( CommunicationType ) rblCommunicationPreference.SelectedValue.AsInteger();
                    }
                }

                if ( showProfilePhoto )
                {
                    if ( imgProfile.BinaryFileId != null )
                    {
                        adult.PhotoId = imgProfile.BinaryFileId;
                    }
                }

                // Save the person
                _rockContext.SaveChanges();

                // Save the mobile phone number
                if ( showMobilePhone )
                {
                    var isSmsNumber = adult.CommunicationPreference == CommunicationType.SMS;
                    SavePhoneNumber( adult.Id, pnMobilePhone, isSmsNumber );
                }

                // Save any attribute values
                adult.LoadAttributes( _rockContext );
                GetAdultAttributeValues( phAttributes, adult, adultNumber, saveEmptyValues );
                adult.SaveAttributeValues( _rockContext );

                adults.Add( adult );
            }

        }

        /// <summary>
        /// Gets the adult attribute values.
        /// </summary>
        /// <param name="parentControl">The parent control.</param>
        /// <param name="person">The person.</param>
        /// <param name="adultNumber">The adult number.</param>
        private void GetAdultAttributeValues( Control parentControl, Person person, int adultNumber, bool setEmptyValue )
        {
            if ( person.Attributes != null )
            {
                foreach ( var attribute in person.Attributes )
                {
                    Control control = parentControl.FindControl( string.Format( "attribute_field_{0}_{1}", attribute.Value.Id, adultNumber ) );
                    if ( control != null )
                    {
                        var value = new AttributeValueCache();
                        value.Value = attribute.Value.FieldType.Field.GetEditValue( control, attribute.Value.QualifierValues );
                        if ( setEmptyValue || value.Value.IsNotNullOrWhiteSpace() )
                        {
                            person.AttributeValues[attribute.Key] = value;
                        }
                    }
                }
            }
        }

        /// <summary>
        /// Gets the children data.
        /// </summary>
        private void GetChildrenData()
        {
            Children = new List<PreRegistrationChild>();

            foreach ( var childRow in prChildren.ChildRows )
            {
                var person = new Person();
                person.Id = childRow.PersonId;
                person.Guid = childRow.PersonGuid ?? Guid.NewGuid();
                person.NickName = childRow.NickName;
                person.LastName = childRow.LastName;
                person.SuffixValueId = childRow.SuffixValueId;
                person.Gender = childRow.Gender;
                person.SetBirthDate( childRow.BirthDate );
                person.GradeOffset = childRow.GradeOffset;

                person.LoadAttributes();

                var child = new PreRegistrationChild( person );

                child.MobilePhoneNumber = childRow.MobilePhone;
                child.MobileCountryCode = childRow.MobilePhoneCountryCode;
                child.EmailAddress = childRow.EmailAddress;
                child.CommunicationPreference = childRow.CommunicationPreference;

                child.RelationshipType = childRow.RelationshipType;
                child.ProfilePhotoId = childRow.ProfilePhotoId;

                var attributeKeys = GetCategoryAttributeList( AttributeKey.ChildAttributeCategories ).Select( a => a.Key ).ToList();
                child.AttributeValues = person.AttributeValues
                    .Where( a => attributeKeys.Contains( a.Key ) )
                    .ToDictionary( v => v.Key, v => v.Value.Value );

                childRow.GetAttributeValues( child );

                Children.Add( child );
            }
        }

        /// <summary>
        /// Gets the attributes based on a block setting of attribute categories (adult/child attributes).
        /// </summary>
        /// <param name="attributeKey">The attribute key.</param>
        /// <returns></returns>
        private List<AttributeCache> GetCategoryAttributeList( string attributeKey )
        {
            var attributeList = new List<AttributeCache>();
            foreach ( Guid categoryGuid in GetAttributeValue( attributeKey ).SplitDelimitedValues( false ).AsGuidList() )
            {
                var category = CategoryCache.Get( categoryGuid );
                if ( category != null )
                {
                    foreach ( var attribute in new AttributeService( _rockContext ).GetByCategoryId( category.Id, false ) )
                    {
                        if ( attribute.IsAuthorized( Authorization.EDIT, CurrentPerson ) )
                        {
                            attributeList.Add( AttributeCache.Get( attribute ) );
                        }
                    }
                }
            }

            return attributeList;
        }

        /// <summary>
        /// Gets the attributes based on a block setting of attributes (family attributes).
        /// </summary>
        /// <param name="attributeKey">The attribute key.</param>
        /// <returns></returns>
        private List<AttributeCache> GetAttributeList( string attributeKey )
        {
            var attributeList = new List<AttributeCache>();
            foreach ( Guid attributeGuid in GetAttributeValue( attributeKey ).SplitDelimitedValues( false ).AsGuidList() )
            {
                var attribute = AttributeCache.Get( attributeGuid );
                if ( attribute != null && attribute.IsAuthorized( Authorization.EDIT, CurrentPerson ) )
                {
                    attributeList.Add( attribute );
                }
            }

            return attributeList;
        }

        /// <summary>
        /// Validates the information being updated
        /// </summary>
        /// <returns></returns>
        private bool ValidateInfo()
        {
            if ( tbRockFullName.Text.IsNotNullOrWhiteSpace() )
            {
                /* 03/22/2021 MDP

                see https://app.asana.com/0/1121505495628584/1200018171012738/f on why this is done

                */

                nbRockFullName.Visible = true;
                nbRockFullName.NotificationBoxType = NotificationBoxType.Validation;
                nbRockFullName.Text = "Invalid Form Value";
                return false;
            }

            // First, verify that the page controls are valid using built-in validators.
            // If validation fails, exit and allow the controls to display the messages they have generated.
            Page.Validate();

            if ( !Page.IsValid )
            {
                return false;
            }

            // Next, perform custom validation that is specific to this action.
            var errorMessages = new List<string>();

            if ( tbFirstName1.Text.IsNullOrWhiteSpace() && tbFirstName2.Text.IsNullOrWhiteSpace() )
            {
                errorMessages.Add( "The name of at least one adult needs to be entered." );
            }

            if (
                ( tbFirstName1.Text.IsNotNullOrWhiteSpace() && tbLastName1.Text.IsNullOrWhiteSpace() ) ||
                ( tbLastName1.Text.IsNullOrWhiteSpace() && tbLastName1.Text.IsNotNullOrWhiteSpace() ) ||
                ( tbFirstName2.Text.IsNotNullOrWhiteSpace() && tbLastName2.Text.IsNullOrWhiteSpace() ) ||
                ( tbLastName2.Text.IsNullOrWhiteSpace() && tbLastName2.Text.IsNotNullOrWhiteSpace() )
            )
            {
                errorMessages.Add( "A First and Last name is required for each person." );
            }

            ValidateRequiredField( AttributeKey.AdultGender, "Gender is required for each adult.", ddlGender1.SelectedValueAsEnumOrNull<Gender>() != null, ddlGender2.SelectedValueAsEnumOrNull<Gender>() != null, errorMessages );
            ValidateRequiredField( AttributeKey.AdultBirthdate, "Birthdate is required for each adult.", bpBirthDate1.SelectedDate != null, bpBirthDate2.SelectedDate != null, errorMessages );
            ValidateRequiredField( AttributeKey.AdultEmail, "Email is required for each adult.", tbEmail1.Text.IsNotNullOrWhiteSpace(), tbEmail2.Text.IsNotNullOrWhiteSpace(), errorMessages );
            //ValidateRequiredField( AttributeKey.AdultMOBILE_KEY, "A valid Mobile Phone is required for each adult.", pnMobilePhone1.IsValid, pnMobilePhone2.IsValid, errorMessages );
            bool isPhoneValid = ValidateRequiredField( AttributeKey.AdultMobilePhone, string.Empty, pnMobilePhone1.IsValid, pnMobilePhone2.IsValid, errorMessages );
            ValidateRequiredField( AttributeKey.AdultProfilePhoto, "Profile photo is required for each adult", imgProfile1.BinaryFileId != null, imgProfile2.BinaryFileId != null, errorMessages );

            var smsCommunicationType = CommunicationType.SMS.ConvertToInt().ToString();
            var communicationPreference1IsValid = rblCommunicationPreference1.SelectedValue != smsCommunicationType
                || ( rblCommunicationPreference1.SelectedValue == smsCommunicationType
                        && ( !pnMobilePhone1.Visible
                        || pnMobilePhone1.Number.IsNotNullOrWhiteSpace() ) );

            var communicationPreference2IsValid = rblCommunicationPreference2.SelectedValue != smsCommunicationType
                || ( rblCommunicationPreference2.SelectedValue == smsCommunicationType
                        && ( !pnMobilePhone2.Visible
                        || pnMobilePhone2.Number.IsNotNullOrWhiteSpace() ) );

            ValidateRequiredField( AttributeKey.AdultDisplayCommunicationPreference,
                "SMS Number is required if SMS communication preference is selected.",
                communicationPreference1IsValid,
                communicationPreference2IsValid,
                errorMessages );

            if ( GetAttributeValue( AttributeKey.FirstAdultCreateAccount ) != "Hide" && tbUserName.Text.IsNotNullOrWhiteSpace() && tbPassword.Text.IsNotNullOrWhiteSpace() )
            {
                var regexString = GlobalAttributesCache.Get().GetValue( "core.ValidUsernameRegularExpression" );
                var match = System.Text.RegularExpressions.Regex.Match( tbUserName.Text, regexString );
                if ( !match.Success )
                {
                    errorMessages.Add( "username is not valid. " + GlobalAttributesCache.Get().GetValue( "core.ValidUsernameCaption" ) );
                }

                if ( UserLoginService.IsPasswordValid( tbPassword.Text ) )
                {
                    var userLoginService = new UserLoginService( new RockContext() );
                    var userLogin = userLoginService.GetByUserName( tbUserName.Text );

                    if ( userLogin != null )
                    {
                        errorMessages.Add( "The username you selected is already in use." );
                    }
                }
                else
                {
                    errorMessages.Add( UserLoginService.FriendlyPasswordRules() );
                }
            }

            foreach ( var childRow in prChildren.ChildRows )
            {
                if ( childRow.IsValid == false )
                {
                    if ( !childRow.ValidationErrors.Any() )
                    {
                        return false;
                    }
                    errorMessages.AddRange( childRow.ValidationErrors );
                }
            }

            if ( errorMessages.Any() )
            {
                nbError.Title = "Please correct the following:";
                nbError.Text = string.Format( "<ul><li>{0}</li></ul>", errorMessages.AsDelimited( "</li><li>" ) );
                nbError.Visible = true;

                return false;
            }

            if ( !isPhoneValid )
            {
                return false;
            }

            return true;
        }

        /// <summary>
        /// Validates the required field.
        /// </summary>
        /// <param name="attributeKey">The attribute key.</param>
        /// <param name="errorMessage">The error message.</param>
        /// <param name="adult1HasValue">if set to <c>true</c> [adult1 has value].</param>
        /// <param name="adult2HasValue">if set to <c>true</c> [adult2 has value].</param>
        /// <param name="errorMessages">The error messages.</param>
        private bool ValidateRequiredField( string attributeKey, string errorMessage, bool adult1HasValue, bool adult2HasValue, List<String> errorMessages )
        {
            if ( GetAttributeValue( attributeKey ) == "Required" )
            {
                if (
                    ( tbFirstName1.Text.IsNotNullOrWhiteSpace() && !adult1HasValue ) ||
                    ( tbFirstName2.Text.IsNotNullOrWhiteSpace() && !adult2HasValue )
                )
                {
                    if ( errorMessage.IsNotNullOrWhiteSpace() )
                    {
                        errorMessages.Add( errorMessage );
                    }

                    return false;
                }

                return true;
            }

            return true;
        }

        /// <summary>
        /// Creates a new family group.
        /// </summary>
        /// <param name="familyGroupTypeId">The family group type identifier.</param>
        /// <returns></returns>
        private Group CreateNewFamily( int familyGroupTypeId, string lastName )
        {
            // If we don't have an existing family, create a new family
            var family = new Group();
            family.Name = lastName.FixCase() + " Family";
            family.GroupTypeId = familyGroupTypeId;

            // If the campus selection was visible, set the families campus based on selection, otherwise, use default campus value
            if ( pnlCampus.Visible )
            {
                family.CampusId = cpCampus.SelectedValueAsInt();
            }
            else
            {
                Guid? campusGuid = GetAttributeValue( AttributeKey.DefaultCampus ).AsGuidOrNull();
                if ( campusGuid.HasValue )
                {
                    var defaultCampus = CampusCache.Get( campusGuid.Value );
                    if ( defaultCampus != null )
                    {
                        family.CampusId = defaultCampus.Id;
                    }
                }
            }

            return family;
        }

        /// <summary>
        /// Ensures the person in other family.
        /// </summary>
        /// <param name="familyGroupTypeId">The family group type identifier.</param>
        /// <param name="primaryfamilyId">The primaryfamily identifier.</param>
        /// <param name="personId">The person identifier.</param>
        /// <param name="lastName">The last name.</param>
        /// <param name="childRoleId">The child role identifier.</param>
        /// <param name="newFamilyIds">The new family ids.</param>
        private void EnsurePersonInOtherFamily( int familyGroupTypeId, int primaryfamilyId, int personId, string lastName, int childRoleId, Dictionary<string, int> newFamilyIds )
        {
            var groupMemberService = new GroupMemberService( _rockContext );

            // Get any other family memberships.
            if ( groupMemberService.Queryable()
                .Any( m =>
                    m.Group.GroupTypeId == familyGroupTypeId &&
                    m.PersonId == personId &&
                    m.GroupId != primaryfamilyId ) )
            {
                // They have other families, so just return
                return;
            }

            // Check to see if we've already created a family with someone who has same last name
            string key = lastName.ToLower();
            int? newFamilyId = newFamilyIds.ContainsKey( key ) ? newFamilyIds[key] : ( int? ) null;

            // If not, create a new family
            if ( !newFamilyId.HasValue )
            {
                var family = CreateNewFamily( familyGroupTypeId, lastName );
                new GroupService( _rockContext ).Add( family );
                _rockContext.SaveChanges();

                newFamilyId = family.Id;
                newFamilyIds.Add( key, family.Id );
            }

            // Add the person to the family
            var familyMember = new GroupMember();
            familyMember.GroupId = newFamilyId.Value;
            familyMember.PersonId = personId;
            familyMember.GroupRoleId = childRoleId;
            familyMember.GroupMemberStatus = GroupMemberStatus.Active;

            groupMemberService.Add( familyMember );
            _rockContext.SaveChanges();
        }

        /// <summary>
        /// Removes a person from a family.
        /// </summary>
        /// <param name="familyGroupTypeId">The family group type identifier.</param>
        /// <param name="familyId">The family identifier.</param>
        /// <param name="personId">The person identifier.</param>
        private void RemovePersonFromFamily( int familyGroupTypeId, int familyId, int personId )
        {
            var groupMemberService = new GroupMemberService( _rockContext );

            // Get all their current group memberships.
            var groupMembers = groupMemberService.Queryable()
                .Where( m =>
                    m.Group.GroupTypeId == familyGroupTypeId &&
                    m.PersonId == personId )
                .ToList();

            // Find their membership in current family, if not found, skip processing, as something is amiss.
            var currentFamilyMembership = groupMembers.FirstOrDefault( m => m.GroupId == familyId );
            if ( currentFamilyMembership != null )
            {
                // If the person does not currently belong to any other families, we'll have to create a new family for them, and move them to that new group
                if ( !groupMembers.Where( m => m.GroupId != familyId ).Any() )
                {
                    var newGroup = new Group();
                    newGroup.Name = currentFamilyMembership.Person.LastName + " Family";
                    newGroup.GroupTypeId = familyGroupTypeId;
                    newGroup.CampusId = currentFamilyMembership.Group.CampusId;
                    new GroupService( _rockContext ).Add( newGroup );
                    _rockContext.SaveChanges();

                    // If person's previous giving group was this family, set it to their new family id
                    if ( currentFamilyMembership.Person.GivingGroupId.HasValue && currentFamilyMembership.Person.GivingGroupId == currentFamilyMembership.GroupId )
                    {
                        currentFamilyMembership.Person.GivingGroupId = newGroup.Id;
                    }

                    currentFamilyMembership.Group = newGroup;
                    _rockContext.SaveChanges();
                }
                else
                {
                    // Otherwise, just remove them from the current family
                    groupMemberService.Delete( currentFamilyMembership );
                    _rockContext.SaveChanges();
                }
            }
        }

        /// <summary>
        /// Saves the phone number.
        /// </summary>
        /// <param name="personId">The person identifier.</param>
        /// <param name="pnb">The PNB.</param>
        private void SavePhoneNumber( int personId, PhoneNumberBox pnb, bool isSmsNumber )
        {
            SavePhoneNumber( personId, pnb.Number, pnb.CountryCode, isSmsNumber );
        }

        /// <summary>
        /// Saves the phone number.
        /// </summary>
        /// <param name="personId">The person identifier.</param>
        /// <param name="number">The number.</param>
        /// <param name="countryCode">The country code.</param>
        private void SavePhoneNumber( int personId, string number, string countryCode, bool isSmsNumber )
        {

            string phone = PhoneNumber.CleanNumber( number );

            var phoneNumberService = new PhoneNumberService( _rockContext );

            var phType = DefinedValueCache.Get( Rock.SystemGuid.DefinedValue.PERSON_PHONE_TYPE_MOBILE.AsGuid() );
            if ( phType != null )
            {
                var phoneNumber = phoneNumberService.Queryable()
                    .Where( n =>
                        n.PersonId == personId &&
                        n.NumberTypeValueId.HasValue &&
                        n.NumberTypeValueId.Value == phType.Id )
                    .FirstOrDefault();

                if ( phone.IsNotNullOrWhiteSpace() )
                {
                    if ( phoneNumber == null )
                    {
                        phoneNumber = new PhoneNumber();
                        phoneNumberService.Add( phoneNumber );

                        phoneNumber.PersonId = personId;
                        phoneNumber.NumberTypeValueId = phType.Id;

                        if ( isSmsNumber )
                        {
                            phoneNumber.IsMessagingEnabled = true;
                        }
                    }

                    phoneNumber.CountryCode = PhoneNumber.CleanNumber( countryCode );
                    phoneNumber.Number = phone;
                }
                else
                {
                    if ( phoneNumber != null )
                    {
                        phoneNumberService.Delete( phoneNumber );
                    }
                }

                _rockContext.SaveChanges();
            }
        }

        /// <summary>
        /// Creates the user.
        /// </summary>
        /// <param name="person">The person.</param>
        /// <param name="confirmed">if set to <c>true</c> [confirmed].</param>
        /// <returns></returns>
        private Rock.Model.UserLogin CreateUser( Person person )
        {
            var rockContext = new RockContext();
            var user = UserLoginService.Create(
                rockContext,
                person,
                Rock.Model.AuthenticationServiceType.Internal,
                EntityTypeCache.Get( Rock.SystemGuid.EntityType.AUTHENTICATION_DATABASE.AsGuid() ).Id,
                tbUserName.Text,
                tbPassword.Text,
                false );

            string url = ResolveRockUrl( "~/ConfirmAccount" );

            var mergeObjects = Rock.Lava.LavaHelper.GetCommonMergeFields( this.RockPage, this.CurrentPerson );
            mergeObjects.Add( "ConfirmAccountUrl", RootPath + url.TrimStart( new char[] { '/' } ) );
            mergeObjects.Add( "Person", person );
            mergeObjects.Add( "User", user );

            var emailMessage = new RockEmailMessage( Rock.SystemGuid.SystemCommunication.SECURITY_CONFIRM_ACCOUNT.AsGuid() );
            emailMessage.AddRecipient( new RockEmailMessageRecipient( person, mergeObjects ) );
            emailMessage.AppRoot = ResolveRockUrl( "~/" );
            emailMessage.ThemeRoot = ResolveRockUrl( "~~/" );
            emailMessage.Send();

            return user;
        }

        #endregion

        protected void cpCampus_SelectedIndexChanged( object sender, EventArgs e )
        {
            SetScheduleDateControl();
        }
        protected void ddlScheduleDate_SelectedIndexChanged( object sender, EventArgs e )
        {
            SetScheduleTimeControl();
        }

        [Serializable]
        protected class OccurrenceSchedule
        {
            public DateTime IcalOccurrenceDateTime { get; set; }
            public Guid ScheduleGuid { get; set; }
        }
    }
}<|MERGE_RESOLUTION|>--- conflicted
+++ resolved
@@ -177,32 +177,15 @@
         DefaultValue = "4",
         Order = 15 )]
 
-<<<<<<< HEAD
-=======
-    [BooleanField(
-        "Show Campus Type",
-        Key = AttributeKey.ShowCampusType,
-        Description = "Display the campus type.",
-        DefaultBooleanValue = true,
-        Order = 16 )]
-
-    [BooleanField(
-        "Show Campus Status",
-        Key = AttributeKey.ShowCampusStatus,
-        Description = "Display the campus status.",
-        DefaultBooleanValue = true,
-        Order = 17 )]
-
     [TextField(
         "Planned Visit Information Panel Title",
         Key = AttributeKey.PlannedVisitInformationPanelTitle,
         Description = "The title for the Planned Visit Information panel",
         DefaultValue = "Visit Information",
         IsRequired = false,
-        Order = 18
+        Order = 16
         )]
 
->>>>>>> bc77c3c0
     #region Adult Category
 
     [CustomDropdownListField(
@@ -1608,97 +1591,6 @@
         }
 
         /// <summary>
-<<<<<<< HEAD
-=======
-        /// Sets the campus information.
-        /// </summary>
-        private void SetCampusInfo()
-        {
-            if ( !cpCampus.Visible )
-            {
-                pnlCampus.Visible = false;
-                return;
-            }
-
-            var showCampusStatus = GetAttributeValue( AttributeKey.ShowCampusStatus ).AsBoolean();
-            var showCampusType = GetAttributeValue( AttributeKey.ShowCampusType ).AsBoolean();
-
-            if ( !showCampusStatus && !showCampusType ) 
-            {
-                pnlCampusInfo.Visible = false;
-            }
-            else
-            {
-                pnlCampusInfo.Visible = true;
-
-                divCampusStatus.Visible = showCampusStatus;
-                divCampusType.Visible = showCampusType;
-            }
-
-            if ( cpCampus.SelectedCampusId.HasValue && cpCampus.SelectedCampusId.Value > 0 )
-            {
-                using ( var rockContext = new RockContext() )
-                {
-                    var campusService = new CampusService( rockContext );
-
-                    var thisCampus = campusService.Get( cpCampus.SelectedCampusId.Value );
-                    if ( thisCampus != null )
-                    {
-                        var campusStatusValue = thisCampus.CampusStatusValue?.Value;
-                        var campusTypeValue = thisCampus.CampusTypeValue?.Value;
-
-                        lblCampusStatus.Text = campusStatusValue;
-                        lblCampusType.Text = campusTypeValue;
-
-                        if ( campusStatusValue.IsNotNullOrWhiteSpace() )
-                        {
-                            switch ( campusStatusValue.ToUpper() )
-                            {
-                                case "CLOSED":
-                                    lblCampusStatus.CssClass = "label label-default";
-                                    break;
-                                case "OPEN":
-                                    lblCampusStatus.CssClass = "label label-success";
-                                    break;
-                                case "PENDING":
-                                    lblCampusStatus.CssClass = "label label-warning";
-                                    break;
-                                default:
-                                    lblCampusStatus.CssClass = "label label-info";
-                                    break;
-                            }
-                        }
-                        else
-                        {
-                            lblCampusStatus.CssClass = "label label-info";
-                        }
-
-                        if ( campusTypeValue.IsNotNullOrWhiteSpace() )
-                        {
-                            switch ( campusTypeValue.ToUpper() )
-                            {
-                                case "ONLINE":
-                                    litCampusTypeIcon.Text = "<i class='fa fa-globe fa-fw'></i>";
-                                    break;
-                                case "PHYSICAL":
-                                    litCampusTypeIcon.Text = "<i class='fa fa-home fa-fw'></i>";
-                                    break;
-                                default:
-                                    litCampusTypeIcon.Text = "<i class='fa fa-home fa-fw'></i>";
-                                    break;
-                            }
-                        }
-                        else
-                        {
-                            litCampusTypeIcon.Text = "";
-                        }
-                    }
-                }
-            }
-        }
-
-        /// <summary>
->>>>>>> bc77c3c0
         /// Populates ddlScheduleDate with a set of dates for the campus schedules and the configured number of days. The display is formatted but the value is unformated so it can easily be used to get schedules that match it.
         /// </summary>
         private void SetScheduleDateControl()
