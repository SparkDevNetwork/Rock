﻿// <copyright>
// Copyright by the Spark Development Network
//
// Licensed under the Rock Community License (the "License");
// you may not use this file except in compliance with the License.
// You may obtain a copy of the License at
//
// http://www.rockrms.com/license
//
// Unless required by applicable law or agreed to in writing, software
// distributed under the License is distributed on an "AS IS" BASIS,
// WITHOUT WARRANTIES OR CONDITIONS OF ANY KIND, either express or implied.
// See the License for the specific language governing permissions and
// limitations under the License.
// </copyright>
//
using System;
using System.ComponentModel;
using System.Collections.Generic;
using System.Linq;
using System.Runtime.Caching;
using System.Text;
using System.Web.UI;
using System.Web.UI.WebControls;
using System.Xml.Linq;
using System.Xml.Xsl;

using Rock;
using Rock.Attribute;
using Rock.Communication;
using Rock.Data;
using Rock.Model;
using Rock.Security;
using Rock.Web.Cache;
using Rock.Web.UI;
using Rock.Web.UI.Controls.Communication;
using Rock.Web.UI.Controls;
using Rock.Transactions;
using System.Data.Entity;

namespace RockWeb.Blocks.Crm
{
    /// <summary>
    /// User control for creating a new communication.  This block should be used on same page as the CommunicationDetail block and only visible when editing a new or transient communication
    /// </summary>
    [DisplayName( "Bulk Update" )]
    [Category( "CRM" )]
    [Description( "Used for updating information about several individuals at once." )]

    [AttributeCategoryField( "Attribute Categories", "The person attribute categories to display and allow bulk updating", true, "Rock.Model.Person", false, "", "", 0 )]
    [IntegerField( "Display Count", "The initial number of individuals to display prior to expanding list", false, 0, "", 1 )]
    [WorkflowTypeField( "Workflow Types", "The workflows to make available for bulk updating.", true, false, "", "", 2 )]
    public partial class BulkUpdate : RockBlock
    {
        #region Fields

        DateTime _gradeTransitionDate = new DateTime( RockDateTime.Today.Year, 6, 1 );

        #endregion

        #region Properties

        private List<Individual> Individuals { get; set; }
        private bool ShowAllIndividuals { get; set; }
        private int? GroupId { get; set; }
        private List<string> SelectedFields { get; set; }

        #endregion

        #region Base Control Methods

        protected override void OnInit( EventArgs e )
        {
            base.OnInit( e );

            var personEntityTypeId = EntityTypeCache.Read( typeof( Rock.Model.Person ) ).Id;

            ddlTitle.BindToDefinedType( DefinedTypeCache.Read( new Guid( Rock.SystemGuid.DefinedType.PERSON_TITLE ) ), true );
            ddlStatus.BindToDefinedType( DefinedTypeCache.Read( new Guid( Rock.SystemGuid.DefinedType.PERSON_CONNECTION_STATUS ) ) );
            ddlMaritalStatus.BindToDefinedType( DefinedTypeCache.Read( new Guid( Rock.SystemGuid.DefinedType.PERSON_MARITAL_STATUS ) ) );
            ddlSuffix.BindToDefinedType( DefinedTypeCache.Read( new Guid( Rock.SystemGuid.DefinedType.PERSON_SUFFIX ) ), true );
            ddlRecordStatus.BindToDefinedType( DefinedTypeCache.Read( new Guid( Rock.SystemGuid.DefinedType.PERSON_RECORD_STATUS ) ) );
            ddlInactiveReason.BindToDefinedType( DefinedTypeCache.Read( new Guid( Rock.SystemGuid.DefinedType.PERSON_RECORD_STATUS_REASON ) ) );
            ddlReviewReason.BindToDefinedType( DefinedTypeCache.Read( new Guid( Rock.SystemGuid.DefinedType.PERSON_REVIEW_REASON ) ), true );

            rlbWorkFlowType.Items.Clear();
            var guidList = GetAttributeValue( "WorkflowTypes" ).SplitDelimitedValues().AsGuidList();
            using ( var rockContext = new RockContext() )
            {
                var workflowTypeService = new WorkflowTypeService( rockContext );
                foreach ( var workflowType in new WorkflowTypeService( rockContext )
                    .Queryable().AsNoTracking()
                    .Where( t => guidList.Contains( t.Guid ) )
                    .ToList() )
                {
                    ListItem item = new ListItem( workflowType.Name, workflowType.Id.ToString() );
                    rlbWorkFlowType.Items.Add( item );
                }
            }

            if ( !guidList.Any() )
            {
                pwWorkFlows.Visible = false;
            }

            ddlTagList.Items.Clear();
            ddlTagList.DataTextField = "Name";
            ddlTagList.DataValueField = "Id";
            var currentPersonAliasIds = CurrentPerson.Aliases.Select( a => a.Id ).ToList();

            var tagList = new TagService( new RockContext() ).Queryable()
                                            .Where( t =>
                                                        t.EntityTypeId == personEntityTypeId
                                                        && ( t.OwnerPersonAliasId == null || currentPersonAliasIds.Contains( t.OwnerPersonAliasId.Value ) ) )
                                            .Select( t => new
                                            {
                                                Id = t.Id,
                                                Type = t.OwnerPersonAliasId == null ? "Organization Tags" : "Personal Tags",
                                                Name = t.Name
                                            } )
                                            .OrderByDescending( t => t.Type )
                                            .ThenBy( t => t.Name )
                                            .ToList();
            foreach ( var tag in tagList )
            {
                ListItem item = new ListItem( tag.Name, tag.Id.ToString() );
                item.Attributes["OptionGroup"] = tag.Type;
                ddlTagList.Items.Add( item );
            }
            ddlTagList.Items.Insert( 0, "" );

            ScriptManager.RegisterStartupScript( ddlGradePicker, ddlGradePicker.GetType(), "grade-selection-" + BlockId.ToString(), ddlGradePicker.GetJavascriptForYearPicker( ypGraduation ), true );

            ddlNoteType.Items.Clear();
            var noteTypes = NoteTypeCache.GetByEntity( personEntityTypeId, string.Empty, string.Empty, true );
            foreach ( var noteType in noteTypes )
            {
                if ( noteType.UserSelectable && noteType.IsAuthorized( Rock.Security.Authorization.EDIT, CurrentPerson ) )
                {
                    ddlNoteType.Items.Add( new ListItem( noteType.Name, noteType.Id.ToString() ) );
                }
            }
            pwNote.Visible = ddlNoteType.Items.Count > 0;

            string script = @"
    $('a.remove-all-individuals').click(function( e ){
        e.preventDefault();
        Rock.dialogs.confirm('Are you sure you want to remove all of the individuals from this update?', function (result) {
            if (result) {
                window.location = e.target.href ? e.target.href : e.target.parentElement.href;
            }
        });
    });
";
            ScriptManager.RegisterStartupScript( lbRemoveAllIndividuals, lbRemoveAllIndividuals.GetType(), "confirm-remove-all-" + BlockId.ToString(), script, true );

            // This will cause this script to be injected upon each partial-postback because the script is
            // needed due to the fact that the controls are dynamically changing (added/removed) during each
            // partial postback.  Don't try to 'fix' this unless you're going to re-engineer this section. :)
            script = string.Format( @"

    // Add the 'bulk-item-selected' class to form-group of any item selected after postback
    $( 'label.control-label' ).has( 'span.js-select-item > i.fa-check-circle-o').each( function() {{
        $(this).closest('.form-group').addClass('bulk-item-selected');
    }});

    // Handle the click event for any label that contains a 'js-select-span' span
    $( 'label.control-label' ).has( 'span.js-select-item').click( function() {{

        var formGroup = $(this).closest('.form-group');
        var selectIcon = formGroup.find('span.js-select-item').children('i');

        // Toggle the selection of the form group        
        formGroup.toggleClass('bulk-item-selected');
        var enabled = formGroup.hasClass('bulk-item-selected');
            
        // Set the selection icon to show selected
        selectIcon.toggleClass('fa-check-circle-o', enabled);
        selectIcon.toggleClass('fa-circle-o', !enabled);

        // Checkboxes needs special handling
        var checkboxes = formGroup.find(':checkbox');
        if ( checkboxes.length ) {{
            $(checkboxes).each(function() {{
                if (this.nodeName === 'INPUT' ) {{
                    $(this).toggleClass('aspNetDisabled', !enabled);
                    $(this).prop('disabled', !enabled);
                    $(this).closest('label').toggleClass('text-muted', !enabled);
                    $(this).closest('.form-group').toggleClass('bulk-item-selected', enabled);
                }}
            }});
        }}

        // Enable/Disable the controls
        formGroup.find('.form-control').each( function() {{

            $(this).toggleClass('aspNetDisabled', !enabled);
            $(this).prop('disabled', !enabled);

            // Grade/Graduation needs special handling
            if ( $(this).prop('id') == '{1}' ) {{
                $('#{2}').toggleClass('aspNetDisabled', !enabled);
                $('#{2}').prop('disabled', !enabled);
                $('#{2}').closest('.form-group').toggleClass('bulk-item-selected', enabled)
            }}

        }});
        
        // Update the hidden field with the client id of each selected control, (if client id ends with '_hf' as in the case of multi-select attributes, strip the ending '_hf').
        var newValue = '';
        $('div.bulk-item-selected').each(function( index ) {{
            $(this).find('[id]').each(function() {{
                var re = /_hf$/;
                var ctrlId = $(this).prop('id').replace(re, '');
                newValue += ctrlId + '|';
            }});
        }});
        $('#{0}').val(newValue);            

    }});
", hfSelectedItems.ClientID, ddlGradePicker.ClientID, ypGraduation.ClientID );
            ScriptManager.RegisterStartupScript( hfSelectedItems, hfSelectedItems.GetType(), "select-items-" + BlockId.ToString(), script, true );

            ddlGroupAction.SelectedValue = "Add";
            ddlGroupMemberStatus.BindToEnum<GroupMemberStatus>();
        }

        /// <summary>
        /// Restores the view-state information from a previous user control request that was saved by the <see cref="M:System.Web.UI.UserControl.SaveViewState" /> method.
        /// </summary>
        /// <param name="savedState">An <see cref="T:System.Object" /> that represents the user control state to be restored.</param>
        protected override void LoadViewState( object savedState )
        {
            base.LoadViewState( savedState );

            Individuals = ViewState["Individuals"] as List<Individual>;
            if ( Individuals == null )
            {
                Individuals = new List<Individual>();
            }

            ShowAllIndividuals = ViewState["ShowAllIndividuals"] as bool? ?? false;
            GroupId = ViewState["GroupId"] as int?;

            string selectedItemsValue = Request.Form[hfSelectedItems.UniqueID];
            if ( !string.IsNullOrWhiteSpace( selectedItemsValue ) )
            {
                SelectedFields = selectedItemsValue.Split( new char[] { '|' }, StringSplitOptions.RemoveEmptyEntries ).ToList();
            }
            else
            {
                SelectedFields = new List<string>();
            }
        }

        /// <summary>
        /// Raises the <see cref="E:System.Web.UI.Control.Load" /> event.
        /// </summary>
        /// <param name="e">The <see cref="T:System.EventArgs" /> object that contains the event data.</param>
        protected override void OnLoad( EventArgs e )
        {
            base.OnLoad( e );

            var rockContext = new RockContext();

            if ( !Page.IsPostBack )
            {
                cpCampus.Campuses = CampusCache.All();
                Individuals = new List<Individual>();
                SelectedFields = new List<string>();

                int? setId = PageParameter( "Set" ).AsIntegerOrNull();
                if ( setId.HasValue )
                {
                    var selectedPersonIds = new EntitySetItemService( rockContext )
                        .GetByEntitySetId( setId.Value )
                        .Select( i => i.EntityId )
                        .Distinct()
                        .ToList();

                    // Get the people selected
                    foreach ( var person in new PersonService( rockContext ).Queryable( true )
                        .Where( p => selectedPersonIds.Contains( p.Id ) )
                        .Select( p => new
                        {
                            p.Id,
                            FullName = p.NickName + " " + p.LastName
                        } ) )
                    {
                        Individuals.Add( new Individual( person.Id, person.FullName ) );
                    }
                }

                SetControlSelection();
                BuildAttributes( rockContext, true );
            }
            else
            {
                SetControlSelection();
                BuildAttributes( rockContext );

                if ( ddlGroupAction.SelectedValue == "Update" )
                {
                    SetControlSelection( ddlGroupRole, "Role" );
                    SetControlSelection( ddlGroupMemberStatus, "Member Status" );
                }

                BuildGroupAttributes( rockContext );
            }

        }

        /// <summary>
        /// Saves any user control view-state changes that have occurred since the last page postback.
        /// </summary>
        /// <returns>
        /// Returns the user control's current view state. If there is no view state associated with the control, it returns null.
        /// </returns>
        protected override object SaveViewState()
        {
            ViewState["Individuals"] = Individuals;
            ViewState["ShowAllIndividuals"] = ShowAllIndividuals;
            ViewState["GroupId"] = GroupId;

            return base.SaveViewState();
        }

        /// <summary>
        /// Raises the <see cref="E:System.Web.UI.Control.PreRender" /> event.
        /// </summary>
        /// <param name="e">An <see cref="T:System.EventArgs" /> object that contains the event data.</param>
        protected override void OnPreRender( EventArgs e )
        {
            if ( pnlEntry.Visible )
            {
                BindIndividuals();
            }
        }

        #endregion

        #region Events

        /// <summary>
        /// Handles the SelectPerson event of the ppAddPerson control.
        /// </summary>
        /// <param name="sender">The source of the event.</param>
        /// <param name="e">The <see cref="EventArgs" /> instance containing the event data.</param>
        protected void ppAddPerson_SelectPerson( object sender, EventArgs e )
        {
            if ( ppAddPerson.PersonId.HasValue )
            {
                if ( !Individuals.Any( r => r.PersonId == ppAddPerson.PersonId.Value ) )
                {
                    var Person = new PersonService( new RockContext() ).Get( ppAddPerson.PersonId.Value );
                    if ( Person != null )
                    {
                        Individuals.Add( new Individual( Person ) );
                        ShowAllIndividuals = true;
                    }
                }
            }
        }

        /// <summary>
        /// Handles the ItemCommand event of the rptIndividuals control.
        /// </summary>
        /// <param name="source">The source of the event.</param>
        /// <param name="e">The <see cref="RepeaterCommandEventArgs" /> instance containing the event data.</param>
        protected void rptIndividuals_ItemCommand( object source, RepeaterCommandEventArgs e )
        {
            int personId = int.MinValue;
            if ( int.TryParse( e.CommandArgument.ToString(), out personId ) )
            {
                Individuals = Individuals.Where( r => r.PersonId != personId ).ToList();
            }
        }

        /// <summary>
        /// Handles the Click event of the lbShowAllIndividuals control.
        /// </summary>
        /// <param name="sender">The source of the event.</param>
        /// <param name="e">The <see cref="EventArgs" /> instance containing the event data.</param>
        protected void lbShowAllIndividuals_Click( object sender, EventArgs e )
        {
            ShowAllIndividuals = true;
        }

        /// <summary>
        /// Handles the Click event of the lbRemoveAllIndividuals control.
        /// </summary>
        /// <param name="sender">The source of the event.</param>
        /// <param name="e">The <see cref="EventArgs" /> instance containing the event data.</param>
        protected void lbRemoveAllIndividuals_Click( object sender, EventArgs e )
        {
            Individuals = new List<Individual>();
        }

        /// <summary>
        /// Handles the ServerValidate event of the valIndividuals control.
        /// </summary>
        /// <param name="source">The source of the event.</param>
        /// <param name="args">The <see cref="ServerValidateEventArgs" /> instance containing the event data.</param>
        protected void valIndividuals_ServerValidate( object source, ServerValidateEventArgs args )
        {
            args.IsValid = Individuals.Any();
        }

        /// <summary>
        /// Handles the ServerValidate event of the cvSelection control.
        /// </summary>
        /// <param name="source">The source of the event.</param>
        /// <param name="args">The <see cref="ServerValidateEventArgs"/> instance containing the event data.</param>
        protected void cvSelection_ServerValidate( object source, ServerValidateEventArgs args )
        {
            int? groupId = gpGroup.SelectedValue.AsIntegerOrNull();
            int? tagId = ddlTagList.SelectedValue.AsIntegerOrNull();
            int? workFlowTypeId = rlbWorkFlowType.SelectedValue.AsIntegerOrNull();
            args.IsValid = SelectedFields.Any() || !string.IsNullOrWhiteSpace( tbNote.Text ) || ( groupId.HasValue && groupId > 0 ) || tagId.HasValue || workFlowTypeId.HasValue;
        }

        /// <summary>
        /// Handles the Click event of the btnConfirm control.
        /// </summary>
        /// <param name="sender">The source of the event.</param>
        /// <param name="e">The <see cref="EventArgs"/> instance containing the event data.</param>
        protected void btnComplete_Click( object sender, EventArgs e )
        {
            if ( Page.IsValid )
            {
                #region Individual Details Updates

                int inactiveStatusId = DefinedValueCache.Read( Rock.SystemGuid.DefinedValue.PERSON_RECORD_STATUS_INACTIVE ).Id;

                var changes = new List<string>();

                if ( SelectedFields.Contains( ddlTitle.ClientID ) )
                {
                    int? newTitleId = ddlTitle.SelectedValueAsInt();
                    EvaluateChange( changes, "Title", DefinedValueCache.GetName( newTitleId ) );
                }

                if ( SelectedFields.Contains( ddlSuffix.ClientID ) )
                {
                    int? newSuffixId = ddlSuffix.SelectedValueAsInt();
                    EvaluateChange( changes, "Suffix", DefinedValueCache.GetName( newSuffixId ) );
                }

                if ( SelectedFields.Contains( ddlStatus.ClientID ) )
                {
                    int? newConnectionStatusId = ddlStatus.SelectedValueAsInt();
                    EvaluateChange( changes, "Connection Status", DefinedValueCache.GetName( newConnectionStatusId ) );
                }

                if ( SelectedFields.Contains( ddlRecordStatus.ClientID ) )
                {
                    int? newRecordStatusId = ddlRecordStatus.SelectedValueAsInt();
                    EvaluateChange( changes, "Record Status", DefinedValueCache.GetName( newRecordStatusId ) );

                    if ( newRecordStatusId.HasValue && newRecordStatusId.Value == inactiveStatusId )
                    {
                        int? newInactiveReasonId = ddlInactiveReason.SelectedValueAsInt();
                        EvaluateChange( changes, "Inactive Reason", DefinedValueCache.GetName( newInactiveReasonId ) );

                        string newInactiveReasonNote = tbInactiveReasonNote.Text;
                        if ( !string.IsNullOrWhiteSpace( newInactiveReasonNote ) )
                        {
                            EvaluateChange( changes, "Inactive Reason Note", newInactiveReasonNote );
                        }
                    }
                }

                if ( SelectedFields.Contains( ddlGender.ClientID ) )
                {
                    Gender newGender = ddlGender.SelectedValue.ConvertToEnum<Gender>();
                    EvaluateChange( changes, "Gender", newGender );
                }

                if ( SelectedFields.Contains( ddlMaritalStatus.ClientID ) )
                {
                    int? newMaritalStatusId = ddlMaritalStatus.SelectedValueAsInt();
                    EvaluateChange( changes, "Marital Status", DefinedValueCache.GetName( newMaritalStatusId ) );
                }

                if ( SelectedFields.Contains( ddlGradePicker.ClientID ) )
                {
                    int? newGraduationYear = null;
                    if ( ypGraduation.SelectedYear.HasValue )
                    {
                        newGraduationYear = ypGraduation.SelectedYear.Value;
                    }
                    EvaluateChange( changes, "Graduation Year", newGraduationYear );
                }

                if ( SelectedFields.Contains( ddlIsEmailActive.ClientID ) )
                {
                    bool? newEmailActive = null;
                    if ( !string.IsNullOrWhiteSpace( ddlIsEmailActive.SelectedValue ) )
                    {
                        newEmailActive = ddlIsEmailActive.SelectedValue == "Active";
                    }
                    EvaluateChange( changes, "Email Is Active", newEmailActive );
                }

                if ( SelectedFields.Contains( ddlCommunicationPreference.ClientID ) )
                {
                    var newCommunicationPreference = ddlCommunicationPreference.SelectedValueAsEnum<CommunicationType>();
                    EvaluateChange( changes, "Communication Preference", newCommunicationPreference );
                }

                if ( SelectedFields.Contains( ddlEmailPreference.ClientID ) )
                {
                    EmailPreference? newEmailPreference = ddlEmailPreference.SelectedValue.ConvertToEnumOrNull<EmailPreference>();
                    EvaluateChange( changes, "Email Preference", newEmailPreference );
                }

                if ( SelectedFields.Contains( tbEmailNote.ClientID ) )
                {
                    string newEmailNote = tbEmailNote.Text;
                    EvaluateChange( changes, "Email Note", newEmailNote );
                }

                if ( SelectedFields.Contains( tbSystemNote.ClientID ) )
                {
                    string newSystemNote = tbSystemNote.Text;
                    EvaluateChange( changes, "System Note", newSystemNote );
                }

                if ( SelectedFields.Contains( ddlReviewReason.ClientID ) )
                {
                    int? newReviewReason = ddlReviewReason.SelectedValueAsInt();
                    EvaluateChange( changes, "Review Reason", DefinedValueCache.GetName( newReviewReason ) );
                }

                if ( SelectedFields.Contains( tbReviewReasonNote.ClientID ) )
                {
                    string newReviewReasonNote = tbReviewReasonNote.Text;
                    EvaluateChange( changes, "Review Reason Note", newReviewReasonNote );
                }

                if ( SelectedFields.Contains( cpCampus.ClientID ) )
                {
                    int? newCampusId = cpCampus.SelectedCampusId;
                    if ( newCampusId.HasValue )
                    {
                        var campus = CampusCache.Read( newCampusId.Value );
                        if ( campus != null )
                        {
                            EvaluateChange( changes, "Campus (for all family members)", campus.Name );
                        }
                    }
                }

                // following
                if ( SelectedFields.Contains( ddlFollow.ClientID ) )
                {
                    bool follow = true;
                    if ( !string.IsNullOrWhiteSpace( ddlFollow.SelectedValue ) )
                    {
                        follow = ddlFollow.SelectedValue == "Add";
                    }

                    if ( follow )
                    {
                        changes.Add( "Add to your Following list." );
                    }
                    else
                    {
                        changes.Add( "Remove from your Following list." );
                    }
                }

                #endregion

                #region Attributes

                var rockContext = new RockContext();

                var selectedCategories = new List<CategoryCache>();
                foreach ( string categoryGuid in GetAttributeValue( "AttributeCategories" ).SplitDelimitedValues() )
                {
                    var category = CategoryCache.Read( categoryGuid.AsGuid(), rockContext );
                    if ( category != null )
                    {
                        selectedCategories.Add( category );
                    }
                }

                var attributes = new List<AttributeCache>();
                var attributeValues = new Dictionary<int, string>();

                int categoryIndex = 0;
                foreach ( var category in selectedCategories.OrderBy( c => c.Name ) )
                {
                    PanelWidget pw = null;
                    string controlId = "pwAttributes_" + category.Id.ToString();
                    if ( categoryIndex % 2 == 0 )
                    {
                        pw = phAttributesCol1.FindControl( controlId ) as PanelWidget;
                    }
                    else
                    {
                        pw = phAttributesCol2.FindControl( controlId ) as PanelWidget;
                    }
                    categoryIndex++;

                    if ( pw != null )
                    {
                        var orderedAttributeList = new AttributeService( rockContext ).GetByCategoryId( category.Id )
                            .OrderBy( a => a.Order ).ThenBy( a => a.Name );
                        foreach ( var attribute in orderedAttributeList )
                        {
                            if ( attribute.IsAuthorized( Authorization.EDIT, CurrentPerson ) )
                            {
                                var attributeCache = AttributeCache.Read( attribute.Id );

                                Control attributeControl = pw.FindControl( string.Format( "attribute_field_{0}", attribute.Id ) );

                                if ( attributeControl != null && SelectedFields.Contains( attributeControl.ClientID ) )
                                {
                                    string newValue = attributeCache.FieldType.Field.GetEditValue( attributeControl, attributeCache.QualifierValues );
                                    EvaluateChange( changes, attributeCache.Name, attributeCache.FieldType.Field.FormatValue( null, newValue, attributeCache.QualifierValues, false ) );
                                }
                            }
                        }
                    }
                }

                #endregion

                #region Note

                if ( !string.IsNullOrWhiteSpace( tbNote.Text ) && CurrentPerson != null && ddlNoteType.SelectedItem != null )
                {
                    string noteTypeName = ddlNoteType.SelectedItem.Text;
                    changes.Add( string.Format( "Add a <span class='field-name'>{0}{1}{2}</span> of <p><span class='field-value'>{3}</span></p>.",
                        ( cbIsPrivate.Checked ? "Private " : "" ), noteTypeName, ( cbIsAlert.Checked ? " (Alert)" : "" ), tbNote.Text.ConvertCrLfToHtmlBr() ) );
                }

                #endregion

                #region Group

                int? groupId = gpGroup.SelectedValue.AsIntegerOrNull();
                if ( groupId.HasValue && groupId > 0 )
                {
                    var group = new GroupService( rockContext ).Get( groupId.Value );
                    if ( group != null )
                    {
                        string action = ddlGroupAction.SelectedValue;
                        if ( action == "Remove" )
                        {
                            changes.Add( string.Format( "Remove from <span class='field-name'>{0}</span> group.", group.Name ) );
                        }
                        else if ( action == "Add" )
                        {
                            changes.Add( string.Format( "Add to <span class='field-name'>{0}</span> group.", group.Name ) );
                        }
                        else // Update
                        {
                            if ( SelectedFields.Contains( ddlGroupRole.ClientID ) )
                            {
                                var roleId = ddlGroupRole.SelectedValueAsInt();
                                if ( roleId.HasValue )
                                {
                                    var groupType = GroupTypeCache.Read( group.GroupTypeId );
                                    var role = groupType.Roles.Where( r => r.Id == roleId.Value ).FirstOrDefault();
                                    if ( role != null )
                                    {
                                        string field = string.Format( "{0} Role", group.Name );
                                        EvaluateChange( changes, field, role.Name );
                                    }
                                }
                            }

                            if ( SelectedFields.Contains( ddlGroupMemberStatus.ClientID ) )
                            {
                                string field = string.Format( "{0} Member Status", group.Name );
                                EvaluateChange( changes, field, ddlGroupMemberStatus.SelectedValueAsEnum<GroupMemberStatus>().ToString() );
                            }

                            var groupMember = new GroupMember();
                            groupMember.Group = group;
                            groupMember.GroupId = group.Id;
                            groupMember.LoadAttributes( rockContext );

                            foreach ( var attributeCache in groupMember.Attributes.Select( a => a.Value ) )
                            {
                                Control attributeControl = phAttributes.FindControl( string.Format( "attribute_field_{0}", attributeCache.Id ) );
                                if ( attributeControl != null && SelectedFields.Contains( attributeControl.ClientID ) )
                                {
                                    string field = string.Format( "{0}: {1}", group.Name, attributeCache.Name );
                                    string newValue = attributeCache.FieldType.Field.GetEditValue( attributeControl, attributeCache.QualifierValues );
                                    EvaluateChange( changes, field, attributeCache.FieldType.Field.FormatValue( null, newValue, attributeCache.QualifierValues, false ) );
                                }
                            }
                        }
                    }
                }

                #endregion

                #region Tag
                if ( !string.IsNullOrWhiteSpace( ddlTagList.SelectedValue ) )
                {
                    changes.Add( string.Format( "{0} {1} <span class='field-name'>{2}</span> tag.",
                        ddlTagAction.SelectedValue,
                        ddlTagAction.SelectedValue == "Add" ? "to" : "from",
                        ddlTagList.SelectedItem.Text ) );
                }
                #endregion

                #region workflow

                if ( !string.IsNullOrWhiteSpace( rlbWorkFlowType.SelectedValue ) )
                {
                    var workFlowTypes = new List<string>();
                    foreach ( ListItem item in this.rlbWorkFlowType.Items )
                    {
                        if ( item.Selected )
                        {
                            workFlowTypes.Add( item.Text );
                        }
                    }
                    changes.Add( string.Format( "Activate the <span class='field-name'>{0}</span> {1}.",
                         workFlowTypes.AsDelimited( ", ", " and " ),
                         "workflow".PluralizeIf( workFlowTypes.Count > 1 ) ) );
                }
                #endregion


                StringBuilder sb = new StringBuilder();
                sb.AppendFormat( "<p>You are about to make the following updates to {0} individuals:</p>", Individuals.Count().ToString( "N0" ) );
                sb.AppendLine();

                sb.AppendLine( "<ul>" );
                changes.ForEach( c => sb.AppendFormat( "<li>{0}</li>\n", c ) );
                sb.AppendLine( "</ul>" );

                sb.AppendLine( "<p>Please confirm that you want to make these updates.</p>" );

                phConfirmation.Controls.Add( new LiteralControl( sb.ToString() ) );

                pnlEntry.Visible = false;
                pnlConfirm.Visible = true;

                ScriptManager.RegisterStartupScript( Page, this.GetType(), "ScrollPage", "ResetScrollPosition();", true );


            }
        }

        /// <summary>
        /// Handles the Click event of the btnBack control.
        /// </summary>
        /// <param name="sender">The source of the event.</param>
        /// <param name="e">The <see cref="EventArgs"/> instance containing the event data.</param>
        protected void btnBack_Click( object sender, EventArgs e )
        {
            pnlEntry.Visible = true;
            pnlConfirm.Visible = false;
        }

        /// <summary>
        /// Handles the Click event of the btnConfirm control.
        /// </summary>
        /// <param name="sender">The source of the event.</param>
        /// <param name="e">The <see cref="EventArgs"/> instance containing the event data.</param>
        protected void btnConfirm_Click( object sender, EventArgs e )
        {
            if ( Page.IsValid )
            {
                var individuals = Individuals.ToList();
                while ( individuals.Any() )
                {
                    ProcessIndividuals( individuals.Take( 50 ).ToList() );
                    individuals = individuals.Skip( 50 ).ToList();
                }

                pnlEntry.Visible = false;
                pnlConfirm.Visible = false;

                nbResult.Text = string.Format( "{0} {1} successfully updated.",
                    Individuals.Count().ToString( "N0" ), ( Individuals.Count() > 1 ? "people were" : "person was" ) );

                pnlResult.Visible = true;
            }
        }

        /// <summary>
        /// Process the given individuals. This is used to be able to run smaller batches. This provides
        /// a huge boost to performance when dealing with large numbers of people.
        /// </summary>
        /// <param name="individuals">The list of individuals to process in this batch.</param>
        private void ProcessIndividuals( List<Individual> individuals )
        {
            var rockContext = new RockContext();
            var personService = new PersonService( rockContext );
            var ids = individuals.Select( i => i.PersonId ).ToList();

            #region Individual Details Updates

            int? newTitleId = ddlTitle.SelectedValueAsInt();
            int? newSuffixId = ddlSuffix.SelectedValueAsInt();
            int? newConnectionStatusId = ddlStatus.SelectedValueAsInt();
            int? newRecordStatusId = ddlRecordStatus.SelectedValueAsInt();
            int? newInactiveReasonId = ddlInactiveReason.SelectedValueAsInt();
            string newInactiveReasonNote = tbInactiveReasonNote.Text;
            Gender newGender = ddlGender.SelectedValue.ConvertToEnum<Gender>();
            int? newMaritalStatusId = ddlMaritalStatus.SelectedValueAsInt();

            int? newGraduationYear = null;
            if ( ypGraduation.SelectedYear.HasValue )
            {
                newGraduationYear = ypGraduation.SelectedYear.Value;
            }

<<<<<<< HEAD
            int? newCampusId = cpCampus.SelectedCampusId;
=======
                var newCommunicationPreference = ddlCommunicationPreference.SelectedValueAsEnumOrNull<CommunicationType>();
                EmailPreference? newEmailPreference = ddlEmailPreference.SelectedValue.ConvertToEnumOrNull<EmailPreference>();
>>>>>>> 58f37700

            bool newEmailActive = true;
            if ( !string.IsNullOrWhiteSpace( ddlIsEmailActive.SelectedValue ) )
            {
                newEmailActive = ddlIsEmailActive.SelectedValue == "Active";
            }

            EmailPreference? newEmailPreference = ddlEmailPreference.SelectedValue.ConvertToEnumOrNull<EmailPreference>();

            string newEmailNote = tbEmailNote.Text;


            int? newReviewReason = ddlReviewReason.SelectedValueAsInt();
            string newSystemNote = tbSystemNote.Text;
            string newReviewReasonNote = tbReviewReasonNote.Text;

            int inactiveStatusId = DefinedValueCache.Read( Rock.SystemGuid.DefinedValue.PERSON_RECORD_STATUS_INACTIVE ).Id;

            var allChanges = new Dictionary<int, List<string>>();

            var people = personService.Queryable( true ).Where( p => ids.Contains( p.Id ) ).ToList();
            foreach ( var person in people )
            {
                var changes = new List<string>();
                allChanges.Add( person.Id, changes );

                if ( SelectedFields.Contains( ddlTitle.ClientID ) )
                {
                    History.EvaluateChange( changes, "Title", DefinedValueCache.GetName( person.TitleValueId ), DefinedValueCache.GetName( newTitleId ) );
                    person.TitleValueId = newTitleId;
                }

                if ( SelectedFields.Contains( ddlSuffix.ClientID ) )
                {
                    History.EvaluateChange( changes, "Suffix", DefinedValueCache.GetName( person.SuffixValueId ), DefinedValueCache.GetName( newSuffixId ) );
                    person.SuffixValueId = newSuffixId;
                }

                if ( SelectedFields.Contains( ddlStatus.ClientID ) )
                {
                    History.EvaluateChange( changes, "Connection Status", DefinedValueCache.GetName( person.ConnectionStatusValueId ), DefinedValueCache.GetName( newConnectionStatusId ) );
                    person.ConnectionStatusValueId = newConnectionStatusId;
                }

                if ( SelectedFields.Contains( ddlRecordStatus.ClientID ) )
                {
                    History.EvaluateChange( changes, "Record Status", DefinedValueCache.GetName( person.RecordStatusValueId ), DefinedValueCache.GetName( newRecordStatusId ) );
                    person.RecordStatusValueId = newRecordStatusId;

                    if ( newRecordStatusId.HasValue && newRecordStatusId.Value == inactiveStatusId )
                    {
                        History.EvaluateChange( changes, "Inactive Reason", DefinedValueCache.GetName( person.RecordStatusReasonValueId ), DefinedValueCache.GetName( newInactiveReasonId ) );
                        person.RecordStatusReasonValueId = newInactiveReasonId;

                        if ( !string.IsNullOrWhiteSpace( newInactiveReasonNote ) )
                        {
                            History.EvaluateChange( changes, "Inactive Reason Note", person.InactiveReasonNote, newInactiveReasonNote );
                            person.InactiveReasonNote = newInactiveReasonNote;
                        }
                    }
                }

                if ( SelectedFields.Contains( ddlGender.ClientID ) )
                {
                    History.EvaluateChange( changes, "Gender", person.Gender, newGender );
                    person.Gender = newGender;
                }

                if ( SelectedFields.Contains( ddlMaritalStatus.ClientID ) )
                {
                    History.EvaluateChange( changes, "Marital Status", DefinedValueCache.GetName( person.MaritalStatusValueId ), DefinedValueCache.GetName( newMaritalStatusId ) );
                    person.MaritalStatusValueId = newMaritalStatusId;
                }

                if ( SelectedFields.Contains( ddlGradePicker.ClientID ) )
                {
                    History.EvaluateChange( changes, "Graduation Year", person.GraduationYear, newGraduationYear );
                    person.GraduationYear = newGraduationYear;
                }

<<<<<<< HEAD
                if ( SelectedFields.Contains( ddlIsEmailActive.ClientID ) )
                {
                    History.EvaluateChange( changes, "Email Is Active", person.IsEmailActive, newEmailActive );
                    person.IsEmailActive = newEmailActive;
                }
=======
                    if ( SelectedFields.Contains( ddlCommunicationPreference.ClientID ) )
                    {
                        History.EvaluateChange( changes, "Communication Preference", person.CommunicationPreference, newCommunicationPreference );
                        person.CommunicationPreference = newCommunicationPreference.Value;
                    }

                    if ( SelectedFields.Contains( ddlEmailPreference.ClientID ) )
                    {
                        History.EvaluateChange( changes, "Email Preference", person.EmailPreference, newEmailPreference );
                        person.EmailPreference = newEmailPreference.Value;
                    }
>>>>>>> 58f37700

                if ( SelectedFields.Contains( ddlEmailPreference.ClientID ) )
                {
                    History.EvaluateChange( changes, "Email Preference", person.EmailPreference, newEmailPreference );
                    person.EmailPreference = newEmailPreference.Value;
                }

                if ( SelectedFields.Contains( tbEmailNote.ClientID ) )
                {
                    History.EvaluateChange( changes, "Email Note", person.EmailNote, newEmailNote );
                    person.EmailNote = newEmailNote;
                }

                if ( SelectedFields.Contains( tbSystemNote.ClientID ) )
                {
                    History.EvaluateChange( changes, "System Note", person.SystemNote, newSystemNote );
                    person.SystemNote = newSystemNote;
                }

                if ( SelectedFields.Contains( ddlReviewReason.ClientID ) )
                {
                    History.EvaluateChange( changes, "Review Reason", DefinedValueCache.GetName( person.ReviewReasonValueId ), DefinedValueCache.GetName( newReviewReason ) );
                    person.ReviewReasonValueId = newReviewReason;
                }

                if ( SelectedFields.Contains( tbReviewReasonNote.ClientID ) )
                {
                    History.EvaluateChange( changes, "Review Reason Note", person.ReviewReasonNote, newReviewReasonNote );
                    person.ReviewReasonNote = newReviewReasonNote;
                }
            }

            if ( SelectedFields.Contains( cpCampus.ClientID ) && cpCampus.SelectedCampusId.HasValue )
            {
                int campusId = cpCampus.SelectedCampusId.Value;

                Guid familyGuid = new Guid( Rock.SystemGuid.GroupType.GROUPTYPE_FAMILY );

                var familyMembers = new GroupMemberService( rockContext ).Queryable()
                    .Where( m => ids.Contains( m.PersonId ) && m.Group.GroupType.Guid == familyGuid )
                    .Select( m => new { m.PersonId, m.GroupId } )
                    .Distinct()
                    .ToList();

                var families = new GroupMemberService( rockContext ).Queryable()
                    .Where( m => ids.Contains( m.PersonId ) && m.Group.GroupType.Guid == familyGuid )
                    .Select( m => m.Group )
                    .Distinct()
                    .ToList();

                foreach ( int personId in ids )
                {
                    var familyIds = familyMembers.Where( m => m.PersonId == personId ).Select( m => m.GroupId ).ToList();
                    if ( familyIds.Count == 1 )
                    {
                        int familyId = familyIds.FirstOrDefault();
                        var family = families.Where( g => g.Id == familyId ).FirstOrDefault();
                        {
                            if ( family != null )
                            {
                                family.CampusId = campusId;
                            }
                            familyMembers.RemoveAll( m => m.GroupId == familyId );
                        }
                    }
                }

                rockContext.SaveChanges();
            }

            // Update following
            if ( SelectedFields.Contains( ddlFollow.ClientID ) )
            {
                var personAliasEntityType = EntityTypeCache.Read( "Rock.Model.PersonAlias" );
                if ( personAliasEntityType != null )
                {
                    int personAliasEntityTypeId = personAliasEntityType.Id;


                    bool follow = true;
                    if ( !string.IsNullOrWhiteSpace( ddlFollow.SelectedValue ) )
                    {
                        follow = ddlFollow.SelectedValue == "Add";
                    }

                    var personAliasService = new PersonAliasService( rockContext );
                    var followingService = new FollowingService( rockContext );
                    if ( follow )
                    {
                        var paQry = personAliasService.Queryable();

                        var alreadyFollowingIds = followingService.Queryable()
                            .Where( f =>
                                f.EntityTypeId == personAliasEntityTypeId &&
                                f.PersonAlias.Id == CurrentPersonAlias.Id )
                            .Join( paQry, f => f.EntityId, p => p.Id, ( f, p ) => new { PersonAlias = p } )
                            .Select( p => p.PersonAlias.PersonId )
                            .Distinct()
                            .ToList();

                        foreach ( int id in ids.Where( id => !alreadyFollowingIds.Contains( id ) ) )
                        {
                            var person = people.FirstOrDefault( p => p.Id == id );
                            if ( person != null && person.PrimaryAliasId.HasValue )
                            {
                                var following = new Following
                                {
                                    EntityTypeId = personAliasEntityTypeId,
                                    EntityId = person.PrimaryAliasId.Value,
                                    PersonAliasId = CurrentPersonAlias.Id
                                };
                                followingService.Add( following );
                            }
                        }
                    }
                    else
                    {
                        var paQry = personAliasService.Queryable()
                            .Where( p => ids.Contains( p.PersonId ) )
                            .Select( p => p.Id );

                        foreach ( var following in followingService.Queryable()
                            .Where( f =>
                                f.EntityTypeId == personAliasEntityTypeId &&
                                paQry.Contains( f.EntityId ) &&
                                f.PersonAlias.Id == CurrentPersonAlias.Id ) )
                        {
                            followingService.Delete( following );
                        }
                    }
                }
            }

            rockContext.SaveChanges();

            #endregion

            #region Attributes

            var selectedCategories = new List<CategoryCache>();
            foreach ( string categoryGuid in GetAttributeValue( "AttributeCategories" ).SplitDelimitedValues() )
            {
                var category = CategoryCache.Read( categoryGuid.AsGuid(), rockContext );
                if ( category != null )
                {
                    selectedCategories.Add( category );
                }
            }

            var attributes = new List<AttributeCache>();
            var attributeValues = new Dictionary<int, string>();

            int categoryIndex = 0;
            foreach ( var category in selectedCategories.OrderBy( c => c.Name ) )
            {
                PanelWidget pw = null;
                string controlId = "pwAttributes_" + category.Id.ToString();
                if ( categoryIndex % 2 == 0 )
                {
                    pw = phAttributesCol1.FindControl( controlId ) as PanelWidget;
                }
                else
                {
                    pw = phAttributesCol2.FindControl( controlId ) as PanelWidget;
                }
                categoryIndex++;

                if ( pw != null )
                {
                    var orderedAttributeList = new AttributeService( rockContext ).GetByCategoryId( category.Id )
                        .OrderBy( a => a.Order ).ThenBy( a => a.Name );
                    foreach ( var attribute in orderedAttributeList )
                    {
                        if ( attribute.IsAuthorized( Authorization.EDIT, CurrentPerson ) )
                        {
                            var attributeCache = AttributeCache.Read( attribute.Id );

                            Control attributeControl = pw.FindControl( string.Format( "attribute_field_{0}", attribute.Id ) );

                            if ( attributeControl != null && SelectedFields.Contains( attributeControl.ClientID ) )
                            {
                                string newValue = attributeCache.FieldType.Field.GetEditValue( attributeControl, attributeCache.QualifierValues );
                                attributes.Add( attributeCache );
                                attributeValues.Add( attributeCache.Id, newValue );
                            }
                        }
                    }
                }
            }

            if ( attributes.Any() )
            {
                foreach ( var person in people )
                {
                    person.LoadAttributes();
                    foreach ( var attribute in attributes )
                    {
                        string originalValue = person.GetAttributeValue( attribute.Key );
                        string newValue = attributeValues[attribute.Id];
                        if ( ( originalValue ?? string.Empty ).Trim() != ( newValue ?? string.Empty ).Trim() )
                        {
                            Rock.Attribute.Helper.SaveAttributeValue( person, attribute, newValue, rockContext );

                            string formattedOriginalValue = string.Empty;
                            if ( !string.IsNullOrWhiteSpace( originalValue ) )
                            {
                                formattedOriginalValue = attribute.FieldType.Field.FormatValue( null, originalValue, attribute.QualifierValues, false );
                            }

                            string formattedNewValue = string.Empty;
                            if ( !string.IsNullOrWhiteSpace( newValue ) )
                            {
                                formattedNewValue = attribute.FieldType.Field.FormatValue( null, newValue, attribute.QualifierValues, false );
                            }

                            History.EvaluateChange( allChanges[person.Id], attribute.Name, formattedOriginalValue, formattedNewValue );
                        }
                    }
                }
            }

            // Create the history records
            foreach ( var changes in allChanges )
            {
                if ( changes.Value.Any() )
                {
                    HistoryService.AddChanges( rockContext, typeof( Person ), Rock.SystemGuid.Category.HISTORY_PERSON_DEMOGRAPHIC_CHANGES.AsGuid(),
                        changes.Key, changes.Value );
                }
            }
            rockContext.SaveChanges();

            #endregion

            #region Add Note

            if ( !string.IsNullOrWhiteSpace( tbNote.Text ) && CurrentPerson != null )
            {
                string text = tbNote.Text;
                bool isAlert = cbIsAlert.Checked;
                bool isPrivate = cbIsPrivate.Checked;

                var noteType = NoteTypeCache.Read( ddlNoteType.SelectedValueAsId() ?? 0 );
                if ( noteType != null )
                {
                    var notes = new List<Note>();
                    var noteService = new NoteService( rockContext );

                    foreach ( int id in ids )
                    {
                        var note = new Note();
                        note.IsSystem = false;
                        note.EntityId = id;
                        note.Caption = isPrivate ? "You - Personal Note" : string.Empty;
                        note.Text = tbNote.Text;
                        note.IsAlert = cbIsAlert.Checked;
                        note.IsPrivateNote = isPrivate;
                        note.NoteTypeId = noteType.Id;
                        notes.Add( note );
                        noteService.Add( note );
                    }

                    rockContext.SaveChanges();
                }
            }

            #endregion

            #region Group

            int? groupId = gpGroup.SelectedValue.AsIntegerOrNull();
            if ( groupId.HasValue )
            {
                var group = new GroupService( rockContext ).Get( groupId.Value );
                if ( group != null )
                {
                    var groupMemberService = new GroupMemberService( rockContext );

                    var existingMembersQuery = groupMemberService.Queryable( "Group" )
                                                                 .Where( m => m.GroupId == group.Id
                                                                              && ids.Contains( m.PersonId ) );

                    string action = ddlGroupAction.SelectedValue;
                    if ( action == "Remove" )
                    {
                        var existingIds = existingMembersQuery.Select( gm => gm.Id ).Distinct().ToList();

                        Action<RockContext, List<int>> deleteAction = ( context, items ) =>
                        {
                            // Load the batch of GroupMember items into the context and delete them.
                            groupMemberService = new GroupMemberService( context );

                            var batchGroupMembers = groupMemberService.Queryable().Where( x => items.Contains( x.Id ) ).ToList();

                            // also unregister them from any registration groups
                            RegistrationRegistrantService registrantService = new RegistrationRegistrantService( context );
                            foreach ( var registrant in registrantService.Queryable().Where( r => r.GroupMemberId.HasValue && items.Contains( r.GroupMemberId.Value ) ) )
                            {
                                registrant.GroupMemberId = null;
                            }

                            groupMemberService.DeleteRange( batchGroupMembers );

                            context.SaveChanges();
                        };

                        ProcessBatchUpdate( existingIds, 50, deleteAction );
                    }
                    else
                    {
                        var roleId = ddlGroupRole.SelectedValueAsInt();
                        var status = ddlGroupMemberStatus.SelectedValueAsEnum<GroupMemberStatus>();

                        // Get the attribute values updated
                        var gm = new GroupMember();
                        gm.Group = group;
                        gm.GroupId = group.Id;
                        gm.LoadAttributes( rockContext );
                        var selectedGroupAttributes = new List<AttributeCache>();
                        var selectedGroupAttributeValues = new Dictionary<string, string>();
                        foreach ( var attributeCache in gm.Attributes.Select( a => a.Value ) )
                        {
                            Control attributeControl = phAttributes.FindControl( string.Format( "attribute_field_{0}", attributeCache.Id ) );
                            if ( attributeControl != null && ( action == "Add" || SelectedFields.Contains( attributeControl.ClientID ) ) )
                            {
                                string newValue = attributeCache.FieldType.Field.GetEditValue( attributeControl, attributeCache.QualifierValues );
                                selectedGroupAttributes.Add( attributeCache );
                                selectedGroupAttributeValues.Add( attributeCache.Key, newValue );
                            }
                        }

                        if ( action == "Add" )
                        {
                            if ( roleId.HasValue )
                            {
                                var newGroupMembers = new List<GroupMember>();

                                var existingIds = existingMembersQuery.Select( m => m.PersonId ).Distinct().ToList();

                                var personKeys = ids.Where( id => !existingIds.Contains( id ) ).ToList();

                                Action<RockContext, List<int>> addAction = ( context, items ) =>
                                {
                                    groupMemberService = new GroupMemberService( context );

                                    foreach ( int id in items )
                                    {
                                        var groupMember = new GroupMember();
                                        groupMember.GroupId = group.Id;
                                        groupMember.GroupRoleId = roleId.Value;
                                        groupMember.GroupMemberStatus = status;
                                        groupMember.PersonId = id;
                                        groupMemberService.Add( groupMember );

                                        newGroupMembers.Add( groupMember );
                                    }

                                    context.SaveChanges();
                                };

                                ProcessBatchUpdate( personKeys, 50, addAction );

                                if ( selectedGroupAttributes.Any() )
                                {
                                    foreach ( var groupMember in newGroupMembers )
                                    {
                                        foreach ( var attribute in selectedGroupAttributes )
                                        {
                                            Rock.Attribute.Helper.SaveAttributeValue( groupMember, attribute, selectedGroupAttributeValues[attribute.Key], rockContext );
                                        }
                                    }
                                }
                            }
                        }
                        else // Update
                        {
                            if ( SelectedFields.Contains( ddlGroupRole.ClientID ) && roleId.HasValue )
                            {
                                foreach ( var member in existingMembersQuery.Where( m => m.GroupRoleId != roleId.Value ) )
                                {
                                    if ( !existingMembersQuery.Any( m => m.PersonId == member.PersonId && m.GroupRoleId == roleId.Value ) )
                                    {
                                        member.GroupRoleId = roleId.Value;
                                    }
                                }
                            }

                            if ( SelectedFields.Contains( ddlGroupMemberStatus.ClientID ) )
                            {
                                foreach ( var member in existingMembersQuery )
                                {
                                    member.GroupMemberStatus = status;
                                }
                            }

                            rockContext.SaveChanges();

                            if ( selectedGroupAttributes.Any() )
                            {
                                Action<RockContext, List<GroupMember>> updateAction = ( context, items ) =>
                                {
                                    foreach ( var groupMember in items )
                                    {
                                        foreach ( var attribute in selectedGroupAttributes )
                                        {
                                            Rock.Attribute.Helper.SaveAttributeValue( groupMember, attribute, selectedGroupAttributeValues[attribute.Key], context );
                                        }
                                    }

                                    context.SaveChanges();
                                };

                                // Process the Attribute updates in batches.
                                var existingMembers = existingMembersQuery.ToList();

                                ProcessBatchUpdate( existingMembers, 50, updateAction );
                            }
                        }
                    }
                }
            }

            #endregion

            #region Tag
            var personEntityTypeId = EntityTypeCache.Read( typeof( Rock.Model.Person ) ).Id;

            if ( !string.IsNullOrWhiteSpace( ddlTagList.SelectedValue ) )
            {
                int tagId = ddlTagList.SelectedValue.AsInteger();

                var tag = new TagService( rockContext ).Get( tagId );
                if ( tag != null && tag.IsAuthorized( "TAG", CurrentPerson ) )
                {
                    var taggedItemService = new TaggedItemService( rockContext );

                    // get guids of selected individuals
                    var personGuids = new PersonService( rockContext ).Queryable( true )
                                        .Where( p =>
                                            ids.Contains( p.Id ) )
                                        .Select( p => p.Guid )
                                        .ToList();

                    if ( ddlTagAction.SelectedValue == "Add" )
                    {
                        foreach ( var personGuid in personGuids )
                        {
                            if ( !taggedItemService.Queryable().Where( t => t.TagId == tagId && t.EntityGuid == personGuid ).Any() )
                            {
                                TaggedItem taggedItem = new TaggedItem();
                                taggedItem.TagId = tagId;
                                taggedItem.EntityTypeId = personEntityTypeId;
                                taggedItem.EntityGuid = personGuid;

                                taggedItemService.Add( taggedItem );
                                rockContext.SaveChanges();
                            }
                        }
                    }
                    else // remove
                    {
                        foreach ( var personGuid in personGuids )
                        {
                            var taggedPerson = taggedItemService.Queryable().Where( t => t.TagId == tagId && t.EntityGuid == personGuid ).FirstOrDefault();
                            if ( taggedPerson != null )
                            {
                                taggedItemService.Delete( taggedPerson );
                            }
                        }
                        rockContext.SaveChanges();
                    }
                }
            }
            #endregion

            #region workflow

            IEnumerable<string> selectedWorkflows = from ListItem li in rlbWorkFlowType.Items
                                                    where li.Selected == true
                                                    select li.Value;
            foreach ( string value in selectedWorkflows )
            {
                int? intValue = value.AsIntegerOrNull();
                if ( intValue.HasValue )
                {

                    var workflowDetails = people.Select( p => new LaunchWorkflowDetails( p ) ).ToList();
                    var launchWorkflowsTxn = new Rock.Transactions.LaunchWorkflowsTransaction( intValue.Value, workflowDetails );
                    Rock.Transactions.RockQueue.TransactionQueue.Enqueue( launchWorkflowsTxn );
                }
            }
            #endregion
        }

        /// <summary>
        /// Process database updates for the supplied list of items in batches to improve performance for large datasets.
        /// </summary>
        /// <param name="itemsToProcess"></param>
        /// <param name="batchSize"></param>
        /// <param name="processingAction"></param>
        private void ProcessBatchUpdate<TListItem>( List<TListItem> itemsToProcess, int batchSize, Action<RockContext, List<TListItem>> processingAction )
        {
            int remainingCount = itemsToProcess.Count();

            int batchesProcessed = 0;

            while ( remainingCount > 0 )
            {
                var batchItems = itemsToProcess.Skip( batchesProcessed * batchSize ).Take( batchSize ).ToList();

                using ( var batchContext = new RockContext() )
                {
                    processingAction.Invoke( batchContext, batchItems );
                }

                batchesProcessed++;

                remainingCount -= batchItems.Count();
            }
        }

        /// <summary>
        /// Handles the SelectedIndexChanged event of the ddlRecordStatus control.
        /// </summary>
        /// <param name="sender">The source of the event.</param>
        /// <param name="e">The <see cref="EventArgs"/> instance containing the event data.</param>
        protected void ddlRecordStatus_SelectedIndexChanged( object sender, EventArgs e )
        {
            ddlInactiveReason.Visible = ( ddlRecordStatus.SelectedValueAsInt() == DefinedValueCache.Read( new Guid( Rock.SystemGuid.DefinedValue.PERSON_RECORD_STATUS_INACTIVE ) ).Id );
            tbInactiveReasonNote.Visible = ddlInactiveReason.Visible;
        }

        /// <summary>
        /// Handles the SelectedIndexChanged event of the ddlGroupAction control.
        /// </summary>
        /// <param name="sender">The source of the event.</param>
        /// <param name="e">The <see cref="EventArgs"/> instance containing the event data.</param>
        protected void ddlGroupAction_SelectedIndexChanged( object sender, EventArgs e )
        {
            SetGroupControls();
        }

        /// <summary>
        /// Handles the SelectItem event of the gpGroup control.
        /// </summary>
        /// <param name="sender">The source of the event.</param>
        /// <param name="e">The <see cref="EventArgs"/> instance containing the event data.</param>
        protected void gpGroup_SelectItem( object sender, EventArgs e )
        {
            SetGroupControls();
        }

        #endregion

        #region Private Methods

        /// <summary>
        /// Binds the individuals.
        /// </summary>
        private void BindIndividuals()
        {
            int individualCount = Individuals.Count();
            lNumIndividuals.Text = individualCount.ToString( "N0" ) +
                ( individualCount == 1 ? " Person" : " People" );

            ppAddPerson.PersonId = Rock.Constants.None.Id;
            ppAddPerson.PersonName = "Add Person";

            int displayCount = int.MaxValue;

            if ( !ShowAllIndividuals )
            {
                int.TryParse( GetAttributeValue( "DisplayCount" ), out displayCount );
            }

            if ( displayCount > 0 && displayCount < Individuals.Count )
            {
                rptIndividuals.DataSource = Individuals.Take( displayCount ).ToList();
                lbShowAllIndividuals.Visible = true;
            }
            else
            {
                rptIndividuals.DataSource = Individuals.ToList();
                lbShowAllIndividuals.Visible = false;
            }

            rptIndividuals.DataBind();
        }

        private void SetControlSelection()
        {
            SetControlSelection( ddlTitle, "Title" );
            SetControlSelection( ddlStatus, "Connection Status" );
            SetControlSelection( ddlGender, "Gender" );
            SetControlSelection( ddlMaritalStatus, "Marital Status" );
            SetControlSelection( ddlGradePicker, GlobalAttributesCache.Read().GetValue( "core.GradeLabel" ) );
            ypGraduation.Enabled = ddlGradePicker.Enabled;

            SetControlSelection( cpCampus, "Campus" );
            SetControlSelection( ddlCommunicationPreference, "Communication Preference" );
            SetControlSelection( ddlSuffix, "Suffix" );
            SetControlSelection( ddlRecordStatus, "Record Status" );
            SetControlSelection( ddlIsEmailActive, "Email Status" );
            SetControlSelection( ddlEmailPreference, "Email Preference" );
            SetControlSelection( tbEmailNote, "Email Note" );
            SetControlSelection( ddlFollow, "Follow" );
            SetControlSelection( tbSystemNote, "System Note" );
            SetControlSelection( ddlReviewReason, "Review Reason" );
            SetControlSelection( tbReviewReasonNote, "Review Reason Note" );
        }

        private void SetControlSelection( IRockControl control, string label )
        {
            bool controlEnabled = SelectedFields.Contains( control.ClientID, StringComparer.OrdinalIgnoreCase );
            string iconCss = controlEnabled ? "fa-check-circle-o" : "fa-circle-o";
            control.Label = string.Format( "<span class='js-select-item'><i class='fa {0}'></i></span> {1}", iconCss, label );
            var webControl = control as WebControl;
            if ( webControl != null )
            {
                webControl.Enabled = controlEnabled;
            }
        }

        private void BuildAttributes( RockContext rockContext, bool setValues = false )
        {
            var selectedCategories = new List<CategoryCache>();
            foreach ( string categoryGuid in GetAttributeValue( "AttributeCategories" ).SplitDelimitedValues() )
            {
                var category = CategoryCache.Read( categoryGuid.AsGuid(), rockContext );
                if ( category != null )
                {
                    selectedCategories.Add( category );
                }
            }

            int categoryIndex = 0;
            foreach ( var category in selectedCategories.OrderBy( c => c.Name ) )
            {
                var pw = new PanelWidget();
                if ( categoryIndex % 2 == 0 )
                {
                    phAttributesCol1.Controls.Add( pw );
                }
                else
                {
                    phAttributesCol2.Controls.Add( pw );
                }
                pw.ID = "pwAttributes_" + category.Id.ToString();
                categoryIndex++;


                if ( !string.IsNullOrWhiteSpace( category.IconCssClass ) )
                {
                    pw.TitleIconCssClass = category.IconCssClass;
                }
                pw.Title = category.Name;

                var orderedAttributeList = new AttributeService( rockContext ).GetByCategoryId( category.Id )
                    .OrderBy( a => a.Order ).ThenBy( a => a.Name );
                foreach ( var attribute in orderedAttributeList )
                {
                    if ( attribute.IsAuthorized( Authorization.EDIT, CurrentPerson ) )
                    {
                        var attributeCache = AttributeCache.Read( attribute.Id );

                        string clientId = string.Format( "{0}_attribute_field_{1}", pw.ClientID, attribute.Id );
                        bool controlEnabled = SelectedFields.Contains( clientId, StringComparer.OrdinalIgnoreCase );
                        string iconCss = controlEnabled ? "fa-check-circle-o" : "fa-circle-o";

                        string labelText = string.Format( "<span class='js-select-item'><i class='fa {0}'></i></span> {1}", iconCss, attributeCache.Name );
                        Control control = attributeCache.AddControl( pw.Controls, string.Empty, string.Empty, setValues, true, false, labelText );

                        if ( !( control is RockCheckBox ) && !( control is PersonPicker ) && !( control is ItemPicker ) )
                        {
                            var webControl = control as WebControl;
                            if ( webControl != null )
                            {
                                webControl.Enabled = controlEnabled;
                            }
                        }
                    }
                }
            }
        }

        private void SetGroupControls()
        {
            string action = ddlGroupAction.SelectedValue;
            if ( action == "Remove" )
            {
                ddlGroupMemberStatus.Visible = false;
                ddlGroupRole.Visible = false;
            }
            else
            {
                var rockContext = new RockContext();
                Group group = null;

                int? groupId = gpGroup.SelectedValueAsId();
                if ( groupId.HasValue )
                {
                    group = new GroupService( rockContext ).Get( groupId.Value );
                }

                if ( group != null )
                {
                    GroupId = group.Id;

                    ddlGroupRole.Visible = true;
                    ddlGroupMemberStatus.Visible = true;

                    if ( action == "Add" )
                    {
                        pnlGroupMemberStatus.RemoveCssClass( "fade-inactive" );
                        pnlGroupMemberAttributes.RemoveCssClass( "fade-inactive" );

                        ddlGroupRole.Label = "Role";
                        ddlGroupRole.Enabled = true;

                        ddlGroupMemberStatus.Label = "Member Status";
                        ddlGroupMemberStatus.Enabled = true;
                    }
                    else
                    {
                        pnlGroupMemberStatus.AddCssClass( "fade-inactive" );
                        pnlGroupMemberAttributes.AddCssClass( "fade-inactive" );
                        SetControlSelection( ddlGroupRole, "Role" );
                        SetControlSelection( ddlGroupMemberStatus, "Member Status" );
                    }

                    var groupType = GroupTypeCache.Read( group.GroupTypeId );
                    ddlGroupRole.Items.Clear();
                    ddlGroupRole.DataSource = groupType.Roles.OrderBy( r => r.Order ).ToList();
                    ddlGroupRole.DataBind();
                    ddlGroupRole.SelectedValue = groupType.DefaultGroupRoleId.ToString();

                    ddlGroupMemberStatus.SelectedValue = "1";

                    phAttributes.Controls.Clear();
                    BuildGroupAttributes( group, rockContext, true );
                }
                else
                {
                    ddlGroupRole.Visible = false;
                    ddlGroupMemberStatus.Visible = false;

                    ddlGroupRole.Items.Add( new ListItem( string.Empty, string.Empty ) );
                    ddlGroupMemberStatus.Items.Add( new ListItem( string.Empty, string.Empty ) );
                }
            }
        }

        private void BuildGroupAttributes( RockContext rockContext )
        {
            if ( GroupId.HasValue )
            {
                var group = new GroupService( rockContext ).Get( GroupId.Value );
                BuildGroupAttributes( group, rockContext, false );
            }
        }

        private void BuildGroupAttributes( Group group, RockContext rockContext, bool setValues )
        {
            if ( group != null )
            {
                string action = ddlGroupAction.SelectedValue;

                var groupMember = new GroupMember();
                groupMember.Group = group;
                groupMember.GroupId = group.Id;
                groupMember.LoadAttributes( rockContext );

                foreach ( var attributeCache in groupMember.Attributes.Select( a => a.Value ) )
                {
                    string labelText = attributeCache.Name;
                    bool controlEnabled = true;
                    if ( action == "Update" )
                    {
                        string clientId = string.Format( "{0}_attribute_field_{1}", phAttributes.NamingContainer.ClientID, attributeCache.Id );
                        controlEnabled = SelectedFields.Contains( clientId, StringComparer.OrdinalIgnoreCase );

                        string iconCss = controlEnabled ? "fa-check-circle-o" : "fa-circle-o";
                        labelText = string.Format( "<span class='js-select-item'><i class='fa {0}'></i></span> {1}", iconCss, attributeCache.Name );
                    }

                    Control control = attributeCache.AddControl( phAttributes.Controls, attributeCache.DefaultValue, string.Empty, setValues, true, attributeCache.IsRequired, labelText );

                    // Q: Why don't we enable if the control is a RockCheckBox?
                    if ( action == "Update" && !( control is RockCheckBox ) )
                    {
                        var webControl = control as WebControl;
                        if ( webControl != null )
                        {
                            webControl.Enabled = controlEnabled;
                        }
                    }
                }
            }
        }

        #region Evaluate Change Methods

        /// <summary>
        /// Evaluates the change, and adds a summary string of what if anything changed
        /// </summary>
        /// <param name="historyMessages">The history messages.</param>
        /// <param name="propertyName">Name of the property.</param>
        /// <param name="oldValue">The old value.</param>
        /// <param name="newValue">The new value.</param>
        private void EvaluateChange( List<string> historyMessages, string propertyName, string newValue )
        {
            if ( !string.IsNullOrWhiteSpace( newValue ) )
            {
                historyMessages.Add( string.Format( "Update <span class='field-name'>{0}</span> to value of <span class='field-value'>{1}</span>.", propertyName, newValue ) );
            }
            else
            {
                historyMessages.Add( string.Format( "Clear <span class='field-name'>{0}</span> value.", propertyName ) );
            }
        }

        /// <summary>
        /// Evaluates the change, and adds a summary string of what if anything changed
        /// </summary>
        /// <param name="historyMessages">The history messages.</param>
        /// <param name="propertyName">Name of the property.</param>
        /// <param name="oldValue">The old value.</param>
        /// <param name="newValue">The new value.</param>
        private void EvaluateChange( List<string> historyMessages, string propertyName, int? newValue )
        {
            EvaluateChange( historyMessages, propertyName,
                newValue.HasValue ? newValue.Value.ToString() : string.Empty );
        }

        /// <summary>
        /// Evaluates the change.
        /// </summary>
        /// <param name="historyMessages">The history messages.</param>
        /// <param name="propertyName">Name of the property.</param>
        /// <param name="oldValue">The old value.</param>
        /// <param name="newValue">The new value.</param>
        /// <param name="includeTime">if set to <c>true</c> [include time].</param>
        private void EvaluateChange( List<string> historyMessages, string propertyName, DateTime? newValue, bool includeTime = false )
        {
            string newStringValue = string.Empty;
            if ( newValue.HasValue )
            {
                newStringValue = includeTime ? newValue.Value.ToString() : newValue.Value.ToShortDateString();
            }

            EvaluateChange( historyMessages, propertyName, newStringValue );
        }

        /// <summary>
        /// Evaluates the change.
        /// </summary>
        /// <param name="historyMessages">The history messages.</param>
        /// <param name="propertyName">Name of the property.</param>
        /// <param name="oldValue">if set to <c>true</c> [old value].</param>
        /// <param name="newValue">if set to <c>true</c> [new value].</param>
        private void EvaluateChange( List<string> historyMessages, string propertyName, bool? newValue )
        {
            EvaluateChange( historyMessages, propertyName,
                newValue.HasValue ? newValue.Value.ToString() : string.Empty );
        }

        /// <summary>
        /// Evaluates the change.
        /// </summary>
        /// <param name="historyMessages">The history messages.</param>
        /// <param name="propertyName">Name of the property.</param>
        /// <param name="oldValue">The old value.</param>
        /// <param name="newValue">The new value.</param>
        private void EvaluateChange( List<string> historyMessages, string propertyName, Enum newValue )
        {
            string newStringValue = newValue != null ? newValue.ConvertToString() : string.Empty;
            EvaluateChange( historyMessages, propertyName, newStringValue );
        }

        #endregion

        #endregion

        #region Helper Classes

        /// <summary>
        /// Helper class used to maintain state of individuals
        /// </summary>
        [Serializable]
        protected class Individual
        {
            /// <summary>
            /// Gets or sets the person id.
            /// </summary>
            /// <value>
            /// The person id.
            /// </value>
            public int PersonId { get; set; }

            /// <summary>
            /// Gets or sets the name of the person.
            /// </summary>
            /// <value>
            /// The name of the person.
            /// </value>
            public string PersonName { get; set; }

            /// <summary>
            /// Initializes a new instance of the <see cref="Individual" /> class.
            /// </summary>
            /// <param name="personId">The person id.</param>
            /// <param name="personName">Name of the person.</param>
            /// <param name="status">The status.</param>
            public Individual( Person person )
            {
                PersonId = person.Id;
                PersonName = person.FullName;
            }

            /// <summary>
            /// Initializes a new instance of the <see cref="Individual"/> class.
            /// </summary>
            /// <param name="id">The identifier.</param>
            /// <param name="name">The name.</param>
            public Individual( int id, string name )
            {
                PersonId = id;
                PersonName = name;
            }

        }

        #endregion


    }
}<|MERGE_RESOLUTION|>--- conflicted
+++ resolved
@@ -815,18 +815,16 @@
                 newGraduationYear = ypGraduation.SelectedYear.Value;
             }
 
-<<<<<<< HEAD
             int? newCampusId = cpCampus.SelectedCampusId;
-=======
-                var newCommunicationPreference = ddlCommunicationPreference.SelectedValueAsEnumOrNull<CommunicationType>();
-                EmailPreference? newEmailPreference = ddlEmailPreference.SelectedValue.ConvertToEnumOrNull<EmailPreference>();
->>>>>>> 58f37700
 
             bool newEmailActive = true;
             if ( !string.IsNullOrWhiteSpace( ddlIsEmailActive.SelectedValue ) )
             {
                 newEmailActive = ddlIsEmailActive.SelectedValue == "Active";
             }
+
+            var newCommunicationPreference = ddlCommunicationPreference.SelectedValueAsEnumOrNull<CommunicationType>();
+            EmailPreference? newEmailPreference = ddlEmailPreference.SelectedValue.ConvertToEnumOrNull<EmailPreference>();
 
             EmailPreference? newEmailPreference = ddlEmailPreference.SelectedValue.ConvertToEnumOrNull<EmailPreference>();
 
@@ -901,25 +899,23 @@
                     person.GraduationYear = newGraduationYear;
                 }
 
-<<<<<<< HEAD
                 if ( SelectedFields.Contains( ddlIsEmailActive.ClientID ) )
                 {
                     History.EvaluateChange( changes, "Email Is Active", person.IsEmailActive, newEmailActive );
                     person.IsEmailActive = newEmailActive;
                 }
-=======
-                    if ( SelectedFields.Contains( ddlCommunicationPreference.ClientID ) )
-                    {
-                        History.EvaluateChange( changes, "Communication Preference", person.CommunicationPreference, newCommunicationPreference );
-                        person.CommunicationPreference = newCommunicationPreference.Value;
-                    }
-
-                    if ( SelectedFields.Contains( ddlEmailPreference.ClientID ) )
-                    {
-                        History.EvaluateChange( changes, "Email Preference", person.EmailPreference, newEmailPreference );
-                        person.EmailPreference = newEmailPreference.Value;
-                    }
->>>>>>> 58f37700
+
+                if ( SelectedFields.Contains( ddlCommunicationPreference.ClientID ) )
+                {
+                    History.EvaluateChange( changes, "Communication Preference", person.CommunicationPreference, newCommunicationPreference );
+                    person.CommunicationPreference = newCommunicationPreference.Value;
+                }
+
+                if ( SelectedFields.Contains( ddlEmailPreference.ClientID ) )
+                {
+                    History.EvaluateChange( changes, "Email Preference", person.EmailPreference, newEmailPreference );
+                    person.EmailPreference = newEmailPreference.Value;
+                }
 
                 if ( SelectedFields.Contains( ddlEmailPreference.ClientID ) )
                 {
