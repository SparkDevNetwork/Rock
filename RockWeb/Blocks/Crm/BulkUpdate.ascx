--- conflicted
+++ resolved
@@ -153,17 +153,10 @@
                                 </Rock:RockDropDownList>
                                 <Rock:GroupPicker ID="gpGroup" runat="server" Label="Group" OnSelectItem="gpGroup_SelectItem" />
                             </div>
-<<<<<<< HEAD
-                            <div class="col-sm-6">
-                                <Rock:RockDropDownList ID="ddlGroupRole" runat="server" Label="Role" DataTextField="Name" DataValueField="Id" Visible="false" />
-                                <Rock:RockDropDownList ID="ddlGroupMemberStatus" runat="server" Label="Member Status" Visible="false" />
-                            </div>
-=======
                             <asp:Panel ID="pnlGroupMemberStatus" runat="server" CssClass="col-sm-6">
                                 <Rock:RockDropDownList ID="ddlGroupRole" runat="server" Label="Role" DataTextField="Name" DataValueField="Id" Visible="false" />
                                 <Rock:RockDropDownList ID="ddlGroupMemberStatus" runat="server" Label="Member Status" Visible="false" />
                             </asp:Panel>
->>>>>>> 80d1e69c
                         </div>
                         <asp:Panel ID="pnlGroupMemberAttributes" runat="server" CssClass="row">
                             <div class="col-sm-12">
