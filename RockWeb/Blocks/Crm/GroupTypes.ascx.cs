﻿//
// THIS WORK IS LICENSED UNDER A CREATIVE COMMONS ATTRIBUTION-NONCOMMERCIAL-
// SHAREALIKE 3.0 UNPORTED LICENSE:
// http://creativecommons.org/licenses/by-nc-sa/3.0/
//

using System;
using System.Collections.Generic;
using System.Linq;
using System.Web;
using System.Web.UI;
using Rock;
using Rock.Constants;
using Rock.Core;
using Rock.Crm;
using Rock.Web.UI;
using Rock.Web.UI.Controls;

public partial class GroupTypes : RockBlock
{
    #region Child Grid Dictionarys

    /// <summary>
    /// Gets the child group types dictionary.
    /// </summary>
    /// <returns></returns>
    private Dictionary<int, string> ChildGroupTypesDictionary
    {
        get
        {
            Dictionary<int, string> childGroupTypesDictionary = ViewState["ChildGroupTypesDictionary"] as Dictionary<int, string>;
            return childGroupTypesDictionary;
        }

        set
        {
            ViewState["ChildGroupTypesDictionary"] = value;
        }
    }

    /// <summary>
    /// Gets or sets the location types dictionary.
    /// </summary>
    /// <value>
    /// The location types dictionary.
    /// </value>
    private Dictionary<int, string> LocationTypesDictionary
    {
        get
        {
            Dictionary<int, string> locationTypesDictionary = ViewState["LocationTypesDictionary"] as Dictionary<int, string>;
            return locationTypesDictionary;
        }

        set
        {
            ViewState["LocationTypesDictionary"] = value;
        }
    }

    #endregion

    #region Control Methods

    /// <summary>
    /// Raises the <see cref="E:System.Web.UI.Control.Init" /> event.
    /// </summary>
    /// <param name="e">An <see cref="T:System.EventArgs" /> object that contains the event data.</param>
    protected override void OnInit( EventArgs e )
    {
        base.OnInit( e );

        if ( CurrentPage.IsAuthorized( "Configure", CurrentPerson ) )
        {
            gGroupType.DataKeyNames = new string[] { "id" };
            gGroupType.Actions.IsAddEnabled = true;
            gGroupType.Actions.AddClick += gGroupType_Add;
            gGroupType.GridRebind += gGroupType_GridRebind;

            gChildGroupTypes.DataKeyNames = new string[] { "key" };
            gChildGroupTypes.Actions.IsAddEnabled = true;
            gChildGroupTypes.Actions.AddClick += gChildGroupTypes_Add;
            gChildGroupTypes.GridRebind += gChildGroupTypes_GridRebind;
            gChildGroupTypes.EmptyDataText = Server.HtmlEncode(None.Text);

            gLocationTypes.DataKeyNames = new string[] { "key" };
            gLocationTypes.Actions.IsAddEnabled = true;
            gLocationTypes.Actions.AddClick += gLocationTypes_Add;
            gLocationTypes.GridRebind += gLocationTypes_GridRebind;
            gLocationTypes.EmptyDataText = Server.HtmlEncode( None.Text );
        }
    }

    /// <summary>
    /// Raises the <see cref="E:System.Web.UI.Control.Load" /> event.
    /// </summary>
    /// <param name="e">The <see cref="T:System.EventArgs" /> object that contains the event data.</param>
    protected override void OnLoad( EventArgs e )
    {
        nbGridWarning.Visible = false;
        nbWarning.Visible = false;

        if ( CurrentPage.IsAuthorized( "Configure", CurrentPerson ) )
        {
            if ( !Page.IsPostBack )
            {
                BindGrid();
                LoadDropDowns();
            }
        }
        else
        {
            gGroupType.Visible = false;
<<<<<<< HEAD
            nbMessage.Text = WarningMessage.NotAuthorizedToEdit( GroupType.FriendlyTypeName );
            nbMessage.Visible = true;
=======
            nbWarning.Text = WarningMessage.NotAuthorizedToEdit( GroupType.EntityTypeFriendlyName );
            nbWarning.Visible = true;
>>>>>>> 4a546c52
        }

        base.OnLoad( e );
    }
    #endregion

    #region Grid Events (main grid)

    /// <summary>
    /// Handles the Add event of the gGroupType control.
    /// </summary>
    /// <param name="sender">The source of the event.</param>
    /// <param name="e">The <see cref="EventArgs" /> instance containing the event data.</param>
    protected void gGroupType_Add( object sender, EventArgs e )
    {
        ShowEdit( 0 );
    }

    /// <summary>
    /// Handles the Edit event of the gGroupType control.
    /// </summary>
    /// <param name="sender">The source of the event.</param>
    /// <param name="e">The <see cref="RowEventArgs" /> instance containing the event data.</param>
    protected void gGroupType_Edit( object sender, RowEventArgs e )
    {
        ShowEdit( (int)gGroupType.DataKeys[e.RowIndex]["id"] );
    }

    /// <summary>
    /// Handles the Delete event of the gGroupType control.
    /// </summary>
    /// <param name="sender">The source of the event.</param>
    /// <param name="e">The <see cref="RowEventArgs" /> instance containing the event data.</param>
    protected void gGroupType_Delete( object sender, RowEventArgs e )
    {
        GroupTypeService groupTypeService = new GroupTypeService();
        int groupTypeId = (int)gGroupType.DataKeys[e.RowIndex]["id"];
        if ( groupTypeService.IsChildGroupType( groupTypeId ) )
        {
            string errorMessage = "This group type is assigned as a child group type.";
            nbGridWarning.Text = errorMessage;
            nbGridWarning.Visible = true;
            return;
        }

        GroupType groupType = groupTypeService.Get( groupTypeId  );
        if ( CurrentBlock != null )
        {
            groupTypeService.Delete( groupType, CurrentPersonId );
            groupTypeService.Save( groupType, CurrentPersonId );
        }

        BindGrid();
    }

    /// <summary>
    /// Handles the GridRebind event of the gGroupType control.
    /// </summary>
    /// <param name="sender">The source of the event.</param>
    /// <param name="e">The <see cref="EventArgs" /> instance containing the event data.</param>
    private void gGroupType_GridRebind( object sender, EventArgs e )
    {
        BindGrid();
    }

    #endregion

    #region Child GroupType Grid and Picker

    /// <summary>
    /// Handles the Add event of the gChildGroupTypes control.
    /// </summary>
    /// <param name="sender">The source of the event.</param>
    /// <param name="e">The <see cref="EventArgs" /> instance containing the event data.</param>
    protected void gChildGroupTypes_Add( object sender, EventArgs e )
    {
        GroupTypeService groupTypeService = new GroupTypeService();
        int currentGroupTypeId = int.Parse( hfGroupTypeId.Value );

        // populate dropdown with all grouptypes that aren't already childgroups or the current grouptype
        var qry = from gt in groupTypeService.Queryable()
                  where gt.Id != currentGroupTypeId
                  where !( from cgt in ChildGroupTypesDictionary.Keys
                           select cgt ).Contains( gt.Id )
                  select gt;

        List<GroupType> list = qry.ToList();
        if ( list.Count == 0 )
        {
            list.Add( new GroupType { Id = None.Id, Name = None.Text } );
            btnAddChildGroupType.Enabled = false;
            btnAddChildGroupType.CssClass = "btn primary disabled";
        }
        else
        {
            btnAddChildGroupType.Enabled = true;
            btnAddChildGroupType.CssClass = "btn primary";
        }

        ddlChildGroupType.DataSource = list;
        ddlChildGroupType.DataBind();
        pnlChildGroupTypePicker.Visible = true;
        pnlDetails.Visible = false;
        pnlList.Visible = false;
    }

    /// <summary>
    /// Handles the Delete event of the gChildGroupTypes control.
    /// </summary>
    /// <param name="sender">The source of the event.</param>
    /// <param name="e">The <see cref="RowEventArgs" /> instance containing the event data.</param>
    protected void gChildGroupTypes_Delete( object sender, RowEventArgs e )
    {
        int childGroupTypeId = (int)gChildGroupTypes.DataKeys[e.RowIndex]["key"];
        ChildGroupTypesDictionary.Remove( childGroupTypeId );
        BindChildGroupTypesGrid();
    }

    /// <summary>
    /// Handles the GridRebind event of the gChildGroupTypes control.
    /// </summary>
    /// <param name="sender">The source of the event.</param>
    /// <param name="e">The <see cref="EventArgs" /> instance containing the event data.</param>
    protected void gChildGroupTypes_GridRebind( object sender, EventArgs e )
    {
        BindChildGroupTypesGrid();
    }

    /// <summary>
    /// Binds the child group types grid.
    /// </summary>
    private void BindChildGroupTypesGrid()
    {
        gChildGroupTypes.DataSource = ChildGroupTypesDictionary.OrderBy( a => a.Value );
        gChildGroupTypes.DataBind();
    }

    /// <summary>
    /// Handles the Click event of the btnAddChildGroupType control.
    /// </summary>
    /// <param name="sender">The source of the event.</param>
    /// <param name="e">The <see cref="EventArgs" /> instance containing the event data.</param>
    protected void btnAddChildGroupType_Click( object sender, EventArgs e )
    {
        ChildGroupTypesDictionary.Add( int.Parse( ddlChildGroupType.SelectedValue ), ddlChildGroupType.SelectedItem.Text );

        pnlChildGroupTypePicker.Visible = false;
        pnlDetails.Visible = true;
        pnlList.Visible = false;

        BindChildGroupTypesGrid();
    }

    /// <summary>
    /// Handles the Click event of the btnCancelAddChildGroupType control.
    /// </summary>
    /// <param name="sender">The source of the event.</param>
    /// <param name="e">The <see cref="EventArgs" /> instance containing the event data.</param>
    protected void btnCancelAddChildGroupType_Click( object sender, EventArgs e )
    {
        pnlChildGroupTypePicker.Visible = false;
        pnlDetails.Visible = true;
        pnlList.Visible = false;
    }

    #endregion

    #region LocationType Grid and Picker

    /// <summary>
    /// Handles the Add event of the gLocationTypes control.
    /// </summary>
    /// <param name="sender">The source of the event.</param>
    /// <param name="e">The <see cref="EventArgs" /> instance containing the event data.</param>
    protected void gLocationTypes_Add( object sender, EventArgs e )
    {
        DefinedValueService definedValueService = new DefinedValueService();

        // populate dropdown with all locationtypes that aren't already locationtypes
        var qry = from dlt in definedValueService.GetByDefinedTypeGuid( Rock.SystemGuid.DefinedType.LOCATION_LOCATION_TYPE )
                  where !( from lt in LocationTypesDictionary.Keys
                           select lt ).Contains( dlt.Id )
                  select dlt;

        List<DefinedValue> list = qry.ToList();
        if ( list.Count == 0 )
        {
            list.Add( new DefinedValue { Id = None.Id, Name = None.Text } );
            btnAddLocationType.Enabled = false;
            btnAddLocationType.CssClass = "btn primary disabled";
        }
        else
        {
            btnAddLocationType.Enabled = true;
            btnAddLocationType.CssClass = "btn primary";
        }

        ddlLocationType.DataSource = list;
        ddlLocationType.DataBind();
        pnlLocationTypePicker.Visible = true;
        pnlDetails.Visible = false;
        pnlList.Visible = false;
    }

    /// <summary>
    /// Handles the Delete event of the gLocationTypes control.
    /// </summary>
    /// <param name="sender">The source of the event.</param>
    /// <param name="e">The <see cref="RowEventArgs" /> instance containing the event data.</param>
    protected void gLocationTypes_Delete( object sender, RowEventArgs e )
    {
        int locationTypeId = (int)gLocationTypes.DataKeys[e.RowIndex]["key"];
        LocationTypesDictionary.Remove( locationTypeId );
        BindLocationTypesGrid();
    }

    /// <summary>
    /// Handles the GridRebind event of the gLocationTypes control.
    /// </summary>
    /// <param name="sender">The source of the event.</param>
    /// <param name="e">The <see cref="EventArgs" /> instance containing the event data.</param>
    protected void gLocationTypes_GridRebind( object sender, EventArgs e )
    {
        BindLocationTypesGrid();
    }

    /// <summary>
    /// Binds the location types grid.
    /// </summary>
    private void BindLocationTypesGrid()
    {
        gLocationTypes.DataSource = LocationTypesDictionary.OrderBy( a => a.Value );
        gLocationTypes.DataBind();
    }

    /// <summary>
    /// Handles the Click event of the btnAddLocationType control.
    /// </summary>
    /// <param name="sender">The source of the event.</param>
    /// <param name="e">The <see cref="EventArgs" /> instance containing the event data.</param>
    protected void btnAddLocationType_Click( object sender, EventArgs e )
    {
        LocationTypesDictionary.Add( int.Parse( ddlLocationType.SelectedValue ), ddlLocationType.SelectedItem.Text );

        pnlLocationTypePicker.Visible = false;
        pnlDetails.Visible = true;
        pnlList.Visible = false;

        BindLocationTypesGrid();
    }

    /// <summary>
    /// Handles the Click event of the btnCancelAddLocationType control.
    /// </summary>
    /// <param name="sender">The source of the event.</param>
    /// <param name="e">The <see cref="EventArgs" /> instance containing the event data.</param>
    protected void btnCancelAddLocationType_Click( object sender, EventArgs e )
    {
        pnlLocationTypePicker.Visible = false;
        pnlDetails.Visible = true;
        pnlList.Visible = false;
    }

    #endregion

    #region Edit Events

    /// <summary>
    /// Handles the Click event of the btnCancel control.
    /// </summary>
    /// <param name="sender">The source of the event.</param>
    /// <param name="e">The <see cref="EventArgs" /> instance containing the event data.</param>
    protected void btnCancel_Click( object sender, EventArgs e )
    {
        pnlDetails.Visible = false;
        pnlList.Visible = true;
    }

    /// <summary>
    /// Handles the Click event of the btnSave control.
    /// </summary>
    /// <param name="sender">The source of the event.</param>
    /// <param name="e">The <see cref="EventArgs" /> instance containing the event data.</param>
    protected void btnSave_Click( object sender, EventArgs e )
    {
        GroupType groupType;
        GroupTypeService groupTypeService = new GroupTypeService();

        int groupTypeId = int.Parse( hfGroupTypeId.Value );

        if ( groupTypeId == 0 )
        {
            groupType = new GroupType();
            groupTypeService.Add( groupType, CurrentPersonId );
        }
        else
        {
            groupType = groupTypeService.Get( groupTypeId );
        }

        groupType.Name = tbName.Text;
        if ( ddlDefaultGroupRole.SelectedValue.Equals( None.Id.ToString() ) )
        {
            groupType.DefaultGroupRoleId = null;
        }
        else
        {
            groupType.DefaultGroupRoleId = int.Parse( ddlDefaultGroupRole.SelectedValue );
        }

        groupType.Description = tbDescription.Text;

        groupType.ChildGroupTypes = new List<GroupType>();
        groupType.ChildGroupTypes.Clear();
        foreach ( var item in ChildGroupTypesDictionary )
        {
            var childGroupType = groupTypeService.Get( item.Key );
            if ( childGroupType != null )
            {
                groupType.ChildGroupTypes.Add( childGroupType );
            }
        }

        DefinedValueService definedValueService = new DefinedValueService();
        
        groupType.LocationTypes = new List<GroupTypeLocationType>();
        groupType.LocationTypes.Clear();
        foreach ( var item in LocationTypesDictionary )
        {
            var locationType = definedValueService.Get( item.Key );
            if ( locationType != null )
            {
                groupType.LocationTypes.Add( new GroupTypeLocationType { LocationTypeId = locationType.Id } );
            }
        }

        // check for duplicates
        if ( groupTypeService.Queryable().Count( a => a.Name.Equals( groupType.Name, StringComparison.OrdinalIgnoreCase ) && !a.Id.Equals( groupType.Id ) ) > 0 )
        {
<<<<<<< HEAD
            nbMessage.Text = WarningMessage.DuplicateFoundMessage( "name", GroupType.FriendlyTypeName );
            nbMessage.Visible = true;
=======
            tbName.ShowErrorMessage( WarningMessage.DuplicateFoundMessage( "name", GroupType.EntityTypeFriendlyName ) );
>>>>>>> 4a546c52
            return;
        }

        if ( !groupType.IsValid )
        {
            // Controls will render the error messages                    
            return;
        }

        groupTypeService.Save( groupType, CurrentPersonId );

        BindGrid();
        pnlDetails.Visible = false;
        pnlList.Visible = true;
    }

    #endregion

    #region Internal Methods

    /// <summary>
    /// Binds the grid.
    /// </summary>
    private void BindGrid()
    {
        GroupTypeService groupTypeService = new GroupTypeService();
        SortProperty sortProperty = gGroupType.SortProperty;

        if ( sortProperty != null )
        {
            gGroupType.DataSource = groupTypeService.Queryable().Sort( sortProperty ).ToList();
        }
        else
        {
            gGroupType.DataSource = groupTypeService.Queryable().OrderBy( p => p.Name ).ToList();
        }

        gGroupType.DataBind();
    }

    /// <summary>
    /// Loads the drop downs.
    /// </summary>
    private void LoadDropDowns()
    {
        GroupRoleService groupRoleService = new GroupRoleService();
        List<GroupRole> groupRoles = groupRoleService.Queryable().OrderBy( a => a.Name ).ToList();
        groupRoles.Insert( 0, new GroupRole { Id = None.Id, Name = None.Text } );
        ddlDefaultGroupRole.DataSource = groupRoles;
        ddlDefaultGroupRole.DataBind();
    }

    /// <summary>
    /// Shows the edit.
    /// </summary>
    /// <param name="groupTypeId">The group type id.</param>
    protected void ShowEdit( int groupTypeId )
    {
        pnlList.Visible = false;
        pnlDetails.Visible = true;

        GroupTypeService groupTypeService = new GroupTypeService();
        GroupType groupType = groupTypeService.Get( groupTypeId );
        bool readOnly = false;
        ChildGroupTypesDictionary = new Dictionary<int, string>();
        LocationTypesDictionary = new Dictionary<int, string>();

        if ( groupType != null )
        {
            hfGroupTypeId.Value = groupType.Id.ToString();
            tbName.Text = groupType.Name;
            tbDescription.Text = groupType.Description;
            ddlDefaultGroupRole.SelectedValue = ( groupType.DefaultGroupRoleId ?? None.Id ).ToString();
            groupType.ChildGroupTypes.ToList().ForEach( a => ChildGroupTypesDictionary.Add( a.Id, a.Name ) );
            groupType.LocationTypes.ToList().ForEach( a => LocationTypesDictionary.Add( a.LocationTypeId, a.LocationType.Name ) );
            readOnly = groupType.IsSystem;

            if ( groupType.IsSystem )
            {
                lActionTitle.Text = ActionTitle.View( GroupType.FriendlyTypeName );
                btnCancel.Text = "Close";
            }
            else
            {
                lActionTitle.Text = ActionTitle.Edit( GroupType.FriendlyTypeName );
                btnCancel.Text = "Cancel";
            }
        }
        else
        {
            lActionTitle.Text = ActionTitle.Add( GroupType.FriendlyTypeName );

            hfGroupTypeId.Value = 0.ToString();
            tbName.Text = string.Empty;
            tbDescription.Text = string.Empty;
        }

        iconIsSystem.Visible = readOnly;
        ddlDefaultGroupRole.Enabled = !readOnly;
        tbName.ReadOnly = readOnly;
        tbDescription.ReadOnly = readOnly;
        btnSave.Visible = !readOnly;

        BindChildGroupTypesGrid();
        BindLocationTypesGrid();
    }

    #endregion
}<|MERGE_RESOLUTION|>--- conflicted
+++ resolved
@@ -111,13 +111,8 @@
         else
         {
             gGroupType.Visible = false;
-<<<<<<< HEAD
-            nbMessage.Text = WarningMessage.NotAuthorizedToEdit( GroupType.FriendlyTypeName );
-            nbMessage.Visible = true;
-=======
-            nbWarning.Text = WarningMessage.NotAuthorizedToEdit( GroupType.EntityTypeFriendlyName );
+            nbWarning.Text = WarningMessage.NotAuthorizedToEdit( GroupType.FriendlyTypeName );
             nbWarning.Visible = true;
->>>>>>> 4a546c52
         }
 
         base.OnLoad( e );
@@ -457,12 +452,7 @@
         // check for duplicates
         if ( groupTypeService.Queryable().Count( a => a.Name.Equals( groupType.Name, StringComparison.OrdinalIgnoreCase ) && !a.Id.Equals( groupType.Id ) ) > 0 )
         {
-<<<<<<< HEAD
-            nbMessage.Text = WarningMessage.DuplicateFoundMessage( "name", GroupType.FriendlyTypeName );
-            nbMessage.Visible = true;
-=======
-            tbName.ShowErrorMessage( WarningMessage.DuplicateFoundMessage( "name", GroupType.EntityTypeFriendlyName ) );
->>>>>>> 4a546c52
+            tbName.ShowErrorMessage( WarningMessage.DuplicateFoundMessage( "name", GroupType.FriendlyTypeName ) );
             return;
         }
 
