﻿// <copyright>
// Copyright by the Spark Development Network
//
// Licensed under the Rock Community License (the "License");
// you may not use this file except in compliance with the License.
// You may obtain a copy of the License at
//
// http://www.rockrms.com/license
//
// Unless required by applicable law or agreed to in writing, software
// distributed under the License is distributed on an "AS IS" BASIS,
// WITHOUT WARRANTIES OR CONDITIONS OF ANY KIND, either express or implied.
// See the License for the specific language governing permissions and
// limitations under the License.
// </copyright>
//
using System;
using System.Collections.Generic;
using System.ComponentModel;
using System.Data.Entity;
using System.Linq;
using System.Text;
using System.Web;
using System.Web.UI;
using System.Web.UI.HtmlControls;
using System.Web.UI.WebControls;

using Newtonsoft.Json;

using Rock;
using Rock.Attribute;
using Rock.Data;
using Rock.Model;
using Rock.Security;
using Rock.Utility;
using Rock.Web.Cache;
using Rock.Web.UI.Controls;

namespace RockWeb.Blocks.Crm.PersonDetail
{
    /// <summary>
    /// Block for adding new families/groups
    /// </summary>
    [DisplayName( "Add Group" )]
    [Category( "CRM > Person Detail" )]
    [Description( "Allows for adding a new group and the people in the group (e.g. New Families." )]

    [GroupTypeField( "Group Type",
        Key = AttributeKey.GroupType,
        Description = "The group type to display groups for (default is Family)",
        IsRequired = false,
        DefaultValue = Rock.SystemGuid.GroupType.GROUPTYPE_FAMILY,
        Order = 0 )]

    [GroupField( "Parent Group", "The parent group to add the new group to (default is none)", false, "", "", 1 )]
    [BooleanField( "Show Title", "Show person title.", true, order: 2 )]
    [BooleanField( "Show Nick Name", "Show an edit box for Nick Name.", false, order: 3 )]
    [BooleanField( "Show Middle Name", "Show an edit box for Middle Name.", false, order: 4 )]
    [BooleanField( "Enable Common Last Name", "Autofills the last name field when adding a new group member with the last name of the first group member.", true, order: 5 )]
    [DefinedValueField( Rock.SystemGuid.DefinedType.PERSON_CONNECTION_STATUS, "Default Connection Status", "The connection status that should be set by default", false, false, Rock.SystemGuid.DefinedValue.PERSON_CONNECTION_STATUS_VISITOR, "", 6 )]
    [BooleanField( "Show Suffix", "Show person suffix.", true, order: 7 )]
    [BooleanField( "Gender", "Require a gender for each person", "Don't require", "Should Gender be required for each person added?", false, "", 8 )]
    [BooleanField( "Birth Date", "Require a birth date for each person", "Don't require", "Should a birth date be required for each person added?", false, "", 9 )]
    [BooleanField( "Child Birthdate", "Require a birth date for each child", "Don't require", "When Family group type, should birth date be required for each child added?", false, "", 10 )]
    [CustomDropdownListField( "Grade", "When Family group type, should Grade be required for each child added?", "True^Require a grade for each child,False^Don't require,None^Grade is not displayed", false, "", "", 11 )]
    [BooleanField( "Show Inactive Campuses", "Determines if inactive campuses should be shown.", true, order: 12 )]
    [BooleanField( "Require Campus", "Determines if a campus is required. The campus will not be displayed if there is only one available campus.", true, "", 13 )]
    [BooleanField( "Show County", "Should County be displayed when editing an address?.", false, "", 14 )]
    [BooleanField( "Marital Status Confirmation", "When Family group type, should user be asked to confirm saving an adult without a marital status?", true, "", 15 )]
    [DefinedValueField( Rock.SystemGuid.DefinedType.PERSON_MARITAL_STATUS, "Adult Marital Status", "When Family group type, the default marital status for adults in the family.", false, false, "", "", 16 )]
    [DefinedValueField( Rock.SystemGuid.DefinedType.PERSON_MARITAL_STATUS, "Child Marital Status", "When Family group type, the marital status to use for children in the family.", false, false, Rock.SystemGuid.DefinedValue.PERSON_MARITAL_STATUS_SINGLE, "", 17 )]
    [CustomDropdownListField( "Address", "Should an address be required for the family?", "REQUIRE^Require an address,HOMELESS^Require an address unless family is homeless,NOTREQUIRED^Don't require", false, "NOTREQUIRED", "", 18 )]

    [DefinedValueField(
        "Location Type",
        Key = AttributeKey.LocationType,
        DefinedTypeGuid = Rock.SystemGuid.DefinedType.GROUP_LOCATION_TYPE,
        Description = "The type of location that address should use",
        IsRequired = false,
        AllowMultiple = false,
        DefaultValue = Rock.SystemGuid.DefinedValue.GROUP_LOCATION_TYPE_HOME,
        Order = 19 )]

    [BooleanField( "Show Cell Phone Number First", "Should the cell phone number be listed first before home phone number?", false, "", 20 )]
    [BooleanField( "Phone Number", "Require a phone number", "Don't require", "Should a phone number be required for at least one person?", false, "", 21 )]
    [BooleanField( "Adult Phone Number", "Require a phone number for each adult", "Don't require", "When Family group type, should a phone number be required for each adult added?", false, "", 22 )]
    [CustomDropdownListField( "SMS", "Should SMS be enabled for cell phone numbers by default?", "True^SMS is enabled by default,False^SMS is not enabled by default,None^SMS option is hidden", false, "", "", 23 )]
    [AttributeCategoryField( "Attribute Categories", "The Person Attribute Categories to display attributes from", true, "Rock.Model.Person", false, "", "", 24 )]
    [WorkflowTypeField( "Person Workflow(s)", "The workflow(s) to launch for every person added.", true, false, "", "", 25, "PersonWorkflows" )]
    [WorkflowTypeField( "Adult Workflow(s)", "When Family group type, the workflow(s) to launch for every adult added.", true, false, "", "", 28, "AdultWorkflows" )]
    [WorkflowTypeField( "Child Workflow(s)", "When Family group type, the workflow(s) to launch for every child added.", true, false, "", "", 27, "ChildWorkflows" )]
    [WorkflowTypeField( "Group Workflow(s)", "The workflow(s) to launch for the group (family) that is added.", true, false, "", "", 28, "GroupWorkflows" )]
    [LinkedPage( "Person Detail Page", "The Page to navigate to after the family has been added. (Note that {GroupId} and {PersonId} can be included in the route). Leave blank to go to the default page of ~/Person/{PersonId}.", false, order: 29 )]
    [BooleanField( "Enable Alternate Identifier", "If enabled, an additional step will be shown for supplying a custom alternate identifier for each person.", false, order: 30 )]
    [BooleanField( "Generate Alternate Identifier", "If enabled, a custom alternate identifier will be generated for each person.", true, order: 31 )]

    [BooleanField(
        "Detect Groups already at the Address",
        Description = "If enabled, a prompt to select an existing group will be displayed if there are existing groups that have the same address as the new group.",
        Key = AttributeKey.DetectGroupsAlreadyAtTheAddress,
        DefaultBooleanValue = true,
        Order = 32 )]

    [IntegerField(
        "Max Groups at Address to Detect",
        Key = AttributeKey.MaxGroupsAtAddressToDetect,
        DefaultIntegerValue = 10,
        Order = 33
        )]
    public partial class AddGroup : Rock.Web.UI.RockBlock
    {
        #region Attribute Keys

        /// <summary>
        /// Keys to use for Block Attributes
        /// </summary>
        private static class AttributeKey
        {
            public const string GroupType = "GroupType";
            public const string DetectGroupsAlreadyAtTheAddress = "DetectGroupsAlreadyAtTheAddress";
            public const string MaxGroupsAtAddressToDetect = "MaxGroupsAtAddressToDetect";
            public const string LocationType = "LocationType";
        }

        #endregion Attribute Keys

        #region Fields

        private GroupTypeCache _groupType = null;
        private bool _isFamilyGroupType = false;
        protected string _groupTypeName = string.Empty;

        private DefinedValueCache _locationType = null;
        private bool _isValidLocationType = false;

        private bool _confirmMaritalStatus = true;
        private int _childRoleId = 0;
        private int _adultRoleId = 0;
        private List<NewGroupAttributes> attributeControls = new List<NewGroupAttributes>();
        private Dictionary<string, int?> _verifiedLocations = null;
        private Dictionary<Guid, string> _alternateIds = null;
        private DefinedValueCache _homePhone = null;
        private DefinedValueCache _cellPhone = null;
        private string _smsOption = "False";
        private bool _enableAlternateIdentifier = false;
        private bool _generateAlternateIdentifier = true;
        private bool _areDatePickersValid = true;

        #endregion

        #region Properties

        /// <summary>
        /// Gets or sets the index of the current category.
        /// </summary>
        /// <value>
        /// The index of the current category.
        /// </value>
        protected int CurrentPageIndex { get; set; }

        /// <summary>
        /// Gets or sets the group members that have been added by user
        /// </summary>
        /// <value>
        /// The group members.
        /// </value>
        protected List<GroupMember> GroupMembers { get; set; }

        /// <summary>
        /// A dictionary of a list of duplicate person ids for each Person.Guid  Gets or sets any possible duplicates for each group member
        /// </summary>
        /// <value>
        /// The duplicates.
        /// </value>
        protected Dictionary<Guid, int[]> Duplicates { get; set; }

        #endregion

        #region Base Control Methods

        /// <summary>
        /// Restores the view-state information from a previous user control request that was saved by the <see cref="M:System.Web.UI.UserControl.SaveViewState" /> method.
        /// </summary>
        /// <param name="savedState">An <see cref="T:System.Object" /> that represents the user control state to be restored.</param>
        protected override void LoadViewState( object savedState )
        {
            base.LoadViewState( savedState );

            CurrentPageIndex = ViewState["CurrentPageIndex"] as int? ?? 0;

            string json = ViewState["GroupMembers"] as string;
            if ( string.IsNullOrWhiteSpace( json ) )
            {
                GroupMembers = new List<GroupMember>();
            }
            else
            {
                GroupMembers = JsonConvert.DeserializeObject<List<GroupMember>>( json );
            }

            json = ViewState["Duplicates"] as string;
            if ( string.IsNullOrWhiteSpace( json ) )
            {
                Duplicates = new Dictionary<Guid, int[]>();
            }
            else
            {
                Duplicates = JsonConvert.DeserializeObject<Dictionary<Guid, int[]>>( json );
            }

            _verifiedLocations = ViewState["VerifiedLocations"] as Dictionary<string, int?>;
            _alternateIds = ViewState["AlternateIds"] as Dictionary<Guid, string>;

            CreateControls( false );
        }

        /// <summary>
        /// Raises the <see cref="E:System.Web.UI.Control.Init" /> event.
        /// </summary>
        /// <param name="e">An <see cref="T:System.EventArgs" /> object that contains the event data.</param>
        protected override void OnInit( EventArgs e )
        {
            base.OnInit( e );

            // Tell the browsers to not cache. This will help prevent browser using a stale person guid when the user uses the Back button
            Page.Response.Cache.SetCacheability( System.Web.HttpCacheability.NoCache );
            Page.Response.Cache.SetExpires( DateTime.UtcNow.AddHours( -1 ) );
            Page.Response.Cache.SetNoStore();

            _groupType = GroupTypeCache.Get( GetAttributeValue( AttributeKey.GroupType ).AsGuid() );
            if ( _groupType == null )
            {
                _groupType = GroupTypeCache.GetFamilyGroupType();
            }

            _groupTypeName = _groupType.Name;
            _isFamilyGroupType = _groupType.Guid.Equals( Rock.SystemGuid.GroupType.GROUPTYPE_FAMILY.AsGuid() );
            _locationType = _groupType.LocationTypeValues.FirstOrDefault( v => v.Guid.Equals( GetAttributeValue( "LocationType" ).AsGuid() ) );
            _isValidLocationType = _locationType != null;
            if ( !_isValidLocationType )
            {
                _locationType = DefinedValueCache.Get( Rock.SystemGuid.DefinedValue.GROUP_LOCATION_TYPE_HOME );
            }

            if ( _isFamilyGroupType )
            {
                divGroupName.Visible = false;

                cpCampus.Required = GetAttributeValue( "RequireCampus" ).AsBoolean( true );;

                var campusi = GetAttributeValue( "ShowInactiveCampuses" ).AsBoolean() ? CampusCache.All() : CampusCache.All( false ).ToList();
                cpCampus.Campuses = campusi;
                
                dvpMaritalStatus.Visible = true;
                dvpMaritalStatus.DefinedTypeId = DefinedTypeCache.Get( Rock.SystemGuid.DefinedType.PERSON_MARITAL_STATUS.AsGuid() ).Id;
                var adultMaritalStatus = DefinedValueCache.Get( GetAttributeValue( "AdultMaritalStatus" ).AsGuid() );
                if ( adultMaritalStatus != null )
                {
                    dvpMaritalStatus.SetValue( adultMaritalStatus.Id );
                }

                _childRoleId = _groupType.Roles
                    .Where( r => r.Guid.Equals( Rock.SystemGuid.GroupRole.GROUPROLE_FAMILY_MEMBER_CHILD.AsGuid() ) )
                    .Select( r => r.Id )
                    .FirstOrDefault();
                _adultRoleId = _groupType.Roles
                    .Where( r => r.Guid.Equals( Rock.SystemGuid.GroupRole.GROUPROLE_FAMILY_MEMBER_ADULT.AsGuid() ) )
                    .Select( r => r.Id )
                    .FirstOrDefault();
            }
            else
            {
                divGroupName.Visible = true;
                tbGroupName.Label = _groupTypeName + " Name";
                cpCampus.Visible = false;
                dvpMaritalStatus.Visible = false;
            }

            nfmMembers.ShowGrade = _isFamilyGroupType && GetAttributeValue( "Grade" ) != "None";
            nfmMembers.RequireGender = GetAttributeValue( "Gender" ).AsBoolean();
            nfmMembers.RequireBirthdate = GetAttributeValue( "BirthDate" ).AsBoolean();
            nfmMembers.RequireGrade = GetAttributeValue( "Grade" ).AsBoolean();
            nfmMembers.ShowTitle = GetAttributeValue( "ShowTitle" ).AsBoolean();
            nfmMembers.ShowMiddleName = GetAttributeValue( "ShowMiddleName" ).AsBoolean();
            nfmMembers.ShowSuffix = GetAttributeValue( "ShowSuffix" ).AsBoolean();
            _smsOption = GetAttributeValue( "SMS" );

            lTitle.Text = string.Format( "Add {0}", _groupType.Name ).FormatAsHtmlTitle();

            nfciContactInfo.ShowCellPhoneFirst = GetAttributeValue( "ShowCellPhoneNumberFirst" ).AsBoolean();
            nfciContactInfo.IsMessagingVisible = string.IsNullOrWhiteSpace( _smsOption ) || _smsOption != "None";

            acAddress.Visible = _isValidLocationType;
            acAddress.Required = _isValidLocationType && GetAttributeValue( "Address" ) == "REQUIRE";
            acAddress.ShowCounty = GetAttributeValue( "ShowCounty" ).AsBoolean();

            cbHomeless.Visible = _isValidLocationType && GetAttributeValue( "Address" ) == "HOMELESS";

            _homePhone = DefinedValueCache.Get( Rock.SystemGuid.DefinedValue.PERSON_PHONE_TYPE_HOME );
            _cellPhone = DefinedValueCache.Get( Rock.SystemGuid.DefinedValue.PERSON_PHONE_TYPE_MOBILE );

            _enableAlternateIdentifier = GetAttributeValue( "EnableAlternateIdentifier" ).AsBooleanOrNull() ?? false;
            _generateAlternateIdentifier = GetAttributeValue( "GenerateAlternateIdentifier" ).AsBooleanOrNull() ?? true;

            _confirmMaritalStatus = _isFamilyGroupType && GetAttributeValue( "MaritalStatusConfirmation" ).AsBoolean();
            if ( _confirmMaritalStatus )
            {
                string script = string.Format(
      @"$('a.js-confirm-marital-status').click(function( e ){{
        var anyAdults = false;
        $(""input[id$='_rblRole_0']"").each(function() {{
            if ( $(this).prop('checked') ) {{
                anyAdults = true;
            }}
        }});

        if ( anyAdults ) {{
            if ( $('#{0}').val() == '' ) {{
                e.preventDefault();
                Rock.dialogs.confirm('You have not selected a marital status for the adults in this new family. Are you sure you want to continue?', function (result) {{
                    if (result) {{
                        window.location = e.target.href ? e.target.href : e.target.parentElement.href;
                    }}
                }});
            }}
            }}
      }});",
      dvpMaritalStatus.ClientID );

                ScriptManager.RegisterStartupScript( btnNext, btnNext.GetType(), "confirm-marital-status", script, true );
            }
        }

        /// <summary>
        /// Raises the <see cref="E:System.Web.UI.Control.Load" /> event.
        /// </summary>
        /// <param name="e">The <see cref="T:System.EventArgs" /> object that contains the event data.</param>
        protected override void OnLoad( EventArgs e )
        {
            base.OnLoad( e );

            nbValidation.Visible = false;

            if ( !Page.IsPostBack )
            {
                GroupMembers = new List<GroupMember>();
                Duplicates = new Dictionary<Guid, int[]>();
                _verifiedLocations = new Dictionary<string, int?>();
                _alternateIds = new Dictionary<Guid, string>();
                AddGroupMember();
                CreateControls( true );
            }
            else
            {
                GetControlData();
            }
        }

        /// <summary>
        /// Saves any user control view-state changes that have occurred since the last page postback.
        /// </summary>
        /// <returns>
        /// Returns the user control's current view state. If there is no view state associated with the control, it returns null.
        /// </returns>
        protected override object SaveViewState()
        {
            var jsonSetting = new JsonSerializerSettings
            {
                ReferenceLoopHandling = ReferenceLoopHandling.Ignore,
                ContractResolver = new Rock.Utility.IgnoreUrlEncodedKeyContractResolver()
            };

            ViewState["CurrentPageIndex"] = CurrentPageIndex;
            ViewState["GroupMembers"] = JsonConvert.SerializeObject( GroupMembers, Formatting.None, jsonSetting );
            ViewState["Duplicates"] = JsonConvert.SerializeObject( Duplicates, Formatting.None, jsonSetting );
            ViewState["VerifiedLocations"] = _verifiedLocations;
            ViewState["AlternateIds"] = _alternateIds;

            return base.SaveViewState();
        }

        /// <summary>
        /// Raises the <see cref="E:System.Web.UI.Control.PreRender" /> event.
        /// </summary>
        /// <param name="e">An <see cref="T:System.EventArgs" /> object that contains the event data.</param>
        protected override void OnPreRender( EventArgs e )
        {
            if ( _isFamilyGroupType )
            {
                var adults = GroupMembers.Where( m => m.GroupRoleId != _childRoleId ).ToList();
                dvpMaritalStatus.Visible = adults.Any();
            }

            base.OnPreRender( e );
        }

        #endregion

        #region Events

        /// <summary>
        /// Handles the AddGroupMemberClick event of the nfmMembers control.
        /// </summary>
        /// <param name="sender">The source of the event.</param>
        /// <param name="e">The <see cref="EventArgs"/> instance containing the event data.</param>
        protected void nfmMembers_AddGroupMemberClick( object sender, EventArgs e )
        {
            AddGroupMember();
            CreateControls( true );
        }

        /// <summary>
        /// Handles the RoleUpdated event of the groupMemberRow control.
        /// </summary>
        /// <param name="sender">The source of the event.</param>
        /// <param name="e">The <see cref="EventArgs" /> instance containing the event data.</param>
        /// <exception cref="System.NotImplementedException"></exception>
        protected void groupMemberRow_RoleUpdated( object sender, EventArgs e )
        {
            NewGroupMembersRow row = sender as NewGroupMembersRow;
            row.ShowGradePicker = row.RoleId == _childRoleId;
            row.ShowGradeColumn = _isFamilyGroupType && GetAttributeValue( "Grade" ) != "None";
        }

        /// <summary>
        /// Handles the DeleteClick event of the groupMemberRow control.
        /// </summary>
        /// <param name="sender">The source of the event.</param>
        /// <param name="e">The <see cref="EventArgs" /> instance containing the event data.</param>
        protected void groupMemberRow_DeleteClick( object sender, EventArgs e )
        {
            NewGroupMembersRow row = sender as NewGroupMembersRow;
            var groupMember = GroupMembers.FirstOrDefault( m => m.Person.Guid.Equals( row.PersonGuid ) );
            if ( groupMember != null )
            {
                GroupMembers.Remove( groupMember );
            }

            CreateControls( true );
        }

        /// <summary>
        /// Handles the Click event of the btnPrevious control.
        /// </summary>
        /// <param name="sender">The source of the event.</param>
        /// <param name="e">The <see cref="EventArgs"/> instance containing the event data.</param>
        protected void btnPrevious_Click( object sender, EventArgs e )
        {
            if ( CurrentPageIndex > 0 )
            {
                CurrentPageIndex--;
                CreateControls( true );
            }
        }

        /// <summary>
        /// Handles the Click event of the btnNext control.
        /// </summary>
        /// <param name="sender">The source of the event.</param>
        /// <param name="e">The <see cref="EventArgs"/> instance containing the event data.</param>
        protected void btnNext_Click( object sender, EventArgs e )
        {

            if ( Page.IsValid )
            {
                var errorMessages = new List<string>();

                var people = GroupMembers.Where( m => m.Person != null ).Select( m => m.Person ).ToList();
                var children = GroupMembers.Where( m => m.GroupRoleId == _childRoleId ).Select( m => m.Person ).ToList();
                var adults = GroupMembers.Where( m => m.GroupRoleId == _adultRoleId ).Select( m => m.Person ).ToList();
                if ( CurrentPageIndex == 0 )
                {
                    if ( GetAttributeValue( "Gender" ).AsBoolean() && people.Any( p => p.Gender == Gender.Unknown ) )
                    {
                        errorMessages.Add( "Gender is required for all members." );
                    }

                    if ( GetAttributeValue( "BirthDate" ).AsBoolean() && people.Any( p => !p.BirthDate.HasValue ) )
                    {
                        errorMessages.Add( "A valid Birthdate is required for all members." );
                    }
                    else if ( GetAttributeValue( "ChildBirthdate" ).AsBoolean() && children.Any( p => !p.BirthDate.HasValue ) )
                    {
                        errorMessages.Add( "A valid Birth Date is required for all children." );
                    }

                    if ( GetAttributeValue( "Grade" ).AsBoolean() && children.Any( p => !p.GraduationYear.HasValue ) )
                    {
                        errorMessages.Add( "Grade is required for all children." );
                    }

<<<<<<< HEAD
                    // In GetControlData() all of the date pickers for each group member are checked (currently only birthday). If any are not a valid date (e.g. 19740110) then this value is false.
                    // The each problem picker will have the "has-error" CSS class which will outline it in read so it can be easily identified and corrected.
                    if( !_areDatePickersValid)
                    {
                        errorMessages.Add( "Date is not in the correct format." );
                    }

                    int? locationId = null;
                    string locationKey = GetLocationKey();
                    if ( !string.IsNullOrEmpty( locationKey ) )
=======
                    if ( _isValidLocationType )
>>>>>>> f98c0b7c
                    {
                        int? locationId = null;
                        string locationKey = GetLocationKey();
                        if ( !string.IsNullOrEmpty( locationKey ) )
                        {
                            if ( _verifiedLocations.ContainsKey( locationKey ) )
                            {
                                locationId = _verifiedLocations[locationKey];
                            }
                            else
                            {
                                using ( var rockContext = new RockContext() )
                                {
                                    var location = new LocationService( rockContext ).Get( acAddress.Street1, acAddress.Street2, acAddress.City, acAddress.State, acAddress.PostalCode, acAddress.Country );
                                    locationId = location != null ? location.Id : ( int? ) null;
                                    _verifiedLocations.AddOrIgnore( locationKey, locationId );
                                }
                            }
                        }

                        if ( !locationId.HasValue )
                        {
                            string addressRequired = GetAttributeValue( "Address" );
                            if ( addressRequired == "REQUIRE" )
                            {
                                errorMessages.Add( "Address is required." );
                            }

                            if ( addressRequired == "HOMELESS" && !cbHomeless.Checked )
                            {
                                errorMessages.Add( "Address is required unless the family is homeless." );
                            }
                        }
                    }
                }

                if ( CurrentPageIndex == 1 )
                {
                    if ( GetAttributeValue( "PhoneNumber" ).AsBoolean() && !people.Any( p => p.PhoneNumbers.Any() ) )
                    {
                        errorMessages.Add( "At least one phone number is required." );
                    }
                    else if ( GetAttributeValue( "AdultPhoneNumber" ).AsBoolean() && adults.Any( p => !p.PhoneNumbers.Any() ) )
                    {
                        errorMessages.Add( "At least one phone number is required for all adults." );
                    }
                }

                if ( CurrentPageIndex == 2 && _enableAlternateIdentifier )
                {
                    if ( !( people.All( p => _alternateIds.ContainsKey( p.Guid ) ) && people.All( p => !string.IsNullOrEmpty( _alternateIds[p.Guid] ) ) ) )
                    {
                        errorMessages.Add( "Alternate Id is required." );
                    }

                    int alternateValueId = DefinedValueCache.Get( Rock.SystemGuid.DefinedValue.PERSON_SEARCH_KEYS_ALTERNATE_ID.AsGuid() ).Id;
                    var alternateIds = _alternateIds.Select( a => a.Value ).ToList();

                    // Look for duplicates in the local/current set of alternate ids
                    var localDuplicateAlternateIds = alternateIds.GroupBy( x => x )
                      .Where( g => g.Count() > 1 )
                      .Select( y => y.Key )
                      .ToList();
                    if ( localDuplicateAlternateIds.Count > 0 )
                    {
                        errorMessages.Add( string.Format( "Alternate {1} '{0}' cannot be shared by multiple people.",
                            localDuplicateAlternateIds.AsDelimited( "' and '" ),
                            "id".PluralizeIf( localDuplicateAlternateIds.Count > 1 ) ) );
                    }

                    // Look for duplicates among all other existing alternate ids
                    using ( var rockContext = new RockContext() )
                    {
                        var duplicateAlternateIds = new PersonSearchKeyService( rockContext )
                                                .Queryable()
                                                .Where( a => a.SearchTypeValueId == alternateValueId && alternateIds.Contains( a.SearchValue ) )
                                                .Select( a => a.SearchValue )
                                                .Distinct()
                                                .ToList();

                        if ( duplicateAlternateIds.Count == 1 )
                        {
                            errorMessages.Add( string.Format( "Alternate Id '{0}' is already assigned to another person.", duplicateAlternateIds[0] ) );
                        }
                        else if ( duplicateAlternateIds.Count > 0 )
                        {
                            errorMessages.Add( string.Format( "Alternate Ids '{0}' are already assigned to other people.", duplicateAlternateIds.AsDelimited( "', '" ) ) );
                        }
                    }
                }

                if ( errorMessages.Any() )
                {
                    nbValidation.Text = string.Format( "<ul><li>{0}</li></ul>", errorMessages.AsDelimited( "</li><li>" ) );
                    nbValidation.Visible = true;
                }
                else
                {
                    var pnlAttributeCount = _enableAlternateIdentifier ? 1 : 0;
                    if ( CurrentPageIndex < ( attributeControls.Count + 1 + pnlAttributeCount ) )
                    {
                        CurrentPageIndex++;
                        CreateControls( true );
                    }
                    else
                    {
                        if ( GroupMembers.Any() )
                        {
                            if ( CurrentPageIndex == ( attributeControls.Count + 1 + pnlAttributeCount ) && FindDuplicates() )
                            {
                                CurrentPageIndex++;
                                CreateControls( true );
                            }
                            else
                            {
                                var rockContext = new RockContext();

                                Guid? parentGroupGuid = GetAttributeValue( "ParentGroup" ).AsGuidOrNull();
                                int? groupId = null;
                                bool isNewGroup = true;
                                List<Guid> newGroupMemberPersonGuids = GroupMembers.Select( a => a.Person.Guid ).ToList();

                                try
                                {
                                    rockContext.WrapTransaction( () =>
                                    {
                                        int? addToExistingGroupId = hfSelectedGroupAtAddressGroupId.Value.AsIntegerOrNull();

                                        // put them in the selected group if an existing group was selected in the "Detect Groups at Address" prompt
                                        if ( addToExistingGroupId.HasValue )
                                        {
                                            foreach ( var groupMember in GroupMembers )
                                            {
                                                PersonService.AddPersonToGroup( groupMember.Person, true, addToExistingGroupId.Value, groupMember.GroupRoleId, rockContext );
                                            }

                                            groupId = addToExistingGroupId;
                                        }
                                        else
                                        {
                                            Group group;
                                            if ( _isFamilyGroupType )
                                            {
                                                group = GroupService.SaveNewFamily( rockContext, GroupMembers, cpCampus.SelectedValueAsInt(), true );
                                            }
                                            else
                                            {
                                                group = GroupService.SaveNewGroup( rockContext, _groupType.Id, parentGroupGuid, tbGroupName.Text, GroupMembers, null, true );
                                            }

                                            groupId = group.Id;
                                            string locationKey = GetLocationKey();
                                            if ( !string.IsNullOrEmpty( locationKey ) && _verifiedLocations.ContainsKey( locationKey ) )
                                            {
                                                GroupService.AddNewGroupAddress( rockContext, group, _locationType.Guid.ToString(), _verifiedLocations[locationKey] );
                                            }
                                        }

                                        if ( _enableAlternateIdentifier )
                                        {
                                            var personSearchKeyService = new PersonSearchKeyService( rockContext );
                                            int alternateValueId = DefinedValueCache.Get( Rock.SystemGuid.DefinedValue.PERSON_SEARCH_KEYS_ALTERNATE_ID.AsGuid() ).Id;
                                            foreach ( var groupMember in GroupMembers )
                                            {
                                                var personSearchKey = new PersonSearchKey();
                                                personSearchKey.SearchValue = _alternateIds[groupMember.Person.Guid];
                                                personSearchKey.PersonAliasId = groupMember.Person.PrimaryAliasId;
                                                personSearchKey.SearchTypeValueId = alternateValueId;
                                                personSearchKeyService.Add( personSearchKey );
                                            }

                                            rockContext.SaveChanges();
                                        }

                                    } );

                                    if ( groupId.HasValue )
                                    {
                                        LaunchWorkflows( groupId.Value, isNewGroup, newGroupMemberPersonGuids );
                                    }

                                    // If a custom PersonDetailPage is specified, navigate to that. Otherwise, just go to ~/Person/{PersonId}
                                    var queryParams = new Dictionary<string, string>();
                                    queryParams.Add( "PersonId", GroupMembers[0].Person.Id.ToString() );
                                    if ( groupId.HasValue )
                                    {
                                        queryParams.Add( "GroupId", groupId.ToString() );
                                    }

                                    var personDetailUrl = LinkedPageUrl( "PersonDetailPage", queryParams );

                                    if ( PageParameter( "ReturnUrl" ).IsNotNullOrWhiteSpace() )
                                    {
                                        string redirectUrl = Server.UrlDecode( PageParameter( "ReturnUrl" ) );

                                        string queryString = string.Empty;
                                        if ( redirectUrl.Contains( "?" ) )
                                        {
                                            queryString = redirectUrl.Split( '?' ).Last();
                                        }
                                        // this gets all the query string key value pairs and replace the existing key if any with new value.
                                        var newQueryString = HttpUtility.ParseQueryString( queryString );
                                        newQueryString.Set( "PersonId", GroupMembers[0].Person.Id.ToString() );
                                        newQueryString.Set( "GroupId", groupId.ToString() );

                                        Response.Redirect( redirectUrl.Split( '?' ).First() + "?" + newQueryString );
                                        Context.ApplicationInstance.CompleteRequest();
                                    }
                                    else if ( !string.IsNullOrWhiteSpace( personDetailUrl ) )
                                    {
                                        NavigateToLinkedPage( "PersonDetailPage", queryParams );
                                    }
                                    else
                                    {
                                        Response.Redirect( string.Format( "~/Person/{0}", GroupMembers[0].Person.Id ), false );
                                    }
                                }
                                catch ( GroupMemberValidationException vex )
                                {
                                    cvGroupMember.IsValid = false;
                                    cvGroupMember.ErrorMessage = vex.Message;
                                }
                            }
                        }
                    }
                }
            }
        }

        #endregion

        #region Methods

        /// <summary>
        /// Creates the controls.
        /// </summary>
        /// <param name="setSelection">if set to <c>true</c> [set selection].</param>
        private void CreateControls( bool setSelection )
        {
            // Load all the attribute controls
            attributeControls.Clear();
            pnlAttributes.Controls.Clear();
            phDuplicates.Controls.Clear();

            var rockContext = new RockContext();
            var attributeService = new AttributeService( rockContext );
            var locationService = new LocationService( rockContext );

            foreach ( string categoryGuid in GetAttributeValue( "AttributeCategories" ).SplitDelimitedValues( false ) )
            {
                Guid guid = Guid.Empty;
                if ( Guid.TryParse( categoryGuid, out guid ) )
                {
                    var category = CategoryCache.Get( guid );
                    if ( category != null )
                    {
                        var attributeControl = new NewGroupAttributes();
                        attributeControl.ClearRows();
                        pnlAttributes.Controls.Add( attributeControl );
                        attributeControls.Add( attributeControl );
                        attributeControl.ID = "groupAttributes_" + category.Id.ToString();
                        attributeControl.CategoryId = category.Id;

                        foreach ( var attribute in attributeService.GetByCategoryId( category.Id, false ) )
                        {
                            if ( attribute.IsAuthorized( Authorization.EDIT, CurrentPerson ) )
                            {
                                attributeControl.AttributeList.Add( AttributeCache.Get( attribute ) );
                            }
                        }
                    }
                }
            }

            nfmMembers.ClearRows();
            nfciContactInfo.ClearRows();
            nfaiAdvanceInfo.ClearRows();

            var groupMemberService = new GroupMemberService( rockContext );
            int defaultRoleId = _groupType.DefaultGroupRoleId ?? _groupType.Roles.Select( r => r.Id ).FirstOrDefault();

            var location = new Location();
            acAddress.GetValues( location );

            var showTitle = this.GetAttributeValue( "ShowTitle" ).AsBoolean();
            var showMiddleName = this.GetAttributeValue( "ShowMiddleName" ).AsBoolean();
            var showSuffix = this.GetAttributeValue( "ShowSuffix" ).AsBoolean();
            var showGrade = GetAttributeValue( "Grade" ) != "None";

            foreach ( var groupMember in GroupMembers )
            {
                string groupMemberGuidString = groupMember.Person.Guid.ToString().Replace( "-", "_" );

                var groupMemberRow = new NewGroupMembersRow();
                groupMemberRow.GroupTypeId = _groupType.Id;
                nfmMembers.Controls.Add( groupMemberRow );
                groupMemberRow.ID = string.Format( "row_{0}", groupMemberGuidString );
                groupMemberRow.RoleUpdated += groupMemberRow_RoleUpdated;
                groupMemberRow.DeleteClick += groupMemberRow_DeleteClick;
                groupMemberRow.PersonGuid = groupMember.Person.Guid;
                groupMemberRow.RequireGender = nfmMembers.RequireGender;
                groupMemberRow.RequireBirthdate = nfmMembers.RequireBirthdate;
                groupMemberRow.RequireGrade = nfmMembers.RequireGrade;
                groupMemberRow.RoleId = groupMember.GroupRoleId;
                groupMemberRow.ShowTitle = showTitle;
                groupMemberRow.ShowMiddleName = showMiddleName;
                groupMemberRow.ShowSuffix = showSuffix;
                groupMemberRow.ShowGradeColumn = _isFamilyGroupType && showGrade;
                groupMemberRow.ShowGradePicker = groupMember.GroupRoleId == _childRoleId;
                groupMemberRow.ShowNickName = this.GetAttributeValue( "ShowNickName" ).AsBoolean();
                groupMemberRow.ValidationGroup = BlockValidationGroup;

                var contactInfoRow = new NewGroupContactInfoRow();
                nfciContactInfo.Controls.Add( contactInfoRow );
                contactInfoRow.ID = string.Format( "ci_row_{0}", groupMemberGuidString );
                contactInfoRow.PersonGuid = groupMember.Person.Guid;
                contactInfoRow.IsMessagingVisible = string.IsNullOrWhiteSpace( _smsOption ) || _smsOption != "None";
                contactInfoRow.IsMessagingEnabled = _smsOption.AsBoolean();
                contactInfoRow.PersonName = groupMember.Person.FullName;
                contactInfoRow.ShowCellPhoneFirst = this.GetAttributeValue( "ShowCellPhoneNumberFirst" ).AsBoolean();

                if ( _homePhone != null )
                {
                    var homePhoneNumber = groupMember.Person.PhoneNumbers.Where( p => p.NumberTypeValueId == _homePhone.Id ).FirstOrDefault();
                    if ( homePhoneNumber != null )
                    {
                        contactInfoRow.HomePhoneNumber = PhoneNumber.FormattedNumber( homePhoneNumber.CountryCode, homePhoneNumber.Number );
                        contactInfoRow.HomePhoneCountryCode = homePhoneNumber.CountryCode;
                    }
                    else
                    {
                        contactInfoRow.HomePhoneNumber = string.Empty;
                        contactInfoRow.HomePhoneCountryCode = string.Empty;
                    }
                }

                if ( _cellPhone != null )
                {
                    var cellPhoneNumber = groupMember.Person.PhoneNumbers.Where( p => p.NumberTypeValueId == _cellPhone.Id ).FirstOrDefault();
                    if ( cellPhoneNumber != null )
                    {
                        contactInfoRow.CellPhoneNumber = PhoneNumber.FormattedNumber( cellPhoneNumber.CountryCode, cellPhoneNumber.Number );
                        contactInfoRow.CellPhoneCountryCode = cellPhoneNumber.CountryCode;
                        contactInfoRow.IsMessagingEnabled = cellPhoneNumber.IsMessagingEnabled;
                    }
                    else
                    {
                        contactInfoRow.CellPhoneNumber = string.Empty;
                        contactInfoRow.CellPhoneCountryCode = string.Empty;
                    }
                }

                contactInfoRow.Email = groupMember.Person.Email;

                if ( _enableAlternateIdentifier )
                {
                    var advanceInfoRow = new NewGroupAdvanceInfoRow();
                    nfaiAdvanceInfo.Controls.Add( advanceInfoRow );
                    advanceInfoRow.ID = string.Format( "ai_row_{0}", groupMemberGuidString );
                    advanceInfoRow.PersonGuid = groupMember.Person.Guid;
                    advanceInfoRow.PersonName = groupMember.Person.FullName;
                    if ( _alternateIds.ContainsKey( groupMember.Person.Guid ) && !string.IsNullOrEmpty( _alternateIds[groupMember.Person.Guid] ) )
                    {
                        advanceInfoRow.AlternateId = _alternateIds[groupMember.Person.Guid];
                    }
                    else
                    {
                        if ( _generateAlternateIdentifier )
                        {
                            advanceInfoRow.AlternateId = PersonSearchKeyService.GenerateRandomAlternateId( true );
                        }
                    }
                }

                if ( setSelection )
                {
                    if ( groupMember.Person != null )
                    {
                        groupMemberRow.TitleValueId = groupMember.Person.TitleValueId;
                        groupMemberRow.FirstName = groupMember.Person.FirstName;
                        groupMemberRow.MiddleName = groupMember.Person.MiddleName;
                        groupMemberRow.NickName = groupMember.Person.NickName;
                        groupMemberRow.LastName = groupMember.Person.LastName;
                        groupMemberRow.SuffixValueId = groupMember.Person.SuffixValueId;
                        groupMemberRow.Gender = groupMember.Person.Gender;
                        groupMemberRow.BirthDate = groupMember.Person.BirthDate;
                        groupMemberRow.ConnectionStatusValueId = groupMember.Person.ConnectionStatusValueId;
                        groupMemberRow.GradeOffset = groupMember.Person.GradeOffset;
                    }
                }

                foreach ( var attributeControl in attributeControls )
                {
                    var attributeRow = new NewGroupAttributesRow();
                    attributeControl.Controls.Add( attributeRow );
                    attributeRow.ID = string.Format( "{0}_{1}", attributeControl.ID, groupMemberGuidString );
                    attributeRow.AttributeList = attributeControl.AttributeList;
                    attributeRow.PersonGuid = groupMember.Person.Guid;
                    attributeRow.PersonName = groupMember.Person.FullName;

                    if ( setSelection )
                    {
                        attributeRow.SetEditValues( groupMember.Person );
                    }
                }

                // Prompt if there are already groups at the address
                if ( this.GetAttributeValue( AttributeKey.DetectGroupsAlreadyAtTheAddress ).AsBoolean() )
                {
                    ShowGroupsAtAddress();
                }

                // show duplicate person warning
                if ( Duplicates.ContainsKey( groupMember.Person.Guid ) )
                {
                    var dupRow = new HtmlGenericControl( "div" );
                    dupRow.AddCssClass( "row row-duplicate" );
                    dupRow.ID = string.Format( "dupRow_{0}", groupMemberGuidString );
                    phDuplicates.Controls.Add( dupRow );

                    var newPersonCol = new HtmlGenericControl( "div" );
                    newPersonCol.AddCssClass( "col-md-6" );
                    newPersonCol.ID = string.Format( "newPersonCol_{0}", groupMemberGuidString );
                    dupRow.Controls.Add( newPersonCol );

                    newPersonCol.Controls.Add( PersonHtmlPanel(
                        groupMemberGuidString,
                        groupMember.Person,
                        groupMember.GroupRole,
                        location,
                        rockContext ) );

                    LinkButton lbRemoveMember = new LinkButton();
                    lbRemoveMember.ID = string.Format( "lbRemoveMember_{0}", groupMemberGuidString );
                    lbRemoveMember.AddCssClass( "btn btn-danger btn-xs" );
                    lbRemoveMember.Text = "Do Not Add Individual";
                    lbRemoveMember.Click += lbRemoveMember_Click;
                    newPersonCol.Controls.Add( lbRemoveMember );

                    var dupPersonCol = new HtmlGenericControl( "div" );
                    dupPersonCol.AddCssClass( "col-md-6" );
                    dupPersonCol.ID = string.Format( "dupPersonCol_{0}", groupMemberGuidString );
                    dupRow.Controls.Add( dupPersonCol );

                    var duplicateHeader = new HtmlGenericControl( "h4" );
                    duplicateHeader.InnerText = "Possible Duplicate Records";
                    dupPersonCol.Controls.Add( duplicateHeader );

                    foreach ( var duplicatePersonId in Duplicates[groupMember.Person.Guid] )
                    {
                        GroupTypeRole groupTypeRole = null;
                        Location duplocation = null;
                        Person duplicatePerson = null;

                        var dupGroupMember = groupMemberService.Queryable()
                            .Where( a => a.PersonId == duplicatePersonId )
                            .Where( a => a.Group.GroupTypeId == _groupType.Id )
                            .Select( s => new
                            {
                                s.GroupRole,
                                s.Person,
                                GroupLocation = s.Group.GroupLocations.Where( a => a.GroupLocationTypeValue.Guid.Equals( _locationType.Guid ) ).Select( a => a.Location ).FirstOrDefault()
                            } )
                            .AsNoTracking().FirstOrDefault();

                        if ( dupGroupMember != null )
                        {
                            groupTypeRole = dupGroupMember.GroupRole;
                            duplocation = dupGroupMember.GroupLocation;
                            duplicatePerson = dupGroupMember.Person;
                        }

                        dupPersonCol.Controls.Add( PersonHtmlPanel(
                            groupMemberGuidString,
                            duplicatePerson,
                            groupTypeRole,
                            duplocation,
                            rockContext ) );
                    }
                }
            }

            ShowPage();
        }

        /// <summary>
        /// Shows any groups have that have the same address.
        /// </summary>
        private void ShowGroupsAtAddress()
        {
            string locationKey = GetLocationKey();
            pnlAddressInUseWarning.Visible = false;
            lAlreadyInUseWarning.Text = string.Format(
                "This address already has a {0} assigned to it. Select the {0} if you would prefer to add the individuals as new {1}. You may also continue adding the new {0} if you believe this is the correct information.",
                _groupType.GroupTerm.ToLower(), _groupType.GroupMemberTerm.Pluralize().ToLower() );

            if ( !string.IsNullOrWhiteSpace( locationKey ) && _verifiedLocations.ContainsKey( locationKey ) )
            {
                int? locationId = _verifiedLocations[locationKey];
                if ( locationId.HasValue )
                {
                    RockContext rockContext = new RockContext();
                    var groupLocationService = new GroupLocationService( rockContext );

                    var groupsAtLocationList = groupLocationService.Queryable().Where( a =>
                            a.GroupLocationTypeValueId == _locationType.Id
                            && a.Group.GroupTypeId == _groupType.Id
                            && a.Group.IsActive
                            && a.LocationId == locationId )
                            .Select( a => a.Group )
                            .ToList();

                    var maxGroupsAtAddressToDetect = this.GetAttributeValue( AttributeKey.MaxGroupsAtAddressToDetect ).AsInteger();

                    groupsAtLocationList = groupsAtLocationList.Take( maxGroupsAtAddressToDetect ).ToList();

                    if ( groupsAtLocationList.Any() )
                    {
                        pnlAddressInUseWarning.Visible = CurrentPageIndex == 1;
                        var sortedGroupsList = groupsAtLocationList.Select( a => new GroupAtLocationInfo
                        {
                            Id = a.Id,
                            GroupTitle = _isFamilyGroupType ? RockUdfHelper.ufnCrm_GetFamilyTitle( rockContext, null, a.Id, null, true ) : a.Name,
                            GroupLocation = a.GroupLocations.Where( gl => gl.LocationId == locationId ).FirstOrDefault(),
                            GroupMembers = a.Members
                        } ).OrderBy( a => a.GroupMembers.AsQueryable().HeadOfHousehold().LastName ).ToList();

                        rptGroupsAtAddress.DataSource = sortedGroupsList;

                        rptGroupsAtAddress.DataBind();
                    }
                }
            }
        }

        /// <summary>
        /// Handles the Click event of the lbRemoveMember control.
        /// </summary>
        /// <param name="sender">The source of the event.</param>
        /// <param name="e">The <see cref="EventArgs"/> instance containing the event data.</param>
        protected void lbRemoveMember_Click( object sender, EventArgs e )
        {
            Guid personGuid = ( ( LinkButton ) sender ).ID.Substring( 15 ).Replace( "_", "-" ).AsGuid();
            var groupMember = GroupMembers.Where( f => f.Person.Guid.Equals( personGuid ) ).FirstOrDefault();
            if ( groupMember != null )
            {
                GroupMembers.Remove( groupMember );
                Duplicates.Remove( personGuid );
                if ( !GroupMembers.Any() )
                {
                    AddGroupMember();
                    CurrentPageIndex = 0;
                }

                CreateControls( true );
            }
        }

        /// <summary>
        /// Persons the HTML panel.
        /// </summary>
        /// <param name="groupMemberGuidString">The group member unique identifier string.</param>
        /// <param name="person">The person.</param>
        /// <param name="groupTypeRole">The group type role.</param>
        /// <param name="location">The location.</param>
        /// <param name="rockContext">The rock context.</param>
        /// <returns></returns>
        private Panel PersonHtmlPanel(
            string groupMemberGuidString,
            Person person,
            GroupTypeRole groupTypeRole,
            Location location,
            RockContext rockContext )
        {
            var personInfoHtml = new StringBuilder();

            Guid? recordTypeValueGuid = null;
            if ( person.RecordTypeValueId.HasValue )
            {
                recordTypeValueGuid = DefinedValueCache.Get( person.RecordTypeValueId.Value, rockContext ).Guid;
            }

            string personName = string.Format( "{0} <small>(New Record)</small>", person.FullName );
            if ( person.Id > 0 )
            {
                string personUrl = ResolveRockUrl( string.Format( "~/person/{0}", person.Id ) );
                personName = string.Format( "<a href='{0}' target='_blank'>{1}</a>", personUrl, person.FullName );
            }

            personInfoHtml.Append( "<div class='row margin-b-lg'>" );

            // add photo if it's not the new record
            if ( person.Id > 0 )
            {
                personInfoHtml.Append( "<div class='col-md-2'>" );
                if ( person.PhotoId.HasValue )
                {
                    personInfoHtml.AppendFormat(
                        "<img src='{0}' class='img-thumbnail'>",
                        Person.GetPersonPhotoUrl( person, 200, 200 ) );
                }

                personInfoHtml.Append( "</div>" );
            }

            personInfoHtml.Append( "<div class='col-md-10'>" );
            personInfoHtml.AppendFormat( "<h4 class='margin-t-none'>{0}</h4>", personName );

            if ( groupTypeRole != null )
            {
                personInfoHtml.Append( groupTypeRole.Name );
            }

            int? personAge = person.Age;
            if ( personAge.HasValue )
            {
                personInfoHtml.AppendFormat( " <em>({0} yrs old)</em>", personAge.Value );
            }

            var groupMembers = person.GetGroupMembers( _groupType.Id, false, rockContext );
            if ( groupMembers != null && groupMembers.Any() )
            {
                personInfoHtml.AppendFormat(
                    "<p><strong>{0} Members:</strong> {1}",
                    _groupType.Name,
                    groupMembers.Select( m => m.Person.NickName ).ToList().AsDelimited( ", " ) );
            }

            if ( location != null && location.GetFullStreetAddress().IsNotNullOrWhiteSpace() )
            {
                personInfoHtml.AppendFormat( "<p><strong>Address</strong><br/>{0}</p>", location.GetFullStreetAddress().ConvertCrLfToHtmlBr() );
            }

            // Generate the HTML for Email and PhoneNumbers
            if ( !string.IsNullOrWhiteSpace( person.Email ) || person.PhoneNumbers.Any() )
            {
                string emailAndPhoneHtml = "<p class='margin-t-sm'>";
                emailAndPhoneHtml += person.Email;
                string phoneNumberList = string.Empty;
                foreach ( var phoneNumber in person.PhoneNumbers )
                {
                    var phoneType = DefinedValueCache.Get( phoneNumber.NumberTypeValueId ?? 0, rockContext );
                    phoneNumberList += string.Format(
                        "<br>{0} <small>{1}</small>",
                        phoneNumber.IsUnlisted ? "Unlisted" : phoneNumber.NumberFormatted,
                        phoneType != null ? phoneType.Value : string.Empty );
                }

                emailAndPhoneHtml += phoneNumberList + "<p>";

                personInfoHtml.Append( emailAndPhoneHtml );
            }

            personInfoHtml.Append( "</div>" );
            personInfoHtml.Append( "</div>" );

            var dupPersonPnl = new Panel();
            dupPersonPnl.ID = string.Format( "dupPersonPnl_{0}_{1}", groupMemberGuidString, person.Id );
            dupPersonPnl.Controls.Add( new LiteralControl( personInfoHtml.ToString() ) );

            return dupPersonPnl;
        }

        /// <summary>
        /// Gets the control data.
        /// </summary>
        private void GetControlData()
        {
            GroupMembers = new List<GroupMember>();

            int? childMaritalStatusId = null;
            var childMaritalStatus = DefinedValueCache.Get( GetAttributeValue( "ChildMaritalStatus" ).AsGuid() );
            if ( childMaritalStatus != null )
            {
                childMaritalStatusId = childMaritalStatus.Id;
            }

            int? adultMaritalStatusId = dvpMaritalStatus.SelectedValueAsInt();

            int recordTypePersonId = DefinedValueCache.Get( Rock.SystemGuid.DefinedValue.PERSON_RECORD_TYPE_PERSON.AsGuid() ).Id;
            int recordStatusActiveId = DefinedValueCache.Get( Rock.SystemGuid.DefinedValue.PERSON_RECORD_STATUS_ACTIVE.AsGuid() ).Id;

            foreach ( NewGroupMembersRow row in nfmMembers.GroupMemberRows )
            {
                var groupMember = new GroupMember();
                groupMember.GroupMemberStatus = GroupMemberStatus.Active;
                groupMember.Person = new Person();
                groupMember.Person.Guid = row.PersonGuid.Value;
                groupMember.Person.RecordTypeValueId = recordTypePersonId;
                groupMember.Person.RecordStatusValueId = recordStatusActiveId;

                if ( row.RoleId.HasValue )
                {
                    groupMember.GroupRoleId = row.RoleId.Value;

                    if ( _isFamilyGroupType )
                    {
                        if ( groupMember.GroupRoleId == _childRoleId )
                        {
                            groupMember.Person.MaritalStatusValueId = childMaritalStatusId;
                        }
                        else
                        {
                            groupMember.Person.MaritalStatusValueId = adultMaritalStatusId;
                        }
                    }
                    else
                    {
                        groupMember.Person.MaritalStatusValueId = null;
                    }
                }

                groupMember.Person.TitleValueId = row.TitleValueId;
                groupMember.Person.FirstName = row.FirstName.FixCase();
                if ( this.GetAttributeValue( "ShowNickName" ).AsBoolean() && !string.IsNullOrEmpty( row.NickName ) )
                {
                    groupMember.Person.NickName = row.NickName.FixCase();
                }
                else
                {
                    groupMember.Person.NickName = groupMember.Person.FirstName;
                }
                groupMember.Person.MiddleName = row.MiddleName.FixCase();
                groupMember.Person.LastName = row.LastName.FixCase();
                groupMember.Person.SuffixValueId = row.SuffixValueId;
                groupMember.Person.Gender = row.Gender;

                _areDatePickersValid = true;
                var datePickers = row.Controls.OfType<DatePicker>();
                foreach( DatePicker datePicker in datePickers )
                {
                    DateTime dateTime;
                    if ( datePicker.Text.IsNotNullOrWhiteSpace() && !DateTime.TryParse( datePicker.Text, out dateTime ) )
                    {
                        datePicker.AddCssClass( "has-error" );
                        datePicker.ShowErrorMessage( "Date is not in the correct format." );
                        _areDatePickersValid = false;
                    }
                    else
                    {
                        datePicker.RemoveCssClass( "has-error" );
                    }
                }

                var birthday = row.BirthDate;
                if ( birthday.HasValue )
                {
                    // If setting a future birthdate, subtract a century until birthdate is not greater than today.
                    var today = RockDateTime.Today;
                    while ( birthday.Value.CompareTo( today ) > 0 )
                    {
                        birthday = birthday.Value.AddYears( -100 );
                    }

                    groupMember.Person.BirthMonth = birthday.Value.Month;
                    groupMember.Person.BirthDay = birthday.Value.Day;

                    if ( birthday.Value.Year != DateTime.MinValue.Year )
                    {
                        groupMember.Person.BirthYear = birthday.Value.Year;
                    }
                    else
                    {
                        groupMember.Person.BirthYear = null;
                    }
                }
                else
                {
                    groupMember.Person.SetBirthDate( null );
                }

                groupMember.Person.ConnectionStatusValueId = row.ConnectionStatusValueId;

                if ( _isFamilyGroupType )
                {
                    groupMember.Person.GradeOffset = row.GradeOffset;
                }

                var contactInfoRow = nfciContactInfo.ContactInfoRows.FirstOrDefault( c => c.PersonGuid == row.PersonGuid );
                if ( contactInfoRow != null )
                {
                    string homeNumber = PhoneNumber.CleanNumber( contactInfoRow.HomePhoneNumber );
                    if ( _homePhone != null && !string.IsNullOrWhiteSpace( homeNumber ) )
                    {
                        var homePhoneNumber = new PhoneNumber();
                        homePhoneNumber.NumberTypeValueId = _homePhone.Id;
                        homePhoneNumber.Number = homeNumber;
                        homePhoneNumber.CountryCode = PhoneNumber.CleanNumber( contactInfoRow.HomePhoneCountryCode );
                        homePhoneNumber.NumberFormatted = PhoneNumber.FormattedNumber( homePhoneNumber.CountryCode, homeNumber );
                        groupMember.Person.PhoneNumbers.Add( homePhoneNumber );
                    }

                    string cellNumber = PhoneNumber.CleanNumber( contactInfoRow.CellPhoneNumber );
                    if ( _cellPhone != null && !string.IsNullOrWhiteSpace( cellNumber ) )
                    {
                        var cellPhoneNumber = new PhoneNumber();
                        cellPhoneNumber.NumberTypeValueId = _cellPhone.Id;
                        cellPhoneNumber.Number = cellNumber;
                        cellPhoneNumber.CountryCode = PhoneNumber.CleanNumber( contactInfoRow.CellPhoneCountryCode );
                        cellPhoneNumber.NumberFormatted = PhoneNumber.FormattedNumber( cellPhoneNumber.CountryCode, cellNumber );
                        cellPhoneNumber.IsMessagingEnabled = contactInfoRow.IsMessagingEnabled;
                        groupMember.Person.PhoneNumbers.Add( cellPhoneNumber );
                    }

                    groupMember.Person.Email = contactInfoRow.Email;
                }

                groupMember.Person.IsEmailActive = true;
                groupMember.Person.EmailPreference = EmailPreference.EmailAllowed;

                if ( _enableAlternateIdentifier )
                {
                    var advanceInfoRow = nfaiAdvanceInfo.AdvanceInfoRows.FirstOrDefault( c => c.PersonGuid == row.PersonGuid );
                    if ( advanceInfoRow != null )
                    {
                        _alternateIds.AddOrReplace( advanceInfoRow.PersonGuid.Value, advanceInfoRow.AlternateId );
                    }
                }

                groupMember.Person.LoadAttributes();

                foreach ( var attributeControl in attributeControls )
                {
                    var attributeRow = attributeControl.AttributesRows.FirstOrDefault( r => r.PersonGuid == row.PersonGuid );
                    if ( attributeRow != null )
                    {
                        attributeRow.GetEditValues( groupMember.Person );
                    }
                }

                GroupMembers.Add( groupMember );
            }
        }

        /// <summary>
        /// Gets the location key.
        /// </summary>
        /// <returns></returns>
        private string GetLocationKey()
        {
            var location = new Location();
            acAddress.GetValues( location );
            return location.GetFullStreetAddress().Trim();
        }

        /// <summary>
        /// Adds the group member.
        /// </summary>
        private void AddGroupMember()
        {
            int defaultRoleId = _groupType.DefaultGroupRoleId ?? _groupType.Roles.Select( r => r.Id ).FirstOrDefault();
            int recordTypePersonId = DefinedValueCache.Get( Rock.SystemGuid.DefinedValue.PERSON_RECORD_TYPE_PERSON.AsGuid() ).Id;
            int recordStatusActiveId = DefinedValueCache.Get( Rock.SystemGuid.DefinedValue.PERSON_RECORD_STATUS_ACTIVE.AsGuid() ).Id;
            var connectionStatusValue = DefinedValueCache.Get( GetAttributeValue( "DefaultConnectionStatus" ).AsGuid() );

            var person = new Person();
            person.Guid = Guid.NewGuid();
            person.RecordTypeValueId = recordTypePersonId;
            person.RecordStatusValueId = recordStatusActiveId;
            person.Gender = Gender.Unknown;
            person.ConnectionStatusValueId = ( connectionStatusValue != null ) ? connectionStatusValue.Id : ( int? ) null;

            var groupMember = new GroupMember();
            groupMember.GroupMemberStatus = GroupMemberStatus.Active;
            groupMember.GroupRoleId = defaultRoleId;
            groupMember.Person = person;

            if ( GetAttributeValue( "EnableCommonLastName" ).AsBoolean() )
            {
                if ( GroupMembers.Count > 0 )
                {
                    person.LastName = GroupMembers.FirstOrDefault().Person.LastName;
                }
            }

            GroupMembers.Add( groupMember );
        }

        /// <summary>
        /// Finds the duplicates.
        /// </summary>
        /// <returns></returns>
        public bool FindDuplicates()
        {
            Duplicates = new Dictionary<Guid, int[]>();

            var rockContext = new RockContext();
            var locationService = new LocationService( rockContext );
            var groupService = new GroupService( rockContext );
            var personService = new PersonService( rockContext );

            // Find any other group members (any group) that have same location
            var othersAtAddress = new List<int>();

            string locationKey = GetLocationKey();
            if ( !string.IsNullOrWhiteSpace( locationKey ) && _verifiedLocations.ContainsKey( locationKey ) )
            {
                int? locationId = _verifiedLocations[locationKey];
                if ( locationId.HasValue )
                {
                    var location = locationService.Get( locationId.Value );
                    if ( location != null )
                    {
                        othersAtAddress = groupService
                            .Queryable().AsNoTracking()
                            .Where( g =>
                                g.GroupTypeId == _locationType.Id &&
                                g.GroupLocations.Any( l => l.LocationId == location.Id ) )
                            .SelectMany( g => g.Members )
                            .Select( m => m.PersonId )
                            .ToList();
                    }
                }
            }

            foreach ( var person in GroupMembers
                .Where( m =>
                    m.Person != null &&
                    m.Person.FirstName != "" )
                .Select( m => m.Person ) )
            {
                bool otherCriteria = false;
                var personQry = personService
                    .Queryable().AsNoTracking()
                    .Where( p =>
                        p.FirstName == person.FirstName ||
                        p.NickName == person.FirstName );

                if ( othersAtAddress.Any() )
                {
                    personQry = personQry
                        .Where( p => othersAtAddress.Contains( p.Id ) );
                }

                if ( person.BirthDate.HasValue )
                {
                    otherCriteria = true;
                    personQry = personQry
                        .Where( p =>
                            p.BirthDate.HasValue &&
                            p.BirthDate.Value == person.BirthDate.Value );
                }

                if ( _homePhone != null )
                {
                    var homePhoneNumber = person.PhoneNumbers.Where( p => p.NumberTypeValueId == _homePhone.Id ).FirstOrDefault();
                    if ( homePhoneNumber != null )
                    {
                        otherCriteria = true;
                        personQry = personQry
                            .Where( p =>
                                p.PhoneNumbers.Any( n =>
                                    n.NumberTypeValueId == _homePhone.Id &&
                                    n.Number == homePhoneNumber.Number ) );
                    }
                }

                if ( _cellPhone != null )
                {
                    var cellPhoneNumber = person.PhoneNumbers.Where( p => p.NumberTypeValueId == _cellPhone.Id ).FirstOrDefault();
                    if ( cellPhoneNumber != null )
                    {
                        otherCriteria = true;
                        personQry = personQry
                            .Where( p =>
                                p.PhoneNumbers.Any( n =>
                                    n.NumberTypeValueId == _cellPhone.Id &&
                                    n.Number == cellPhoneNumber.Number ) );
                    }
                }

                if ( !string.IsNullOrWhiteSpace( person.Email ) )
                {
                    otherCriteria = true;
                    personQry = personQry
                        .Where( p => p.Email == person.Email );
                }

                var dups = new List<int>();
                if ( otherCriteria )
                {
                    // If a birthday, email, phone, or address was entered, find anyone with same info and same first name
                    dups = personQry.Select( a => a.Id ).ToList();
                }
                else
                {
                    // otherwise find people with same first and last name
                    dups = personQry
                        .Where( p => p.LastName == person.LastName )
                        .Select( a => a.Id ).ToList();
                }

                if ( dups.Any() )
                {
                    Duplicates.Add( person.Guid, dups.ToArray() );
                }
            }

            return Duplicates.Any();
        }

        /// <summary>
        /// Launches the workflows.
        /// </summary>
        /// <param name="groupId">The group identifier.</param>
        /// <param name="isNewGroup">if set to <c>true</c> [is new group].</param>
        /// <param name="newGroupMemberIds">The new group member ids.</param>
        private void LaunchWorkflows( int groupId, bool isNewGroup, List<Guid> newGroupMemberPersonGuids )
        {
            RockContext rockContext = new RockContext();

            // Launch any workflows
            var workflowService = new WorkflowService( rockContext );

            var personWorkflows = GetAttributeValue( "PersonWorkflows" ).SplitDelimitedValues().AsGuidList();
            var adultWorkflows = GetAttributeValue( "AdultWorkflows" ).SplitDelimitedValues().AsGuidList();
            var childWorkflows = GetAttributeValue( "ChildWorkflows" ).SplitDelimitedValues().AsGuidList();
            var groupWorkflows = GetAttributeValue( "GroupWorkflows" ).SplitDelimitedValues().AsGuidList();

            if ( personWorkflows.Any() || adultWorkflows.Any() || childWorkflows.Any() || groupWorkflows.Any() )
            {
                var group = new GroupService( rockContext ).Get( groupId );
                if ( group != null )
                {
                    foreach ( var groupMember in group.Members.Where( a => newGroupMemberPersonGuids.Contains( a.Person.Guid ) ).ToList() )
                    {
                        foreach ( var workflowType in personWorkflows )
                        {
                            LaunchWorkflow( workflowService, workflowType, groupMember.Person.FullName, groupMember.Person );
                        }

                        if ( _isFamilyGroupType )
                        {
                            if ( groupMember.GroupRoleId == _childRoleId )
                            {
                                foreach ( var workflowType in childWorkflows )
                                {
                                    LaunchWorkflow( workflowService, workflowType, groupMember.Person.FullName, groupMember.Person );
                                }
                            }
                            else
                            {
                                foreach ( var workflowType in adultWorkflows )
                                {
                                    LaunchWorkflow( workflowService, workflowType, groupMember.Person.FullName, groupMember.Person );
                                }
                            }
                        }
                    }

                    foreach ( var workflowType in groupWorkflows )
                    {
                        if ( isNewGroup )
                        {
                            LaunchWorkflow( workflowService, workflowType, group.Name, group );
                        }
                    }

                }
            }
        }

        /// <summary>
        /// Launches the workflow.
        /// </summary>
        /// <param name="workflowService">The workflow service.</param>
        /// <param name="workflowTypeGuid">The workflow type unique identifier.</param>
        /// <param name="name">The name.</param>
        /// <param name="entity">The entity.</param>
        private void LaunchWorkflow( WorkflowService workflowService, Guid workflowTypeGuid, string name, object entity )
        {
            var workflowType = WorkflowTypeCache.Get( workflowTypeGuid );
            if ( workflowType != null )
            {
                var workflow = Workflow.Activate( workflowType, name );
                List<string> workflowErrors;
                workflowService.Process( workflow, entity, out workflowErrors );
            }
        }

        /// <summary>
        /// Shows the page.
        /// </summary>
        private void ShowPage()
        {
            pnlGroupData.Visible = CurrentPageIndex == 0;
            pnlContactInfo.Visible = CurrentPageIndex == 1;

            var startAttributePageIndex = 2;
            if ( _enableAlternateIdentifier )
            {
                startAttributePageIndex += 1;
            }

            pnlAdvanceInfo.Visible = _enableAlternateIdentifier && CurrentPageIndex == 2;
            pnlAttributes.Visible = CurrentPageIndex > startAttributePageIndex - 1 && CurrentPageIndex <= attributeControls.Count + startAttributePageIndex - 1;

            bool showDuplicates = ( CurrentPageIndex > attributeControls.Count + startAttributePageIndex - 1 ) && phDuplicates.Controls.Count > 0;

            pnlDuplicateWarning.Visible = showDuplicates;

            attributeControls.ForEach( c => c.Visible = false );
            if ( CurrentPageIndex > startAttributePageIndex - 1 && attributeControls.Count >= ( CurrentPageIndex - ( startAttributePageIndex - 1 ) ) )
            {
                int index = _enableAlternateIdentifier ? CurrentPageIndex - 3 : CurrentPageIndex - 2;
                attributeControls[index].Visible = true;
            }

            if ( _confirmMaritalStatus && CurrentPageIndex == 0 )
            {
                btnNext.AddCssClass( "js-confirm-marital-status" );
            }
            else
            {
                btnNext.RemoveCssClass( "js-confirm-marital-status" );
            }

            btnPrevious.Visible = CurrentPageIndex > 0;
            btnNext.Text = CurrentPageIndex > attributeControls.Count + startAttributePageIndex - 2 ?
                ( showDuplicates ? "Continue With Add" : "Finish" ) : "Next";

            // If no panels are being show, they have cleared all the duplicates. Provide a message confirming this.
            if ( !pnlGroupData.Visible && !pnlContactInfo.Visible && !pnlAttributes.Visible && !pnlDuplicateWarning.Visible && !pnlAdvanceInfo.Visible )
            {
                nbMessages.NotificationBoxType = NotificationBoxType.Success;
                nbMessages.Text = "No more duplicates remain. Select Finish to complete the addition of these individuals.";
            }
        }

        #endregion

        /// <summary>Handles the ItemDataBound event of the rptGroupsAtAddress control.</summary>
        /// <param name="sender">The source of the event.</param>
        /// <param name="e">The <see cref="RepeaterItemEventArgs"/> instance containing the event data.</param>
        protected void rptGroupsAtAddress_ItemDataBound( object sender, RepeaterItemEventArgs e )
        {
            if ( e.Item.DataItem != null )
            {
                GroupAtLocationInfo groupAtLocationInfo = e.Item.DataItem as GroupAtLocationInfo;
                var groupMembers = groupAtLocationInfo.GroupMembers;

                var lGroupTitle = e.Item.FindControl( "lGroupTitle" ) as Literal;
                lGroupTitle.Text = groupAtLocationInfo.GroupTitle;

                var lGroupLocationHtml = e.Item.FindControl( "lGroupLocationHtml" ) as Literal;
                lGroupLocationHtml.Text = groupAtLocationInfo.GroupLocation.GroupLocationTypeValue.Value + ": " + groupAtLocationInfo.GroupLocation.Location.ToString();

                var rbGroupToUse = e.Item.FindControl( "rbGroupToUse" ) as RockRadioButton;
                if ( rbGroupToUse != null )
                {
                    rbGroupToUse.Attributes["data-groupid"] = groupAtLocationInfo.Id.ToString();
                }

                var sortedGroupMembers = groupMembers.OrderBy( a => a.GroupRole.Order ).ThenBy( a => a.Person.Gender ).ThenBy( a => a.Person.NickName ).ToList();
                string groupMembersHtml = string.Empty;
                foreach ( var groupMember in sortedGroupMembers )
                {
                    string maritalStatusValue = "Unknown Martial Status";
                    if ( groupMember.Person.MaritalStatusValue != null )
                    {
                        maritalStatusValue = groupMember.Person.MaritalStatusValue.Value;
                    }

                    groupMembersHtml += string.Format( "<li>{0}: {1}, {2}, {3}", groupMember.Person.FullName, groupMember.GroupRole, maritalStatusValue, groupMember.Person.Gender.ConvertToString() );
                    if ( groupMember.Person.Age.HasValue )
                    {
                        groupMembersHtml += ", Age " + groupMember.Person.Age.ToString();
                    }

                    groupMembersHtml += "</li>";
                }

                var lGroupMembersHtml = e.Item.FindControl( "lGroupMembersHtml" ) as Literal;
                lGroupMembersHtml.Text = string.Format( "<ul>{0}</ul>", groupMembersHtml );
                if ( ( e.Item.ItemIndex - 1 ) % 3 == 0 )
                {
                    var lNewRowHtml = e.Item.FindControl( "lNewRowHtml" ) as Literal;
                    lNewRowHtml.Text = "</div><div class='row'>";
                }
            }
        }

        /// <summary>
        /// 
        /// </summary>
        /// <seealso cref="Rock.Utility.RockDynamic" />
        public class GroupAtLocationInfo : RockDynamic
        {
            /// <summary>
            /// Gets or sets the identifier.
            /// </summary>
            /// <value>
            /// The identifier.
            /// </value>
            public int Id { get; set; }

            /// <summary>
            /// Gets or sets the group location.
            /// </summary>
            /// <value>
            /// The group location.
            /// </value>
            public GroupLocation GroupLocation { get; set; }

            /// <summary>
            /// Gets or sets the group members.
            /// </summary>
            /// <value>
            /// The group members.
            /// </value>
            public ICollection<GroupMember> GroupMembers { get; set; }

            /// <summary>
            /// Gets the group title.
            /// </summary>
            /// <value>
            /// The group title.
            /// </value>
            public string GroupTitle { get; internal set; }
        }
    }
}<|MERGE_RESOLUTION|>--- conflicted
+++ resolved
@@ -246,11 +246,12 @@
             {
                 divGroupName.Visible = false;
 
-                cpCampus.Required = GetAttributeValue( "RequireCampus" ).AsBoolean( true );;
+                cpCampus.Required = GetAttributeValue( "RequireCampus" ).AsBoolean( true );
+                ;
 
                 var campusi = GetAttributeValue( "ShowInactiveCampuses" ).AsBoolean() ? CampusCache.All() : CampusCache.All( false ).ToList();
                 cpCampus.Campuses = campusi;
-                
+
                 dvpMaritalStatus.Visible = true;
                 dvpMaritalStatus.DefinedTypeId = DefinedTypeCache.Get( Rock.SystemGuid.DefinedType.PERSON_MARITAL_STATUS.AsGuid() ).Id;
                 var adultMaritalStatus = DefinedValueCache.Get( GetAttributeValue( "AdultMaritalStatus" ).AsGuid() );
@@ -489,20 +490,14 @@
                         errorMessages.Add( "Grade is required for all children." );
                     }
 
-<<<<<<< HEAD
                     // In GetControlData() all of the date pickers for each group member are checked (currently only birthday). If any are not a valid date (e.g. 19740110) then this value is false.
                     // The each problem picker will have the "has-error" CSS class which will outline it in read so it can be easily identified and corrected.
-                    if( !_areDatePickersValid)
+                    if ( !_areDatePickersValid )
                     {
                         errorMessages.Add( "Date is not in the correct format." );
                     }
 
-                    int? locationId = null;
-                    string locationKey = GetLocationKey();
-                    if ( !string.IsNullOrEmpty( locationKey ) )
-=======
                     if ( _isValidLocationType )
->>>>>>> f98c0b7c
                     {
                         int? locationId = null;
                         string locationKey = GetLocationKey();
@@ -1232,7 +1227,7 @@
 
                 _areDatePickersValid = true;
                 var datePickers = row.Controls.OfType<DatePicker>();
-                foreach( DatePicker datePicker in datePickers )
+                foreach ( DatePicker datePicker in datePickers )
                 {
                     DateTime dateTime;
                     if ( datePicker.Text.IsNotNullOrWhiteSpace() && !DateTime.TryParse( datePicker.Text, out dateTime ) )
