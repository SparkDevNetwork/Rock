--- conflicted
+++ resolved
@@ -985,11 +985,7 @@
         /// <param name="e">The <see cref="EventArgs" /> instance containing the event data.</param>
         protected void gLocations_Add( object sender, EventArgs e )
         {
-<<<<<<< HEAD
-            GroupAddresses.Add( new GroupAddressInfo { State = DefaultState, Country = DefaultCountry, IsMailing = true } );
-=======
-            GroupAddresses.Add( new GroupAddressInfo { State = DefaultState, IsMailing = true, ShowCounty = _showCounty } );
->>>>>>> 7a6867ee
+            GroupAddresses.Add( new GroupAddressInfo { State = DefaultState, Country = DefaultCountry, IsMailing = true, ShowCounty = _showCounty } );
             gLocations.EditIndex = GroupAddresses.Count - 1;
 
             BindLocations();
