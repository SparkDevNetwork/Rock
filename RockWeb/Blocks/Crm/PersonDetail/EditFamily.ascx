﻿<%@ Control Language="C#" AutoEventWireup="true" CodeFile="EditFamily.ascx.cs" Inherits="RockWeb.Blocks.Crm.PersonDetail.EditFamily" %>

<asp:UpdatePanel ID="upEditFamily" runat="server">
    <ContentTemplate>

<<<<<<< HEAD
        <div class="banner">
            <h1><asp:Literal ID="lBanner" runat="server"></asp:Literal></h1>
        </div>

        <asp:ValidationSummary ID="valSummaryTop" runat="server"
            HeaderText="Please Correct the Following" CssClass="alert alert-danger block-message error" />
=======
        <asp:ValidationSummary ID="valSummaryTop" runat="server" HeaderText="Please Correct the Following" CssClass="alert alert-danger" />
>>>>>>> 682fe243

        <Rock:NotificationBox ID="nbNotice" runat="server" Visible="false" />

        <div class="row">
            <div class="col-md-4">
                <fieldset>
                    <Rock:RockTextBox ID="tbFamilyName" runat="server" Label="Family Name" Required="true" CssClass="input-meduim" AutoPostBack="true" OnTextChanged="tbFamilyName_TextChanged" />
                </fieldset>
            </div>
            <div class="col-md-4">
                <fieldset>
                    <Rock:CampusPicker ID="cpCampus" runat="server" Required="true" AutoPostBack="true" OnSelectedIndexChanged="cpCampus_SelectedIndexChanged" />
                </fieldset>
            </div>
            <div class="col-md-4">
                <fieldset>
                    <Rock:RockDropDownList ID="ddlRecordStatus" runat="server" Label="Record Status" AutoPostBack="true" OnSelectedIndexChanged="ddlRecordStatus_SelectedIndexChanged" /><br />
                    <Rock:RockDropDownList ID="ddlReason" runat="server" Label="Reason" Visible="false" AutoPostBack="true" OnSelectedIndexChanged="ddlReason_SelectedIndexChanged"></Rock:RockDropDownList>
                </fieldset>

            </div>
        </div>

        <div class="persondetails-familybar">
            <div class="members">
                <ul class="clearfix">
                    <asp:ListView ID="lvMembers" runat="server">
                        <ItemTemplate>
                            <li>
                                <a href='<%# basePersonUrl + Eval("Id") %>'>
                                    <asp:Image ID="imgPerson" runat="server" />
                                    <div class="member">
                                        <h4><%# Eval("FirstName") %> <%# Eval("LastName") %></h4>
                                    </div>
                                </a>
                                <br />
                                <div>
                                <asp:RadioButtonList ID="rblRole" runat="server" DataValueField="Id" DataTextField="Name" /></div>
                                <asp:LinkButton ID="lbNewFamily" runat="server" CssClass="btn btn-mini" CommandName="Move"><i class="fa fa-external-link"></i> Move to New Family</asp:LinkButton>
                                <asp:LinkButton ID="lbRemoveMember" runat="server" Visible="false" CssClass="btn btn-mini" CommandName="Remove"><i class="fa fa-times"></i> Remove from Family</asp:LinkButton>
                            </li>
                        </ItemTemplate>
                    </asp:ListView>
                </ul>

                <asp:LinkButton ID="lbAddPerson" runat="server" CssClass="btn btn-action btn-xs" OnClick="lbAddPerson_Click"><i class="fa fa-user"></i> Add Person</asp:LinkButton>
            </div>
        </div>

        <hr />

        <h4>Addresses</h4>
        <p>
            <asp:LinkButton ID="lbMoved" runat="server" CssClass="btn btn-action btn-xs" OnClick="lbMoved_Click"><i class="fa fa-truck fa-flip-horizontal"></i> Family Moved</asp:LinkButton>
        </p>

        <Rock:Grid ID="gLocations" runat="server" AllowSorting="true" AllowPaging="false" DisplayType="Light">
            <Columns>
                <asp:TemplateField HeaderText="Type">
                    <ItemTemplate>
                        <%# Eval("LocationTypeName") %>
                    </ItemTemplate>
                    <EditItemTemplate>
                        <asp:DropDownList ID="ddlLocType" runat="server" CssClass="input-small" DataTextField="Name" DataValueField="Id" />
                    </EditItemTemplate>
                </asp:TemplateField>
                <asp:TemplateField HeaderText="Street">
                    <ItemTemplate>
                        <%# Eval("Street1") %><br />
                        <%# Eval("Street2") %>
                    </ItemTemplate>
                    <EditItemTemplate>
                        <asp:TextBox ID="tbStreet1" runat="server" Text='<%# Eval("Street1") %>' /><br />
                        <asp:TextBox ID="tbStreet2" runat="server" Text='<%# Eval("Street2") %>' />
                    </EditItemTemplate>
                </asp:TemplateField>
                <asp:TemplateField HeaderText="City">
                    <ItemTemplate>
                        <%# Eval("City") %>
                    </ItemTemplate>
                    <EditItemTemplate>
                        <asp:TextBox ID="tbCity" runat="server" Text='<%# Eval("City") %>' />
                    </EditItemTemplate>
                </asp:TemplateField>
                <asp:TemplateField HeaderText="State">
                    <ItemTemplate>
                        <%# Eval("State") %>
                    </ItemTemplate>
                    <EditItemTemplate>
                        <Rock:StateDropDownList ID="ddlState" runat="server" UseAbbreviation="true" CssClass="input-mini" />
                    </EditItemTemplate>
                </asp:TemplateField>
                <asp:TemplateField HeaderText="Zip">
                    <ItemTemplate>
                        <%# Eval("Zip") %>
                    </ItemTemplate>
                    <EditItemTemplate>
                        <asp:TextBox ID="tbZip" runat="server" Text='<%# Eval("Zip") %>' CssClass="input-small" />
                    </EditItemTemplate>
                </asp:TemplateField>
                <asp:TemplateField HeaderText="Mailing" HeaderStyle-HorizontalAlign="Center" ItemStyle-HorizontalAlign="Center">
                    <ItemTemplate>
                        <%# ((bool)Eval("IsMailing")) ? "<i class=\"fa fa-check\"></i>" : "" %>
                    </ItemTemplate>
                    <EditItemTemplate>
                        <asp:CheckBox ID="cbMailing" runat="server" Checked='<%# Eval("IsMailing") %>' />
                    </EditItemTemplate>
                </asp:TemplateField>
                <asp:TemplateField HeaderText="Location" HeaderStyle-HorizontalAlign="Center" ItemStyle-HorizontalAlign="Center">
                    <ItemTemplate>
                        <%# ((bool)Eval("IsLocation")) ? "<i class=\"fa fa-check\"></i>" : "" %>
                    </ItemTemplate>
                    <EditItemTemplate>
                        <asp:CheckBox ID="cbLocation" runat="server" Checked='<%# Eval("IsLocation") %>' />
                    </EditItemTemplate>
                </asp:TemplateField>
                <asp:TemplateField ItemStyle-HorizontalAlign="Center" HeaderStyle-CssClass="span1" ItemStyle-Wrap="false">
                    <ItemTemplate>
                        <asp:LinkButton ID="lbEdit" runat="server" Text="Edit" CommandName="Edit" CssClass="btn btn-mini"><i class="fa fa-pencil-square-o"></i></asp:LinkButton>
                    </ItemTemplate>
                    <EditItemTemplate>
                        <asp:LinkButton ID="lbSave" runat="server" Text="Save" CommandName="Update" CssClass="btn btn-mini btn-success"><i class="fa fa-check"></i></asp:LinkButton>
                        <asp:LinkButton ID="lbCancel" runat="server" Text="Cancel" CommandName="Cancel" CssClass="btn btn-mini btn-warning" CausesValidation="false"><i class="fa fa-minus-square-o"></i></asp:LinkButton>
                    </EditItemTemplate>
                </asp:TemplateField>
                <Rock:DeleteField OnClick="gLocation_RowDelete" />
            </Columns>
        </Rock:Grid>

        <div class="actions">
            <asp:LinkButton ID="btnSave" runat="server" Text="Save" CssClass="btn btn-primary" OnClick="btnSave_Click" />
            <asp:LinkButton ID="btnCancel" runat="server" Text="Cancel" CssClass="btn btn-link" CausesValidation="false" OnClick="btnCancel_Click" />
        </div>

        <Rock:ConfirmPageUnload ID="confirmExit" runat="server" ConfirmationMessage="Changes have been made to this family that have not yet been saved." Enabled="false" />

        <Rock:ModalDialog ID="modalAddPerson" runat="server" Title="Add Person" Content-Height="380" ValidationGroup="AddPerson" >
            <Content>

                <asp:HiddenField ID="hfActiveTab" runat="server" />

                <ul class="nav nav-pills">
                    <li id="liExistingPerson" runat="server" class="active"><a href='#<%=divExistingPerson.ClientID%>' data-toggle="pill">Add Existing Person</a></li>
                    <li id="liNewPerson" runat="server"><a href='#<%=divNewPerson.ClientID%>' data-toggle="pill">Add New Person</a></li>
                </ul>

                <asp:ValidationSummary ID="valSummaryAddPerson" runat="server" HeaderText="Please Correct the Following" CssClass="alert alert-danger" ValidationGroup="AddPerson"/>

                <div class="tab-content">

                    <div id="divExistingPerson" runat="server" class="tab-pane active">
                        <fieldset>
                            <Rock:PersonPicker2 ID="ppExistingPerson" runat="server" ValidationGroup="AddPerson"/>
                            <Rock:RockCheckBox ID="cbRemoveOtherFamilies" runat="server" Checked="true" Text="Remove person from other families" ValidationGroup="AddPerson"/>
                        </fieldset>
                    </div>

                    <div id="divNewPerson" runat="server" class="tab-pane">
                        <div class="row">
                            <div class="col-md-4">
                                <fieldset>
                                    <Rock:RockTextBox ID="tbNewPersonFirstName" runat="server" Label="First Name" ValidationGroup="AddPerson" />
                                </fieldset>
                            </div>
                            <div class="col-md-4">
                                <fieldset>
                                    <Rock:RockTextBox ID="tbNewPersonLastName" runat="server" Label="Last Name" ValidationGroup="AddPerson" />
                                </fieldset>
                            </div>
                        </div>
                        <div class="row">
                            <div class="col-md-4">
                                <fieldset>
                                    <Rock:RockDropDownList ID="ddlNewPersonGender" runat="server" Label="Gender" ValidationGroup="AddPerson"/>
                                </fieldset>
                            </div>
                            <div class="col-md-4">
                                <fieldset>
                                    <Rock:DatePicker ID="dpNewPersonBirthDate" runat="server" Label="Birthdate" ValidationGroup="AddPerson"/>
                                </fieldset>
                            </div>
                        </div>
                        <div class="row">
                            <div class="col-md-4">
                                <fieldset>
                                    <Rock:RockRadioButtonList ID="rblNewPersonRole" runat="server" DataTextField="Name" DataValueField="Id" RepeatDirection="Horizontal" Label="Role" ValidationGroup="AddPerson"/>
                                </fieldset>
                            </div>
                        </div>
                    </div>
                </div>

                <script>
                    Sys.Application.add_load(function () {
                        
                        $find('<%=modalAddPerson.ClientID%>').add_shown(function () {
                            enableRequiredField('<%=tbNewPersonFirstName.ClientID%>_rfv', false);
                            enableRequiredField('<%=tbNewPersonLastName.ClientID%>_rfv', false);
                        });

                        $('a[data-toggle="pill"]').on('shown.bs.tab', function (e) {
                            var tabHref = $(e.target).attr("href");
                            if (tabHref == '#<%=divExistingPerson.ClientID%>') {
                                $('#<%=hfActiveTab.ClientID%>').val('Existing');
                                enableRequiredField('<%=tbNewPersonFirstName.ClientID%>_rfv', false);
                                enableRequiredField('<%=tbNewPersonLastName.ClientID%>_rfv', false);
                            } else {
                                $('#<%=hfActiveTab.ClientID%>').val('New');
                                enableRequiredField('<%=tbNewPersonFirstName.ClientID%>_rfv', true);
                                enableRequiredField('<%=tbNewPersonLastName.ClientID%>_rfv', true);
                            }

                            $('#<%=valSummaryAddPerson.ClientID%>').hide();
                        });

                    })

                    function enableRequiredField(validatorId, enable) {

                        var jqObj = $('#' + validatorId);

                        if (jqObj != null) {
                            var domObj = jqObj.get(0);
                            if (domObj != null) {
                                ValidatorEnable(domObj, enable);
                            }
                        }

                    }

                </script>

            </Content>
        </Rock:ModalDialog>

    </ContentTemplate>
</asp:UpdatePanel>


<|MERGE_RESOLUTION|>--- conflicted
+++ resolved
@@ -3,16 +3,11 @@
 <asp:UpdatePanel ID="upEditFamily" runat="server">
     <ContentTemplate>
 
-<<<<<<< HEAD
         <div class="banner">
             <h1><asp:Literal ID="lBanner" runat="server"></asp:Literal></h1>
         </div>
 
-        <asp:ValidationSummary ID="valSummaryTop" runat="server"
-            HeaderText="Please Correct the Following" CssClass="alert alert-danger block-message error" />
-=======
         <asp:ValidationSummary ID="valSummaryTop" runat="server" HeaderText="Please Correct the Following" CssClass="alert alert-danger" />
->>>>>>> 682fe243
 
         <Rock:NotificationBox ID="nbNotice" runat="server" Visible="false" />
 
