--- conflicted
+++ resolved
@@ -70,12 +70,8 @@
         EditorHeight = 400,
         IsRequired = true,
         DefaultValue = lavaTemplateDefaultValue,
-<<<<<<< HEAD
         Order = 3 )]
 
-=======
-        Order = 3)]
->>>>>>> 4b218259
     #endregion Block Attributes
 
     public partial class AssessmentList : Rock.Web.UI.RockBlock
