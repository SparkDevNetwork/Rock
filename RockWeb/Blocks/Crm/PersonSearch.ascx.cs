﻿// <copyright>
// Copyright by the Spark Development Network
//
// Licensed under the Rock Community License (the "License");
// you may not use this file except in compliance with the License.
// You may obtain a copy of the License at
//
// http://www.rockrms.com/license
//
// Unless required by applicable law or agreed to in writing, software
// distributed under the License is distributed on an "AS IS" BASIS,
// WITHOUT WARRANTIES OR CONDITIONS OF ANY KIND, either express or implied.
// See the License for the specific language governing permissions and
// limitations under the License.
// </copyright>
//
using System;
using System.ComponentModel;
using System.Collections.Generic;
using System.IO;
using System.Linq;
using System.Web.UI.WebControls;

using Rock;
using Rock.Attribute;
using Rock.Model;
using Rock.Web.UI.Controls;
using System.Text.RegularExpressions;
using System.Data.Entity.SqlServer;
using Rock.Data;
using Rock.Web.Cache;
using System.Diagnostics;
using System.Data.Entity.Core.Objects;
using System.Text;

namespace RockWeb.Blocks.Crm
{
    [DisplayName( "Person Search" )]
    [Category( "CRM" )]
    [Description( "Displays list of people that match a given search type and term." )]

    [LinkedPage("Person Detail Page", order: 0 )]
    [DefinedValueField( Rock.SystemGuid.DefinedType.PERSON_PHONE_TYPE, "Phone Number Types", "Types of phone numbers to include with person detail", false, true, "", "", 1)]
    [BooleanField( "Show Birthdate", "Should a birthdate column be displayed?", false, "", 2 )]
    [BooleanField( "Show Age", "Should an age column be displayed?", true, "", 3 )]
    [BooleanField( "Show Gender", "Should a gender column be displayed?", false, "", 4 )]
    [BooleanField( "Show Spouse", "Should a spouse column be displayed?", false, "", 5 )]
    [BooleanField("Show Performance", "Displays how long the search took.", false, "", 6 )]
    public partial class PersonSearch : Rock.Web.UI.RockBlock
    {
        #region Fields

        private List<Guid> _phoneTypeGuids = new List<Guid>();
        private bool _showSpouse = false;
        private DefinedValueCache _inactiveStatus = null;
        private Stopwatch _sw = new Stopwatch();
        private Literal _lPerf = new Literal();

        #endregion

        #region Base Control Methods

        protected override void OnInit( EventArgs e )
        {
            _sw.Start();
            
            base.OnInit( e );

            RockPage.AddScriptLink( ResolveRockUrl( "~/Scripts/jquery.lazyload.min.js" ) );

            gPeople.DataKeyNames = new string[] { "Id" };
            gPeople.Actions.ShowAdd = false;
            gPeople.GridRebind += gPeople_GridRebind;
            gPeople.RowDataBound += gPeople_RowDataBound;
            gPeople.PersonIdField = "Id";

            if ( GetAttributeValue( "ShowPerformance" ).AsBoolean() )
            {
                gPeople.Actions.AddCustomActionControl( _lPerf );
            }

            _phoneTypeGuids = GetAttributeValue( "PhoneNumberTypes" ).SplitDelimitedValues().AsGuidList();
            _showSpouse = GetAttributeValue( "ShowSpouse" ).AsBoolean();

            // this event gets fired after block settings are updated. it's nice to repaint the screen if these settings would alter it
            this.BlockUpdated += Block_BlockUpdated;
            this.AddConfigurationUpdateTrigger( upnlContent );
        }

        protected override void OnPreRender( EventArgs e )
        {
            base.OnPreRender( e );
            _sw.Stop();

            
            _lPerf.Text = string.Format( "<small class='pull-left' style='margin-top: 6px;'>Search time: {0} ms.</small>", _sw.Elapsed.Milliseconds );
            
        }

        protected override void OnLoad( EventArgs e )
        {
            base.OnLoad( e );

            if ( !Page.IsPostBack )
            {
                BindGrid();
            }
        }

        #endregion

        #region Events

        /// <summary>
        /// Handles the BlockUpdated event of the control.
        /// </summary>
        /// <param name="sender">The source of the event.</param>
        /// <param name="e">The <see cref="EventArgs"/> instance containing the event data.</param>
        protected void Block_BlockUpdated( object sender, EventArgs e )
        {
            BindGrid();
        }

        void gPeople_GridRebind( object sender, EventArgs e )
        {
            BindGrid();
        }

        void gPeople_RowDataBound( object sender, GridViewRowEventArgs e )
        {
            if ( e.Row.RowType == DataControlRowType.DataRow )
            {
                var person = e.Row.DataItem as PersonSearchResult;
                if ( person != null )
                {
                    if (_inactiveStatus != null && 
                        person.RecordStatusValueId.HasValue && 
                        person.RecordStatusValueId.Value == _inactiveStatus.Id)
                    {
                        e.Row.AddCssClass( "inactive" );
                    }

                    if ( person.IsDeceased )
                    {
                        e.Row.AddCssClass( "deceased" );
                    }

                    string delimitedCampuses = string.Empty;
                    if ( person.CampusIds.Any() )
                    {
                        var campuses = new List<string>();
                        foreach ( var campusId in person.CampusIds )
                        {
                            var campus = CampusCache.Read( campusId );
                            if ( campus != null )
                            {
                                campuses.Add( campus.Name );
                            }
                        }
                        if ( campuses.Any() )
                        {
                            delimitedCampuses = campuses.AsDelimited( ", " );
                            var lCampus = e.Row.FindControl( "lCampus" ) as Literal;
                            if ( lCampus != null )
                            {
                                lCampus.Text = delimitedCampuses;
                            }
                        }
                    }

                    var lPerson = e.Row.FindControl( "lPerson" ) as Literal;

                    if ( !person.IsBusiness )
                    {
                        StringBuilder sbPersonDetails = new StringBuilder();
                        sbPersonDetails.Append( string.Format( "<div class=\"photo-round photo-round-sm pull-left\" data-original=\"{0}&w=100\" style=\"background-image: url('{1}');\"></div>", person.PhotoUrl, ResolveUrl("~/Assets/Images/person-no-photo-male.svg") ) );
                        sbPersonDetails.Append("<div class=\"pull-left margin-l-sm\">");
                        sbPersonDetails.Append(string.Format("<strong>{0}</strong> ", person.FullNameReversed));
                        sbPersonDetails.Append( string.Format( "<small class=\"hidden-sm hidden-md hidden-lg\"><br>{0}</br></small>", delimitedCampuses ) );
                        sbPersonDetails.Append( string.Format( "<small class=\"hidden-sm hidden-md hidden-lg\">{0}</small>", DefinedValueCache.GetName( person.ConnectionStatusValueId ) ) );
                        sbPersonDetails.Append(string.Format(" <small class=\"hidden-md hidden-lg\">{0}</small>", person.AgeFormatted));

                        foreach( Guid phGuid in _phoneTypeGuids )
                        {
                            var dv = DefinedValueCache.Read( phGuid );
                            if ( dv != null )
                            {
                                var pn = person.PhoneNumbers.FirstOrDefault( n => n.NumberTypeValueId == dv.Id );
                                if ( pn != null )
                                {
                                    sbPersonDetails.Append( string.Format( "<br/><small>{0}: {1}</small>", dv.Value.Left( 1 ).ToUpper(), pn.Number ) );
                                }
                            }
                        }

                        if (!string.IsNullOrWhiteSpace(person.Email)){
                            sbPersonDetails.Append(string.Format("<br/><small>{0}</small>", person.Email));
                        }
                        
                        // add home addresses
                        foreach(var location in person.HomeAddresses )
                        {
                            if ( string.IsNullOrWhiteSpace( location.Street1 ) &&
                                string.IsNullOrWhiteSpace( location.Street2 ) &&
                                string.IsNullOrWhiteSpace( location.City ) )
                            {
                                continue;
                            }

                            string format = string.Empty;
                            var countryValue = Rock.Web.Cache.DefinedTypeCache.Read( Rock.SystemGuid.DefinedType.LOCATION_COUNTRIES.AsGuid() )
                                .DefinedValues
                                .Where( v => v.Value.Equals( location.Country, StringComparison.OrdinalIgnoreCase ) )
                                .FirstOrDefault();

                            if ( countryValue != null )
                            {
                                format = countryValue.GetAttributeValue( "AddressFormat" );
                            }

                            if ( !string.IsNullOrWhiteSpace( format ) )
                            {
                                var dict = location.ToDictionary();
                                dict["Country"] = countryValue.Description;
                                sbPersonDetails.Append( string.Format( "<small><br>{0}</small>", format.ResolveMergeFields( dict ).ConvertCrLfToHtmlBr().Replace( "<br/><br/>", "<br/>" ) ) );
                            }
                            else
                            {
                                sbPersonDetails.Append( string.Format( string.Format( "<small><br>{0}<br>{1} {2}, {3} {4}</small>", location.Street1, location.Street2, location.City, location.State, location.PostalCode ) ) );
                            }
                        }
                        sbPersonDetails.Append("</div>");

                        lPerson.Text = sbPersonDetails.ToString();

                        if ( _showSpouse )
                        {
                            using ( var rockContext = new RockContext() )
                            {
                                var personRec = new PersonService( rockContext ).Get( person.Id );
                                if ( personRec != null )
                                {
                                    var lSpouse = e.Row.FindControl( "lSpouse" ) as Literal;
                                    var spouse = personRec.GetSpouse( rockContext );
                                    if ( lSpouse != null && spouse != null )
                                    {
                                        lSpouse.Text = spouse.FullName;
                                    }
                                }
                            }
                        }
                    }
                    else
                    {
                        lPerson.Text = string.Format( "{0}", person.LastName );
                    }
                }
            }
        }

        protected void gPeople_RowSelected( object sender, RowEventArgs e )
        {
            NavigateToLinkedPage( "PersonDetailPage", "PersonId", (int)e.RowKeyId );
        }

        #endregion

        #region Internal Methods

        private void BindGrid()
        {
            var birthDateCol = gPeople.ColumnsOfType<DateField>().First( c => c.DataField == "BirthDate" );
            var ageCol = gPeople.ColumnsOfType<RockBoundField>().First( c => c.DataField == "Age" );
            var genderCol = gPeople.ColumnsOfType<RockBoundField>().First( c => c.DataField == "Gender" );
            var spouseCol = gPeople.ColumnsOfType<RockTemplateField>().First( c => c.HeaderText == "Spouse" );

            birthDateCol.Visible = GetAttributeValue( "ShowBirthdate" ).AsBoolean();
            ageCol.Visible = GetAttributeValue( "ShowAge" ).AsBoolean();
            genderCol.Visible = GetAttributeValue( "ShowGender" ).AsBoolean();
            spouseCol.Visible = _showSpouse;

            string type = PageParameter( "SearchType" );
            string term = PageParameter( "SearchTerm" );

            if ( !string.IsNullOrWhiteSpace( type ) && !string.IsNullOrWhiteSpace( term ) )
            {
                term = term.Trim();
                type = type.Trim();
                var rockContext = new RockContext();

                var personService = new PersonService( rockContext );
                IQueryable<Person> people = null;

                switch ( type.ToLower() )
                {
                    case ( "name" ):
                        {
                            bool allowFirstNameOnly = false;
                            if ( !bool.TryParse( PageParameter( "allowFirstNameOnly" ), out allowFirstNameOnly ) )
                            {
                                allowFirstNameOnly = false;
                            }
                            people = personService.GetByFullName( term, allowFirstNameOnly, true );
                            break;
                        }
                    case ( "phone" ):
                        {
                            var phoneService = new PhoneNumberService( rockContext );
                            var personIds = phoneService.GetPersonIdsByNumber( term );
                            people = personService.Queryable().Where( p => personIds.Contains( p.Id ) );
                            break;
                        }
                    case ( "address" ):
                        {
                            var groupMemberService = new GroupMemberService( rockContext );
                            var personIds2 = groupMemberService.GetPersonIdsByHomeAddress( term );
                            people = personService.Queryable().Where( p => personIds2.Contains( p.Id ) );
                            break;
                        }
                    case ( "email" ):
                        {
                            people = personService.Queryable().Where( p => p.Email.Contains( term ) );
                            break;
                        }
                    case ( "birthdate" ):
                        {
                            DateTime? birthDate = Request.QueryString["birthdate"].AsDateTime();
                            int? personId = Request.QueryString["person-id"].AsIntegerOrNull();
                            if (birthDate == null)
                            {
                                birthDate = term.AsDateTime();
                            }

                            if ( personId.HasValue )
                            {
                                people = personService.Queryable().Where(a => a.Id == personId.Value );
                            }
                            else
                            {
                                people = personService.Queryable().Where( p => p.BirthDate.HasValue && birthDate.HasValue && p.BirthDate == birthDate.Value );
                            }
                            
                            break;
                        }
                }

                IEnumerable<int> personIdList = people.Select( p => p.Id );

                // just leave the personIdList as a Queryable if it is over 10000 so that we don't throw a SQL exception due to the big list of ids
                if (people.Count() < 10000)
                {
                    personIdList = personIdList.ToList();
                }

                people = personService.Queryable(true).Where( p => personIdList.Contains( p.Id ) );
				
                SortProperty sortProperty = gPeople.SortProperty;
                if ( sortProperty != null )
                {
                    people = people.Sort( sortProperty );
                }
                else
                {
                    people = people.OrderBy( p => p.LastName ).ThenBy( p => p.FirstName );
                }

                var familyGroupType = GroupTypeCache.GetFamilyGroupType();
                int familyGroupTypeId = familyGroupType != null ? familyGroupType.Id : 0;

                var groupLocationTypeHome = DefinedValueCache.Read( Rock.SystemGuid.DefinedValue.GROUP_LOCATION_TYPE_HOME.AsGuid() );
                int homeAddressTypeId = groupLocationTypeHome != null ? groupLocationTypeHome.Id : 0;

                var personList = people.Select( p => new PersonSearchResult
                {
                    Id = p.Id,
                    FirstName = p.FirstName,
                    NickName = p.NickName,
                    LastName = p.LastName,
                    BirthDate = p.BirthDate,
                    BirthYear = p.BirthYear,
                    BirthMonth = p.BirthMonth,
                    BirthDay = p.BirthDay,
                    ConnectionStatusValueId = p.ConnectionStatusValueId,
                    RecordStatusValueId = p.RecordStatusValueId,
                    RecordTypeValueId = p.RecordTypeValueId,
                    SuffixValueId = p.SuffixValueId,
                    IsDeceased = p.IsDeceased,
                    Email = p.Email,
                    Gender = p.Gender,
                    PhotoId = p.PhotoId,
                    CampusIds = p.Members
                        .Where( m =>
                            m.Group.GroupTypeId == familyGroupTypeId &&
                            m.Group.CampusId.HasValue )
                        .Select( m => m.Group.CampusId.Value )
                        .ToList(),
                    HomeAddresses = p.Members
                        .Where( m => m.Group.GroupTypeId == familyGroupTypeId )
                        .SelectMany( m => m.Group.GroupLocations )
<<<<<<< HEAD
                        .Where( gl => gl.GroupLocationTypeValueId == homeAddressTypeId )
                        .Select( gl => gl.Location )
=======
                        .Where( gl => gl.GroupLocationTypeValue.Guid.Equals( homeAddressTypeGuid ) )
                        .Select( gl => gl.Location ),
                    PhoneNumbers = p.PhoneNumbers
                        .Where( n => n.NumberTypeValueId.HasValue )
                        .Select( n => new PersonSearchResultPhone
                        {
                            NumberTypeValueId = n.NumberTypeValueId.Value,
                            Number = n.NumberFormatted
                        } )
                        .ToList()
>>>>>>> 3446d92f
                } ).ToList();

                if ( personList.Count == 1 )
                {
                    Response.Redirect( string.Format( "~/Person/{0}", personList[0].Id ), false );
                    Context.ApplicationInstance.CompleteRequest();
                }
                else
                {
                    if ( type.ToLower() == "name" )
                    {
                        var similarNames = personService.GetSimilarNames( term,
                            personList.Select( p => p.Id ).ToList(), true );
                        if ( similarNames.Any() )
                        {
                            var hyperlinks = new List<string>();
                            foreach ( string name in similarNames.Distinct() )
                            {
                                var pageRef = CurrentPageReference;
                                pageRef.Parameters["SearchTerm"] = name;
                                hyperlinks.Add( string.Format( "<a href='{0}'>{1}</a>", pageRef.BuildUrl(), name ) );
                            }
                            string altNames = string.Join( ", ", hyperlinks );
                            nbNotice.Text = string.Format( "Other Possible Matches: {0}", altNames );
                            nbNotice.Visible = true;
                        }
                    }

                    _inactiveStatus = DefinedValueCache.Read( Rock.SystemGuid.DefinedValue.PERSON_RECORD_STATUS_INACTIVE );
                    gPeople.EntityTypeId = EntityTypeCache.GetId<Person>();

                    gPeople.DataSource = personList;
                    gPeople.DataBind();
                }
            }
        }

        #endregion

}
    #region result models
    public class PersonSearchResult
    {
        /// <summary>
        /// Gets or sets the id.
        /// </summary>
        /// <value>
        /// The id.
        /// </value>
        public int Id { get; set; }

        /// <summary>
        /// Gets or sets the full name last first.
        /// </summary>
        /// <value>
        /// The full name last first.
        /// </value>
        public string FirstName { get; set; }

        /// <summary>
        /// Gets or sets the name of the nick.
        /// </summary>
        /// <value>
        /// The name of the nick.
        /// </value>
        public string NickName { get; set; }

        /// <summary>
        /// Gets a value indicating whether this instance is business.
        /// </summary>
        /// <value>
        /// <c>true</c> if this instance is business; otherwise, <c>false</c>.
        /// </value>
        public bool IsBusiness
        {
            get
            {
                int recordTypeValueIdBusiness = DefinedValueCache.Read( Rock.SystemGuid.DefinedValue.PERSON_RECORD_TYPE_BUSINESS.AsGuid() ).Id;
                return this.RecordTypeValueId.HasValue && this.RecordTypeValueId.Value == recordTypeValueIdBusiness;
            }
        }

        /// <summary>
        /// Gets or sets the home addresses.
        /// </summary>
        /// <value>
        /// The home addresses.
        /// </value>
        public IEnumerable<Location> HomeAddresses { get; set; }

        /// <summary>
        /// Gets the photo URL.
        /// </summary>
        /// <value>
        /// The photo URL.
        /// </value>
        public string PhotoUrl
        {
            get
            {
                if ( RecordTypeValueId.HasValue )
                {
                    var recordType = DefinedValueCache.Read( RecordTypeValueId.Value );
                    if ( recordType != null )
                    {
                        return Person.GetPersonPhotoUrl( this.Id, this.PhotoId, this.Age, this.Gender, recordType.Guid, 200, 200 );
                    }
                }
                return Person.GetPersonPhotoUrl( this.Id, this.PhotoId, this.Age, this.Gender, null, 200, 200 );
            }
            private set { }
        }

        /// <summary>
        /// Gets or sets the last name.
        /// </summary>
        /// <value>
        /// The last name.
        /// </value>
        public string LastName { get; set; }

        /// <summary>
        /// Gets the full name reversed.
        /// </summary>
        /// <value>
        /// The full name reversed.
        /// </value>
        public virtual string FullNameReversed
        {
            get
            {
                if ( this.IsBusiness )
                {
                    return LastName;
                }

                var fullName = new StringBuilder();

                fullName.Append( LastName );

                // Use the SuffixValueId and DefinedValue cache instead of referencing SuffixValue property so 
                // that if FullName is used in datagrid, the SuffixValue is not lazy-loaded for each row
                if ( SuffixValueId.HasValue )
                {
                    var suffix = DefinedValueCache.GetName( SuffixValueId.Value );
                    if ( suffix != null )
                    {
                        fullName.AppendFormat( " {0}", suffix );
                    }
                }

                fullName.AppendFormat( ", {0}", NickName );
                return fullName.ToString();
            }
        }

        /// <summary>
        /// Gets or sets the birth date.
        /// </summary>
        /// <value>
        /// The birth date.
        /// </value>
        public DateTime? BirthDate { get; set; }

        /// <summary>
        /// Gets or sets the birth year.
        /// </summary>
        /// <value>
        /// The birth year.
        /// </value>
        public int? BirthYear { get; set; }

        /// <summary>
        /// Gets or sets the email.
        /// </summary>
        /// <value>
        /// The email.
        /// </value>
        public string Email { get; set; }

        /// <summary>
        /// Gets or sets the photo identifier.
        /// </summary>
        /// <value>
        /// The photo identifier.
        /// </value>
        public int? PhotoId { get; set; }

        /// <summary>
        /// Gets or sets the birth month.
        /// </summary>
        /// <value>
        /// The birth month.
        /// </value>
        public int? BirthMonth { get; set; }

        /// <summary>
        /// Gets or sets the birth day.
        /// </summary>
        /// <value>
        /// The birth day.
        /// </value>
        public int? BirthDay { get; set; }

        /// <summary>
        /// Gets or sets the families.
        /// </summary>
        /// <value>
        /// The families.
        /// </value>
        public List<int> CampusIds { get; set; }

        /// <summary>
        /// Gets or sets the gender.
        /// </summary>
        /// <value>The gender.</value>
        public Gender Gender { get; set; }

        /// <summary>
        /// Gets or sets the is deceased.
        /// </summary>
        /// <value>
        /// The is deceased.
        /// </value>
        public bool IsDeceased { get; set; }

        /// <summary>
        /// Gets the age.
        /// </summary>
        /// <value>
        /// The age.
        /// </value>
        public int? Age
        {
            get
            {
                if ( BirthYear.HasValue )
                {
                    DateTime? bd = BirthDate;
                    if ( bd.HasValue )
                    {
                        DateTime today = RockDateTime.Today;
                        int age = today.Year - bd.Value.Year;
                        if ( bd.Value > today.AddYears( -age ) ) age--;
                        return age;
                    }
                }
                return null;
            }
            private set { }
        }

        /// <summary>
        /// Gets the age formatted.
        /// </summary>
        /// <value>
        /// The age formatted.
        /// </value>
        public string AgeFormatted
        {
            get
            {
                if ( this.Age.HasValue )
                {
                    return string.Format( "({0})", this.Age.Value.ToString() );
                }
                return string.Empty;
            }
        }

        /// <summary>
        /// Gets or sets the connection status.
        /// </summary>
        /// <value>The connection status.</value>
        public int? ConnectionStatusValueId { get; set; }

        /// <summary>
        /// Gets or sets the record type value.
        /// </summary>
        /// <value>
        /// The record type value.
        /// </value>
        public int? RecordTypeValueId { get; set; }

        /// <summary>
        /// Gets or sets the suffix value.
        /// </summary>
        /// <value>
        /// The suffix value.
        /// </value>
        public int? SuffixValueId { get; set; }

        /// <summary>
        /// Gets or sets the record status.
        /// </summary>
        /// <value>The member status.</value>
        public int? RecordStatusValueId { get; set; }

        /// <summary>
        /// Gets or sets the name of the spouse.
        /// </summary>
        /// <value>
        /// The name of the spouse.
        /// </value>
        public string SpouseName { get; set; }

        /// <summary>
        /// Gets or sets a value indicating whether this instance is active.
        /// </summary>
        /// <value>
        ///   <c>true</c> if this instance is active; otherwise, <c>false</c>.
        /// </value>
        public bool IsActive { get; set; }

        /// <summary>
        /// Gets or sets the picker item details HTML.
        /// </summary>
        /// <value>
        /// The picker item details HTML.
        /// </value>
        public string PickerItemDetailsHtml { get; set; }

        /// <summary>
        /// Gets or sets the phone numbers.
        /// </summary>
        /// <value>
        /// The phone numbers.
        /// </value>
        public List<PersonSearchResultPhone> PhoneNumbers { get; set; }
    }

    /// <summary>
    /// 
    /// </summary>
    public class PersonSearchResultPhone
    {
        /// <summary>
        /// Gets or sets the number type value identifier.
        /// </summary>
        /// <value>
        /// The number type value identifier.
        /// </value>
        public int NumberTypeValueId { get; set; }

        /// <summary>
        /// Gets or sets the number.
        /// </summary>
        /// <value>
        /// The number.
        /// </value>
        public string Number { get; set; }
    }

    #endregion

}<|MERGE_RESOLUTION|>--- conflicted
+++ resolved
@@ -397,11 +397,7 @@
                     HomeAddresses = p.Members
                         .Where( m => m.Group.GroupTypeId == familyGroupTypeId )
                         .SelectMany( m => m.Group.GroupLocations )
-<<<<<<< HEAD
                         .Where( gl => gl.GroupLocationTypeValueId == homeAddressTypeId )
-                        .Select( gl => gl.Location )
-=======
-                        .Where( gl => gl.GroupLocationTypeValue.Guid.Equals( homeAddressTypeGuid ) )
                         .Select( gl => gl.Location ),
                     PhoneNumbers = p.PhoneNumbers
                         .Where( n => n.NumberTypeValueId.HasValue )
@@ -411,7 +407,6 @@
                             Number = n.NumberFormatted
                         } )
                         .ToList()
->>>>>>> 3446d92f
                 } ).ToList();
 
                 if ( personList.Count == 1 )
