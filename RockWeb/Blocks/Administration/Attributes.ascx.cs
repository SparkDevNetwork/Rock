--- conflicted
+++ resolved
@@ -234,12 +234,8 @@
         /// <param name="e">The <see cref="RowEventArgs" /> instance containing the event data.</param>
         protected void rGrid_EditValue( object sender, RowEventArgs e )
         {
-<<<<<<< HEAD
             if ( _displayValueEdit )
-=======
-            if ( _setValues )
-            {
->>>>>>> 15237508
+            {
                 ShowEditValue( (int)rGrid.DataKeys[e.RowIndex]["id"], true );
             }
         }
