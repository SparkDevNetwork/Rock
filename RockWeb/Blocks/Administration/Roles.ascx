--- conflicted
+++ resolved
@@ -34,11 +34,7 @@
 
         <div class="actions">
             <asp:LinkButton ID="btnSave" runat="server" Text="Save" CssClass="btn btn-primary" onclick="btnSave_Click" />
-<<<<<<< HEAD
-            <asp:LinkButton id="btnCancel" runat="server" Text="Cancel" CssClass="btn" CausesValidation="false" OnClick="btnCancel_Click" />
-=======
             <asp:LinkButton id="btnCancel" runat="server" Text="Cancel" CssClass="btn btn-secondary" CausesValidation="false" OnClick="btnCancel_Click" />
->>>>>>> 80ade674
         </div>
 
     </asp:Panel>
