--- conflicted
+++ resolved
@@ -104,11 +104,7 @@
 
             <div class="actions">
                 <asp:LinkButton ID="lbAddRole" runat="server" Text="Add" CssClass="btn btn-primary" onclick="lbAddRole_Click"></asp:LinkButton>
-<<<<<<< HEAD
-                <asp:LinkButton ID="lbCancelAddRole" runat="server" Text="Cancel" CssClass="btn" onclick="lbCancelAdd_Click"></asp:LinkButton>
-=======
                 <asp:LinkButton ID="lbCancelAddRole" runat="server" Text="Cancel" CssClass="btn btn-secondary" onclick="lbCancelAdd_Click"></asp:LinkButton>
->>>>>>> f451166b
             </div>
 
         </asp:Panel>
@@ -129,11 +125,7 @@
 
             <div class="actions">
                 <asp:LinkButton ID="lbAddUser" runat="server" Text="Add" CssClass="btn btn-primary" OnClientClick="showAddUser(false);" onclick="lbAddUser_Click"></asp:LinkButton>
-<<<<<<< HEAD
-                <asp:LinkButton ID="lbCancelAddUser" runat="server" Text="Cancel" CssClass="btn" onclick="lbCancelAdd_Click"></asp:LinkButton>
-=======
                 <asp:LinkButton ID="lbCancelAddUser" runat="server" Text="Cancel" CssClass="btn btn-secondary" onclick="lbCancelAdd_Click"></asp:LinkButton>
->>>>>>> f451166b
             </div>
 
         </asp:Panel>
