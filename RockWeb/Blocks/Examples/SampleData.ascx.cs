﻿// <copyright>
// Copyright by the Spark Development Network
//
// Licensed under the Rock Community License (the "License");
// you may not use this file except in compliance with the License.
// You may obtain a copy of the License at
//
// http://www.rockrms.com/license
//
// Unless required by applicable law or agreed to in writing, software
// distributed under the License is distributed on an "AS IS" BASIS,
// WITHOUT WARRANTIES OR CONDITIONS OF ANY KIND, either express or implied.
// See the License for the specific language governing permissions and
// limitations under the License.
// </copyright>
//
using System;
using System.Collections.Generic;
using System.ComponentModel;
using System.Data.Entity;
using System.Diagnostics;
using System.IO;
using System.Linq;
using System.Net;
using System.Threading;
using System.Text;
using System.Web.UI;
using System.Web.UI.WebControls;
using System.Xml.Linq;
using Microsoft.AspNet.SignalR;

using Rock;
using Rock.Attribute;
using Rock.Constants;
using Rock.Data;
using Rock.Model;
using Rock.Web.Cache;
using Rock.Web.UI.Controls;

using System.Globalization;
using System.Web;

namespace RockWeb.Blocks.Examples
{
    /// <summary>
    /// Block that can load sample data into your Rock database.
    /// Dev note: You can set the XML Document URL setting to your local
    /// file when you're testing new data.  Something like C:\Misc\Rock\Documentation\sampledata.xml
    /// </summary>
    [DisplayName( "Rock Solid Church Sample Data" )]
    [Category( "Examples" )]
    [Description( "Loads the Rock Solid Church sample data into your Rock system." )]

    [TextField( "XML Document URL", @"The URL for the input sample data XML document. You can also use a local Windows file path (e.g. C:\Rock\Documentation\sampledata_1_7_0.xml) if you want to test locally with your own fake data.  The file format is loosely defined on the <a target='blank' href='https://github.com/SparkDevNetwork/Rock/wiki/z.-Rock-Solid-Demo-Church-Specification-(sample-data)'>Rock Solid Demo Church Specification</a> wiki.", false, "http://storage.rockrms.com/sampledata/sampledata_1_7_0.xml", "", 1 )]
    [BooleanField( "Fabricate Attendance", "If true, then fake attendance data will be fabricated (if the right parameters are in the XML)", true, "", 2 )]
    [BooleanField( "Enable Stopwatch", "If true, a stopwatch will be used to time each of the major operations.", false, "", 3 )]
    [BooleanField( "Enable Giving", "If true, the giving data will be loaded otherwise it will be skipped.", true, "", 4 )]
    public partial class SampleData : Rock.Web.UI.RockBlock
    {
        #region Fields

        /// <summary>
        /// This holds the reference to the RockMessageHub SignalR Hub context.
        /// </summary>
        private IHubContext _hubContext = GlobalHost.ConnectionManager.GetHubContext<RockMessageHub>();

        /// <summary>
        /// Stopwatch used to measure time during certain operations.
        /// </summary>
        private Stopwatch _stopwatch = new Stopwatch();

        /// <summary>
        /// StringBuilder is used to build the stopwatch trace for certain operations.
        /// </summary>
        private StringBuilder _sb = new StringBuilder();

        /// <summary>
        /// Holds the Person Image binary file type.
        /// </summary>
        private static BinaryFileType _personImageBinaryFileType = new BinaryFileTypeService( new RockContext() ).Get( Rock.SystemGuid.BinaryFiletype.PERSON_IMAGE.AsGuid() );

        /// <summary>
        /// Holds the Person Image binary file type.
        /// </summary>
        private static BinaryFileType _checkImageBinaryFileType = new BinaryFileTypeService( new RockContext() ).Get( Rock.SystemGuid.BinaryFiletype.CONTRIBUTION_IMAGE.AsGuid() );

        /// <summary>
        /// The Person image binary file type settings
        /// </summary>
        private string _personImageBinaryFileTypeSettings = string.Empty;

        /// <summary>
        /// The check image binary file type settings
        /// </summary>
        private string _checkImageBinaryFileTypeSettings = string.Empty;

        /// <summary>
        /// The id for the "child" role of a family.
        /// </summary>
        private static int _childRoleId = new GroupTypeRoleService( new RockContext() ).Get( Rock.SystemGuid.GroupRole.GROUPROLE_FAMILY_MEMBER_CHILD.AsGuid() ).Id;

        /// <summary>
        /// The id for the "adult" role of a family.
        /// </summary>
        private static int _adultRoleId = new GroupTypeRoleService( new RockContext() ).Get( Rock.SystemGuid.GroupRole.GROUPROLE_FAMILY_MEMBER_ADULT.AsGuid() ).Id;

        /// <summary>
        /// The Entity Type Id for the Person entities.
        /// </summary>
        private static int _personEntityTypeId = EntityTypeCache.Get( typeof( Rock.Model.Person ) ).Id;

        /// <summary>
        /// The storage type to use for the people photos.
        /// </summary>
        private static EntityType _storageEntityType = _personImageBinaryFileType.StorageEntityType;

        /// <summary>
        /// The Authentication Database entity type.
        /// </summary>
        private static int _authenticationDatabaseEntityTypeId = EntityTypeCache.Get( Rock.SystemGuid.EntityType.AUTHENTICATION_DATABASE.AsGuid() ).Id;

        /// <summary>
        /// Percent of additional time someone tends to NOT attend during the summer months (7-9)
        /// </summary>
        private int summerPercentFactor = 30;

        /// <summary>
        /// A random number generator for use when calculating random attendance data.
        /// </summary>
        private static Random _random = new Random( (int)DateTime.Now.Ticks );

        /// <summary>
        /// The number of characters (length) that security codes should be.
        /// </summary>
        private static int _securityCodeLength = 5;

        /// <summary>
        /// A little lookup list for finding a group/location appropriate for the child's attendance data
        /// </summary>
        private static List<ClassGroupLocation> _classes = new List<ClassGroupLocation>
        {
            new ClassGroupLocation { GroupId = 25, LocationId = 4, MinAge = 0.0, MaxAge = 3.0, Name = "Nursery - Bunnies Room" },
            new ClassGroupLocation { GroupId = 26, LocationId = 5, MinAge = 0.0, MaxAge = 3.99, Name = "Crawlers/Walkers - Kittens Room" },
            new ClassGroupLocation { GroupId = 27, LocationId = 6, MinAge = 0.0, MaxAge = 5.99, Name = "Preschool - Puppies Room" },
            new ClassGroupLocation { GroupId = 28, LocationId = 7, MinAge = 4.75, MaxAge = 8.75, Name = "Grades K-1 - Bears Room" },
            new ClassGroupLocation { GroupId = 29, LocationId = 8, MinAge = 6.0, MaxAge = 10.99, Name = "Grades 2-3 - Bobcats Room" },
            new ClassGroupLocation { GroupId = 30, LocationId = 9, MinAge = 8.0, MaxAge = 13.99, Name = "Grades 4-6 - Outpost Room" },
            new ClassGroupLocation { GroupId = 31, LocationId = 10, MinAge = 12.0, MaxAge = 15.0, Name = "Grades 7-8 - Warehouse" },
            new ClassGroupLocation { GroupId = 32, LocationId = 11, MinAge = 13.0, MaxAge = 19.0, Name = "Grades 9-12 - Garage" },
        };

        /// <summary>
        /// Holds a cached copy of the "start time" DateTime for any scheduleIds this block encounters.
        /// </summary>
        private Dictionary<int, DateTime> _scheduleTimes = new Dictionary<int, DateTime>();

        /// <summary>
        /// Holds a cached copy of the Id for each person Guid
        /// </summary>
        private Dictionary<Guid, int> _peopleDictionary = new Dictionary<Guid, int>();

        /// <summary>
        /// Holds a cached copy of the Id for each group Guid
        /// </summary>
        private Dictionary<Guid, int> _groupDictionary = new Dictionary<Guid, int>();

        /// <summary>
        /// Holds a cached copy of the attribute Id for each person Guid
        /// </summary>
        private Dictionary<Guid, int> _peopleAliasDictionary = new Dictionary<Guid, int>();

        /// <summary>
        /// Holds a cache of the person object
        /// </summary>
        private Dictionary<Guid, Person> _personCache = new Dictionary<Guid, Person>();

        /// <summary>
        /// Holds a cached copy of the location Id for each family Guid
        /// </summary>
        private Dictionary<Guid, int> _familyLocationDictionary = new Dictionary<Guid, int>();

        /// <summary>
        /// A dictionary of a Person's login user names.
        /// </summary>
        private Dictionary<Person, List<string>> _peopleLoginsDictionary = new Dictionary<Person, List<string>>();

        /// <summary>
        /// Holds the dictionary of person GUIDs and a dictionary of their attribute names
        /// and values from the family section of the XML.
        /// </summary>
        private Dictionary<Guid, bool> _personWithAttributes = new Dictionary<Guid, bool>();

        /// <summary>
        /// Holds the dictionary contribution FinancialBatches for each week/date time.
        /// </summary>
        private Dictionary<DateTime, FinancialBatch> _contributionBatches = new Dictionary<DateTime, FinancialBatch>();

        /// <summary>
        /// The contribution transaction type id
        /// </summary>
        private static int _transactionTypeContributionId = DefinedValueCache.Get( Rock.SystemGuid.DefinedValue.TRANSACTION_TYPE_CONTRIBUTION.AsGuid() ).Id;

        /// <summary>
        /// Magic kiosk Id used for attendance data.
        /// </summary>
        private static int _kioskDeviceId = 2;

        /// <summary>
        /// The marital status DefinedType
        /// </summary>
        DefinedTypeCache _maritalStatusDefinedType
        {
            get
            {
                return DefinedTypeCache.Get( Rock.SystemGuid.DefinedType.PERSON_MARITAL_STATUS.AsGuid() );
            }
        }

        /// <summary>
        /// The small group topic DefinedType
        /// </summary>
        DefinedTypeCache _smallGroupTopicDefinedType
        {
            get
            {
                return DefinedTypeCache.Get( Rock.SystemGuid.DefinedType.SMALL_GROUP_TOPIC.AsGuid() );
            }
        }

        /// <summary>
        /// The record status reason DefinedType
        /// </summary>
        DefinedTypeCache _recordStatusReasonDefinedType
        {
            get
            {
                return DefinedTypeCache.Get( Rock.SystemGuid.DefinedType.PERSON_RECORD_STATUS_REASON.AsGuid() );
            }
        }

        /// <summary>
        /// The suffix DefinedType
        /// </summary>
        DefinedTypeCache _suffixDefinedType
        {
            get
            {
                return DefinedTypeCache.Get( Rock.SystemGuid.DefinedType.PERSON_SUFFIX.AsGuid() );
            }
        }

        #endregion

        #region Properties

        //// used for public / protected properties

        #endregion

        #region Base Control Methods

        ////  overrides of the base RockBlock methods (i.e. OnInit, OnLoad)

        /// <summary>
        /// Raises the <see cref="E:System.Web.UI.Control.Init" /> event.
        /// </summary>
        /// <param name="e">An <see cref="T:System.EventArgs" /> object that contains the event data.</param>
        protected override void OnInit( EventArgs e )
        {
            base.OnInit( e );

            // this event gets fired after block settings are updated. it's nice to repaint the screen if these settings would alter it
            this.BlockUpdated += Block_BlockUpdated;
            this.AddConfigurationUpdateTrigger( upnlContent );
<<<<<<< HEAD
            RockPage.AddScriptLink( "~/Scripts/jquery.signalR-2.4.1.min.js", false );
=======
            RockPage.AddScriptLink( "~/Scripts/jquery.signalR-2.2.0.min.js", false );

            // from https://stackoverflow.com/a/30976223/1755417
            tbPassword.Attributes["autocomplete"] = "new-password";
>>>>>>> 99c99f9d
        }

        /// <summary>
        /// Raises the <see cref="E:System.Web.UI.Control.Load" /> event.
        /// </summary>
        /// <param name="e">The <see cref="T:System.EventArgs" /> object that contains the event data.</param>
        protected override void OnLoad( EventArgs e )
        {
            base.OnLoad( e );

            // Set timeout for up to 30 minutes (just like installer)
            Server.ScriptTimeout = 1800;
            ScriptManager.GetCurrent( Page ).AsyncPostBackTimeout = 1800;

            if ( !IsPostBack )
            {
                tbPassword.Focus();
                VerifyXMLDocumentExists();
            }
            else
            {
                if ( GetAttributeValue( "EnableStopwatch" ).AsBoolean() )
                {
                    messageContainer.Attributes["style"] = "visibility: visible";
                }
            }
        }

        #endregion

        #region Events

        /// <summary>
        /// This is the entry point for when the user clicks the "load data" button.
        /// </summary>
        /// <param name="sender"></param>
        /// <param name="e"></param>
        protected void bbtnLoadData_Click( object sender, EventArgs e )
        {
            string saveFile = Path.Combine( MapPath( "~" ), "sampledata1.xml" );

            try
            {
                string xmlFileUrl = GetAttributeValue( "XMLDocumentURL" );
                if ( DownloadFile( xmlFileUrl, saveFile ) )
                {
                    if ( GetAttributeValue( "EnableStopwatch" ).AsBoolean() )
                    {
                        _hubContext.Clients.All.showLog( );
                    }

                    ProcessXml( saveFile );
                    nbMessage.Visible = true;
                    nbMessage.Title = "Success";
                    nbMessage.NotificationBoxType = NotificationBoxType.Success;
                    nbMessage.Text = string.Format(
@"<p>Happy tire-kicking! The data is in your database. Hint: try <a href='{0}'>searching for the Decker family</a>.</p>
<p>Here are some of the things you'll find in the sample data:</p>{1}",
                        ResolveRockUrl( "~/Person/Search/name/?SearchTerm=Decker" ),
                        GetStories( saveFile ) );
                    pnlInputForm.Visible = false;
                    AppendFormat( "done<br/>" );

                    RecordSuccess();
                }
            }
            catch ( Exception ex )
            {
                _hubContext.Clients.All.showLog();
                nbMessage.Visible = true;
                nbMessage.Title = "Oops!";
                nbMessage.NotificationBoxType = NotificationBoxType.Danger;
                nbMessage.Text = string.Format(
                    "That wasn't supposed to happen. The error was:<br/>{0}<br/>{1}<br/>{2}",
                    ex.Message.ConvertCrLfToHtmlBr(),
                    FlattenInnerExceptions( ex.InnerException ),
                    HttpUtility.HtmlEncode( ex.StackTrace ).ConvertCrLfToHtmlBr() );
            }

            if ( File.Exists( saveFile ) )
            {
                File.Delete( saveFile );
            }
        }

        /// <summary>
        /// Records the current date into the SampleData system setting
        /// so that other blocks (such as the RockUpdate) can know that
        /// sample data has been loaded.
        /// </summary>
        private void RecordSuccess()
        {
            string xmlFileUrl = GetAttributeValue( "XMLDocumentURL" );
            if ( xmlFileUrl.StartsWith( "http://storage.rockrms.com/sampledata/" ) )
            {
                Rock.Web.SystemSettings.SetValue( Rock.SystemKey.SystemSetting.SAMPLEDATA_DATE, RockDateTime.Now.ToString() );
            }
        }

        /// <summary>
        /// Extract the stories out of the XML comments and put them on the results page.
        /// </summary>
        /// <param name="saveFile"></param>
        /// <returns></returns>
        protected string GetStories( string saveFile )
        {
            var xdoc = XDocument.Load( saveFile );
            StringBuilder sb = new StringBuilder();
            sb.Append( "<ul>" );
            foreach ( var comment in xdoc.Element( "data" ).DescendantNodes().OfType<XComment>() )
            {
                sb.AppendFormat( "<li>{0}</li>", comment.ToString().Replace( "<!--", string.Empty ).Replace( "-->", string.Empty ) );
            }

            sb.Append( "</ul>" );
            return sb.ToString();
        }

        /// <summary>
        /// Handles the BlockUpdated event of the SampleData control.
        /// </summary>
        /// <param name="sender">The source of the event.</param>
        /// <param name="e">The <see cref="EventArgs"/> instance containing the event data.</param>
        protected void Block_BlockUpdated( object sender, EventArgs e )
        {
            VerifyXMLDocumentExists();
            nbMessage.Text = string.Empty;
            nbMessage.Visible = false;
            pnlInputForm.Visible = true;
        }

        #endregion

        #region Methods

        /// <summary>
        /// Verify that the configured XML document exists.
        /// </summary>
        private void VerifyXMLDocumentExists()
        {
            bool fileExists = false;

            try
            {
                Uri fileUri = new Uri( GetAttributeValue( "XMLDocumentURL" ) );
                if ( fileUri.IsFile )
                {
                    fileExists = File.Exists( fileUri.LocalPath );
                }
                else
                {
                    var request = (HttpWebRequest)WebRequest.Create( GetAttributeValue( "XMLDocumentURL" ) );
                    request.Method = "HEAD";
                    var response = (HttpWebResponse)request.GetResponse();
                    fileExists = response.StatusCode == HttpStatusCode.OK;
                }
            }
            catch ( Exception ex )
            {
                nbError.Text += string.Format( "<br/>{0} Error trying to check the sample data file. {1}", RockDateTime.Now.ToShortTimeString(), ex.Message );
            }

            if ( ! fileExists )
            {
                nbError.Visible = true;
                bbtnLoadData.Enabled = false;
            }
            else
            {
                nbError.Visible = false;
                bbtnLoadData.Enabled = true;
            }
        }

        /// <summary>
        /// Download the given fileUrl and store it at the fileOutput.
        /// </summary>
        /// <param name="fileUrl">The file URL to fetch.</param>
        /// <param name="fileOutput">The full path location to store the file.</param>
        /// <returns></returns>
        private bool DownloadFile( string fileUrl, string fileOutput )
        {
            bool isSuccess = false;
            try
            {
                Uri fileUri = new Uri( fileUrl );
                if ( fileUri.IsFile )
                {
                    File.Copy( fileUrl, fileOutput );
                }
                else
                {
                    using ( WebClient client = new WebClient() )
                    {
                        client.DownloadFile( fileUri, fileOutput );
                    }
                }

                isSuccess = true;
            }
            catch ( Exception ex )
            {
                nbMessage.Text = string.Format( "While trying to fetch {0}, {1} ", fileUrl, ex.Message );
                nbMessage.Visible = true;
            }

            return isSuccess;
        }

        /// <summary>
        /// Process all the data in the XML file; deleting stuff and then adding stuff.
        /// as per https://github.com/SparkDevNetwork/Rock/wiki/z.-Rock-Solid-Demo-Church-Specification#wiki-xml-data
        /// </summary>
        /// <param name="sampleXmlFile"></param>
        private void ProcessXml( string sampleXmlFile )
        {
            var xdoc = XDocument.Load( sampleXmlFile );

            RockContext rockContext = new RockContext();
            try
            {
                rockContext.Configuration.AutoDetectChangesEnabled = false;

                var elemFamilies = xdoc.Element( "data" ).Element( "families" );
                var elemGroups = xdoc.Element( "data" ).Element( "groups" );
                var elemLocations = xdoc.Element( "data" ).Element( "locations" );
                var elemRelationships = xdoc.Element( "data" ).Element( "relationships" );
                var elemConnections = xdoc.Element( "data" ).Element( "connections" );
                var elemFollowing = xdoc.Element( "data" ).Element( "following" );
                var elemSecurityGroups = xdoc.Element( "data" ).Element( "securityRoles" );
                var elemRegistrationTemplates = xdoc.Element( "data" ).Element( "registrationTemplates" );
                var elemRegistrationInstances = xdoc.Element( "data" ).Element( "registrationInstances" );

                // load studyTopics into DefinedType
                foreach ( var elemGroup in elemGroups.Elements( "group" ) )
                {
                    if ( elemGroup.Attribute( "studyTopic" ) != null )
                    {
                        var topic = elemGroup.Attribute( "studyTopic" ).Value;
                        DefinedValueCache smallGroupTopicDefinedValue = _smallGroupTopicDefinedType.DefinedValues.FirstOrDefault( a => a.Value == topic );

                        // add it as new if we didn't find it.
                        if ( smallGroupTopicDefinedValue == null )
                        {
                            smallGroupTopicDefinedValue = AddDefinedTypeValue( topic, _smallGroupTopicDefinedType );
                        }
                    }
                }

                //// First delete any sample data that might exist already
                // using RockContext in case there are multiple saves (like Attributes)
                rockContext.WrapTransaction( () =>
                {
                    _stopwatch.Start();
                    AppendFormat( "00:00.00 started <br/>" );

                // Delete this stuff that might have people attached to it
                DeleteRegistrationTemplates( elemRegistrationTemplates, rockContext );

                // Now we'll clean up by deleting any previously created data such as
                // families, addresses, people, photos, attendance data, etc.
                DeleteExistingGroups( elemGroups, rockContext );
                DeleteExistingFamilyData( elemFamilies, rockContext );

                //rockContext.ChangeTracker.DetectChanges();
                //rockContext.SaveChanges( disablePrePostProcessing: true );
                LogElapsed( "data deleted" );

                } );

                // make sure the database auth MEF component is initialized in case it hasn't done its first Load/Save Attributes yet (prevents possible lockup)
                var authenticationComponent = Rock.Security.AuthenticationContainer.GetComponent( EntityTypeCache.Get( _authenticationDatabaseEntityTypeId ).Name );

                // Import the sample data
                // using RockContext in case there are multiple saves (like Attributes)
                rockContext.WrapTransaction( () =>
                {
                    // Now we can add the families (and people) and then groups.... etc.
                    AddFamilies( elemFamilies, rockContext );
                    LogElapsed( "families added" );

                    AddRelationships( elemRelationships, rockContext );
                    LogElapsed( "relationships added" );

                    AddLocations( elemLocations, rockContext );
                    LogElapsed( "locations added" );

                    AddGroups( elemGroups, rockContext );
                    LogElapsed( "groups added" );

                    AddConnections( elemConnections, rockContext );
                    LogElapsed( "people connection requests added" );

                    AddFollowing( elemFollowing, rockContext );
                    LogElapsed( "people following added" );

                    AddToSecurityGroups( elemSecurityGroups, rockContext );
                    LogElapsed( "people added to security roles" );

                    AddRegistrationTemplates( elemRegistrationTemplates, rockContext );
                    LogElapsed( "registration templates added" );

                    AddRegistrationInstances( elemRegistrationInstances, rockContext );
                    LogElapsed( "registration instances added..." );

                    rockContext.ChangeTracker.DetectChanges();
                    rockContext.SaveChanges( disablePrePostProcessing: true );
                    LogElapsed( "...changes saved" );

                    // add logins, but only if we were supplied a password
                    if ( !string.IsNullOrEmpty( tbPassword.Text.Trim() ) )
                    {
                        AddPersonLogins( rockContext );
                        LogElapsed( "person logins added" );
                    }

                    // Add Person Notes
                    AddPersonNotes( elemFamilies, rockContext );
                    rockContext.SaveChanges( disablePrePostProcessing: true );
                    LogElapsed( "notes added" );

                    // Add Person Previous LastNames
                    AddPeoplesPreviousNames( elemFamilies, rockContext );
                    rockContext.SaveChanges( disablePrePostProcessing: true );
                    LogElapsed( "previous names added" );

                    // Add Person Meta-phone/Sounds-like stuff
                    AddMetaphone();
                } );

                // done.
                LogElapsed( "done" );

                if ( GetAttributeValue( "EnableStopwatch" ).AsBoolean() )
                {
                    lStopwatchLog.Text = _sb.ToString();
                }

                // Clear the static objects that contains all security roles and auth rules (so that it will be refreshed)
                foreach ( var role in RoleCache.AllRoles() )
                {
                    RoleCache.Remove( role.Id );
                }

                Rock.Security.Authorization.Clear();
            }
            finally
            {
                rockContext.Configuration.AutoDetectChangesEnabled = true;
            }
        }

        /// <summary>
        /// Send the elapsed time and message to the output log.
        /// </summary>
        /// <param name="message"></param>
        private void LogElapsed( string message )
        {
            var ts = _stopwatch.Elapsed;
            AppendFormat( "{0:00}:{1:00}.{2:00} {3}<br/>", ts.Minutes, ts.Seconds, ts.Milliseconds / 10, message );
        }

        /// <summary>
        /// Append the formatted content to the client hub (log).
        /// </summary>
        /// <param name="format"></param>
        /// <param name="args"></param>
        private void AppendFormat( string format, params Object[] args)
        {
            var x = string.Format( format, args );
            _sb.Append( x );
            _hubContext.Clients.All.receiveNotification( "sampleDataImport", x );
        }

        /// <summary>
        /// Adds a transaction to add the meta-phone stuff for each person we've added.
        /// </summary>
        private void AddMetaphone()
        {
            foreach ( Person person in _personCache.Values )
            {
                //var person = pair.Value as Person;
                var transaction = new Rock.Transactions.SaveMetaphoneTransaction( person );
                Rock.Transactions.RockQueue.TransactionQueue.Enqueue( transaction );
            }
        }

        /// <summary>
        /// Adds any registration templates given in the XML file.
        /// </summary>
        /// <param name="elemFamilies"></param>
        /// <param name="rockContext"></param>
        private void AddRegistrationTemplates( XElement elemRegistrationTemplates, RockContext rockContext )
        {
            if ( elemRegistrationTemplates == null )
            {
                return;
            }

            // Get attribute values from RegistrationTemplateDetail block
            // Get instance of the attribute.
            string defaultConfirmationEmail = string.Empty;
            string defaultReminderEmail = string.Empty;
            string defaultSuccessText = string.Empty;
            string defaultPaymentReminderEmail = string.Empty;

            var blockAttributes = System.Attribute.GetCustomAttributes( typeof( RockWeb.Blocks.Event.RegistrationTemplateDetail ), typeof( CodeEditorFieldAttribute ) );
            foreach ( CodeEditorFieldAttribute blockAttribute in blockAttributes )
            {
                switch ( blockAttribute.Name )
                {
                    case "Default Confirmation Email":
                        defaultConfirmationEmail = blockAttribute.DefaultValue;
                        break;

                    case "Default Reminder Email":
                        defaultReminderEmail = blockAttribute.DefaultValue;
                        break;

                    case "Default Success Text":
                        defaultSuccessText = blockAttribute.DefaultValue;
                        break;

                    case "Default Payment Reminder Email":
                        defaultPaymentReminderEmail = blockAttribute.DefaultValue;
                        break;

                    default:
                        break;
                }
            }

            RegistrationTemplateService registrationTemplateService = new RegistrationTemplateService( rockContext );
            RegistrationTemplatePlacementService registrationTemplatePlacementService = new RegistrationTemplatePlacementService( rockContext );

            // Add a template for each...
            foreach ( var element in elemRegistrationTemplates.Elements( "registrationTemplate" ) )
            {
                // skip any illegally formatted items
                if ( element.Attribute( "guid" ) == null )
                {
                    continue;
                }

                int categoryId = CategoryCache.Get( element.Attribute( "categoryGuid" ).Value.Trim().AsGuid() ).Id;

                // Find the group type and
                var groupType = GroupTypeCache.Get( element.Attribute( "groupTypeGuid" ).Value.Trim().AsGuid() );

                RegistrantsSameFamily registrantsSameFamily;
                if ( element.Attribute( "registrantsInSameFamily" ) != null )
                {
                    Enum.TryParse( element.Attribute( "registrantsInSameFamily" ).Value.Trim(), out registrantsSameFamily );
                }
                else
                {
                    registrantsSameFamily = RegistrantsSameFamily.Ask;
                }

                bool setCostOnInstance = true;
                if ( element.Attribute( "setCostOn" ).Value.Trim() == "template" )
                {
                    setCostOnInstance = false;
                }

                RegistrationNotify notify = RegistrationNotify.None;
                RegistrationNotify matchNotify;
                foreach ( string item in element.Attribute( "notify" ).Value.SplitDelimitedValues( whitespace: false ) )
                {
                    if ( Enum.TryParse( item.Replace( " ", string.Empty ), out matchNotify ) )
                    {
                        notify = notify | matchNotify;
                    }
                }

                // Now find the matching financial gateway
                FinancialGatewayService financialGatewayService = new FinancialGatewayService( rockContext );
                string gatewayName = element.Attribute( "financialGateway" ) != null ? element.Attribute( "financialGateway" ).Value : "Test Gateway";
                var financialGateway = financialGatewayService.Queryable()
                    .Where( g => g.Name == gatewayName )
                    .FirstOrDefault();

                RegistrationTemplate registrationTemplate = new RegistrationTemplate()
                {
                    Guid = element.Attribute( "guid" ).Value.Trim().AsGuid(),
                    Name = element.Attribute( "name" ).Value.Trim(),
                    Description = element.Attribute( "description" ) != null ? element.Attribute( "description" ).Value.Trim() : string.Empty,
                    IsActive = true,
                    CategoryId = categoryId,
                    GroupTypeId = groupType.Id,
                    GroupMemberRoleId = groupType.DefaultGroupRoleId,
                    GroupMemberStatus = GroupMemberStatus.Active,
                    Notify = notify,
                    AddPersonNote = element.Attribute( "addPersonNote" ) != null ? element.Attribute( "addPersonNote" ).Value.AsBoolean() : false,
                    LoginRequired = element.Attribute( "loginRequired" ) != null ? element.Attribute( "loginRequired" ).Value.AsBoolean() : false,
                    AllowExternalRegistrationUpdates = element.Attribute( "allowExternalUpdatesToSavedRegistrations" ) != null ? element.Attribute( "allowExternalUpdatesToSavedRegistrations" ).Value.AsBoolean() : false,
//                    AllowGroupPlacement = element.Attribute( "allowGroupPlacement" ) != null ? element.Attribute( "allowGroupPlacement" ).Value.AsBoolean() : false,
                    AllowMultipleRegistrants = element.Attribute( "allowMultipleRegistrants" ) != null ? element.Attribute( "allowMultipleRegistrants" ).Value.AsBoolean() : false,
                    MaxRegistrants = element.Attribute( "maxRegistrants" ).Value.AsInteger(),
                    RegistrantsSameFamily = registrantsSameFamily,
                    SetCostOnInstance = setCostOnInstance,
                    FinancialGatewayId = financialGateway.Id,
                    BatchNamePrefix = element.Attribute( "batchNamePrefix" ) != null ? element.Attribute( "batchNamePrefix" ).Value.Trim() : string.Empty,
                    Cost = element.Attribute( "cost" ).Value.AsDecimal(),
                    MinimumInitialPayment = element.Attribute( "minInitialPayment" ).Value.AsDecimal(),
                    RegistrationTerm = element.Attribute( "registrationTerm" ) != null ? element.Attribute( "registrationTerm" ).Value.Trim() : "Registration",
                    RegistrantTerm = element.Attribute( "registrantTerm" ) != null ? element.Attribute( "registrantTerm" ).Value.Trim() : "Registrant",
                    FeeTerm = element.Attribute( "feeTerm" ) != null ? element.Attribute( "feeTerm" ).Value.Trim() : "Additional Options",
                    DiscountCodeTerm = element.Attribute( "discountCodeTerm" ) != null ? element.Attribute( "discountCodeTerm" ).Value.Trim() : "Discount Code",
                    ConfirmationFromName = "{{ RegistrationInstance.ContactPersonAlias.Person.FullName }}",
                    ConfirmationFromEmail = "{{ RegistrationInstance.ContactEmail }}",
                    ConfirmationSubject = "{{ RegistrationInstance.Name }} Confirmation",
                    ConfirmationEmailTemplate = defaultConfirmationEmail,
                    ReminderFromName = "{{ RegistrationInstance.ContactPersonAlias.Person.FullName }}",
                    ReminderFromEmail = "{{ RegistrationInstance.ContactEmail }}",
                    ReminderSubject = "{{ RegistrationInstance.Name }} Reminder",
                    ReminderEmailTemplate = defaultReminderEmail,
                    SuccessTitle = "Congratulations {{ Registration.FirstName }}",
                    SuccessText = defaultSuccessText,
                    PaymentReminderEmailTemplate = defaultPaymentReminderEmail,
                    PaymentReminderFromEmail = "{{ RegistrationInstance.ContactEmail }}",
                    PaymentReminderFromName = "{{ RegistrationInstance.ContactPersonAlias.Person.FullName }}",
                    PaymentReminderSubject = "{{ RegistrationInstance.Name }} Payment Reminder",
                    PaymentReminderTimeSpan = element.Attribute( "paymentReminderTimeSpan" ) != null ? element.Attribute( "paymentReminderTimeSpan" ).Value.AsInteger() : 0,
                    CreatedDateTime = RockDateTime.Now,
                    ModifiedDateTime = RockDateTime.Now,
                };

                registrationTemplateService.Add( registrationTemplate );

                rockContext.SaveChanges();

                string name = element.Attribute( "name" ).Value.Trim();
                bool allowExternalUpdatesToSavedRegistrations = element.Attribute( "allowExternalUpdatesToSavedRegistrations" ).Value.AsBoolean();
                bool addPersonNote = element.Attribute( "addPersonNote" ).Value.AsBoolean();
                bool loginRequired = element.Attribute( "loginRequired" ).Value.AsBoolean();
                Guid guid = element.Attribute( "guid" ).Value.Trim().AsGuid();

                // Find any Form elements and add them to the template
                int formOrder = 0;
                var registrantAttributeQualifierColumn = "RegistrationTemplateId";
                int? registrationRegistrantEntityTypeId = EntityTypeCache.Get( typeof( Rock.Model.RegistrationRegistrant ) ).Id;
                if ( element.Elements( "forms" ).Count() > 0 )
                {
                    foreach ( var formElement in element.Elements( "forms" ).Elements( "form" ) )
                    {
                        formOrder++;
                        var form = new RegistrationTemplateForm();
                        form.Guid = formElement.Attribute( "guid" ).Value.Trim().AsGuid();
                        registrationTemplate.Forms.Add( form );
                        form.Name = formElement.Attribute( "name" ).Value.Trim();
                        form.Order = formOrder;

                        int ffOrder = 0;
                        if ( formElement.Elements( "formFields" ).Count() > 0 )
                        {
                            foreach ( var formFieldElement in formElement.Elements( "formFields" ).Elements( "field" ) )
                            {
                                ffOrder++;
                                var formField = new RegistrationTemplateFormField();
                                formField.Guid = Guid.NewGuid();
                                formField.CreatedDateTime = RockDateTime.Now;

                                form.Fields.Add( formField );

                                switch ( formFieldElement.Attribute( "source" ).Value.Trim().ToLowerInvariant() )
                                {
                                    case "person field":
                                        formField.FieldSource = RegistrationFieldSource.PersonField;
                                        break;
                                    case "person attribute":
                                        formField.FieldSource = RegistrationFieldSource.PersonAttribute;
                                        break;
                                    case "group member attribute":
                                        formField.FieldSource = RegistrationFieldSource.GroupMemberAttribute;
                                        break;
                                    case "registrant attribute":
                                    case "registration attribute":
                                        // note this was renamed from 'registration attribute' to 'registrant attribute', but the sample data might still call it 'registration attribute'
                                        formField.FieldSource = RegistrationFieldSource.RegistrantAttribute;

                                        //var qualifierValue = RegistrationTemplate.Id.ToString();
                                        var attrState = new Rock.Model.Attribute();

                                        attrState.Guid = formFieldElement.Attribute( "guid" ).Value.AsGuid();
                                        attrState.Name = formFieldElement.Attribute( "name" ).Value.Trim();
                                        attrState.Key = attrState.Name.RemoveSpecialCharacters().Replace( " ", string.Empty );
                                        var type = formFieldElement.Attribute( "type" ).Value.Trim();
                                        var fieldType = FieldTypeCache.All().Where( f => f.Name == type ).FirstOrDefault();
                                        if ( fieldType != null )
                                        {
                                            attrState.FieldTypeId = fieldType.Id;
                                            var attribute = Helper.SaveAttributeEdits( attrState, registrationRegistrantEntityTypeId, registrantAttributeQualifierColumn, registrationTemplate.Id.ToString(), rockContext );

                                            //rockContext.ChangeTracker.DetectChanges();
                                            rockContext.SaveChanges( disablePrePostProcessing: true );

                                            // update AttributeCache manually since saved changes with disablePrePostProcessing = true
                                            attribute.FieldTypeId = fieldType.Id;
                                            AttributeCache.Get( attribute );

                                            formField.Attribute = attribute;
                                        }
                                        else
                                        {
                                            throw new Exception( "Unable to find FieldType for attribute" );
                                        }
                                        break;
                                    default:
                                        throw new NotSupportedException( string.Format( "unknown form field source: {0}", formFieldElement.Attribute( "source" ).Value ) );
                                }

                                formField.AttributeId = null;
                                if ( !formField.AttributeId.HasValue &&
                                    formField.FieldSource == RegistrationFieldSource.RegistrantAttribute &&
                                    formField.Attribute != null )
                                {
                                    var attr = AttributeCache.Get( formField.Attribute.Guid, rockContext );
                                    if ( attr != null )
                                    {
                                        formField.AttributeId = attr.Id;
                                    }
                                }

                                RegistrationPersonFieldType registrationPersonFieldType;
                                if ( formField.FieldSource == RegistrationFieldSource.PersonField && formFieldElement.Attribute( "name" ) != null &&
                                    Enum.TryParse( formFieldElement.Attribute( "name" ).Value.Replace( " ", string.Empty ).Trim(), out registrationPersonFieldType ) )
                                {
                                    formField.PersonFieldType = registrationPersonFieldType;
                                }

                                formField.IsInternal = formFieldElement.Attribute( "isInternal" ) != null ? formFieldElement.Attribute( "isInternal" ).Value.AsBoolean() : false;
                                formField.IsSharedValue = formFieldElement.Attribute( "isCommon" ) != null ? formFieldElement.Attribute( "isCommon" ).Value.AsBoolean() : false;
                                formField.ShowCurrentValue = formFieldElement.Attribute( "showCurrentValue" ) != null ? formFieldElement.Attribute( "showCurrentValue" ).Value.AsBoolean() : false;
                                formField.PreText = formFieldElement.Attribute( "preText" ) != null ? formFieldElement.Attribute( "preText" ).Value : string.Empty;
                                formField.PostText = formFieldElement.Attribute( "postText" ) != null ? formFieldElement.Attribute( "postText" ).Value : string.Empty;
                                formField.IsGridField = formFieldElement.Attribute( "showOnGrid" ) != null ? formFieldElement.Attribute( "showOnGrid" ).Value.AsBoolean() : false;
                                formField.ShowOnWaitlist = formFieldElement.Attribute( "showOnWaitList" ) != null ? formFieldElement.Attribute( "showOnWaitList" ).Value.AsBoolean() : false;
                                formField.IsRequired = formFieldElement.Attribute( "isRequired" ) != null ? formFieldElement.Attribute( "isRequired" ).Value.AsBoolean() : false;
                                formField.Order = ffOrder;
                                formField.CreatedDateTime = RockDateTime.Now;
                            }
                        }
                    }
                }

                // Discounts
                int discountOrder = 0;
                if ( element.Elements( "discounts" ) != null )
                {
                    foreach ( var discountElement in element.Elements( "discounts" ).Elements( "discount" ) )
                    {
                        discountOrder++;
                        var discount = new RegistrationTemplateDiscount();
                        discount.Guid = Guid.NewGuid();
                        registrationTemplate.Discounts.Add( discount );

                        discount.Code = discountElement.Attribute( "code" ).Value;

                        switch ( discountElement.Attribute( "type" ).Value.Trim().ToLowerInvariant() )
                        {
                            case "percentage":
                                discount.DiscountPercentage = discountElement.Attribute( "value" ).Value.Trim().AsDecimal() * 0.01m;
                                discount.DiscountAmount = 0.0m;
                                break;
                            case "amount":
                                discount.DiscountPercentage = 0.0m;
                                discount.DiscountAmount = discountElement.Attribute( "value" ).Value.Trim().AsDecimal();
                                break;
                            default:
                                throw new NotSupportedException( string.Format( "unknown discount type: {0}", discountElement.Attribute( "type" ).Value ) );
                        }
                        discount.Order = discountOrder;
                    }
                }

                // Fees
                int feeOrder = 0;
                if ( element.Elements( "fees" ) != null )
                {
                    foreach ( var feeElement in element.Elements( "fees" ).Elements( "fee" ) )
                    {
                        feeOrder++;
                        var fee = new RegistrationTemplateFee();
                        fee.Guid = Guid.NewGuid();
                        fee.Name = feeElement.Attribute( "name" ).Value.Trim();
                        registrationTemplate.Fees.Add( fee );

                        switch ( feeElement.Attribute( "type" ).Value.Trim().ToLowerInvariant() )
                        {
                            case "multiple":
                                fee.FeeType = RegistrationFeeType.Multiple;
                                fee.FeeItems = new List<RegistrationTemplateFeeItem>();
                                foreach ( XElement option in feeElement.Elements( "option" ) )
                                {
                                    var feeItem = new RegistrationTemplateFeeItem();
                                    feeItem.Name = option.Attribute( "name" ).Value;
                                    feeItem.Cost = option.Attribute( "cost" ).Value.AsDecimal();
                                    fee.FeeItems.Add( feeItem );
                                }

                                break;
                            case "single":
                                {
                                    fee.FeeType = RegistrationFeeType.Single;
                                    fee.FeeItems = new List<RegistrationTemplateFeeItem>();
                                    var feeItem = new RegistrationTemplateFeeItem();
                                    feeItem.Name = fee.Name;
                                    feeItem.Cost = feeElement.Attribute( "cost" ).Value.AsDecimal();
                                    fee.FeeItems.Add( feeItem );
                                    break;
                                }
                            default:
                                throw new NotSupportedException( string.Format( "unknown fee type: {0}", feeElement.Attribute( "type" ).Value ) );
                        }


                        fee.DiscountApplies = feeElement.Attribute( "discountApplies" ).Value.AsBoolean();
                        fee.AllowMultiple = feeElement.Attribute( "enableQuantity" ).Value.AsBoolean();
                        fee.Order = feeOrder;
                    }
                }

                //placement groups
                int placementGroupOrder = 0;
                if ( element.Elements( "placementGroups" ) != null )
                {
                    foreach ( var placemenetGroupElement in element.Elements( "placementGroups" ).Elements( "placementGroup" ) )
                    {
                        placementGroupOrder++;

                        // Find the group type and 
                        var placementGroupType = GroupTypeCache.Get( placemenetGroupElement.Attribute( "groupTypeGuid" ).Value.Trim().AsGuid() );

                        var registrationTemplatePlacement = new RegistrationTemplatePlacement();
                        registrationTemplatePlacement.Guid = Guid.NewGuid();
                        registrationTemplatePlacement.RegistrationTemplateId = registrationTemplate.Id;
                        registrationTemplatePlacementService.Add( registrationTemplatePlacement );
                        registrationTemplatePlacement.Name = placemenetGroupElement.Attribute( "name" ).Value;
                        registrationTemplatePlacement.Order = placementGroupOrder;
                        registrationTemplatePlacement.GroupTypeId = placementGroupType.Id;
                        registrationTemplatePlacement.IconCssClass = placemenetGroupElement.Attribute( "iconCssClass" ).Value;
                        registrationTemplatePlacement.AllowMultiplePlacements = placemenetGroupElement.Attribute( "allowMultiple" ).Value.AsBoolean();
                        rockContext.SaveChanges( disablePrePostProcessing: true );

                        if ( placemenetGroupElement.Elements( "sharedGroups" ) != null )
                        {
                            var sharedPlacementGroupGuids = new List<Guid>();
                            foreach ( var sharedGroupElement in placemenetGroupElement.Elements( "sharedGroups" ).Elements( "sharedGroup" ) )
                            {
                                sharedPlacementGroupGuids.Add( sharedGroupElement.Attribute( "groupGuid" ).Value.Trim().AsGuid() );
                            }

                            if ( sharedPlacementGroupGuids.Any() )
                            {
                                GroupService groupService = new GroupService( rockContext );
                                var sharedPlacementGroups = groupService.GetByGuids( sharedPlacementGroupGuids ).ToList();
                                registrationTemplatePlacementService.SetRegistrationTemplatePlacementPlacementGroups( registrationTemplatePlacement, sharedPlacementGroups );
                                rockContext.SaveChanges( disablePrePostProcessing: true );
                            }
                        }
                        
                    }
                }
            }
        }

        /// <summary>
        /// Adds any registration instances given in the XML file.
        /// </summary>
        /// <param name="elemRegistrationInstances"></param>
        /// <param name="rockContext"></param>
        private void AddRegistrationInstances( XElement elemRegistrationInstances, RockContext rockContext )
        {
            if ( elemRegistrationInstances == null )
            {
                return;
            }

            foreach ( var element in elemRegistrationInstances.Elements( "registrationInstance" ) )
            {
                // skip any illegally formatted items
                if ( element.Attribute( "templateGuid" ) == null )
                {
                    continue;
                }

                // Now find the matching registration template
                RegistrationInstanceService registrationInstanceService = new RegistrationInstanceService( rockContext );

                RegistrationTemplateService registrationTemplateService = new RegistrationTemplateService( rockContext );
                Guid templateGuid = element.Attribute( "templateGuid" ).Value.AsGuid();
                var registrationTemplate = registrationTemplateService.Queryable()
                    .Where( g => g.Guid == templateGuid )
                    .FirstOrDefault();

                if ( registrationTemplate == null )
                {
                    throw new NotSupportedException( string.Format( "unknown registration template: {0}", templateGuid ) );
                }

                // Merge lava fields
                // LAVA additionalReminderDetails
                Dictionary<string, object> mergeObjects = new Dictionary<string, object>();
                DateTime? registrationStartsDate = null;
                DateTime? registrationEndsDate = null;
                DateTime? sendReminderDate = null;
                var additionalReminderDetails = string.Empty;
                var additionalConfirmationDetails = string.Empty;

                if ( element.Attribute( "registrationStarts" ) != null )
                {
                    var y = element.Attribute( "registrationStarts" ).Value.ResolveMergeFields( mergeObjects );
                    registrationStartsDate = DateTime.Parse( y );
                }

                if ( element.Attribute( "registrationEnds" ) != null )
                {
                    registrationEndsDate = DateTime.Parse( element.Attribute( "registrationEnds" ).Value.ResolveMergeFields( mergeObjects ) );
                }

                if ( element.Attribute( "sendReminderDate" ) != null )
                {
                    sendReminderDate = DateTime.Parse( element.Attribute( "sendReminderDate" ).Value.ResolveMergeFields( mergeObjects ) );
                }

                if ( element.Attribute( "additionalReminderDetails" ) != null )
                {
                    additionalReminderDetails = element.Attribute( "additionalReminderDetails" ).Value;
                    additionalReminderDetails = additionalReminderDetails.ResolveMergeFields( mergeObjects );
                }

                if ( element.Attribute( "additionalConfirmationDetails" ) != null )
                {
                    additionalConfirmationDetails = element.Attribute( "additionalConfirmationDetails" ).Value;
                    additionalConfirmationDetails = additionalConfirmationDetails.ResolveMergeFields( mergeObjects );
                }

                // Get the contact info
                int? contactPersonAliasId = null;
                if ( element.Attribute( "contactPersonGuid" ) != null )
                {
                    var guid = element.Attribute( "contactPersonGuid" ).Value.AsGuid();
                    if ( _peopleAliasDictionary.ContainsKey( guid ) )
                    {
                        contactPersonAliasId = _peopleAliasDictionary[element.Attribute( "contactPersonGuid" ).Value.AsGuid()];
                    }
                }

                // Find the matching account
                FinancialAccountService financialGatewayService = new FinancialAccountService( rockContext );
                string accountName = element.Attribute( "account" ) != null ? element.Attribute( "account" ).Value : string.Empty;
                var account = financialGatewayService.Queryable()
                    .Where( g => g.Name == accountName )
                    .FirstOrDefault();

                RegistrationInstance registrationInstance = new RegistrationInstance()
                {
                    Guid = ( element.Attribute( "guid" ) != null ) ? element.Attribute( "guid" ).Value.Trim().AsGuid() : Guid.NewGuid(),
                    Name = ( element.Attribute( "name" ) != null ) ? element.Attribute( "name" ).Value.Trim() : "New " + registrationTemplate.Name,
                    IsActive = true,
                    RegistrationTemplateId = registrationTemplate.Id,
                    StartDateTime = registrationStartsDate,
                    EndDateTime = registrationEndsDate,
                    MaxAttendees = element.Attribute( "maxAttendees" ) != null ? element.Attribute( "maxAttendees" ).Value.AsInteger() : 0,
                    SendReminderDateTime = sendReminderDate,
                    ContactPersonAliasId = contactPersonAliasId,
                    ContactPhone = element.Attribute( "contactPhone" ) != null ? element.Attribute( "contactPhone" ).Value : string.Empty,
                    ContactEmail = element.Attribute( "contactEmail" ) != null ? element.Attribute( "contactEmail" ).Value : string.Empty,
                    AccountId = ( account != null ) ? (int?)account.Id : null,
                    AdditionalReminderDetails = HttpUtility.HtmlDecode( additionalReminderDetails ),
                    AdditionalConfirmationDetails = HttpUtility.HtmlDecode( additionalConfirmationDetails ),
                    CreatedDateTime = RockDateTime.Now,
                    ModifiedDateTime = RockDateTime.Now,
                };

                registrationInstanceService.Add( registrationInstance );
            }
        }

        /// <summary>
        /// Adds any notes for any people given in the XML file.
        /// </summary>
        /// <param name="elemFamilies"></param>
        /// <param name="rockContext"></param>
        private void AddPersonNotes( XElement elemFamilies, RockContext rockContext )
        {
            var peopleWithNotes = from n in elemFamilies.Elements( "family" ).Elements( "members" ).Elements( "person" ).Elements( "notes" ).Elements( "note" )
                                  select new
                                  {
                                      PersonGuid = n.Parent.Parent.Attribute( "guid" ).Value,
                                      Type = n.Attribute( "type" ).Value,
                                      Text = n.Attribute( "text" ).Value,
                                      IsPrivate = n.Attribute( "isPrivate" ) != null ? n.Attribute( "isPrivate" ).Value : "false",
                                      IsAlert = n.Attribute( "isAlert" ) != null ? n.Attribute( "isAlert" ).Value : "false",
                                      ByPersonGuid = n.Attribute( "byGuid" ) != null ? n.Attribute( "byGuid" ).Value : null,
                                      Date = n.Attribute( "date" ) != null ? n.Attribute( "date" ).Value : null
                                  };

	        foreach ( var r in peopleWithNotes )
	        {
                int personId = _peopleDictionary[ r.PersonGuid.AsGuid() ];
                AddNote( personId, r.Type, r.Text, r.Date, r.ByPersonGuid, r.IsPrivate, r.IsAlert, rockContext );
	        }
        }

        /// <summary>
        /// Adds the peoples previous names.
        /// </summary>
        /// <param name="elemFamilies">The elem families.</param>
        /// <param name="rockContext">The rock context.</param>
        private void AddPeoplesPreviousNames( XElement elemFamilies, RockContext rockContext )
        {
            var previousNames = from n in elemFamilies.Elements( "family" ).Elements( "members" ).Elements( "person" ).Elements( "previousNames" ).Elements( "name" )
                                  select new
                                  {
                                      PersonGuid = n.Parent.Parent.Attribute( "guid" ).Value,
                                      LastName = n.Attribute( "lastName" ).Value,
                                  };

            foreach ( var r in previousNames )
            {
                int personId = _peopleDictionary[r.PersonGuid.AsGuid()];
                int personAliasId = _peopleAliasDictionary[r.PersonGuid.AsGuid()];
                AddPreviousName( personAliasId, r.LastName, rockContext );
            }
        }

        /// <summary>
        /// Adds the name of the previous.
        /// </summary>
        /// <param name="personAliasId">The person alias identifier.</param>
        /// <param name="previousLastName">Last name of the previous.</param>
        /// <param name="rockContext">The rock context.</param>
        private void AddPreviousName( int personAliasId, string previousLastName, RockContext rockContext )
        {
                var personPreviousNameService = new PersonPreviousNameService( rockContext );
                var previousName = new PersonPreviousName()
                {
                    LastName = previousLastName,
                    PersonAliasId = personAliasId
                };
                personPreviousNameService.Add( previousName );
        }

        /// <summary>
        /// Adds a KnownRelationship record between the two supplied GUIDs with the given 'is' relationship type:
        ///
        ///     Role / inverse Role
        ///     ================================
        ///     step-parent     / step-child
        ///     grandparent     / grandchild
        ///     previous-spouse / previous-spouse
        ///     can-check-in    / allow-check-in-by
        ///     parent          / child
        ///     sibling         / sibling
        ///     invited         / invited-by
        ///     related         / related
        ///
        /// ...for XML such as:
        /// <relationships>
        ///     <relationship a="Ben" personGuid="3C402382-3BD2-4337-A996-9E62F1BAB09D"
        ///     has="step-parent" forGuid="3D7F6605-3666-4AB5-9F4E-D7FEBF93278E" name="Brian" />
        ///  </relationships>
        ///
        /// </summary>
        /// <param name="elemRelationships"></param>
        private void AddRelationships( XElement elemRelationships, RockContext rockContext )
        {
            if ( elemRelationships == null )
            {
                return;
            }

            Guid ownerRoleGuid = Rock.SystemGuid.GroupRole.GROUPROLE_KNOWN_RELATIONSHIPS_OWNER.AsGuid();
            Guid knownRelationshipsGroupTypeGuid = Rock.SystemGuid.GroupType.GROUPTYPE_KNOWN_RELATIONSHIPS.AsGuid();
            var memberService = new GroupMemberService( rockContext );

            var groupTypeRoles = GroupTypeCache.Get( knownRelationshipsGroupTypeGuid, rockContext ).Roles;

            //// We have to create (or fetch existing) two groups for each relationship, adding the
            //// other person as a member of that group with the appropriate GroupTypeRole (GTR):
            ////   * a group with person as owner (GTR) and forPerson as type/role (GTR)
            ////   * a group with forPerson as owner (GTR) and person as inverse-type/role (GTR)

            foreach ( var elemRelationship in elemRelationships.Elements( "relationship" ) )
            {
                // skip any illegally formatted items
                if ( elemRelationship.Attribute( "personGuid" ) == null || elemRelationship.Attribute( "forGuid" ) == null ||
                    elemRelationship.Attribute( "has" ) == null )
                {
                    continue;
                }

                Guid personGuid = elemRelationship.Attribute( "personGuid" ).Value.Trim().AsGuid();
                Guid forGuid = elemRelationship.Attribute( "forGuid" ).Value.Trim().AsGuid();
                int ownerPersonId = _peopleDictionary[personGuid];
                int forPersonId = _peopleDictionary[forGuid];

                string relationshipType = elemRelationship.Attribute( "has" ).Value.Trim();

                int roleId = -1;

                switch ( relationshipType )
                {
                    case "step-parent":
                        roleId = groupTypeRoles.Where( r => r.Guid == Rock.SystemGuid.GroupRole.GROUPROLE_KNOWN_RELATIONSHIPS_STEP_PARENT.AsGuid() )
                            .Select( r => r.Id ).FirstOrDefault();
                        break;

                    case "step-child":
                        roleId = groupTypeRoles.Where( r => r.Guid == Rock.SystemGuid.GroupRole.GROUPROLE_KNOWN_RELATIONSHIPS_STEP_CHILD.AsGuid() )
                            .Select( r => r.Id ).FirstOrDefault();
                        break;

                    case "can-check-in":
                        roleId = groupTypeRoles.Where( r => r.Guid == Rock.SystemGuid.GroupRole.GROUPROLE_KNOWN_RELATIONSHIPS_CAN_CHECK_IN.AsGuid() )
                            .Select( r => r.Id ).FirstOrDefault();
                        break;

                    case "allow-check-in-by":
                        roleId = groupTypeRoles.Where( r => r.Guid == Rock.SystemGuid.GroupRole.GROUPROLE_KNOWN_RELATIONSHIPS_ALLOW_CHECK_IN_BY.AsGuid() )
                            .Select( r => r.Id ).FirstOrDefault();
                        break;

                    case "grandparent":
                        roleId = groupTypeRoles.Where( r => r.Guid == Rock.SystemGuid.GroupRole.GROUPROLE_KNOWN_RELATIONSHIPS_GRANDPARENT.AsGuid() )
                            .Select( r => r.Id ).FirstOrDefault();
                        break;

                    case "grandchild":
                        roleId = groupTypeRoles.Where( r => r.Guid == Rock.SystemGuid.GroupRole.GROUPROLE_KNOWN_RELATIONSHIPS_GRANDCHILD.AsGuid() )
                            .Select( r => r.Id ).FirstOrDefault();
                        break;

                    case "invited":
                        roleId = groupTypeRoles.Where( r => r.Guid == Rock.SystemGuid.GroupRole.GROUPROLE_KNOWN_RELATIONSHIPS_INVITED.AsGuid() )
                            .Select( r => r.Id ).FirstOrDefault();
                        break;

                    case "invited-by":
                        roleId = groupTypeRoles.Where( r => r.Guid == Rock.SystemGuid.GroupRole.GROUPROLE_KNOWN_RELATIONSHIPS_INVITED_BY.AsGuid() )
                            .Select( r => r.Id ).FirstOrDefault();
                        break;

                    case "previous-spouse":
                        roleId = groupTypeRoles.Where( r => r.Guid == Rock.SystemGuid.GroupRole.GROUPROLE_KNOWN_RELATIONSHIPS_PREVIOUS_SPOUSE.AsGuid() )
                            .Select( r => r.Id ).FirstOrDefault();
                        break;

                    case "sibling":
                        roleId = groupTypeRoles.Where( r => r.Guid == Rock.SystemGuid.GroupRole.GROUPROLE_KNOWN_RELATIONSHIPS_SIBLING.AsGuid() )
                            .Select( r => r.Id ).FirstOrDefault();
                        break;

                    case "parent":
                        roleId = groupTypeRoles.Where( r => r.Guid == Rock.SystemGuid.GroupRole.GROUPROLE_KNOWN_RELATIONSHIPS_PARENT.AsGuid() )
                            .Select( r => r.Id ).FirstOrDefault();
                        break;

                    case "child":
                        roleId = groupTypeRoles.Where( r => r.Guid == Rock.SystemGuid.GroupRole.GROUPROLE_KNOWN_RELATIONSHIPS_CHILD.AsGuid() )
                            .Select( r => r.Id ).FirstOrDefault();
                        break;

                    case "related":
                        roleId = groupTypeRoles.Where( r => r.Guid == Rock.SystemGuid.GroupRole.GROUPROLE_PEER_NETWORK_RELATED.AsGuid() )
                            .Select( r => r.Id ).FirstOrDefault();
                        break;

                    case "business":
                        roleId = groupTypeRoles.Where( r => r.Guid == Rock.SystemGuid.GroupRole.GROUPROLE_KNOWN_RELATIONSHIPS_BUSINESS.AsGuid() )
                            .Select( r => r.Id ).FirstOrDefault();
                        break;

                    default:
                        //// throw new NotSupportedException( string.Format( "unknown relationship type {0}", elemRelationship.Attribute( "has" ).Value ) );
                        // just skip unknown relationship types
                        continue;
                }

                // find the person's KnownRelationship "owner" group
                var knownRelationshipGroup = memberService.Queryable()
                    .Where( m =>
                        m.PersonId == ownerPersonId &&
                        m.GroupRole.Guid == ownerRoleGuid )
                    .Select( m => m.Group )
                    .FirstOrDefault();

                // create it if it does not yet exist
                if ( knownRelationshipGroup == null )
                {
                    var ownerRole = new GroupTypeRoleService( rockContext ).Get( ownerRoleGuid );
                    if ( ownerRole != null && ownerRole.GroupTypeId.HasValue )
                    {
                        var ownerGroupMember = new GroupMember();
                        ownerGroupMember.PersonId = ownerPersonId;
                        ownerGroupMember.GroupRoleId = ownerRole.Id;

                        knownRelationshipGroup = new Group();
                        knownRelationshipGroup.Name = ownerRole.GroupType.Name;
                        knownRelationshipGroup.GroupTypeId = ownerRole.GroupTypeId.Value;
                        knownRelationshipGroup.Members.Add( ownerGroupMember );

                        var groupService = new GroupService( rockContext );
                        groupService.Add( knownRelationshipGroup );
                        //rockContext.ChangeTracker.DetectChanges();
                        rockContext.SaveChanges( disablePrePostProcessing: true );

                        knownRelationshipGroup = groupService.Get( knownRelationshipGroup.Id );
                    }
                }

                // Now find (and add if not found) the forPerson as a member with the "has" role-type
                var groupMember = memberService.Queryable()
                    .Where( m =>
                        m.GroupId == knownRelationshipGroup.Id &&
                        m.PersonId == forPersonId &&
                        m.GroupRoleId == roleId )
                    .FirstOrDefault();

                if ( groupMember == null )
                {
                    groupMember = new GroupMember()
                    {
                        GroupId = knownRelationshipGroup.Id,
                        PersonId = forPersonId,
                        GroupRoleId = roleId,
                    };

                    rockContext.GroupMembers.Add( groupMember );
                }

                // Now create thee inverse relationship.
                //
                // (NOTE: Don't panic if your VS tooling complains that there is
                // an unused variable here.  There is no need to do anything with the
                // inverseGroupMember relationship because it was already added to the
                // context.  All we have to do below is save the changes to the context
                // when we're ready.)
                var inverseGroupMember = memberService.GetInverseRelationship( groupMember, createGroup: true );
            }
        }

        /// <summary>
        /// Handles adding families from the given XML element snippet
        /// </summary>
        /// <param name="elemFamilies">The XML element containing all the families.</param>
        /// <param name="rockContext">The rock context.</param>
        private void AddFamilies( XElement elemFamilies, RockContext rockContext )
        {
            if ( elemFamilies == null )
            {
                return;
            }

            // Persist the storage type's settings specific to the photo binary file type
            var settings = new Dictionary<string, string>();
            if ( _personImageBinaryFileType.Attributes == null )
            {
                _personImageBinaryFileType.LoadAttributes();
            }
            foreach ( var attributeValue in _personImageBinaryFileType.AttributeValues )
            {
                settings.Add( attributeValue.Key, attributeValue.Value.Value );
            }
            _personImageBinaryFileTypeSettings = settings.ToJson();

            bool fabricateAttendance = GetAttributeValue( "FabricateAttendance" ).AsBoolean();
            GroupService groupService = new GroupService( rockContext );
            var allFamilies = rockContext.Groups;

            List<Group> allGroups = new List<Group>();
            var attendanceData = new Dictionary<Guid, List<Attendance>>();

            // Next create the family along with its members and related data
            foreach ( var elemFamily in elemFamilies.Elements( "family" ) )
            {
                Guid guid = elemFamily.Attribute( "guid" ).Value.Trim().AsGuid();
                var familyMembers = BuildFamilyMembersFromXml( elemFamily.Element( "members" ), rockContext );

                // Call replica of groupService's SaveNewFamily method in an attempt to speed things up
                Group family = CreateNewFamily( familyMembers, campusId: 1 );
                family.Guid = guid;

                // add the family to the context's list of groups
                allFamilies.Add( family );

                // add the families address(es)
                AddFamilyAddresses( groupService, family, elemFamily.Element( "addresses" ), rockContext );

                // add their attendance data
                if ( fabricateAttendance )
                {
                    AddFamilyAttendance( family, elemFamily, rockContext, attendanceData );
                }

                allGroups.Add( family );

                _stopwatch.Stop();
                AppendFormat( "{0:00}:{1:00}.{2:00} added {3}<br/>", _stopwatch.Elapsed.Minutes, _stopwatch.Elapsed.Seconds, _stopwatch.Elapsed.Milliseconds / 10, family.Name );
                _stopwatch.Start();
            }
            rockContext.ChangeTracker.DetectChanges();
            rockContext.SaveChanges( disablePrePostProcessing: true );

            // Now save each person's attribute values (who had them defined in the XML)
            // and add each person's ID to a dictionary for use later.
            _stopwatch.Stop();
            AppendFormat( "{0:00}:{1:00}.{2:00} saving attributes for everyone...<br/>", _stopwatch.Elapsed.Minutes, _stopwatch.Elapsed.Seconds, _stopwatch.Elapsed.Milliseconds / 10 );
            _stopwatch.Start();

            foreach ( var gm in allGroups.SelectMany( g => g.Members ) )
            {
                // Put the person's id into the people dictionary for later use.
                if ( !_peopleDictionary.ContainsKey( gm.Person.Guid ) )
                {
                    _peopleDictionary.Add( gm.Person.Guid, gm.Person.Id );
                }

                // Only save if the person had attributes, otherwise it will error.
                if ( _personWithAttributes.ContainsKey( gm.Person.Guid ) )
                {
                    foreach ( var attributeCache in gm.Person.Attributes.Select( a => a.Value ) )
                    {
                        var newValue = gm.Person.AttributeValues[attributeCache.Key];
                        if ( newValue != null )
                        {
                            var attributeValue = new AttributeValue();
                            attributeValue.AttributeId = newValue.AttributeId;
                            attributeValue.EntityId = gm.Person.Id;
                            attributeValue.Value = newValue.Value;
                            rockContext.AttributeValues.Add( attributeValue );
                        }
                    }
                }
            }
            rockContext.ChangeTracker.DetectChanges();
            rockContext.SaveChanges( disablePrePostProcessing: true );

            _stopwatch.Stop();
            AppendFormat( "{0:00}:{1:00}.{2:00} attributes saved<br/>", _stopwatch.Elapsed.Minutes, _stopwatch.Elapsed.Seconds, _stopwatch.Elapsed.Milliseconds / 10 );
            _stopwatch.Start();

            // Create person alias records for each person manually since we set disablePrePostProcessing=true on save
            PersonService personService = new PersonService( rockContext );
            foreach ( var person in personService.Queryable( true ).Include(a => a.Aliases )
                .Where( p =>
                    _peopleDictionary.Keys.Contains( p.Guid ) &&
                    !p.Aliases.Any() ) )
            {
                person.Aliases.Add( new PersonAlias { AliasPersonId = person.Id, AliasPersonGuid = person.Guid } );
            }
            rockContext.ChangeTracker.DetectChanges();
            rockContext.SaveChanges( disablePrePostProcessing: true );

            _stopwatch.Stop();
            AppendFormat( "{0:00}:{1:00}.{2:00} added person aliases<br/>", _stopwatch.Elapsed.Minutes, _stopwatch.Elapsed.Seconds, _stopwatch.Elapsed.Milliseconds / 10 );
            _stopwatch.Start();

            // Put the person alias ids into the people alias dictionary for later use.
            PersonAliasService personAliasService = new PersonAliasService( rockContext );
            foreach ( var personAlias in personAliasService.Queryable( "Person" )
                .Where( a =>
                    _peopleDictionary.Keys.Contains( a.Person.Guid ) &&
                    a.PersonId == a.AliasPersonId ) )
            {
                _peopleAliasDictionary.Add( personAlias.Person.Guid, personAlias.Id );
            }

            // Now that person aliases have been saved, save the attendance records
            var attendanceService = new AttendanceService( rockContext );
            var attendanceGuids = attendanceData.Select( a => a.Key ).ToList();
            foreach ( var aliasKeyValue in _peopleAliasDictionary
                .Where( a => attendanceGuids.Contains( a.Key )) )
            {
                foreach ( var attendance in attendanceData[aliasKeyValue.Key] )
                {
                    attendance.PersonAliasId = aliasKeyValue.Value;
                    attendanceService.Add( attendance );
                }
            }
            rockContext.ChangeTracker.DetectChanges();
            rockContext.SaveChanges( disablePrePostProcessing: true );

            _stopwatch.Stop();
            AppendFormat( "{0:00}:{1:00}.{2:00} added attendance records<br/>", _stopwatch.Elapsed.Minutes, _stopwatch.Elapsed.Seconds, _stopwatch.Elapsed.Milliseconds / 10 );
            _stopwatch.Start();

            // Now re-process the family section looking for any giving data.
            // We do this last because we need the personAliases that were just added.
            // Persist the storage type's settings specific to the contribution binary file type
            settings = new Dictionary<string, string>();
            if ( _checkImageBinaryFileType.Attributes == null )
            {
                _checkImageBinaryFileType.LoadAttributes();
            }
            foreach ( var attributeValue in _checkImageBinaryFileType.AttributeValues )
            {
                settings.Add( attributeValue.Key, attributeValue.Value.Value );
            }
            _checkImageBinaryFileTypeSettings = settings.ToJson();

            foreach ( var elemFamily in elemFamilies.Elements( "family" ) )
            {
                // add the families giving data
                if ( GetAttributeValue( "EnableGiving" ).AsBoolean() )
                {
                    // Support multiple giving elements per family
                    foreach ( var elementGiving in elemFamily.Elements( "giving" ) )
                    {
                        AddFamilyGiving( elementGiving, elemFamily.Attribute( "name" ).Value, rockContext );
                    }
                }
            }

            if ( GetAttributeValue( "EnableGiving" ).AsBoolean() )
            {
                // Now add the batches to the service to be persisted
                var financialBatchService = new FinancialBatchService( rockContext );
                foreach ( var financialBatch in _contributionBatches )
                {
                    financialBatchService.Add( financialBatch.Value );
                }
            }
            rockContext.ChangeTracker.DetectChanges();
            rockContext.SaveChanges( disablePrePostProcessing: true );
        }

        /// <summary>
        /// Handles adding locations from the given XML element snippet.
        /// </summary>
        /// <param name="elemLocations"></param>
        /// <param name="rockContext"></param>
        private void AddLocations( XElement elemLocations, RockContext rockContext )
        {
            if ( elemLocations == null )
            {
                return;
            }

            var allLocations = from n in elemLocations.Elements( "location" )
                                select new
                                {
                                    Type = n.Attribute( "type" ).Value,
                                    Name = n.Attribute( "name" ).Value,
                                    Guid = n.Attribute( "guid" ).Value.AsGuid(),
                                    ParentLocationGuid = n.Attribute( "parentLocationGuid" ) != null ? n.Attribute( "parentLocationGuid" ).Value : null,
                                };

            foreach ( var l in allLocations )
            {
                AddLocation( l.ParentLocationGuid, l.Guid, l.Type, l.Name, rockContext );

            }
        }

        /// <summary>
        /// Adds a location if the guid does not already exist.
        /// </summary>
        /// <param name="parentLocationGuid"></param>
        /// <param name="locationGuid"></param>
        /// <param name="type"></param>
        /// <param name="name"></param>
        /// <param name="rockContext"></param>
        private void AddLocation( string parentLocationGuid, Guid locationGuid, string type, string name, RockContext rockContext )
        {
            var service = new LocationService( rockContext );

            var existingLocation = service.GetNoTracking( locationGuid );

            // Don't re-add an existing location
            if ( existingLocation != null )
            {
                return;
            }

            Guid locationTypeGuid = new Guid();

            switch ( type )
            {
                case "room":
                    locationTypeGuid = Rock.SystemGuid.DefinedValue.LOCATION_TYPE_ROOM.AsGuid();
                    break;

                case "building":
                    locationTypeGuid = Rock.SystemGuid.DefinedValue.LOCATION_TYPE_BUILDING.AsGuid();
                    break;

                case "campus":
                    locationTypeGuid = Rock.SystemGuid.DefinedValue.LOCATION_TYPE_CAMPUS.AsGuid();
                    break;

                default:
                    locationTypeGuid = Rock.SystemGuid.DefinedValue.LOCATION_TYPE_ROOM.AsGuid();
                    break;
            }

            var locationTypeValueId = DefinedValueCache.Get( locationTypeGuid ).Id;

            var location = new Location()
            {
                Name = name,
                Guid = locationGuid,
                LocationTypeValueId = locationTypeValueId,
                IsActive = true,
                CreatedDateTime = RockDateTime.Now,
                ModifiedDateTime = RockDateTime.Now
            };

            // Set the location's parent location if given
            if ( ! string.IsNullOrEmpty( parentLocationGuid ) )
            {
                // save changes in case the location was just added prior.
                rockContext.SaveChanges();
                // The given parent location guid must be valid.
                location.ParentLocation = service.Get( parentLocationGuid.AsGuid() );
            }

            service.Add( location );
        }

        /// <summary>
        /// Handles adding groups from the given XML element snippet.
        /// </summary>
        /// <param name="elemGroups">The elem groups.</param>
        /// <param name="rockContext">The rock context.</param>
        /// <exception cref="System.NotSupportedException"></exception>
        private void AddGroups( XElement elemGroups, RockContext rockContext )
        {
            // Add groups
            if ( elemGroups == null )
            {
                return;
            }

            GroupService groupService = new GroupService( rockContext );

            // Next create the group along with its members.
            foreach ( var elemGroup in elemGroups.Elements( "group" ) )
            {
                Guid guid = elemGroup.Attribute( "guid" ).Value.Trim().AsGuid();
                string type = elemGroup.Attribute( "type" ).Value;
                Group group = new Group()
                {
                    Guid = guid,
                    Name = elemGroup.Attribute( "name" ).Value.Trim(),
                    IsActive = true,
                    IsPublic = true
                };

                // skip any where there is no group type given -- they are invalid entries.
                if ( string.IsNullOrEmpty( elemGroup.Attribute( "type" ).Value.Trim() ) )
                {
                    return;
                }

                int? roleId;
                GroupTypeCache groupType;
                switch ( elemGroup.Attribute( "type" ).Value.Trim() )
                {
                    case "serving":
                        groupType = GroupTypeCache.Get( Rock.SystemGuid.GroupType.GROUPTYPE_SERVING_TEAM.AsGuid() );
                        group.GroupTypeId = groupType.Id;
                        roleId = groupType.DefaultGroupRoleId;
                        break;
                    case "smallgroup":
                        groupType = GroupTypeCache.Get( Rock.SystemGuid.GroupType.GROUPTYPE_SMALL_GROUP.AsGuid() );
                        group.GroupTypeId = groupType.Id;
                        roleId = groupType.DefaultGroupRoleId;
                        break;
                    case "generalgroup":
                        groupType = GroupTypeCache.Get( Rock.SystemGuid.GroupType.GROUPTYPE_GENERAL.AsGuid() );
                        group.GroupTypeId = groupType.Id;
                        roleId = groupType.DefaultGroupRoleId;
                        break;
                    default:
                        throw new NotSupportedException( string.Format( "unknown group type {0}", elemGroup.Attribute( "type" ).Value.Trim() ) );
                }

                if ( elemGroup.Attribute( "description" ) != null )
                {
                    group.Description = elemGroup.Attribute( "description" ).Value;
                }

                if ( elemGroup.Attribute( "parentGroupGuid" ) != null )
                {
                    var parentGroup = groupService.Get( elemGroup.Attribute( "parentGroupGuid" ).Value.AsGuid() );
                    if ( parentGroup != null )
                    {
                        group.ParentGroupId = parentGroup.Id;
                    }
                }

                // Set the group's meeting location
                if ( elemGroup.Attribute( "meetsAtHomeOfFamily" ) != null )
                {
                    int meetingLocationValueId = DefinedValueCache.Get( Rock.SystemGuid.DefinedValue.GROUP_LOCATION_TYPE_MEETING_LOCATION.AsGuid() ).Id;
                    var groupLocation = new GroupLocation()
                    {
                        IsMappedLocation = false,
                        IsMailingLocation = false,
                        GroupLocationTypeValueId = meetingLocationValueId,
                        LocationId = _familyLocationDictionary[elemGroup.Attribute( "meetsAtHomeOfFamily" ).Value.AsGuid()],
                    };

                    // Set the group location's GroupMemberPersonId if given (required?)
                    if ( elemGroup.Attribute( "meetsAtHomeOfPerson" ) != null )
                    {
                        groupLocation.GroupMemberPersonAliasId = _peopleAliasDictionary[elemGroup.Attribute( "meetsAtHomeOfPerson" ).Value.AsGuid()];
                    }

                    group.GroupLocations.Add( groupLocation );
                }

                group.LoadAttributes( rockContext );

                // Set the study topic
                if ( elemGroup.Attribute( "studyTopic" ) != null )
                {
                    var topic = elemGroup.Attribute( "studyTopic" ).Value;
                    DefinedValueCache smallGroupTopicDefinedValue = _smallGroupTopicDefinedType.DefinedValues.FirstOrDefault( a => a.Value == topic );

                    // add it as new if we didn't find it.
                    if ( smallGroupTopicDefinedValue == null )
                    {
                        smallGroupTopicDefinedValue = AddDefinedTypeValue( topic, _smallGroupTopicDefinedType );
                    }

                    group.SetAttributeValue( "Topic", smallGroupTopicDefinedValue.Guid.ToString() );
                }

                // Set the schedule and meeting time
                if ( elemGroup.Attribute( "groupSchedule" ) != null )
                {
                    string[] schedule = elemGroup.Attribute( "groupSchedule" ).Value.SplitDelimitedValues( whitespace: false );

                    if ( schedule[0] == "weekly" )
                    {
                        var dow = schedule[1];
                        var time = schedule[2];
                        AddWeeklySchedule( group, dow, time );
                    }
                }

                // Add each person as a member
                foreach ( var elemPerson in elemGroup.Elements( "person" ) )
                {
                    Guid personGuid = elemPerson.Attribute( "guid" ).Value.Trim().AsGuid();

                    GroupMember groupMember = new GroupMember();
                    groupMember.GroupMemberStatus = GroupMemberStatus.Active;

                    if ( elemPerson.Attribute( "isLeader" ) != null )
                    {
                        bool isLeader = elemPerson.Attribute( "isLeader" ).Value.Trim().AsBoolean();
                        if ( isLeader )
                        {
                            var gtLeaderRole = groupType.Roles.Where( r => r.IsLeader ).FirstOrDefault();
                            if ( gtLeaderRole != null )
                            {
                                groupMember.GroupRoleId = gtLeaderRole.Id;
                            }
                        }
                    }
                    else
                    {
                        groupMember.GroupRoleId = roleId ?? -1;
                    }

                    groupMember.PersonId = _peopleDictionary[personGuid];
                    group.Members.Add( groupMember );
                }

                if ( elemGroup.Attribute( "groupCapacity" ) != null )
                {
                    group.GroupCapacity = elemGroup.Attribute( "groupCapacity" ).Value.AsIntegerOrNull();
                }

                groupService.Add( group );
                // Now we have to save changes in order for the attributes to be saved correctly.
                rockContext.SaveChanges();
                group.SaveAttributeValues( rockContext );

                if ( !_groupDictionary.ContainsKey( group.Guid ) )
                {
                    _groupDictionary.Add( group.Guid, group.Id );
                }

                // Now add any group location schedules
                LocationService locationService = new LocationService( rockContext );
                ScheduleService scheduleService = new ScheduleService( rockContext );
                Guid locationTypeMeetingLocationGuid = new Guid( Rock.SystemGuid.DefinedValue.GROUP_LOCATION_TYPE_MEETING_LOCATION );
                var locationTypeMeetingLocationId = DefinedValueCache.Get( locationTypeMeetingLocationGuid ).Id;

                foreach ( var elemLocation in elemGroup.Elements( "location" ) )
                {
                    Guid locationGuid = elemLocation.Attribute( "guid" ).Value.Trim().AsGuid();
                    Location location = locationService.Get( locationGuid );
                    GroupLocation groupLocation = new GroupLocation();
                    groupLocation.Location = location;
                    groupLocation.GroupLocationTypeValueId = locationTypeMeetingLocationId;
                    group.GroupLocations.Add( groupLocation );

                    foreach ( var elemSchedule in elemLocation.Elements( "schedule" ) )
                    {
                        try
                        {
                            Guid scheduleGuid = elemSchedule.Attribute( "guid" ).Value.Trim().AsGuid();
                            Schedule schedule = scheduleService.Get( scheduleGuid );
                            groupLocation.Schedules.Add( schedule );

                            // TODO -- once Group Scheduling is in develop, add the GroupLocationScheduleConfig
                            // data (minimumCapacity, desiredCapacity, maximumCapacity) if any was given.

                        }
                        catch
                        { }
                    }
                    LogElapsed( "group location schedules added" );
                }
             }
        }

        /// <summary>
        /// Adds a Weekly schedule to the given group.
        /// </summary>
        /// <param name="group"></param>
        /// <param name="dow"></param>
        /// <param name="time"></param>
        private void AddWeeklySchedule( Group group, string dayOfWeekName, string time )
        {
            group.Schedule = new Schedule();

            DayOfWeek dow = (DayOfWeek)Enum.Parse(typeof(DayOfWeek), dayOfWeekName, true);

            group.Schedule.iCalendarContent = null;
            group.Schedule.WeeklyDayOfWeek = dow;

            TimeSpan timespan;
            if ( TimeSpan.TryParse( time, out timespan ))
            {
                group.Schedule.WeeklyTimeOfDay = timespan;
            }
        }

        /// <summary>
        /// Adds a new defined value to a given DefinedType.
        /// </summary>
        /// <param name="stringValue">the string value of the new defined value</param>
        /// <param name="definedType">a defined type to which the defined value will be added.</param>
        /// <returns></returns>
        private DefinedValueCache AddDefinedTypeValue( string stringValue, DefinedTypeCache definedType )
        {
            using ( var rockContext = new RockContext() )
            {
                DefinedValueService definedValueService = new DefinedValueService( rockContext );

                DefinedValue definedValue = new DefinedValue
                {
                    Id = 0,
                    IsSystem = false,
                    Value = stringValue,
                    Description = string.Empty,
                    CreatedDateTime = RockDateTime.Now,
                    DefinedTypeId = definedType.Id
                };

                definedValueService.Add( definedValue );
                rockContext.SaveChanges();

                return DefinedValueCache.Get( definedValue.Id, rockContext );
            }
        }

        /// <summary>
        /// Adds the following records from the given XML element.
        /// </summary>
        /// <example>
        ///   &lt;following&gt;
        ///       &lt;follows personGuid="1dfff821-e97c-4324-9883-cf59b5c5bdd6" followsGuid="1dfff821-e97c-4324-9883-cf59b5c5bdd6" type="person" /&gt;
        ///   &lt;/connections&gt;
        /// </example>
        /// <param name="elemFollowing">The element with the following XML fragment.</param>
        /// <param name="rockContext">The rock context.</param>
        private void AddFollowing( XElement elemFollowing, RockContext rockContext )
        {
            if ( elemFollowing == null )
            {
                return;
            }

            FollowingService followingService = new FollowingService( rockContext );

            int entityTypeId;
            int entityId;

            // Find the type and it's corresponding opportunity and then add a connection request for the given person.
            foreach ( var element in elemFollowing.Elements( "follows" ) )
            {
                Guid personGuid = element.Attribute( "personGuid" ).Value.Trim().AsGuid();
                Guid entityGuid = element.Attribute( "followsGuid" ).Value.Trim().AsGuid();

                string entityTypeName = element.Attribute( "type" ).Value.Trim();
                // only person (person aliases) are supported now.
                if ( entityTypeName.ToLower() == "person" )
                {
                    entityTypeId = EntityTypeCache.Get( typeof( Rock.Model.PersonAlias ) ).Id;
                    entityId =  _peopleAliasDictionary[entityGuid];
                }
                else if ( entityTypeName.ToLower() == "group" )
                {
                    entityTypeId = EntityTypeCache.Get( typeof( Rock.Model.Group ) ).Id;
                    entityId = _groupDictionary[entityGuid];
                }

                else
                {
                    // only person (person aliases) are supported as of now.
                    continue;
                }

                Following following = new Following()
                {
                    PersonAliasId = _peopleAliasDictionary[personGuid],
                    EntityTypeId = entityTypeId,
                    EntityId = entityId,
                    CreatedByPersonAliasId = _peopleAliasDictionary[personGuid],
                    CreatedDateTime = RockDateTime.Now,
                    ModifiedDateTime = RockDateTime.Now,
                    ModifiedByPersonAliasId = _peopleAliasDictionary[personGuid]
                };

                followingService.Add( following );
            }
        }

        /// <summary>
        /// Adds the connections requests to the system from the given XML element.
        /// </summary>
        /// <example>
        ///   &lt;connections&gt;
        ///       &lt;connection type="Involvement" opportunity="Children's" comment="I would love to help teach kids about Jesus." date="2015-10-11T00:00:00" personGuid="1dfff821-e97c-4324-9883-cf59b5c5bdd6" /&gt;
        ///   &lt;/connections&gt;
        /// </example>
        /// <param name="elemConnections">The elem connections.</param>
        /// <param name="rockContext">The rock context.</param>
        private void AddConnections( XElement elemConnections, RockContext rockContext )
        {
            if ( elemConnections == null )
            {
                return;
            }

            ConnectionRequestService crService = new ConnectionRequestService( rockContext );
            ConnectionOpportunityService coService = new ConnectionOpportunityService( rockContext );
            ConnectionTypeService typeService = new ConnectionTypeService( rockContext );
            ConnectionStatusService connectionStatusService = new ConnectionStatusService( rockContext );
            ConnectionStatus noContact = connectionStatusService.Get( "901e1a6a-0e91-4f42-880f-47c061c24e0c".AsGuid() );

            // Find the type and it's corresponding opportunity and then add a connection request for the given person.
            foreach ( var element in elemConnections.Elements( "connection" ) )
            {
                string connectionTypeName = element.Attribute( "type" ).Value.Trim();
                string opportunityName = element.Attribute( "opportunity" ).Value.Trim();
                string comment = element.Attribute( "comment" ).Value.Trim();
                DateTime date = DateTime.Parse( element.Attribute( "date" ).Value.Trim(), new CultureInfo( "en-US" ) );
                Guid personGuid = element.Attribute( "personGuid" ).Value.Trim().AsGuid();

                var connectionOpportunity = coService.Queryable( "ConnectionType" ).AsNoTracking().Where( co => co.ConnectionType.Name == connectionTypeName && co.Name == opportunityName ).FirstOrDefault();

                // make sure we found a matching connection opportunity
                if ( connectionOpportunity != null )
                {
                    ConnectionRequest connectionRequest = new ConnectionRequest()
                    {
                        ConnectionOpportunityId = connectionOpportunity.Id,
                        PersonAliasId = _peopleAliasDictionary[personGuid],
                        Comments = comment,
                        ConnectionStatus = noContact,
                        ConnectionState = global::ConnectionState.Active,
                        CreatedDateTime = date
                    };

                    crService.Add( connectionRequest );
                }
            }
        }

        /// <summary>
        /// Handles adding people to the security groups from the given XML element snippet.
        /// </summary>
        /// <param name="elemSecurityGroups">The elem security groups.</param>
        /// <param name="rockContext">The rock context.</param>
        private void AddToSecurityGroups( XElement elemSecurityGroups, RockContext rockContext )
        {
            if ( elemSecurityGroups == null )
            {
                return;
            }

            GroupService groupService = new GroupService( rockContext );

            // Next find each group and add its members
            foreach ( var elemGroup in elemSecurityGroups.Elements( "group" ) )
            {
                int membersAdded = 0;
                Guid guid = elemGroup.Attribute( "guid" ).Value.Trim().AsGuid();
                Group securityGroup = groupService.GetByGuid( guid );
                if ( securityGroup == null )
                {
                    continue;
                }

                // Add each person as a member of the group
                foreach ( var elemPerson in elemGroup.Elements( "members" ).Elements( "person" ) )
                {
                    Guid personGuid = elemPerson.Attribute( "guid" ).Value.Trim().AsGuid();
                    int personId = _peopleDictionary[personGuid];

                    // Don't add if already in the group...
                    if ( securityGroup.Members.Where( p => p.PersonId == personId ).Count() > 0 )
                    {
                        continue;
                    }

                    membersAdded++;
                    GroupMember groupMember = new GroupMember();
                    groupMember.GroupMemberStatus = GroupMemberStatus.Active;
                    groupMember.GroupRoleId = securityGroup.GroupType.DefaultGroupRoleId.Value;
                    groupMember.PersonId = personId;
                    securityGroup.Members.Add( groupMember );
                }
            }
        }

        /// <summary>
        /// Deletes the family's addresses, phone numbers, photos, viewed records, and people.
        /// TODO: delete attendance codes for attendance data that's about to be deleted when
        /// we delete the person record.
        /// </summary>
        /// <param name="families">The families.</param>
        /// <param name="rockContext">The rock context.</param>
        private void DeleteExistingFamilyData( XElement families, RockContext rockContext )
        {
            PersonService personService = new PersonService( rockContext );
            PhoneNumberService phoneNumberService = new PhoneNumberService( rockContext );
            PersonViewedService personViewedService = new PersonViewedService( rockContext );
            BinaryFileService binaryFileService = new BinaryFileService( rockContext );
            PersonAliasService personAliasService = new PersonAliasService( rockContext );
            PersonDuplicateService personDuplicateService = new PersonDuplicateService( rockContext );
            NoteService noteService = new NoteService( rockContext );
            AuthService authService = new AuthService( rockContext );
            CommunicationService communicationService = new CommunicationService( rockContext );
            CommunicationRecipientService communicationRecipientService = new CommunicationRecipientService( rockContext );
            FinancialBatchService financialBatchService = new FinancialBatchService( rockContext );
            FinancialTransactionService financialTransactionService = new FinancialTransactionService( rockContext );
            PersonPreviousNameService personPreviousNameService = new PersonPreviousNameService( rockContext );
            ConnectionRequestService connectionRequestService = new ConnectionRequestService( rockContext );
            ConnectionRequestActivityService connectionRequestActivityService = new ConnectionRequestActivityService( rockContext );

            // delete the batch data
            List<int> imageIds = new List<int>();
            foreach ( var batch in financialBatchService.Queryable().Where( b => b.Name.StartsWith( "SampleData" ) ) )
            {
                imageIds.AddRange( batch.Transactions.SelectMany( t => t.Images ).Select( i => i.BinaryFileId ).ToList() );
                financialTransactionService.DeleteRange( batch.Transactions );
                financialBatchService.Delete( batch );
            }

            // delete all transaction images
            foreach ( var image in binaryFileService.GetByIds( imageIds ) )
            {
                binaryFileService.Delete( image );
            }

            foreach ( var elemFamily in families.Elements( "family" ) )
            {
                Guid guid = elemFamily.Attribute( "guid" ).Value.Trim().AsGuid();

                GroupService groupService = new GroupService( rockContext );
                Group family = groupService.Get( guid );
                if ( family != null )
                {
                    var groupMemberService = new GroupMemberService( rockContext );
                    var members = groupMemberService.GetByGroupId( family.Id, true );

                    // delete the people records
                    string errorMessage;
                    List<int> photoIds = members.Select( m => m.Person ).Where( p => p.PhotoId != null ).Select( a => (int)a.PhotoId ).ToList();

                    foreach ( var person in members.Select( m => m.Person ) )
                    {
                        person.GivingGroup = null;
                        person.GivingGroupId = null;
                        person.PhotoId = null;

                        // delete phone numbers
                        foreach ( var phone in phoneNumberService.GetByPersonId( person.Id ) )
                        {
                            if ( phone != null )
                            {
                                phoneNumberService.Delete( phone );
                            }
                        }

                        // delete communication recipient
                        foreach ( var recipient in communicationRecipientService.Queryable().Where( r => r.PersonAlias.PersonId == person.Id ) )
                        {
                            communicationRecipientService.Delete( recipient );
                        }

                        // delete communication
                        foreach ( var communication in communicationService.Queryable().Where( c => c.SenderPersonAliasId == person.PrimaryAlias.Id ) )
                        {
                            communicationService.Delete( communication );
                        }

                        // delete person viewed records
                        foreach ( var view in personViewedService.GetByTargetPersonId( person.Id ) )
                        {
                            personViewedService.Delete( view );
                        }

                        // delete notes created by them or on their record.
                        foreach ( var note in noteService.Queryable().Where ( n => n.CreatedByPersonAlias.PersonId == person.Id
                            || (n.NoteType.EntityTypeId == _personEntityTypeId && n.EntityId == person.Id ) ) )
                        {
                            noteService.Delete( note );
                        }

                        // delete previous names on their records
                        foreach ( var previousName in personPreviousNameService.Queryable().Where( r => r.PersonAlias.PersonId == person.Id ) )
                        {
                            personPreviousNameService.Delete( previousName );
                        }

                        // delete any GroupMember records they have
                        foreach ( var groupMember in groupMemberService.Queryable().Where( gm => gm.PersonId == person.Id ) )
                        {
                            groupMemberService.Delete( groupMember );
                        }

                        // delete their aliases
                        foreach ( var alias in personAliasService.Queryable().Where( a => a.PersonId == person.Id ) )
                        {
                            foreach ( var duplicate in personDuplicateService.Queryable().Where( d => d.DuplicatePersonAliasId == alias.Id ) )
                            {
                                personDuplicateService.Delete( duplicate );
                            }

                            personAliasService.Delete( alias );
                        }

                        // delete any connection requests tied to them
                        foreach ( var request in connectionRequestService.Queryable().Where( r => r.PersonAlias.PersonId == person.Id || r.ConnectorPersonAlias.PersonId == person.Id ) )
                        {
                            connectionRequestActivityService.DeleteRange( request.ConnectionRequestActivities );
                            connectionRequestService.Delete( request );
                        }

                        // Save these changes so the CanDelete passes the check...
                        //rockContext.ChangeTracker.DetectChanges();
                        rockContext.SaveChanges( disablePrePostProcessing: true );

                        if ( personService.CanDelete( person, out errorMessage ) )
                        {
                            personService.Delete( person );
                            //rockContext.ChangeTracker.DetectChanges();
                            //rockContext.SaveChanges( disablePrePostProcessing: true );
                        }
                        else
                        {
                            throw new Exception( string.Format( "Trying to delete {0}, but: {1}", person.FullName, errorMessage ) );
                        }
                    }

                    //rockContext.ChangeTracker.DetectChanges();
                    rockContext.SaveChanges( disablePrePostProcessing: true );

                    // delete all member photos
                    foreach ( var photo in binaryFileService.GetByIds( photoIds ) )
                    {
                        binaryFileService.Delete( photo );
                    }

                    DeleteGroupAndMemberData( family, rockContext );
                }
            }
        }

        /// <summary>
        /// Generic method to delete the members of a group and then the group.
        /// </summary>
        /// <param name="group">The group.</param>
        /// <param name="rockContext">The rock context.</param>
        /// <exception cref="System.InvalidOperationException">Unable to delete group:  + group.Name</exception>
        private void DeleteGroupAndMemberData( Group group, RockContext rockContext )
        {
            GroupService groupService = new GroupService( rockContext );

            // delete addresses
            GroupLocationService groupLocationService = new GroupLocationService( rockContext );
            if ( group.GroupLocations.Count > 0 )
            {
                foreach ( var groupLocations in group.GroupLocations.ToList() )
                {
                    group.GroupLocations.Remove( groupLocations );
                    groupLocationService.Delete( groupLocations );
                }
            }

            // delete members
            var groupMemberService = new GroupMemberService( rockContext );
            var members = group.Members;
            foreach ( var member in members.ToList() )
            {
                group.Members.Remove( member );
                groupMemberService.Delete( member );
            }

            // delete attribute values
            group.LoadAttributes( rockContext );
            if ( group.AttributeValues != null )
            {
                var attributeValueService = new AttributeValueService( rockContext );
                foreach ( var entry in group.AttributeValues )
                {
                    var attributeValue = attributeValueService.GetByAttributeIdAndEntityId( entry.Value.AttributeId, group.Id );
                    if ( attributeValue != null )
                    {
                        attributeValueService.Delete( attributeValue );
                    }
                }
            }

            // now delete the group
            if ( groupService.Delete( group ) )
            {
                // OK
            }
            else
            {
                throw new InvalidOperationException( "Unable to delete group: " + group.Name );
            }
        }

        /// <summary>
        /// Delete all groups found in the given XML.
        /// </summary>
        /// <param name="elemGroups">The elem groups.</param>
        /// <param name="rockContext">The rock context.</param>
        private void DeleteExistingGroups( XElement elemGroups, RockContext rockContext )
        {
            if ( elemGroups == null )
            {
                return;
            }

            GroupService groupService = new GroupService( rockContext );
            foreach ( var elemGroup in elemGroups.Elements( "group" ) )
            {
                Guid guid = elemGroup.Attribute( "guid" ).Value.Trim().AsGuid();
                Group group = groupService.Get( guid );
                if ( group != null )
                {
                    DeleteGroupAndMemberData( group, rockContext );
                }
            }
        }

        /// <summary>
        /// Deletes the registration templates.
        /// </summary>
        /// <param name="elemRegistrationTemplate">The elem registration template.</param>
        /// <param name="rockContext">The rock context.</param>
        private void DeleteRegistrationTemplates( XElement elemRegistrationTemplates, RockContext rockContext )
        {
            if ( elemRegistrationTemplates == null )
            {
                return;
            }

            var service = new RegistrationTemplateService( rockContext );

            foreach ( var elemRegistrationTemplate in elemRegistrationTemplates.Elements( "registrationTemplate" ) )
            {
                Guid guid = elemRegistrationTemplate.Attribute( "guid" ).Value.Trim().AsGuid();
                var registrationTemplate = service.Get( guid );

                rockContext.WrapTransaction( () =>
                {
                    if ( registrationTemplate != null )
                    {
                        if ( registrationTemplate.Instances != null )
                        {
                            AttributeService attributeService = new AttributeService( rockContext );
                            if ( registrationTemplate.Forms != null )
                            {
                                foreach ( var id in registrationTemplate.Forms.SelectMany( f => f.Fields ).Where( ff => ff.FieldSource == RegistrationFieldSource.RegistrantAttribute ).Select( f => f.AttributeId ) )
                                {
                                    if ( id != null )
                                    {
                                        Rock.Model.Attribute attribute = attributeService.Get( id ?? -1 );
                                        if ( attribute != null )
                                        {
                                            attributeService.Delete( attribute );
                                        }
                                    }
                                }
                            }
                            var registrations = registrationTemplate.Instances.SelectMany( i => i.Registrations );
                            new RegistrationService( rockContext ).DeleteRange( registrations );
                            new RegistrationInstanceService( rockContext ).DeleteRange( registrationTemplate.Instances );
                        }

                        service.Delete( registrationTemplate );
                        rockContext.SaveChanges();
                    }
                } );
            }
        }

        /// <summary>
        /// Adds the family giving records.
        /// <param name="elemGiving">The giving element.</param>
        /// </summary>
        /// <param name="elemGiving">The giving element.</param>
        /// <param name="familyName">The family name.</param>
        /// <param name="rockContext">The rock context.</param>
        private void AddFamilyGiving( XElement elemGiving, string familyName, RockContext rockContext )
        {
            // return from here if there's not a startGiving date, account amount details or a person Guid.
            if ( elemGiving == null || elemGiving.Attribute( "startGiving" ) == null || elemGiving.Attribute( "accountAmount" ) == null || elemGiving.Attribute( "personGuid" ) == null )
            {
                return;
            }

            // get some variables we'll need to create the giving records
            DateTime startingDate = DateTime.Parse( elemGiving.Attribute( "startGiving" ).Value.Trim(), new CultureInfo( "en-US" ) );
            DateTime endDate = RockDateTime.Now;

            if ( elemGiving.Attribute( "endGiving" ) != null )
            {
                DateTime.TryParse( elemGiving.Attribute( "endGiving" ).Value.Trim(), out endDate );
            }
            else if ( elemGiving.Attribute( "endingGivingWeeksAgo" ) != null )
            {
                int endingWeeksAgo = 0;
                int.TryParse( elemGiving.Attribute( "endingGivingWeeksAgo" ).Value.Trim(), out endingWeeksAgo );
                endDate = RockDateTime.Now.AddDays( -7 * endingWeeksAgo );
            }

            int percentGive = 100;
            if ( elemGiving.Attribute( "percentGive" ) != null )
            {
                int.TryParse( elemGiving.Attribute( "percentGive" ).Value.Trim(), out percentGive );
            }

            int growRatePercent = 0;
            if ( elemGiving.Attribute( "growRatePercent" ) != null )
            {
                int.TryParse( elemGiving.Attribute( "growRatePercent" ).Value.Trim(), out growRatePercent );
            }

            int growFrequencyWeeks = 0;
            if ( elemGiving.Attribute( "growFrequencyWeeks" ) != null )
            {
                int.TryParse( elemGiving.Attribute( "growFrequencyWeeks" ).Value.Trim(), out growFrequencyWeeks );
            }

            int specialGiftPercent = 0;
            if ( elemGiving.Attribute( "specialGiftPercent" ) != null )
            {
                int.TryParse( elemGiving.Attribute( "specialGiftPercent" ).Value.Trim(), out specialGiftPercent );
            }

            Frequency frequency;
            if ( elemGiving.Attribute( "frequency" ) != null )
            {
                Enum.TryParse( elemGiving.Attribute( "frequency" ).Value.Trim(), out frequency );
            }
            else
            {
                frequency = Frequency.weekly;
            }

            Guid personGuid = elemGiving.Attribute( "personGuid" ).Value.Trim().AsGuid();

            // Build a dictionary of FinancialAccount Ids and the amount to give to that account.
            Dictionary<int, decimal> accountAmountDict = new Dictionary<int, decimal>();
            FinancialAccountService financialAccountService = new FinancialAccountService( rockContext );
            var allAccountAmount = elemGiving.Attribute( "accountAmount" ).Value.Trim().Split(',');
            foreach ( var item in allAccountAmount )
            {
                var accountAmount = item.Split(':');
                decimal amount;
                if ( ! Decimal.TryParse( accountAmount[1], out amount ) )
                {
                    continue; // skip if not a valid decimal
                }

                var accountName = accountAmount[0].ToLower();
                var financialAccount = financialAccountService.Queryable().AsNoTracking().Where( a => a.Name.ToLower() == accountName ).FirstOrDefault();
                if ( financialAccount != null )
                {
                    accountAmountDict.Add(financialAccount.Id, amount );
                }
                else
                {
                    financialAccount = financialAccountService.Queryable().AsNoTracking().First();
                }
            }

            // Build a circular linked list of photos to use for the fake contribution check images
            var circularImageList = new LinkedList<string>();
            if ( elemGiving.Attribute( "imageUrls" ) != null )
            {
                var allImageUrls = elemGiving.Attribute( "imageUrls" ).Value.Trim().Split( ',' );
                foreach ( var item in allImageUrls )
                {
                    circularImageList.AddLast( item );
                }
            }

            // Now create the giving data for this recipe set
            CreateGiving( personGuid, startingDate, endDate, frequency, percentGive, growRatePercent, growFrequencyWeeks, specialGiftPercent, accountAmountDict, circularImageList, rockContext );
            AppendFormat( "{0:00}:{1:00}.{2:00} added giving data {3}<br/>", _stopwatch.Elapsed.Minutes, _stopwatch.Elapsed.Seconds, _stopwatch.Elapsed.Milliseconds / 10, familyName );
        }

        /// <summary>
        /// Creates the giving records for the given parameters.
        /// </summary>
        /// <param name="personGuid">The person unique identifier.</param>
        /// <param name="startingDate">The starting date.</param>
        /// <param name="endDate">The end date.</param>
        /// <param name="frequency">The frequency (onetime, weekly, monthly).</param>
        /// <param name="percentGive">The percent give.</param>
        /// <param name="growRatePercent">The grow rate percent.</param>
        /// <param name="growFrequencyWeeks">The grow frequency weeks.</param>
        /// <param name="specialGiftPercent">The special gift percent.</param>
        /// <param name="accountAmountDict">The account amount dictionary.</param>
        /// <param name="circularImageList">A circular linked list of imageUrls to use for the fake contribution checks.</param>
        /// <param name="rockContexe">A rock context.</param>
        private void CreateGiving( Guid personGuid, DateTime startingDate, DateTime endDate, Frequency frequency, int percentGive, int growRatePercent, int growFrequencyWeeks, int specialGiftPercent, Dictionary<int, decimal> accountAmountDict, LinkedList<string> circularImageList, RockContext rockContext )
        {
            int weekNumber = 0;
            DateTime monthly = startingDate;

            var currencyTypeCheck = DefinedValueCache.Get( Rock.SystemGuid.DefinedValue.CURRENCY_TYPE_CHECK.AsGuid() );

            var imageUrlNode = circularImageList.First ?? null;
            // for each weekend or monthly between the starting and ending date...
            for ( DateTime date = startingDate; date <= endDate; date = frequency == Frequency.weekly ? date.AddDays( 7 ) : frequency == Frequency.monthly ? date.AddMonths( 1 ) : endDate.AddDays(1) )
            {
                weekNumber = (int)(date - startingDate).TotalDays / 7;

                // increase by growRatePercent every growFrequencyWeeks
                if ( growFrequencyWeeks != 0 && growRatePercent != 0 && weekNumber !=0 && weekNumber % growFrequencyWeeks == 0 )
                {
                    var copy = accountAmountDict.ToDictionary( entry => entry.Key, entry => entry.Value );
                    foreach ( var item in accountAmountDict )
                    {
                        decimal amount = Math.Round( ( item.Value * 0.01M ) + item.Value, 0 );
                        copy[item.Key] = amount;
                    }
                    accountAmountDict = copy;
                }

                // randomized skip/missed weeks
                int summerFactor = ( 7 <= date.Month && date.Month <= 9 ) ? summerPercentFactor : 0;
                if ( _random.Next( 0, 100 ) > percentGive - summerFactor )
                {
                    continue; // skip this week
                }

                FinancialBatch batch;
                if ( _contributionBatches.ContainsKey( date ) )
                {
                    batch = _contributionBatches[date];
                }
                else
                {
                    batch = new FinancialBatch {
                        Id = 0,
                        Guid = Guid.NewGuid(),
                        BatchStartDateTime = date,
                        BatchEndDateTime = date,
                        Status = BatchStatus.Closed,
                        ControlAmount = 0,
                        Name = string.Format( "SampleData{0}", date.ToJavascriptMilliseconds() ),
                        CreatedByPersonAliasId = CurrentPerson.PrimaryAliasId };
                    _contributionBatches.Add( date, batch );
                }

                // Set up the new transaction
                FinancialTransaction financialTransaction = new FinancialTransaction
                {
                    TransactionTypeValueId = _transactionTypeContributionId,
                    Guid = Guid.NewGuid(),
                    TransactionDateTime = date,
                    AuthorizedPersonAliasId = _peopleAliasDictionary[personGuid]
                };

                financialTransaction.FinancialPaymentDetail = new FinancialPaymentDetail();
                financialTransaction.FinancialPaymentDetail.CurrencyTypeValueId = currencyTypeCheck.Id;
                financialTransaction.FinancialPaymentDetail.Guid = Guid.NewGuid();

                // Add a transaction detail record for each account they're donating to
                foreach ( var item in accountAmountDict )
                {
                    FinancialTransactionDetail transactionDetail = new FinancialTransactionDetail {
                        AccountId = item.Key,
                        Amount = item.Value,
                        Guid = Guid.NewGuid()
                    };

                    financialTransaction.TransactionDetails.Add( transactionDetail );
                }

                // Add the image to the transaction (if any)
                if ( imageUrlNode != null )
                {
                    FinancialTransactionImage transactionImage = new FinancialTransactionImage
                    {
                        BinaryFile = SaveImage( imageUrlNode.Value, _checkImageBinaryFileType, _checkImageBinaryFileTypeSettings, rockContext ),
                        Guid = Guid.NewGuid(),
                    };
                    financialTransaction.Images.Add( transactionImage );
                    imageUrlNode = imageUrlNode.Next ?? imageUrlNode.List.First;
                }

                // Update the batch with the new control amount
                batch.ControlAmount += financialTransaction.TotalAmount;
                batch.Transactions.Add( financialTransaction );
            }
        }

        /// <summary>
        /// Grabs the necessary parameters from the XML and then calls the CreateAttendance() method
        /// to generate all the attendance data for the family.
        /// </summary>
        /// <param name="family">The family.</param>
        /// <param name="elemFamily">The elem family.</param>
        /// <param name="rockContext">The rock context.</param>
        /// <param name="attendanceData">The attendance data.</param>
        private void AddFamilyAttendance( Group family, XElement elemFamily, RockContext rockContext, Dictionary<Guid, List<Attendance>> attendanceData )
        {
            // return from here if there's not startingAttendance date
            if ( elemFamily.Attribute( "startingAttendance" ) == null )
            {
                return;
            }

            // get some variables we'll need to create the attendance records
            DateTime startingDate = DateTime.Parse( elemFamily.Attribute( "startingAttendance" ).Value.Trim(), new CultureInfo( "en-US" ) );
            DateTime endDate = RockDateTime.Now;

            // If the XML specifies an endingAttendance date use it, otherwise use endingAttendanceWeeksAgo
            // to calculate the end date otherwise we'll just use the current date as the end date.
            if ( elemFamily.Attribute( "endingAttendance" ) != null )
            {
                DateTime.TryParse( elemFamily.Attribute( "endingAttendance" ).Value.Trim(), out endDate );
            }
            else if ( elemFamily.Attribute( "endingAttendanceWeeksAgo" ) != null )
            {
                int endingWeeksAgo = 0;
                int.TryParse( elemFamily.Attribute( "endingAttendanceWeeksAgo" ).Value.Trim(), out endingWeeksAgo );
                endDate = RockDateTime.Now.AddDays( -7 * endingWeeksAgo );
            }

            int pctAttendance = 100;
            if ( elemFamily.Attribute( "percentAttendance" ) != null )
            {
                int.TryParse( elemFamily.Attribute( "percentAttendance" ).Value.Trim(), out pctAttendance );
            }

            int pctAttendedRegularService = 100;
            if ( elemFamily.Attribute( "percentAttendedRegularService" ) != null )
            {
                int.TryParse( elemFamily.Attribute( "percentAttendedRegularService" ).Value.Trim(), out pctAttendedRegularService );
            }

            int scheduleId = 13;
            if ( elemFamily.Attribute( "attendingScheduleId" ) != null )
            {
                int.TryParse( elemFamily.Attribute( "attendingScheduleId" ).Value.Trim(), out scheduleId );
                if ( !_scheduleTimes.ContainsKey( scheduleId ) )
                {
                    Schedule schedule = new ScheduleService( rockContext ).Get( scheduleId );
                    if ( schedule == null )
                    {
                        // We're not going to continue if they are missing this schedule
                        return;
                    }

                    _scheduleTimes.Add( scheduleId, schedule.GetCalendarEvent().DTStart.Value );
                }
            }

            int altScheduleId = 4;
            if ( elemFamily.Attribute( "attendingAltScheduleId" ) != null )
            {
                int.TryParse( elemFamily.Attribute( "attendingAltScheduleId" ).Value.Trim(), out altScheduleId );
                if ( !_scheduleTimes.ContainsKey( altScheduleId ) )
                {
                    Schedule schedule = new ScheduleService( rockContext ).Get( altScheduleId );
                    if ( schedule == null )
                    {
                        // We're not going to continue if they are missing this schedule
                        return;
                    }

                    _scheduleTimes.Add( altScheduleId, schedule.GetCalendarEvent().DTStart.Value );
                }
            }

            CreateAttendance( family.Members, startingDate, endDate, pctAttendance, pctAttendedRegularService, scheduleId, altScheduleId, attendanceData, rockContext );
        }

        /// <summary>
        /// Adds attendance data for each child for each weekend since the starting date up to
        /// the weekend ending X weeks ago (endingWeeksAgo).  It will randomly skip a weekend
        /// based on the percentage (pctAttendance) and it will vary which service they attend
        /// between the scheduleId and altScheduleId based on the percentage (pctAttendedRegularService)
        /// given.
        /// </summary>
        /// <param name="familyMembers">The family members.</param>
        /// <param name="startingDate">The first date of attendance</param>
        /// <param name="endDate">The end date of attendance</param>
        /// <param name="pctAttendance">The PCT attendance.</param>
        /// <param name="pctAttendedRegularService">The PCT attended regular service.</param>
        /// <param name="scheduleId">The schedule identifier.</param>
        /// <param name="altScheduleId">The alt schedule identifier.</param>
        /// <param name="attendanceData">The attendance data.</param>
        private void CreateAttendance( ICollection<GroupMember> familyMembers, DateTime startingDate, DateTime endDate, int pctAttendance,
            int pctAttendedRegularService, int scheduleId, int altScheduleId, Dictionary<Guid, List<Attendance>> attendanceData, RockContext rockContext )
        {
            // for each weekend between the starting and ending date...
            for ( DateTime date = startingDate; date <= endDate; date = date.AddDays( 7 ) )
            {
                // set an additional factor
                int summerFactor = ( 7 <= date.Month && date.Month <= 9 ) ? summerPercentFactor : 0;
                if ( _random.Next( 0, 100 ) > pctAttendance - summerFactor )
                {
                    continue; // skip this week
                }

                // which service did they attend
                int serviceSchedId = ( _random.Next( 0, 100 ) > pctAttendedRegularService ) ? scheduleId : altScheduleId;

                // randomize check-in time slightly by +- 0-15 minutes (and 1 out of 4 times being late)
                int minutes = _random.Next( 0, 15 );
                int plusMinus = ( _random.Next( 0, 4 ) == 0 ) ? 1 : -1;
                int randomSeconds = _random.Next( 0, 60 );

                var time = _scheduleTimes[serviceSchedId];

                DateTime dtTime = new DateTime( date.Year, date.Month, date.Day, time.Hour, time.Minute, time.Second );
                DateTime checkinDateTime = dtTime.AddMinutes( Convert.ToDouble( plusMinus * minutes ) ).AddSeconds( randomSeconds );

                var attendanceService = new AttendanceService( rockContext );

                // for each child in the family
                foreach ( var member in familyMembers.Where( m => m.GroupRoleId == _childRoleId ) )
                {
                    // Find a class room (group location)
                    // TODO -- someday perhaps we will change this to actually find a real GroupLocationSchedule record
                    var item = ( from classroom in _classes
                                 where member.Person.AgePrecise >= classroom.MinAge
                                 && member.Person.AgePrecise <= classroom.MaxAge
                                 orderby classroom.MinAge, classroom.MaxAge
                                 select classroom ).FirstOrDefault();

                    // If no suitable classroom was found, skip
                    if ( item == null )
                    {
                        continue;
                    }

                    // Only create one attendance record per day for each person/schedule/group/location
                    AttendanceCode attendanceCode = new AttendanceCode()
                    {
                        Code = GenerateRandomCode( _securityCodeLength ),
                        IssueDateTime = RockDateTime.Now,
                    };

                    var attendance = attendanceService.AddOrUpdate( member.Person.PrimaryAliasId, checkinDateTime, item.GroupId, item.LocationId, scheduleId, 1, _kioskDeviceId, null, null, null, null );
                    attendance.AttendanceCode = attendanceCode;

                    if ( !attendanceData.Keys.Contains( member.Person.Guid ))
                    {
                        attendanceData.Add( member.Person.Guid, new List<Attendance>());
                    }
                    attendanceData[member.Person.Guid].Add( attendance);
                }
            }
        }

        /// <summary>
        /// A little method to generate a random sequence of characters of a certain length.
        /// </summary>
        /// <param name="len">length of code to generate</param>
        /// <returns>a random sequence of alpha numeric characters</returns>
        private static string GenerateRandomCode( int len )
        {
            string chars = "BCDFGHJKMNPQRTVWXYZ0123456789";
            var code = Enumerable.Range( 0, len ).Select( x => chars[_random.Next( 0, chars.Length )] );
            return new string( code.ToArray() );
        }

        /// <summary>
        /// Takes the given XML element and creates a family member collection.
        /// If the person already exists, their record will be loaded otherwise
        /// a new person will be created using all the attributes for the given
        /// 'person' tag.
        /// </summary>
        /// <param name="elemMembers"></param>
        /// <param name="rockContext">The rock context.</param>
        /// <returns>a list of family members.</returns>
        private List<GroupMember> BuildFamilyMembersFromXml( XElement elemMembers, RockContext rockContext )
        {
            var familyMembers = new List<GroupMember>();

            // First add each person to the familyMembers collection
            foreach ( var personElem in elemMembers.Elements( "person" ) )
            {
                var groupMember = new GroupMember();
                Guid guid = Guid.Parse( personElem.Attribute( "guid" ).Value.Trim() );

                // Attempt to find an existing person...
                Person person = null;
                if ( _personCache.ContainsKey( guid ) )
                {
                    person = _personCache[guid];
                }

                if ( person == null )
                {
                    person = new Person();
                    person.CreatedByPersonAliasId = CurrentPersonAliasId;
                    person.CreatedDateTime = RockDateTime.Now;

                    person.Guid = guid;
                    person.FirstName = personElem.Attribute( "firstName" ).Value.Trim();
                    if ( personElem.Attribute( "suffix") != null )
                    {
                        person.SuffixValueId = GetOrAddDefinedValueId( personElem.Attribute( "suffix" ).Value.Trim(), _suffixDefinedType );
                    }

                    if ( personElem.Attribute( "nickName" ) != null )
                    {
                        person.NickName = personElem.Attribute( "nickName" ).Value.Trim();
                    }
                    else
                    {
                        person.NickName = personElem.Attribute( "firstName" ).Value.Trim();
                    }

                    if ( personElem.Attribute( "lastName" ) != null )
                    {
                        person.LastName = personElem.Attribute( "lastName" ).Value.Trim();
                    }

                    if ( personElem.Attribute( "birthDate" ) != null )
                    {
                        person.SetBirthDate( DateTime.Parse( personElem.Attribute( "birthDate" ).Value.Trim(), new CultureInfo( "en-US" ) ) );
                    }

                    if ( personElem.Attribute( "grade" ) != null )
                    {
                        int? grade = personElem.Attribute( "grade" ).Value.AsIntegerOrNull();
                        if (grade.HasValue)
                        {
                            // convert the grade (0-12 where 12 = Senior), to a GradeOffset (12-0 where 12 = K and 0 = Senior)
                            int gradeOffset = 12 - grade.Value;
                            person.GradeOffset = gradeOffset >= 0 ? gradeOffset : (int?)null;
                        }
                    }
                    else if ( personElem.Attribute( "graduationDate" ) != null )
                    {
                        person.GraduationYear = DateTime.Parse( personElem.Attribute( "graduationDate" ).Value.Trim(), new CultureInfo( "en-US" ) ).Year;
                    }

                    // Now, if their age was given we'll change the given birth year to make them
                    // be this age as of Today.
                    if ( personElem.Attribute( "age" ) != null )
                    {
                        int age = int.Parse( personElem.Attribute( "age" ).Value.Trim() );
                        int ageDiff = person.Age - age ?? 0;
                        person.SetBirthDate( person.BirthDate.Value.AddYears( ageDiff ) );
                    }

                    person.EmailPreference = EmailPreference.EmailAllowed;

                    if ( personElem.Attribute( "email" ) != null )
                    {
                        var emailAddress = personElem.Attribute( "email" ).Value.Trim();
                        if ( emailAddress.IsValidEmail() )
                        {
                            person.Email = emailAddress;
                            person.IsEmailActive = personElem.Attribute( "emailIsActive" ) != null && personElem.Attribute( "emailIsActive" ).Value.AsBoolean();
                            if ( personElem.Attribute( "emailDoNotEmail" ) != null && personElem.Attribute( "emailDoNotEmail" ).Value.AsBoolean() )
                            {
                                person.EmailPreference = EmailPreference.DoNotEmail;
                            }
                        }
                    }

                    if ( personElem.Attribute( "photoUrl" ) != null )
                    {
                        person.Photo = SaveImage( personElem.Attribute( "photoUrl" ).Value.Trim(), _personImageBinaryFileType, _personImageBinaryFileTypeSettings, rockContext );
                    }

                    if ( personElem.Attribute( "recordType" ) == null || ( personElem.Attribute( "recordType" ) != null && personElem.Attribute( "recordType" ).Value.Trim() == "person" ) )
                    {
                        person.RecordTypeValueId = DefinedValueCache.Get( Rock.SystemGuid.DefinedValue.PERSON_RECORD_TYPE_PERSON.AsGuid() ).Id;
                    }
                    else
                    {
                        person.RecordTypeValueId = DefinedValueCache.Get( Rock.SystemGuid.DefinedValue.PERSON_RECORD_TYPE_BUSINESS.AsGuid() ).Id;
                    }

                    if ( personElem.Attribute( "maritalStatus" ) != null )
                    {
                        person.MaritalStatusValueId = GetOrAddDefinedValueId( personElem.Attribute( "maritalStatus" ).Value, _maritalStatusDefinedType );
                    }

                    if ( personElem.Attribute( "anniversaryDate" ) != null )
                    {
                        person.AnniversaryDate = DateTime.Parse( personElem.Attribute( "anniversaryDate" ).Value.Trim(), new CultureInfo( "en-US" ) );
                    }

                    switch ( personElem.Attribute( "recordStatus" ).Value.Trim() )
                    {
                        case "active":
                            person.RecordStatusValueId = DefinedValueCache.Get( Rock.SystemGuid.DefinedValue.PERSON_RECORD_STATUS_ACTIVE.AsGuid() ).Id;
                            break;
                        case "inactive":
                            person.RecordStatusValueId = DefinedValueCache.Get( Rock.SystemGuid.DefinedValue.PERSON_RECORD_STATUS_INACTIVE.AsGuid() ).Id;
                            if ( personElem.Attribute( "recordStatusReason") != null )
                            {
                                person.RecordStatusReasonValueId = GetOrAddDefinedValueId( personElem.Attribute( "recordStatusReason" ).Value.Trim(), _recordStatusReasonDefinedType );
                                if ( person.RecordStatusReasonValueId == DefinedValueCache.Get( Rock.SystemGuid.DefinedValue.PERSON_RECORD_STATUS_REASON_DECEASED.AsGuid() ).Id )
                                {
                                    person.IsDeceased = true;
                                }
                            }
                            break;
                        default:
                            person.RecordStatusValueId = DefinedValueCache.Get( Rock.SystemGuid.DefinedValue.PERSON_RECORD_STATUS_PENDING.AsGuid() ).Id;
                            break;
                    }

                    if ( personElem.Attribute( "gender" ) != null )
                    {
                        switch ( personElem.Attribute( "gender" ).Value.Trim().ToLower() )
                        {
                            case "m":
                            case "male":
                                person.Gender = Gender.Male;
                                break;
                            case "f":
                            case "female":
                                person.Gender = Gender.Female;
                                break;
                            default:
                                person.Gender = Gender.Unknown;
                                break;
                        }
                    }
                    else
                    {
                        person.Gender = Gender.Unknown;
                    }

                    if ( personElem.Attribute( "connectionStatus" ) != null )
                    {
                        switch ( personElem.Attribute( "connectionStatus" ).Value.Trim().ToLower() )
                        {
                            case "member":
                                person.ConnectionStatusValueId = DefinedValueCache.Get( Rock.SystemGuid.DefinedValue.PERSON_CONNECTION_STATUS_MEMBER.AsGuid() ).Id;
                                break;
                            case "attendee":
                                person.ConnectionStatusValueId = DefinedValueCache.Get( Rock.SystemGuid.DefinedValue.PERSON_CONNECTION_STATUS_ATTENDEE.AsGuid() ).Id;
                                break;
                            case "web prospect":
                                person.ConnectionStatusValueId = DefinedValueCache.Get( Rock.SystemGuid.DefinedValue.PERSON_CONNECTION_STATUS_WEB_PROSPECT.AsGuid() ).Id;
                                break;
                            case "visitor":
                            default:
                                person.ConnectionStatusValueId = DefinedValueCache.Get( Rock.SystemGuid.DefinedValue.PERSON_CONNECTION_STATUS_VISITOR.AsGuid() ).Id;
                                break;
                        }
                    }

                    if ( personElem.Attribute( "homePhone" ) != null && !string.IsNullOrEmpty( personElem.Attribute( "homePhone" ).Value.Trim() ) )
                    {
                        var phoneNumber = new PhoneNumber
                        {
                            NumberTypeValueId = DefinedValueCache.Get( Rock.SystemGuid.DefinedValue.PERSON_PHONE_TYPE_HOME.AsGuid() ).Id,
                            Number = PhoneNumber.CleanNumber( personElem.Attribute( "homePhone" ).Value.Trim() ),
                            CountryCode = "1"
                        };

                        // Format number since default SaveChanges() is not being used.
                        phoneNumber.NumberFormatted = PhoneNumber.FormattedNumber( phoneNumber.CountryCode, phoneNumber.Number );

                        person.PhoneNumbers.Add( phoneNumber );
                    }

                    if ( personElem.Attribute( "mobilePhone" ) != null && !string.IsNullOrEmpty( personElem.Attribute( "mobilePhone" ).Value.Trim() ) )
                    {
                        var phoneNumber = new PhoneNumber
                        {
                            NumberTypeValueId = DefinedValueCache.Get( Rock.SystemGuid.DefinedValue.PERSON_PHONE_TYPE_MOBILE.AsGuid() ).Id,
                            Number = PhoneNumber.CleanNumber( personElem.Attribute( "mobilePhone" ).Value.Trim() )
                        };

                        // Format number since default SaveChanges() is not being used.
                        phoneNumber.NumberFormatted = PhoneNumber.FormattedNumber( phoneNumber.CountryCode, phoneNumber.Number );

                        person.PhoneNumbers.Add( phoneNumber );
                    }

                    if ( personElem.Attribute( "workPhone" ) != null && !string.IsNullOrEmpty( personElem.Attribute( "workPhone" ).Value.Trim() ) )
                    {
                        var phoneNumber = new PhoneNumber
                        {
                            NumberTypeValueId = DefinedValueCache.Get( Rock.SystemGuid.DefinedValue.PERSON_PHONE_TYPE_WORK.AsGuid() ).Id,
                            Number = PhoneNumber.CleanNumber( personElem.Attribute( "workPhone" ).Value.Trim() )
                        };

                        // Format number since default SaveChanges() is not being used.
                        phoneNumber.NumberFormatted = PhoneNumber.FormattedNumber( phoneNumber.CountryCode, phoneNumber.Number );

                        person.PhoneNumbers.Add( phoneNumber );
                    }

                    _personCache[guid] = person;
                }

                groupMember.Person = person;

                if ( personElem.Attribute( "familyRole" ) != null && personElem.Attribute( "familyRole" ).Value.Trim().ToLower() == "adult" )
                {
                    groupMember.GroupRoleId = _adultRoleId;
                }
                else
                {
                    groupMember.GroupRoleId = _childRoleId;
                }

                // person attributes
                if ( personElem.Elements( "attributes" ).Any() )
                {
                    AddPersonAttributes( groupMember, personElem.Elements( "attributes" ), rockContext );
                }

                // person logins
                if ( personElem.Elements( "logins" ).Any() )
                {
                    // in here we are just going to store them in a dictionary for later
                    // saving because Rock requires that each person have a ID before
                    // we can call the UserLoginService.Create()
                    var logins = new List<string>();
                    foreach ( var login in personElem.Elements( "logins" ).Elements( "login" ) )
                    {
                        logins.Add( login.Attribute( "userName" ).Value );
                    }

                    _peopleLoginsDictionary.Add( groupMember.Person, logins );
                }

                familyMembers.Add( groupMember );
            }

            return familyMembers;
        }

        /// <summary>
        /// Gets or adds a new DefinedValue to the given DefinedTypeCache and returns the Id of the value.
        /// </summary>
        /// <param name="theValue">The value.</param>
        /// <param name="aDefinedType">a definedTypeCache.</param>
        /// <returns>
        /// the id of the defined value
        /// </returns>
        private int GetOrAddDefinedValueId( string theValue, DefinedTypeCache aDefinedType )
        {
            DefinedValueCache theDefinedValue = aDefinedType.DefinedValues.FirstOrDefault( a => String.Equals( a.Value, theValue, StringComparison.CurrentCultureIgnoreCase ) );
            // add it as new if we didn't find it.
            if ( theDefinedValue == null )
            {
                theDefinedValue = AddDefinedTypeValue( theValue, aDefinedType );
            }

            return theDefinedValue.Id;
        }

        /// <summary>
        /// Add a note on the given person's record.
        /// </summary>
        /// <param name="personId"></param>
        /// <param name="noteTypeName"></param>
        /// <param name="noteText"></param>
        /// <param name="noteDate">(optional) The date the note was created</param>
        /// <param name="byPersonGuid">(optional) The guid of the person who created the note</param>
        /// <param name="rockContext"></param>
        private void AddNote( int personId, string noteTypeName, string noteText, string noteDate, string byPersonGuid, string isPrivate, string isAlert, RockContext rockContext )
        {
            var service = new NoteTypeService( rockContext );
            var noteType = service.Get( _personEntityTypeId, noteTypeName );

            if ( noteType != null )
            {
                // Find the person's alias
                int? createdByPersonAliasId = null;
                if ( byPersonGuid != null )
                {
                    createdByPersonAliasId = _personCache[byPersonGuid.AsGuid()].PrimaryAliasId;
                }

                var noteService = new NoteService( rockContext );
                var note = new Note()
                {
                    IsSystem = false,
                    NoteTypeId = noteType.Id,
                    EntityId = personId,
                    Caption = string.Empty,
                    CreatedByPersonAliasId = createdByPersonAliasId,
                    Text = noteText,
                    IsAlert = isAlert.AsBoolean(),
                    IsPrivateNote = isPrivate.AsBoolean(),
                    CreatedDateTime = string.IsNullOrWhiteSpace( noteDate ) ? RockDateTime.Now : DateTime.Parse( noteDate, new CultureInfo( "en-US" ) )
                };

                noteService.Add( note );
            }
        }

        /// <summary>
        /// Adds any logins stored in the _peopleLoginsDictionary.
        /// </summary>
        /// <param name="rockContext">The rock context.</param>
        private void AddPersonLogins( RockContext rockContext )
        {
            var password = tbPassword.Text.Trim();
            var userLoginService = new UserLoginService( rockContext );

            foreach ( var set in _peopleLoginsDictionary )
            {
                foreach ( var userName in set.Value )
                {
                    var userLogin = userLoginService.GetByUserName( userName );

                    // only create the login if the user name is not already taken
                    if ( userLogin == null )
                    {
                        UserLoginService.Create(
                                            rockContext,
                                            set.Key,
                                            Rock.Model.AuthenticationServiceType.Internal,
                                            _authenticationDatabaseEntityTypeId,
                                            userName,
                                            password,
                                            isConfirmed: true );
                    }
                }
            }
        }

        /// <summary>
        /// Adds the person attributes and values found in the XML to the person's attribute-value collection.
        /// </summary>
        /// <param name="groupMember"></param>
        /// <param name="attributes"></param>
        private void AddPersonAttributes( GroupMember groupMember, IEnumerable<XElement> attributes, RockContext rockContext )
        {
            // In order to add attributes to the person, you have to first load them all
            groupMember.Person.LoadAttributes( rockContext );

            foreach ( var personAttribute in attributes.Elements( "attribute" ) )
            {
                // Add them to the list of people who need to have their attribute values saved.
                // This will be done after all the family groups have been saved.
                _personWithAttributes[groupMember.Person.Guid] = true;
                foreach ( var pa in personAttribute.Attributes() )
                {
                    groupMember.Person.SetAttributeValue( pa.Name.LocalName, pa.Value );
                }
            }
        }

        /// <summary>
        /// Fetches the given remote photoUrl and stores it locally in the binary file table
        /// then returns Id of the binary file.
        /// </summary>
        /// <param name="photoUrl">a URL to a photo (JPG, PNG, BMP, TIFF).</param>
        /// <returns>Id of the binaryFile</returns>
        private BinaryFile SaveImage( string imageUrl, BinaryFileType binaryFileType, string binaryFileTypeSettings, RockContext context )
        {
            // always create a new BinaryFile record of IsTemporary when a file is uploaded
            BinaryFile binaryFile = new BinaryFile();
            binaryFile.IsTemporary = true;
            binaryFile.BinaryFileTypeId = binaryFileType.Id;
            binaryFile.FileName = Path.GetFileName( imageUrl );
            Stopwatch stopwatch = Stopwatch.StartNew();
            var webClient = new WebClient();
            webClient.Proxy = null;
            try
            {
                byte[] imageData = webClient.DownloadData( imageUrl );
                stopwatch.Stop();
                Debug.WriteLine( stopwatch.Elapsed.TotalMilliseconds );
                binaryFile.FileSize = imageData.Length;
                binaryFile.ContentStream = new MemoryStream( imageData );

                if ( webClient.ResponseHeaders != null )
                {
                    binaryFile.MimeType = webClient.ResponseHeaders["content-type"];
                }
                else
                {
                    switch ( Path.GetExtension( imageUrl ) )
                    {
                        case ".jpg":
                        case ".jpeg":
                            binaryFile.MimeType = "image/jpg";
                            break;
                        case ".png":
                            binaryFile.MimeType = "image/png";
                            break;
                        case ".gif":
                            binaryFile.MimeType = "image/gif";
                            break;
                        case ".bmp":
                            binaryFile.MimeType = "image/bmp";
                            break;
                        case ".tiff":
                            binaryFile.MimeType = "image/tiff";
                            break;
                        case ".svg":
                        case ".svgz":
                            binaryFile.MimeType = "image/svg+xml";
                            break;
                        default:
                            throw new NotSupportedException( string.Format( "unknown MimeType for {0}", imageUrl ) );
                    }
                }

                // Because pre-post processing is disabled for this rock context, need to
                // manually have the storage provider save the contents of the binary file
                binaryFile.SetStorageEntityTypeId( binaryFileType.StorageEntityTypeId );
                binaryFile.StorageEntitySettings = binaryFileTypeSettings;
                if ( binaryFile.StorageProvider != null )
                {
                    binaryFile.StorageProvider.SaveContent( binaryFile );
                    binaryFile.Path = binaryFile.StorageProvider.GetPath( binaryFile );
                }

                var binaryFileService = new BinaryFileService( context );
                binaryFileService.Add( binaryFile );
                return binaryFile;
            }
            catch ( WebException )
            {
                return null;
            }
        }

        /// <summary>
        /// Adds the given addresses in the xml snippet to the given family.
        /// </summary>
        /// <param name="groupService">The group service.</param>
        /// <param name="family">The family.</param>
        /// <param name="addresses">The addresses.</param>
        /// <param name="rockContext">The rock context.</param>
        /// <exception cref="System.NotSupportedException"></exception>
        private void AddFamilyAddresses( GroupService groupService, Group family, XElement addresses, RockContext rockContext )
        {
            if ( addresses == null || addresses.Elements( "address" ) == null )
            {
                return;
            }

            // First add each person to the familyMembers collection
            foreach ( var addressElem in addresses.Elements( "address" ) )
            {
                var addressType = ( addressElem.Attribute( "type" ) != null ) ? addressElem.Attribute( "type" ).Value.Trim() : string.Empty;
                var street1 = ( addressElem.Attribute( "street1" ) != null ) ? addressElem.Attribute( "street1" ).Value.Trim() : string.Empty;
                var street2 = ( addressElem.Attribute( "street2" ) != null ) ? addressElem.Attribute( "street2" ).Value.Trim() : string.Empty;
                var city = ( addressElem.Attribute( "city" ) != null ) ? addressElem.Attribute( "city" ).Value.Trim() : string.Empty;
                var state = ( addressElem.Attribute( "state" ) != null ) ? addressElem.Attribute( "state" ).Value.Trim() : string.Empty;
                var postalCode = ( addressElem.Attribute( "postalCode" ) != null ) ? addressElem.Attribute( "postalCode" ).Value.Trim() : string.Empty;
                var country = ( addressElem.Attribute( "country" ) != null ) ? addressElem.Attribute( "country" ).Value.Trim() : "US";
                var lat = ( addressElem.Attribute( "lat" ) != null ) ? addressElem.Attribute( "lat" ).Value.Trim() : string.Empty;
                var lng = ( addressElem.Attribute( "long" ) != null ) ? addressElem.Attribute( "long" ).Value.Trim() : string.Empty;

                string locationTypeGuid;

                switch ( addressType )
                {
                    case "home":
                        locationTypeGuid = Rock.SystemGuid.DefinedValue.GROUP_LOCATION_TYPE_HOME;
                        break;
                    case "work":
                        locationTypeGuid = Rock.SystemGuid.DefinedValue.GROUP_LOCATION_TYPE_WORK;
                        break;
                    case "previous":
                        locationTypeGuid = Rock.SystemGuid.DefinedValue.GROUP_LOCATION_TYPE_PREVIOUS;
                        break;
                    default:
                        throw new NotSupportedException( string.Format( "unknown addressType: {0}", addressType ) );
                }

                // Call replica of the groupService's AddNewFamilyAddress in an attempt to speed it up
                AddNewFamilyAddress( family, locationTypeGuid, street1, street2, city, state, postalCode, country, rockContext );

                var location = family.GroupLocations.Where( gl => gl.Location.Street1 == street1 ).Select( gl => gl.Location ).FirstOrDefault();

                // Set the address with the given latitude and longitude
                double latitude;
                double longitude;
                if ( !string.IsNullOrEmpty( lat ) && !string.IsNullOrEmpty( lng )
                    && double.TryParse( lat, out latitude ) && double.TryParse( lng, out longitude )
                    && location != null )
                {
                    location.SetLocationPointFromLatLong( latitude, longitude );
                }

                // Put the location id into the dictionary for later use.
                if ( location != null && !_familyLocationDictionary.ContainsKey( family.Guid ) )
                {
                    _familyLocationDictionary.Add( family.Guid, location.Id );
                }
            }
        }

        /// <summary>
        /// Creates a new family using the given set of people.
        /// </summary>
        /// <param name="familyMembers">The family members.</param>
        /// <param name="campusId">The campus identifier.</param>
        /// <returns></returns>
        public Group CreateNewFamily( List<GroupMember> familyMembers, int? campusId )
        {
            var familyGroupType = GroupTypeCache.GetFamilyGroupType();

            if ( familyGroupType != null )
            {
                var familyGroup = new Group();
                familyGroup.GroupTypeId = familyGroupType.Id;
                familyGroup.Name = familyMembers.FirstOrDefault().Person.LastName + " Family";
                familyGroup.CampusId = campusId;

                foreach ( var familyMember in familyMembers )
                {
                    var person = familyMember.Person;
                    if ( person != null )
                    {
                        familyGroup.Members.Add( familyMember );
                    }
                }

                foreach ( var groupMember in familyMembers )
                {
                    var person = groupMember.Person;

                    if ( groupMember.GroupRoleId != _childRoleId )
                    {
                        person.GivingGroup = familyGroup;
                    }
                }

                return familyGroup;
            }

            return null;
        }

        /// <summary>
        /// Adds the new family address.
        /// </summary>
        /// <param name="family">The family.</param>
        /// <param name="locationTypeGuid">The location type unique identifier.</param>
        /// <param name="street1">The street1.</param>
        /// <param name="street2">The street2.</param>
        /// <param name="city">The city.</param>
        /// <param name="state">The state.</param>
        /// <param name="postalCode">The zip.</param>
        /// <param name="rockContext">The rock context.</param>
        public void AddNewFamilyAddress( Group family, string locationTypeGuid,
            string street1, string street2, string city, string state, string postalCode, string country,
            RockContext rockContext )
        {
            if ( !string.IsNullOrWhiteSpace( street1 ) ||
                 !string.IsNullOrWhiteSpace( street2 ) ||
                 !string.IsNullOrWhiteSpace( city ) ||
                 !string.IsNullOrWhiteSpace( postalCode ) ||
                 !string.IsNullOrWhiteSpace( country ) )
            {
                var groupLocation = new GroupLocation();

                // Get new or existing location and associate it with group
                var location = new LocationService( rockContext ).Get( street1, street2, city, state, postalCode, country );
                groupLocation.Location = location;
                groupLocation.IsMailingLocation = true;
                groupLocation.IsMappedLocation = true;

                Guid guid = Guid.Empty;
                if ( Guid.TryParse( locationTypeGuid, out guid ) )
                {
                    var locationType = DefinedValueCache.Get( guid );
                    if ( locationType != null )
                    {
                        groupLocation.GroupLocationTypeValueId = locationType.Id;
                    }
                }

                family.GroupLocations.Add( groupLocation );
            }
        }

        /// <summary>
        /// Flattens exception's inner exceptions and returns an HTML formatted string
        /// useful for debugging.
        /// </summary>
        /// <param name="ex"></param>
        /// <returns></returns>
        private string FlattenInnerExceptions( Exception ex )
        {
            StringBuilder sb = new StringBuilder();
            while ( ex != null && ex.InnerException != null )
            {
                sb.AppendLine( ex.InnerException.Message.ConvertCrLfToHtmlBr() );
                ex = ex.InnerException;
            }

            return sb.ToString();
        }

        #endregion

        #region Helper Classes

        protected class ClassGroupLocation
        {
            public string Name { get; set; }

            public int GroupId { get; set; }

            public int LocationId { get; set; }

            public double MinAge { get; set; }

            public double MaxAge { get; set; }
        }

        protected enum Frequency
        {
            onetime = 0,
            weekly = 1,
            monthly = 2
        }
        #endregion
    }
}<|MERGE_RESOLUTION|>--- conflicted
+++ resolved
@@ -272,14 +272,10 @@
             // this event gets fired after block settings are updated. it's nice to repaint the screen if these settings would alter it
             this.BlockUpdated += Block_BlockUpdated;
             this.AddConfigurationUpdateTrigger( upnlContent );
-<<<<<<< HEAD
-            RockPage.AddScriptLink( "~/Scripts/jquery.signalR-2.4.1.min.js", false );
-=======
             RockPage.AddScriptLink( "~/Scripts/jquery.signalR-2.2.0.min.js", false );
 
             // from https://stackoverflow.com/a/30976223/1755417
             tbPassword.Attributes["autocomplete"] = "new-password";
->>>>>>> 99c99f9d
         }
 
         /// <summary>
@@ -529,7 +525,7 @@
                     }
                 }
 
-                //// First delete any sample data that might exist already
+                //// First delete any sample data that might exist already 
                 // using RockContext in case there are multiple saves (like Attributes)
                 rockContext.WrapTransaction( () =>
                 {
@@ -666,7 +662,7 @@
                 Rock.Transactions.RockQueue.TransactionQueue.Enqueue( transaction );
             }
         }
-
+        
         /// <summary>
         /// Adds any registration templates given in the XML file.
         /// </summary>
@@ -726,7 +722,7 @@
 
                 int categoryId = CategoryCache.Get( element.Attribute( "categoryGuid" ).Value.Trim().AsGuid() ).Id;
 
-                // Find the group type and
+                // Find the group type and 
                 var groupType = GroupTypeCache.Get( element.Attribute( "groupTypeGuid" ).Value.Trim().AsGuid() );
 
                 RegistrantsSameFamily registrantsSameFamily;
@@ -873,7 +869,7 @@
                                         {
                                             attrState.FieldTypeId = fieldType.Id;
                                             var attribute = Helper.SaveAttributeEdits( attrState, registrationRegistrantEntityTypeId, registrantAttributeQualifierColumn, registrationTemplate.Id.ToString(), rockContext );
-
+                                            
                                             //rockContext.ChangeTracker.DetectChanges();
                                             rockContext.SaveChanges( disablePrePostProcessing: true );
 
@@ -980,7 +976,7 @@
                                     feeItem.Cost = option.Attribute( "cost" ).Value.AsDecimal();
                                     fee.FeeItems.Add( feeItem );
                                 }
-
+                                
                                 break;
                             case "single":
                                 {
@@ -996,7 +992,7 @@
                                 throw new NotSupportedException( string.Format( "unknown fee type: {0}", feeElement.Attribute( "type" ).Value ) );
                         }
 
-
+                        
                         fee.DiscountApplies = feeElement.Attribute( "discountApplies" ).Value.AsBoolean();
                         fee.AllowMultiple = feeElement.Attribute( "enableQuantity" ).Value.AsBoolean();
                         fee.Order = feeOrder;
@@ -1227,7 +1223,7 @@
 
         /// <summary>
         /// Adds a KnownRelationship record between the two supplied GUIDs with the given 'is' relationship type:
-        ///
+        ///     
         ///     Role / inverse Role
         ///     ================================
         ///     step-parent     / step-child
@@ -1238,13 +1234,13 @@
         ///     sibling         / sibling
         ///     invited         / invited-by
         ///     related         / related
-        ///
+        ///     
         /// ...for XML such as:
         /// <relationships>
         ///     <relationship a="Ben" personGuid="3C402382-3BD2-4337-A996-9E62F1BAB09D"
         ///     has="step-parent" forGuid="3D7F6605-3666-4AB5-9F4E-D7FEBF93278E" name="Brian" />
         ///  </relationships>
-        ///
+        ///  
         /// </summary>
         /// <param name="elemRelationships"></param>
         private void AddRelationships( XElement elemRelationships, RockContext rockContext )
@@ -1262,7 +1258,7 @@
 
             //// We have to create (or fetch existing) two groups for each relationship, adding the
             //// other person as a member of that group with the appropriate GroupTypeRole (GTR):
-            ////   * a group with person as owner (GTR) and forPerson as type/role (GTR)
+            ////   * a group with person as owner (GTR) and forPerson as type/role (GTR) 
             ////   * a group with forPerson as owner (GTR) and person as inverse-type/role (GTR)
 
             foreach ( var elemRelationship in elemRelationships.Elements( "relationship" ) )
@@ -1546,7 +1542,7 @@
                 .Where( a =>
                     _peopleDictionary.Keys.Contains( a.Person.Guid ) &&
                     a.PersonId == a.AliasPersonId ) )
-            {
+            { 
                 _peopleAliasDictionary.Add( personAlias.Person.Guid, personAlias.Id );
             }
 
@@ -1923,7 +1919,7 @@
             if ( TimeSpan.TryParse( time, out timespan ))
             {
                 group.Schedule.WeeklyTimeOfDay = timespan;
-            }
+            }            
         }
 
         /// <summary>
@@ -2050,7 +2046,7 @@
                 Guid personGuid = element.Attribute( "personGuid" ).Value.Trim().AsGuid();
 
                 var connectionOpportunity = coService.Queryable( "ConnectionType" ).AsNoTracking().Where( co => co.ConnectionType.Name == connectionTypeName && co.Name == opportunityName ).FirstOrDefault();
-
+                
                 // make sure we found a matching connection opportunity
                 if ( connectionOpportunity != null )
                 {
@@ -2237,7 +2233,7 @@
                         // delete any connection requests tied to them
                         foreach ( var request in connectionRequestService.Queryable().Where( r => r.PersonAlias.PersonId == person.Id || r.ConnectorPersonAlias.PersonId == person.Id ) )
                         {
-                            connectionRequestActivityService.DeleteRange( request.ConnectionRequestActivities );
+                            connectionRequestActivityService.DeleteRange( request.ConnectionRequestActivities );    
                             connectionRequestService.Delete( request );
                         }
 
@@ -2460,7 +2456,7 @@
             Frequency frequency;
             if ( elemGiving.Attribute( "frequency" ) != null )
             {
-                Enum.TryParse( elemGiving.Attribute( "frequency" ).Value.Trim(), out frequency );
+                Enum.TryParse( elemGiving.Attribute( "frequency" ).Value.Trim(), out frequency ); 
             }
             else
             {
@@ -2563,8 +2559,8 @@
                 }
                 else
                 {
-                    batch = new FinancialBatch {
-                        Id = 0,
+                    batch = new FinancialBatch { 
+                        Id = 0, 
                         Guid = Guid.NewGuid(),
                         BatchStartDateTime = date,
                         BatchEndDateTime = date,
@@ -2715,13 +2711,13 @@
         /// <param name="scheduleId">The schedule identifier.</param>
         /// <param name="altScheduleId">The alt schedule identifier.</param>
         /// <param name="attendanceData">The attendance data.</param>
-        private void CreateAttendance( ICollection<GroupMember> familyMembers, DateTime startingDate, DateTime endDate, int pctAttendance,
+        private void CreateAttendance( ICollection<GroupMember> familyMembers, DateTime startingDate, DateTime endDate, int pctAttendance, 
             int pctAttendedRegularService, int scheduleId, int altScheduleId, Dictionary<Guid, List<Attendance>> attendanceData, RockContext rockContext )
         {
             // for each weekend between the starting and ending date...
             for ( DateTime date = startingDate; date <= endDate; date = date.AddDays( 7 ) )
             {
-                // set an additional factor
+                // set an additional factor 
                 int summerFactor = ( 7 <= date.Month && date.Month <= 9 ) ? summerPercentFactor : 0;
                 if ( _random.Next( 0, 100 ) > pctAttendance - summerFactor )
                 {
@@ -2822,7 +2818,7 @@
                     person = new Person();
                     person.CreatedByPersonAliasId = CurrentPersonAliasId;
                     person.CreatedDateTime = RockDateTime.Now;
-
+                    
                     person.Guid = guid;
                     person.FirstName = personElem.Attribute( "firstName" ).Value.Trim();
                     if ( personElem.Attribute( "suffix") != null )
@@ -3372,7 +3368,7 @@
         /// <param name="state">The state.</param>
         /// <param name="postalCode">The zip.</param>
         /// <param name="rockContext">The rock context.</param>
-        public void AddNewFamilyAddress( Group family, string locationTypeGuid,
+        public void AddNewFamilyAddress( Group family, string locationTypeGuid, 
             string street1, string street2, string city, string state, string postalCode, string country,
             RockContext rockContext )
         {
