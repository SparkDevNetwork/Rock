﻿// <copyright>
// Copyright by the Spark Development Network
//
// Licensed under the Rock Community License (the "License");
// you may not use this file except in compliance with the License.
// You may obtain a copy of the License at
//
// http://www.rockrms.com/license
//
// Unless required by applicable law or agreed to in writing, software
// distributed under the License is distributed on an "AS IS" BASIS,
// WITHOUT WARRANTIES OR CONDITIONS OF ANY KIND, either express or implied.
// See the License for the specific language governing permissions and
// limitations under the License.
// </copyright>
//
using System;
using System.Collections.Generic;
using System.ComponentModel;
using System.ComponentModel.DataAnnotations;
using System.ComponentModel.DataAnnotations.Schema;
using System.IO;
using System.Linq;
using System.Reflection;
using System.Runtime.Caching;
using System.Runtime.Serialization;
using System.Text;
using System.Web;
using System.Web.UI;
using System.Web.UI.WebControls;
using System.Xml.Linq;

using Rock;
using Rock.Attribute;
using Rock.Web.Cache;
using Rock.Data;
using Rock.Lava;
using Rock.Model;
using Rock.Web.UI;
using Newtonsoft.Json;

namespace RockWeb.Blocks.Examples
{
    [DisplayName( "Model Map" )]
    [Category( "Examples" )]
    [Description( "Displays details about each model classes in Rock.Model." )]
    [KeyValueListField( "Category Icons", "The Icon Class to use for each category.", false, "", "Category", "Icon Css Class" )]
    [Rock.SystemGuid.BlockTypeGuid( "DA2AAD13-209B-4885-8739-B7BE99F6510D" )]
    public partial class ModelMap : RockBlock
    {
        #region Fields

        private const string DEFINED_TYPE_ROUTE = "/admin/general/defined-types/";

        #endregion Fields

        #region Properties

        protected List<MCategory> EntityCategories { get; set; }

        #endregion

        #region Base Control Methods

        /// <summary>
        /// Restores the view-state information from a previous user control request that was saved by the <see cref="M:System.Web.UI.UserControl.SaveViewState" /> method.
        /// </summary>
        /// <param name="savedState">An <see cref="T:System.Object" /> that represents the user control state to be restored.</param>
        protected override void LoadViewState( object savedState )
        {
            base.LoadViewState( savedState );

            EntityCategories = ViewState["EntityCategories"] as List<MCategory>;
        }

        /// <summary>
        /// Raises the <see cref="E:System.Web.UI.Control.Init" /> event.
        /// </summary>
        /// <param name="e">An <see cref="T:System.EventArgs" /> object that contains the event data.</param>
        protected override void OnInit( EventArgs e )
        {
            base.OnInit( e );

            rptCategory.ItemCommand += rptCategory_ItemCommand;
            rptModel.ItemCommand += rptModel_ItemCommand;
        }

        /// <summary>
        /// Raises the <see cref="E:System.Web.UI.Control.Load" /> event.
        /// </summary>
        /// <param name="e">The <see cref="T:System.EventArgs" /> object that contains the event data.</param>
        protected override void OnLoad( EventArgs e )
        {
            base.OnLoad( e );

            if ( !Page.IsPostBack )
            {
                Guid? categoryGuid = null;
                int? entityTypeId = null;
                string categoryName = PageParameter( "Category" );

                LoadCategories();
                BindFilter( true );

                if ( !string.IsNullOrWhiteSpace( categoryName ) )
                {
                    var category = EntityCategories.Where( c => c.Name.Equals( categoryName, StringComparison.CurrentCultureIgnoreCase ) ).FirstOrDefault();
                    if ( category != null )
                    {
                        categoryGuid = category.Guid;
                    }
                }

                if ( !string.IsNullOrWhiteSpace( PageParameter( "EntityType" ) ) )
                {
                    entityTypeId = PageParameter( "EntityType" ).AsIntegerOrNull();

                    EntityTypeCache entityType = null;
                    if ( entityTypeId.HasValue )
                    {
                        entityType = EntityTypeCache.Get( entityTypeId.Value );
                    }
                    else
                    {
                        entityType = EntityTypeCache.Get( PageParameter( "EntityType" ).AsGuid() );
                    }

                    if ( entityType != null )
                    {
                        entityTypeId = entityType.Id;
                        categoryGuid = EntityCategories.Where( c => c.RockEntityIds.Contains( entityType.Id ) ).Select( c => c.Guid ).FirstOrDefault();
                    }
                }

                ShowData( categoryGuid, entityTypeId );
            }
        }

        /// <summary>
        /// Saves any user control view-state changes that have occurred since the last page postback.
        /// </summary>
        /// <returns>
        /// Returns the user control's current view state. If there is no view state associated with the control, it returns null.
        /// </returns>
        protected override object SaveViewState()
        {
            ViewState["EntityCategories"] = EntityCategories;

            return base.SaveViewState();
        }

        #endregion

        #region Events

        /// <summary>
        /// Handles the ItemCommand event of the rptCategory control.
        /// </summary>
        /// <param name="source">The source of the event.</param>
        /// <param name="e">The <see cref="RepeaterCommandEventArgs"/> instance containing the event data.</param>
        protected void rptCategory_ItemCommand( object source, RepeaterCommandEventArgs e )
        {
            ShowData( e.CommandArgument.ToString().AsGuidOrNull(), null );
        }

        /// <summary>
        /// Handles the ItemCommand event of the rptModel control.
        /// </summary>
        /// <param name="source">The source of the event.</param>
        /// <param name="e">The <see cref="RepeaterCommandEventArgs"/> instance containing the event data.</param>
        protected void rptModel_ItemCommand( object source, RepeaterCommandEventArgs e )
        {
            ShowData( hfSelectedCategoryGuid.Value.AsGuid(), e.CommandArgument.ToString().AsInteger() );
        }

        /// <summary>
        /// Handles the ApplyFilterClick event of the gfSettings control.
        /// </summary>
        /// <param name="sender">The source of the event.</param>
        /// <param name="e">The <see cref="EventArgs"/> instance containing the event data.</param>
        protected void gfSettings_ApplyFilterClick( object sender, EventArgs e )
        {
            gfSettings.SetFilterPreference( "IsRequired", ddlIsRequired.SelectedValue );
            gfSettings.SetFilterPreference( "IsDatabase", ddlIsDatabase.SelectedValue );
            gfSettings.SetFilterPreference( "IsLava", ddlIsLava.SelectedValue );

            ShowData( hfSelectedCategoryGuid.Value.AsGuidOrNull(), hfSelectedEntityId.Value.AsIntegerOrNull() );
        }

        /// <summary>
        /// Handles the ClearFilterClick event of the gfSettings control.
        /// </summary>
        /// <param name="sender">The source of the event.</param>
        /// <param name="e">The <see cref="EventArgs"/> instance containing the event data.</param>
        protected void gfSettings_ClearFilterClick( object sender, EventArgs e )
        {
            gfSettings.DeleteFilterPreferences();
            BindFilter();

            ShowData( hfSelectedCategoryGuid.Value.AsGuidOrNull(), hfSelectedEntityId.Value.AsIntegerOrNull() );
        }

        #endregion

        #region Methods

        /// <summary>
        /// Binds the filter.
        /// </summary>
        private void BindFilter( bool useQueryString = false )
        {
            if ( useQueryString )
            {
                if ( !string.IsNullOrWhiteSpace( PageParameter( "IsRequired" ) ) )
                {
                    gfSettings.SetFilterPreference( "IsRequired", PageParameter( "IsRequired" ) );
                }

                if ( !string.IsNullOrWhiteSpace( PageParameter( "IsDatabase" ) ) )
                {
                    gfSettings.SetFilterPreference( "IsDatabase", PageParameter( "IsDatabase" ) );
                }

                if ( !string.IsNullOrWhiteSpace( PageParameter( "IsLava" ) ) )
                {
                    gfSettings.SetFilterPreference( "IsLava", PageParameter( "IsLava" ) );
                }
            }

            ddlIsRequired.SelectedValue = gfSettings.GetFilterPreference( "IsRequired" );
            ddlIsDatabase.SelectedValue = gfSettings.GetFilterPreference( "IsDatabase" );
            ddlIsLava.SelectedValue = gfSettings.GetFilterPreference( "IsLava" );
        }

        private void LoadCategories()
        {
            var entityCategories = new List<MCategory>();

            var categoryIcons = new Dictionary<string, string>();
            var categoryIconValues = GetAttributeValue( "CategoryIcons" );
            if ( !string.IsNullOrWhiteSpace( categoryIconValues ) )
            {
                categoryIconValues = categoryIconValues.TrimEnd( '|' );
                foreach ( var keyVal in categoryIconValues.Split( '|' )
                                .Select( s => s.Split( '^' ) )
                                .Where( s => s.Length == 2 ) )
                {
                    categoryIcons.AddOrIgnore( keyVal[0], keyVal[1] );
                }
            }

            RegisterIncludeForModelMapTypes();

            foreach ( var entity in EntityTypeCache.All() )
            {
                var type = entity.GetEntityType();
                if ( type != null && (entity.IsEntity || type.GetCustomAttribute( typeof( IncludeForModelMapAttribute ) ) != null) ) 
                {
                    string category = "Other";
                    var domainAttr = type.GetCustomAttribute<RockDomainAttribute>( false );
                    if ( domainAttr != null && domainAttr.Name.IsNotNullOrWhiteSpace() )
                    {
                        category = domainAttr.Name;
                    }

                    var entityCategory = entityCategories
                        .Where( c => c.Name == category )
                        .FirstOrDefault();
                    if ( entityCategory == null )
                    {
                        entityCategory = new MCategory { Guid = Guid.NewGuid(), Name = category, RockEntityIds = new List<int>() };
                        entityCategory.IconCssClass = categoryIcons.ContainsKey( category ) ? categoryIcons[category] : "fa fa-network-wired";
                        entityCategories.Add( entityCategory );
                    }

                    entityCategory.RockEntityIds.Add( entity.Id );
                }
            }

            EntityCategories = new List<MCategory>( entityCategories.Where( c => c.Name != "Other" ).OrderBy( c => c.Name ) );
            EntityCategories.AddRange( entityCategories.Where( c => c.Name == "Other" ) );
        }

        /// <summary>
        /// Registers the <see cref="IncludeForModelMapAttribute"/> model types.
        /// </summary>
        private void RegisterIncludeForModelMapTypes()
        {
            var modelMapAssembly = Assembly.GetAssembly( typeof( IncludeForModelMapAttribute ) );
            var modelMapTypes = from type in modelMapAssembly.GetTypes()
                                where System.Attribute.IsDefined( type, typeof( IncludeForModelMapAttribute ) )
                                select type;

            if ( modelMapTypes?.Count() > 0 )
            {
                foreach ( var modelMapType in modelMapTypes )
                {
                    // Call EntityTypeCache.Get to register the modelMapType if it isn't already registered
                    EntityTypeCache.Get( modelMapType, true, new RockContext() );
                }
            }
        }

        private void ShowData( Guid? categoryGuid, int? entityTypeId )
        {
            if ( EntityCategories == null )
            {
                LoadCategories();
            }

            hfSelectedCategoryGuid.Value = categoryGuid.ToString();
            hfSelectedEntityId.Value = null;

            // Bind Categories
            rptCategory.DataSource = EntityCategories;
            rptCategory.DataBind();

            pnlModels.Visible = false;
            pnlKey.Visible = false;
            lCategoryName.Text = string.Empty;

            EntityTypeCache entityType = null;
            var entityTypeList = new List<EntityTypeCache>();
            if ( categoryGuid.HasValue )
            {
                var category = EntityCategories.Where( c => c.Guid.Equals( categoryGuid ) ).FirstOrDefault();
                if ( category != null )
                {
                    lCategoryName.Text = category.Name.SplitCase() + " Models";
                    pnlModels.Visible = true;

                    entityTypeList = category
                        .RockEntityIds
                        .Select( a => EntityTypeCache.Get( a ) )
                        .Where( a => a != null )
                        .OrderBy( et => et.FriendlyName )
                        .ToList();
                    if ( entityTypeId.HasValue )
                    {
                        entityType = entityTypeList.Where( t => t.Id == entityTypeId.Value ).FirstOrDefault();
                        hfSelectedEntityId.Value = entityType != null ? entityType.Id.ToString() : null;
                    }
                    else
                    {
                        entityType = entityTypeList.FirstOrDefault();
                        hfSelectedEntityId.Value = entityTypeList.Any() ? entityTypeList.First().Id.ToString() : null;
                    }
                }
            }

            // Bind Models
            rptModel.DataSource = entityTypeList;
            rptModel.DataBind();

            string details = string.Empty;
            nbClassesWarning.Visible = false;
            pnlClassDetail.Visible = false;
            if ( entityType != null )
            {
                try
                {
                    var type = entityType.GetEntityType();
                    if ( type != null )
                    {
                        pnlKey.Visible = true;

                        var xmlComments = GetXmlComments();

                        var mClass = new MClass();
                        mClass.Name = type.Name;
                        mClass.Comment = GetComments( type, xmlComments );

                        PropertyInfo[] properties = type.GetProperties( BindingFlags.Public | BindingFlags.Instance )
                            .Where( m => m.MemberType == MemberTypes.Method || m.MemberType == MemberTypes.Property )
                            .ToArray();

                        // Only fetch properties whose getter is public 
                        foreach ( PropertyInfo p in properties.Where( p => p.GetMethod.IsPublic ).OrderBy( i => i.Name ).ToArray() )
                        {
#pragma warning disable CS0618 // LavaIncludeAttribute is obsolete
                            var property = new MProperty
                            {
                                Name = p.Name,
                                IsInherited = p.DeclaringType != type,
                                IsVirtual = p.GetGetMethod( true ) != null && p.GetGetMethod( true ).IsVirtual && !p.GetGetMethod( true ).IsFinal,
                                IsLavaInclude = p.IsDefined( typeof( LavaIncludeAttribute ) ) || p.IsDefined( typeof( LavaVisibleAttribute ) ) || p.IsDefined( typeof( DataMemberAttribute ) ),
                                IsObsolete = p.IsDefined( typeof( ObsoleteAttribute ) ),
                                ObsoleteMessage = GetObsoleteMessage( p ),
                                NotMapped = p.IsDefined( typeof( NotMappedAttribute ) ),
                                Required = p.IsDefined( typeof( RequiredAttribute ) ),
                                Id = p.MetadataToken,
                                Comment = GetComments( p, xmlComments, properties ),
                                IsEnum = p.PropertyType.IsEnum,
                                IsDefinedValue = p.Name.EndsWith( "ValueId" ) && p.IsDefined( typeof( DefinedValueAttribute ) )
                            };
#pragma warning restore CS0618 // LavaIncludeAttribute is obsolete

                            if ( property.IsEnum )
                            {
                                property.KeyValues = new Dictionary<string, string>();
                                var values = p.PropertyType.GetEnumValues();
                                foreach ( var value in values )
                                {
                                    property.KeyValues.AddOrReplace( ( ( int ) value ).ToString(), value.ToString() );
                                }
                            }
                            else if ( property.IsDefinedValue )
                            {
                                var definedValueAttribute = p.GetCustomAttribute<Rock.Data.DefinedValueAttribute>();
                                if ( definedValueAttribute != null && definedValueAttribute.DefinedTypeGuid.HasValue )
                                {
                                    property.KeyValues = new Dictionary<string, string>();
                                    var definedTypeGuid = definedValueAttribute.DefinedTypeGuid.Value;
                                    var definedType = DefinedTypeCache.Get( definedTypeGuid );
                                    property.DefinedTypeId = definedType.Id;
                                    foreach ( var definedValue in definedType.DefinedValues )
                                    {
                                        property.KeyValues.AddOrReplace( string.Format( "{0} = {1}", definedValue.Id, definedValue.Value ), definedValue.Description );
                                    }
                                }
                            }

                            mClass.Properties.Add( property );
                        }

                        MethodInfo[] methods = type.GetMethods( BindingFlags.Public | BindingFlags.Instance )
                            .Where( m => !m.IsSpecialName && ( m.MemberType == MemberTypes.Method || m.MemberType == MemberTypes.Property ) )
                            .ToArray();
                        foreach ( MethodInfo m in methods.OrderBy( i => i.Name ).ToArray() )
                        {
                            // crazy, right?
                            var param = string.Join( ", ", m.GetParameters().Select( pi => { var x = pi.ParameterType + " " + pi.Name; return x; } ) );

                            mClass.Methods.Add( new MMethod
                            {
                                Name = m.Name,
                                IsInherited = m.DeclaringType != type,
                                Id = m.MetadataToken,
                                Signature = string.Format( "{0}({1})", m.Name, param ),
                                Comment = GetComments( m, xmlComments ),
                                IsObsolete = m.IsDefined( typeof( ObsoleteAttribute ) ),
                                ObsoleteMessage = GetObsoleteMessage( m )
                            } );
                        }

                        var pageReference = new Rock.Web.PageReference( CurrentPageReference );
                        pageReference.QueryString = new System.Collections.Specialized.NameValueCollection();
                        pageReference.QueryString["EntityType"] = entityType.Guid.ToString();

                        lClassName.Text = mClass.Name;
                        lActualTableName.Text = "";

                        // Check if there is a TableAttribute.
                        if ( System.Attribute.IsDefined( type, typeof( TableAttribute ) ) )
                        {
                            // Get the custom attribute.
                            TableAttribute attribute = ( TableAttribute ) System.Attribute.GetCustomAttribute( type, typeof( TableAttribute ) );
                            string tableName = attribute.Name;

                            // Check if the table name is different than the class name.
                            if ( !tableName.Equals( lClassName.Text ) )
                            {
                                lActualTableName.Text = "<small>[" + tableName + "]</small>";
                            }
                        }

                        hlAnchor.NavigateUrl = pageReference.BuildUrl();
                        lClassDescription.Text = mClass.Comment != null ? mClass.Comment.Summary : string.Empty;
                        lClassExample.Text = ExampleNode( mClass );
                        if ( divClass.HasCssClass( "mb-4" ) )
                        {
                            divClass.RemoveCssClass( "mb-4" );
                        }
                        if ( lClassDescription.Text.IsNotNullOrWhiteSpace() || lClassExample.Text.IsNotNullOrWhiteSpace())
                        {
                            divClass.AddCssClass( "mb-4" );
                        }
                        lClasses.Text = ClassNode( mClass );

                        pnlClassDetail.Visible = true;
                    }
                    else
                    {
                        nbClassesWarning.Text = "Unable to get class details for " + entityType.FriendlyName;
                        nbClassesWarning.Details = entityType.AssemblyName;
                        nbClassesWarning.Dismissable = true;
                        nbClassesWarning.Visible = true;
                    }
                }
                catch ( Exception ex )
                {
                    nbClassesWarning.Text = string.Format( "Error getting class details for <code>{0}</code>", entityType );
                    nbClassesWarning.Details = ex.Message;
                    nbClassesWarning.Dismissable = true;
                    nbClassesWarning.Visible = true;
                }
            }
        }

        /// <summary>
        /// Build a "node" of the class/model with its properties and methods inside.
        /// </summary>
        /// <param name="aClass"></param>
        /// <returns></returns>
        private string ClassNode( MClass aClass )
        {
            var sb = new StringBuilder();

            if ( aClass.Properties.Any() || aClass.Methods.Any() )
            {
                if ( aClass.Properties.Any() )
                {
                    sb.AppendLine( "<h5 class='font-weight-normal'>Properties</h5><table class='table table-properties'>" );
                    foreach ( var property in aClass.Properties.OrderBy( p => p.Name ) )
                    {
                        bool? isRequired = gfSettings.GetFilterPreference( "IsRequired" ).AsBooleanOrNull();
                        bool? isDatabase = gfSettings.GetFilterPreference( "IsDatabase" ).AsBooleanOrNull();
                        bool? isLava = gfSettings.GetFilterPreference( "IsLava" ).AsBooleanOrNull();

                        if ( isRequired.HasValue && isRequired.Value != property.Required )
                        {
                            continue;
                        }

                        if ( isDatabase.HasValue && isDatabase.Value != ( !property.NotMapped && !property.IsVirtual ) )
                        {
                            continue;
                        }

                        if ( isLava.HasValue && isLava.Value != property.IsLavaInclude )
                        {
                            continue;
                        }

                        sb.AppendFormat(
                            "<tr data-id='p{0}' {11}><td class='d-block d-sm-table-cell'>{8}<tt class='cursor-default font-weight-bold {3}' title='{6}'>{1}</tt> {4}{5}</td><td class='d-block d-sm-table-cell'>{9}{2}{12}{10}</td></tr>{7}",
                            property.Id, // 0
                            HttpUtility.HtmlEncode( property.Name ), // 1
                            ( property.Comment != null && !string.IsNullOrWhiteSpace( property.Comment.Summary ) ) ? " " + property.Comment.Summary : string.Empty, // 2
                            property.Required ? "required-indicator" : string.Empty, // 3
                            property.IsLavaInclude ? " <i class='fa fa-bolt fa-fw text-warning unselectable'></i> " : string.Empty, // 4
                            string.Empty, // 5
                            property.IsInherited ? "inherited" : string.Empty, // 6
                            Environment.NewLine, // 7
                            property.NotMapped || property.IsVirtual ? "<i class='fa fa-square fa-fw o-20'></i> " : "<i class='fa fa-database fa-fw'></i> ", // 8
                            property.IsObsolete ? "<i class='fa fa-ban fa-fw text-danger' title='no longer supported'></i> <span class='small text-danger'>" + property.ObsoleteMessage + " </span> " : string.Empty, // 9
                            ( property.IsEnum || property.IsDefinedValue ) && property.KeyValues != null ? GetStringFromKeyValues( property.KeyValues ) : string.Empty, /*10*/
                            property.IsObsolete ? "class='o-50' title='Obsolete'" : "class=''",
                            ( property.IsEnum || property.IsDefinedValue ) ? GetStringForEnumOrDefinedType( property ) : string.Empty
                            );
                    }

                    sb.AppendLine( "</table>" );
                }

                if ( aClass.Methods.Any() )
                {
                    sb.AppendLine( "<h4 class='js-model hidden '=>Methods</h4><ul>" );

                    if ( aClass.Methods.Where( m => m.IsInherited == false ).Count() == 0 )
                    {
                        sb.AppendLine( "<li class='js-model hidden'><small class='text-muted'><i>all inherited</i></small></li>" );
                    }

                    foreach ( var method in aClass.Methods.OrderBy( m => m.Name ) )
                    {
                        sb.AppendFormat(
                            "<li data-id='m{0}' class='{3}'><tt class='font-weight-bold'>{1}</tt> {2}{4} {6}</li>{5}",
                            method.Id,
                            HttpUtility.HtmlEncode( method.Signature ),
                            ( method.Comment != null && !string.IsNullOrWhiteSpace( method.Comment.Summary ) ) ? " - " + method.Comment.Summary : string.Empty,
                            "js-model hidden ",
                            method.IsInherited ? " (inherited)" : string.Empty,
                            Environment.NewLine, // 5
                            method.IsObsolete ? "<i class='fa fa-ban fa-fw text-danger' title='no longer supported'></i> <i>" + method.ObsoleteMessage + " </i> " : string.Empty  /*6*/ );
                    }

                    sb.AppendLine( "</ul>" );
                }
            }

            return sb.ToString();
        }

        /// <summary>
        /// Examples the node.
        /// </summary>
        /// <param name="mClass">The m class.</param>
        /// <returns></returns>
        private string ExampleNode(MClass mClass)
        {
            if (!string.IsNullOrWhiteSpace(mClass.Comment.Example))
            {
                return $@"
<h4>Example</h4>
<div class=""well"">
    {mClass.Comment.Example}
</div>";
            }
            else
            {
                return string.Empty;
            }
        }

        /// <summary>
        /// Reads the XML comments from the Rock assembly XML file.
        /// </summary>
        /// <param name="rockDll">The rock DLL.</param>
        private Dictionary<string, XElement> GetXmlComments()
        {
            var rockDll = typeof( Rock.Model.EntityType ).Assembly;

            string rockDllPath = rockDll.Location;

            string docuPath = rockDllPath.Substring( 0, rockDllPath.LastIndexOf( "." ) ) + ".XML";

            if ( !File.Exists( docuPath ) )
            {
                docuPath = HttpContext.Current.Server.MapPath( "~" ) + @"bin\Rock.XML";
            }

            if ( File.Exists( docuPath ) )
            {
                var _docuDoc = XDocument.Load( docuPath );
                return _docuDoc.Descendants( "member" ).ToDictionary( a => a.Attribute( "name" ).Value, v => v );
            }

            return null;
        }

        /// <summary>
        /// Gets the comments from the data in the assembly's XML file for the
        /// given member object.
        /// </summary>
        /// <param name="p">The MemberInfo instance.</param>
        /// <returns>an XmlComment object</returns>
        private XmlComment GetComments( MemberInfo p, Dictionary<string, XElement> xmlComments )
        {
            XmlComment xmlComment = new XmlComment();

            try
            {
                var prefix = string.Empty;

                if ( p.MemberType == MemberTypes.Property )
                {
                    prefix = "P:";
                }
                else if ( p.MemberType == MemberTypes.Method )
                {
                    prefix = "M:";
                }
                else if ( p.MemberType == MemberTypes.TypeInfo )
                {
                    prefix = "T:";
                }
                else
                {
                    return null;
                }

                string path = string.Format( "{0}{1}.{2}", prefix, ( p.DeclaringType != null ) ? p.DeclaringType.FullName : "Rock.Model", p.Name );

                var name = xmlComments != null && xmlComments.ContainsKey( path ) ? xmlComments[path] : null;
                if ( name != null )
                {
                    // Read the InnerXml contents of the summary Element.
                    var reader = name.Element( "summary" ).CreateReader();
                    reader.MoveToContent();
                    xmlComment.Summary = MakeSummaryHtml( reader.ReadInnerXml(), p.DeclaringType?.FullName );
                    xmlComment.Value = name.Element( "value" ).ValueSafe();
                    xmlComment.Remarks = name.Element( "remarks" ).ValueSafe();
                    xmlComment.Returns = name.Element( "returns" ).ValueSafe();
                    xmlComment.Example = name.Element( "example" ).ValueSafe();
                }
            }
            catch
            {
            }

            return xmlComment;
        }

        /// <summary>
        /// Gets the comments from the data in the assembly's XML file for the
        /// given member object.
        /// </summary>
        /// <param name="p">The MemberInfo instance.</param>
        /// <param name="properties">The properties.</param>
        /// <returns>an XmlComment object</returns>
        private XmlComment GetComments( MemberInfo p, Dictionary<string, XElement> xmlComments, PropertyInfo[] properties )
        {
            XmlComment xmlComment = new XmlComment();

            try
            {
                var prefix = "P:";

                string path = string.Format( "{0}{1}.{2}", prefix, ( p.DeclaringType != null ) ? p.DeclaringType.FullName : "Rock.Model", p.Name );

                var name = xmlComments != null && xmlComments.ContainsKey( path ) ? xmlComments[path] : null;
                if ( name != null )
                {
                    if ( name.Element( "summary" ) == null )
                    {
                        var reader = name.CreateReader();
                        reader.MoveToContent();
                        var xml = reader.ReadInnerXml();
                        var match = System.Text.RegularExpressions.Regex.Match( xml, @"<inheritdoc cref=""P:(.*?)""(?: />|>(.*)</inheritdoc>)" );
                        if ( match.Success )
                        {
                            System.Text.RegularExpressions.Regex.Match( match.Value, @"<inheritdoc cref=""P:(.*?)""(?: />|>(.*)</inheritdoc>)" );
                            var property = properties.Where( a => a.Name == match.Groups[1].Value.Split( '.' ).LastOrDefault() ).FirstOrDefault();
                            if ( property != null )
                            {
                                xmlComment = GetComments( property, xmlComments );
                            }
                        }
                    }
                    else
                    {
                        // Read the InnerXml contents of the summary Element.
                        var reader = name.Element( "summary" ).CreateReader();
                        reader.MoveToContent();
                        var xml = reader.ReadInnerXml();
                        xmlComment.Summary = MakeSummaryHtml( xml, p.DeclaringType?.FullName );
                    }

                    xmlComment.Value = name.Element( "value" ).ValueSafe();
                    xmlComment.Remarks = name.Element( "remarks" ).ValueSafe();
                    xmlComment.Returns = name.Element( "returns" ).ValueSafe();
                }
            }
            catch
            {
            }

            return xmlComment;
        }

        /// <summary>
        /// Gets the comments from the data in the assembly's XML file for the
        /// given member object.
        /// </summary>
        /// <param name="p">The MemberInfo instance.</param>
        /// <returns>an XmlComment object</returns>
        private string GetObsoleteMessage( MemberInfo p )
        {
            if ( !p.IsDefined( typeof( ObsoleteAttribute ) ) )
            {
                return null;
            }

            string message = string.Empty;

            try
            {
                var msg = p.CustomAttributes.Where( a => a.AttributeType == typeof( ObsoleteAttribute ) ).Select( r => r.ConstructorArguments.FirstOrDefault() ).FirstOrDefault();
                if ( msg != null )
                {
                    message = msg.Value.ToStringSafe();
                }
            }
            catch
            {
            }

            return message;
        }

        /// <summary>
        /// Makes the summary HTML; converting any type/class cref (ex. <see cref="T:Rock.Model.Campus" />)
        /// references to HTML links (ex <a href="#Campus">Campus</a>)
        /// </summary>
        /// <param name="innerXml">The inner XML.</param>
        /// <returns></returns>
        ///
        private string MakeSummaryHtml( string innerXml, string fullClassName = null )
        {
            innerXml = System.Text.RegularExpressions.Regex.Replace( innerXml, @"\s+", " " );
            var match = System.Text.RegularExpressions.Regex.Match( innerXml, @"<see cref=""T:(.*?)""(?:\s*/>|>(.*)</see>)" );
            while ( match.Success )
            {
                var updatedValue = match.Value;
                System.Text.RegularExpressions.Regex.Match( match.Value, @"<see cref=""T:(.*?)""(?:\s*/>|>(.*)</see>)" );

                var entityType = EntityTypeCache.Get( match.Groups[1].Value );
                if ( entityType != null )
                {
                    updatedValue = System.Text.RegularExpressions.Regex.Replace( updatedValue, @"<see cref=""T:(.*)\.([^.]*)""\s*/>", string.Format( "<a href=\"?EntityType={0}\">$2</a>", entityType.Id ) );
                    updatedValue = System.Text.RegularExpressions.Regex.Replace( updatedValue, @"<see cref=""T:(.*)\.([^.]*)""></see>", string.Format( "<a href=\"?EntityType={0}\" title=\"$2\">{1}</a>", entityType.Id, entityType.FriendlyName ) );
                    updatedValue = System.Text.RegularExpressions.Regex.Replace( updatedValue, @"<see cref=""T:(.*)\.([^.]*)"">(.*)</see>", string.Format( "<a href=\"?EntityType={0}\" title=\"$2\">$3</a>", entityType.Id ) );
                }
                else
                {
                    updatedValue = System.Text.RegularExpressions.Regex.Replace( updatedValue, @"<see cref=""T:(.*)\.([^.]*)""\s*/>", "<a href=\"#$2\">$2</a>" );
                }

                innerXml = System.Text.RegularExpressions.Regex.Replace( innerXml, match.Value, updatedValue );
                match = match.NextMatch();
            }

<<<<<<< HEAD
            innerXml = innerXml.Replace( "<para>", "<p>" ).Replace( "</para>", "</p>" );
            innerXml = innerXml.Replace( "<c>", "<code>" ).Replace( "</c>", "</code>" );
            innerXml = innerXml.Replace( "<example>", "<p>" ).Replace( "</example>", "</p>" );
            innerXml = innerXml.Replace( "<code>", "<pre>" ).Replace( "</code>", "</pre>" );
=======
            // Now replace any cref property references
            var propertyRefMatch = System.Text.RegularExpressions.Regex.Match( innerXml, @"<see cref=""P:(.*?)""(?:\s*/>|>(.*)</see>)" );
            while ( propertyRefMatch.Success )
            {
                var updatedValue = propertyRefMatch.Value;
                // The propertyName will be something like: "Rock.Model.Interaction.InteractionTimeToServe"
                var propertyName = propertyRefMatch.Groups[1].Value;
                // Now shorten it to just InteractionTimeToServe -- if the property is from the given class;
                // Otherwise it should be left as is
                var fullPropertyName = propertyName.Replace( fullClassName + ".", string.Empty );
                // Now we can shorten it to remove the redundant "Rock.Model." if it's in the property name
                var partialPropertyName = fullPropertyName.Replace( "Rock.Model.", string.Empty );
                updatedValue = System.Text.RegularExpressions.Regex.Replace( updatedValue, @"<see cref=""P:(.*)\.([^.]*)""\s*/>", $"<code>{partialPropertyName}</code>" );
                updatedValue = System.Text.RegularExpressions.Regex.Replace( updatedValue, @"<see cref=""P:(.*)\.([^.]*)""\s*/></see>", $"<code>{partialPropertyName}</code>" );
                innerXml = System.Text.RegularExpressions.Regex.Replace( innerXml, propertyRefMatch.Value, updatedValue );
                propertyRefMatch = propertyRefMatch.NextMatch();
            }

>>>>>>> 3a5c1c98
            return innerXml;
        }

        protected string GetCategoryClass( object obj )
        {
            if ( obj is Guid )
            {
                Guid? selectedCategoryGuid = hfSelectedCategoryGuid.Value.AsGuidOrNull();
                Guid categoryGuid = ( Guid ) obj;
                return selectedCategoryGuid.HasValue && selectedCategoryGuid.Value == categoryGuid ? "active" : string.Empty;
            }

            return string.Empty;
        }

        protected string GetEntityClass( object obj )
        {
            if ( obj is int )
            {
                int? selectedEntityId = hfSelectedEntityId.Value.AsIntegerOrNull();
                int entityId = ( int ) obj;
                return selectedEntityId.HasValue && selectedEntityId.Value == entityId ? "active" : string.Empty;
            }

            return string.Empty;
        }

        private string GetStringForEnumOrDefinedType( MProperty property )
        {
            var value = string.Empty;
            if ( property.IsEnum )
            {
                value = " This is a hard coded list of values defined in the code as an enumeration.";
            }
            else if ( property.DefinedTypeId.HasValue )
            {
                var definedType = DefinedTypeCache.Get( property.DefinedTypeId.Value );
                value = $" These are found in the \"<a href=\"{DEFINED_TYPE_ROUTE}{definedType.Id}\">{definedType.Name}</a>\" Defined Type.";
            }

            return value;
        }

        private string GetStringFromKeyValues( Dictionary<string, string> keyValues )
        {
            var value = string.Empty;

            foreach ( var keyValue in keyValues )
            {
                value += "<tr><td class='w-1 text-nowrap'>";


                value += keyValue.Key;
                value += "</td>";
                if ( keyValue.Value.IsNotNullOrWhiteSpace() )
                {
                    value += "<td>" + keyValue.Value + "</td>";
                }
                else
                {
                    value += "<td></td>";
                }
                value += "</tr>";
            }

            return string.Format( "<br/><span class='js-show-values btn btn-default btn-xs mt-2 mb-3'><span>Show Values</span> <i class='fa fa-chevron-down'></i></span><div class='js-value-table' style='display:none'><table class='table table-condensed w-75 mb-3'>{0}</table></div>", value );
        }

        #endregion
    }

    #region Helper Classes

    [Serializable]
    public class MCategory
    {
        public Guid Guid { get; set; }

        public string Name { get; set; }

        public string IconCssClass { get; set; }

        public List<int> RockEntityIds { get; set; }
    }

    public class MClass
    {
        public MCategory Category { get; set; }

        public string Name { get; set; }

        public XmlComment Comment { get; set; }

        public Guid Guid { get; set; }

        public List<MProperty> Properties { get; set; }

        public List<MMethod> Methods { get; set; }

        public MClass()
        {
            Properties = new List<MProperty>();
            Methods = new List<MMethod>();
        }
    }

    public class MProperty
    {
        public string Name { get; set; }

        public int Id { get; set; }

        public bool IsInherited { get; set; }

        public bool IsVirtual { get; set; }

        public bool IsLavaInclude { get; set; }

        public bool IsObsolete { get; set; }

        public string ObsoleteMessage { get; set; }

        public bool NotMapped { get; set; }

        public bool Required { get; set; }

        public bool IsEnum { get; set; }

        public bool IsDefinedValue { get; set; }

        public int? DefinedTypeId { get; set; }

        public Dictionary<string, string> KeyValues { get; set; }

        public XmlComment Comment { get; set; }
    }

    public class MMethod
    {
        public string Name { get; set; }

        public int Id { get; set; }

        public bool IsInherited { get; set; }

        public bool IsObsolete { get; set; }

        public string ObsoleteMessage { get; set; }

        public string Signature { get; set; }

        public XmlComment Comment { get; set; }
    }

    public class XmlComment
    {
        public string Summary { get; set; }

        public string Value { get; set; }

        public string Remarks { get; set; }

        public string[] Params { get; set; }

        public string Returns { get; set; }

        public string Example { get; set; }
    }

    #endregion

    #region Extension Methods

    public static class Extensions
    {
        public static string ValueSafe( this XElement element, string defaultValue = "" )
        {
            if ( element != null )
            {
                return element.Value;
            }

            return defaultValue;
        }

        // from @fir3rpho3nixx at http://stackoverflow.com/questions/457676/check-if-a-class-is-derived-from-a-generic-class
        public static bool InheritsOrImplements( this Type child, Type parent )
        {
            parent = ResolveGenericTypeDefinition( parent );

            var currentChild = child.IsGenericType
                                ? child.GetGenericTypeDefinition()
                                : child;

            while ( currentChild != typeof( object ) )
            {
                if ( parent == currentChild || HasAnyInterfaces( parent, currentChild ) )
                {
                    return true;
                }

                currentChild = currentChild.BaseType != null
                            && currentChild.BaseType.IsGenericType
                                ? currentChild.BaseType.GetGenericTypeDefinition()
                                : currentChild.BaseType;

                if ( currentChild == null )
                {
                    return false;
                }
            }

            return false;
        }

        private static bool HasAnyInterfaces( Type parent, Type child )
        {
            return child.GetInterfaces()
                .Any( childInterface =>
                {
                    var currentInterface = childInterface.IsGenericType
                        ? childInterface.GetGenericTypeDefinition()
                        : childInterface;

                    return currentInterface == parent;
                } );
        }

        private static Type ResolveGenericTypeDefinition( Type parent )
        {
            var shouldUseGenericType = true;
            if ( parent.IsGenericType && parent.GetGenericTypeDefinition() != parent )
            {
                shouldUseGenericType = false;
            }

            if ( parent.IsGenericType && shouldUseGenericType )
            {
                parent = parent.GetGenericTypeDefinition();
            }

            return parent;
        }
    }

    #endregion
}<|MERGE_RESOLUTION|>--- conflicted
+++ resolved
@@ -801,12 +801,11 @@
                 match = match.NextMatch();
             }
 
-<<<<<<< HEAD
             innerXml = innerXml.Replace( "<para>", "<p>" ).Replace( "</para>", "</p>" );
             innerXml = innerXml.Replace( "<c>", "<code>" ).Replace( "</c>", "</code>" );
             innerXml = innerXml.Replace( "<example>", "<p>" ).Replace( "</example>", "</p>" );
             innerXml = innerXml.Replace( "<code>", "<pre>" ).Replace( "</code>", "</pre>" );
-=======
+
             // Now replace any cref property references
             var propertyRefMatch = System.Text.RegularExpressions.Regex.Match( innerXml, @"<see cref=""P:(.*?)""(?:\s*/>|>(.*)</see>)" );
             while ( propertyRefMatch.Success )
@@ -825,7 +824,6 @@
                 propertyRefMatch = propertyRefMatch.NextMatch();
             }
 
->>>>>>> 3a5c1c98
             return innerXml;
         }
 
