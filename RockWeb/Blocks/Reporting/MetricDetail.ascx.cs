--- conflicted
+++ resolved
@@ -74,7 +74,12 @@
         Key = AttributeKey.CombineChartSeries,
         Order = 3 )]
 
-<<<<<<< HEAD
+    [LinkedPage( "Data View Page",
+        Key = AttributeKey.DataViewPage,
+        Description = "The page to edit data views",
+        IsRequired = true,
+        Order = 4 )]
+
     [IntegerField(
         "Command Timeout",
         Key = AttributeKey.CommandTimeout,
@@ -82,13 +87,7 @@
         IsRequired = false,
         DefaultIntegerValue = 60 * 5,
         Category = "General",
-=======
-    [LinkedPage( "Data View Page",
-        Key = AttributeKey.DataViewPage,
-        Description = "The page to edit data views",
-        IsRequired = true,
->>>>>>> b63b73c9
-        Order = 4 )]
+        Order = 5 )]
     #endregion Block Attributes
 
     [Rock.SystemGuid.BlockTypeGuid( "D77341B9-BA38-4693-884E-E5C1D908CEC4" )]
@@ -105,11 +104,8 @@
             public const string SlidingDateRange = "SlidingDateRange";
             public const string CombineChartSeries = "CombineChartSeries";
             public const string ChartStyle = "ChartStyle";
-<<<<<<< HEAD
+            public const string DataViewPage = "DataViewPage";
             public const string CommandTimeout = "CommandTimeout";
-=======
-            public const string DataViewPage = "DataViewPage";
->>>>>>> b63b73c9
         }
 
         #endregion
