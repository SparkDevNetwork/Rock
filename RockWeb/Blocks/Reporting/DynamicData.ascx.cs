--- conflicted
+++ resolved
@@ -211,7 +211,6 @@
         Category = "CustomSetting",
         Key = AttributeKey.PanelTitleCssClass )]
 
-<<<<<<< HEAD
     [CodeEditorField( "Grid Header Content",
         Description = "This Lava template will be rendered above the grid. It will have access to the same dataset as the grid.",
         EditorMode = CodeEditorMode.Lava,
@@ -229,8 +228,6 @@
         IsRequired = false,
         Category = "CustomSetting",
         Key = AttributeKey.GridFooterContent )]
-=======
->>>>>>> e8184f53
     #endregion
     public partial class DynamicData : RockBlockCustomSettings
     {
@@ -267,12 +264,9 @@
             public const string PanelTitle = "PanelTitle";
             public const string PanelTitleCssClass = "PanelTitleCssClass";
             public const string ShowLaunchWorkflow = "ShowLaunchWorkflow";
-<<<<<<< HEAD
             public const string GridHeaderContent = "GridHeaderContent";
             public const string GridFooterContent = "GridFooterContent";
-=======
             public const string EnableQuickReturn = "EnableQuickReturn";
->>>>>>> e8184f53
         }
 
         #endregion Keys
@@ -766,9 +760,6 @@
                         RockPage.Header.Title = title;
                     }
 
-<<<<<<< HEAD
-                    if ( formattedOutput.IsNullOrWhiteSpace() )
-=======
                     if ( GetAttributeValue( AttributeKey.EnableQuickReturn ).AsBoolean() && setData && RockPage.PageTitle.IsNotNullOrWhiteSpace() )
                     {
                         string quckReturnLava = "{{ Title | AddQuickReturn:'Dynamic Data', 80 }}";
@@ -777,8 +768,7 @@
                         quckReturnLava.ResolveMergeFields( quckReturnMergeFields );
                     }
 
-                    if ( string.IsNullOrWhiteSpace( formattedOutput ) )
->>>>>>> e8184f53
+                    if ( formattedOutput.IsNullOrWhiteSpace() )
                     {
                         bool personReport = GetAttributeValue( AttributeKey.PersonReport ).AsBoolean();
 
