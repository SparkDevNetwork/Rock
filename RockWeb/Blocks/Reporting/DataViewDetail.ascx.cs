--- conflicted
+++ resolved
@@ -297,12 +297,8 @@
             dataView.TransformEntityTypeId = ddlTransform.SelectedValueAsInt();
             dataView.EntityTypeId = etpEntityType.SelectedEntityTypeId;
             dataView.CategoryId = cpCategory.SelectedValueAsInt();
-<<<<<<< HEAD
-            dataView.PersistedScheduleIntervalMinutes = nbPersistedScheduleIntervalMinutes.Text.AsIntegerOrNull();
             dataView.IncludeDeceased = cbIncludeDeceased.Checked;
-=======
             dataView.PersistedScheduleIntervalMinutes = GetPersistedScheduleIntervalMinutes();
->>>>>>> 0ba5a4e8
 
             var newDataViewFilter = ReportingHelper.GetFilterFromControls( phFilters );
 
