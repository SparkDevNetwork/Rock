﻿<%@ Control Language="C#" AutoEventWireup="true" CodeFile="MetricDetail.ascx.cs" Inherits="RockWeb.Blocks.Reporting.MetricDetail" %>

<asp:UpdatePanel ID="upnlContent" runat="server">
    <ContentTemplate>

        <asp:Panel ID="pnlDetails" CssClass="panel panel-block" runat="server">
            <asp:HiddenField ID="hfMetricId" runat="server" />
            <asp:HiddenField ID="hfMetricCategoryId" runat="server" />

            <div class="panel-heading">
                <h1 class="panel-title"><i class="fa fa-signal"></i>
                    <asp:Literal ID="lReadOnlyTitle" runat="server" /></h1>

                <div class="panel-labels">
                    <Rock:HighlightLabel ID="hlType" runat="server" LabelType="Type" />
                    <Rock:HighlightLabel ID="hlScheduleFriendlyText" runat="server" />
                    <Rock:HighlightLabel ID="ltLastRunDateTime" runat="server" />
                </div>
            </div>
            <Rock:PanelDrawer ID="pdAuditDetails" runat="server"></Rock:PanelDrawer>
            <div class="panel-body">

                <Rock:NotificationBox ID="nbEditModeMessage" runat="server" NotificationBoxType="Info" CssClass="margin-t-md" />
                <asp:ValidationSummary ID="ValidationSummary1" runat="server" HeaderText="Please correct the following:" CssClass="alert alert-validation" />

                <div id="pnlEditDetails" runat="server">

                    <div class="row">
                        <div class="col-md-6">
                            <Rock:DataTextBox ID="tbTitle" runat="server" SourceTypeName="Rock.Model.Metric, Rock" PropertyName="Title" />
                            <asp:CustomValidator ID="cvTitle" runat="server" ControlToValidate="tbTitle" OnServerValidate="cvTitle_ServerValidate" Display="None" ErrorMessage="Title already in use. Metrics that have 'Enable Analytics' checked must have unique Titles." />
                            <Rock:DataTextBox ID="tbSubtitle" runat="server" SourceTypeName="Rock.Model.Metric, Rock" PropertyName="Subtitle" />
                        </div>
                        <div class="col-md-6">
                            <Rock:DataTextBox ID="tbIconCssClass" runat="server" SourceTypeName="Rock.Model.Metric, Rock" PropertyName="IconCssClass" Label="Icon CSS Class" />
                        </div>
                    </div>

                    <div class="row">
                        <div class="col-md-12">
                            <Rock:DataTextBox ID="tbDescription" runat="server" SourceTypeName="Rock.Model.Metric, Rock" PropertyName="Description" TextMode="MultiLine" Rows="3" />
                        </div>
                    </div>

                    <div class="row">
                        <div class="col-md-6">
                            <Rock:PersonPicker ID="ppMetricChampionPerson" runat="server" Label="Metric Champion" Help="Person responsible for overseeing the metric and meeting the goals established." />
                            <Rock:CategoryPicker ID="cpMetricCategories" runat="server" AllowMultiSelect="true" Label="Categories" />
                        </div>
                        <div class="col-md-6">
                            <Rock:PersonPicker ID="ppAdminPerson" runat="server" Label="Administrator" Help="Person responsible for entering the metric values." />
                        </div>
                    </div>

                    <div class="row">
                        <div class="col-md-6">
                            <Rock:RockTextBox ID="tbYAxisLabel" runat="server" Label="Units Label" Help="The label that will be used for the Y Axis when displayed as a chart" />
                        </div>
                        <div class="col-md-6">
                            <Rock:RockCheckBox ID="cbIsCumulative" runat="server" Label="Cumulative" Help="Helps to calculate year to date metrics." />
                            <Rock:RockCheckBox ID="cbEnableAnalytics" runat="server" Label="Enable Analytics" Help="If this is enabled, a SQL View named 'AnalyticsFactMetric{{Metric.Name}}' will be made available that can be used by Analytic tools, such as Power BI" />
                        </div>
                        <div class="col-xs-12">
                            <Rock:AttributeValuesContainer ID="avcEditAttributeValues" runat="server" />
                        </div>
                    </div>

                    <div class="well">
                        <div class="row">
                            <div class="col-md-12">
                                <Rock:RockDropDownList ID="ddlSourceType" runat="server" Label="Source Type" AutoPostBack="true" OnSelectedIndexChanged="ddlSourceType_SelectedIndexChanged" />

                                <asp:Panel ID="pnlSQLSourceType" runat="server">
                                    <label>Source SQL</label><a class="help" href="javascript: $('.js-sourcesql-help').toggle;"><i class="fa fa-question-circle"></i></a>
                                    <div class="alert alert-info js-sourcesql-help" id="nbSQLHelp" runat="server" style="display: none;"></div>
                                    <Rock:CodeEditor ID="ceSourceSql" runat="server" EditorMode="Sql" />
                                </asp:Panel>

                                <asp:Panel ID="pnlLavaSourceType" runat="server">
                                    <label>Source Lava</label><a class="help" href="javascript: $('.js-sourcelava-help').toggle;"><i class="fa fa-question-circle"></i></a>
                                    <div class="alert alert-info js-sourcelava-help" id="nbLavaHelp" runat="server" style="display: none;"></div>
                                    <Rock:CodeEditor ID="ceSourceLava" runat="server" EditorMode="Lava" />
                                </asp:Panel>

                                <asp:Panel ID="pnlDataviewSourceType" runat="server">
                                    <div class="row">
                                        <div class="col-md-6"><Rock:DataViewItemPicker ID="dvpDataView" runat="server" Label="Source Data View" OnSelectItem="dvpDataView_SelectItem" /></div>
                                        <div class="col-md-6"><Rock:RockCheckBox ID="cbAutoPartionPrimaryCampus" runat="server" Label="Auto Partition on Primary Campus" Visible="false" Help="Enabling this feature will auto partition the individuals in the data view based on their primary campus. This must be selected for the campus partion to work." /></div>
                                    </div>
                                    <Rock:NotificationBox ID="nbDataViewHelp" runat="server" Visible="false" />
                                </asp:Panel>

                                <Rock:RockControlWrapper ID="rcwSchedule" runat="server" Label="Schedule" Help="Select the schedule of when the metric values should be calculated.">
                                    <Rock:RockRadioButtonList ID="rblScheduleSelect" runat="server" CssClass="margin-b-sm" OnSelectedIndexChanged="rblScheduleSelect_SelectedIndexChanged" AutoPostBack="true" RepeatDirection="Horizontal" />

                                    <Rock:RockDropDownList ID="ddlSchedule" runat="server" />

                                    <asp:HiddenField ID="hfUniqueScheduleId" runat="server" />
                                    <Rock:ScheduleBuilder ID="sbSchedule" runat="server" ShowDuration="false" ShowScheduleFriendlyTextAsToolTip="true" />
                                </Rock:RockControlWrapper>
                            </div>
                        </div>
                    </div>

                    <Rock:ModalAlert ID="mdMetricPartitionsGridWarning" runat="server" />

                    <Rock:NotificationBox ID="mdMetricPartitionsEntityTypeWarning" runat="server" NotificationBoxType="Danger" Visible="false" />
                    <Rock:PanelWidget ID="pwMetricPartitions" runat="server" Title="Series Partitions" TitleIconCssClass="fa fa-pause">
                        <Rock:NotificationBox ID="nbMetricValuesWarning" runat="server" NotificationBoxType="Info" CssClass="margin-t-md" />
                        <Rock:Grid ID="gMetricPartitions" runat="server" AllowSorting="false" AllowPaging="false" DisplayType="Light" DataKeyNames="Guid" OnRowSelected="gMetricPartitions_RowSelected" RowItemText="Series Partition">
                            <Columns>
                                <Rock:ReorderField />
                                <Rock:RockBoundField DataField="Label" HeaderText="Label" SortExpression="Label" />
                                <Rock:RockBoundField DataField="EntityTypeName" HeaderText="Type" SortExpression="EntityTypeName" />
                                <Rock:RockBoundField DataField="EntityTypeQualifier" HeaderText="" SortExpression="EntityTypeQualifier" />
                                <Rock:BoolField DataField="IsRequired" HeaderText="Is Required" ItemStyle-HorizontalAlign="Center" HeaderStyle-HorizontalAlign="Center" SortExpression="IsRequired" />
                                <Rock:DeleteField OnClick="gMetricPartitions_Delete" />
                            </Columns>
                        </Rock:Grid>
                    </Rock:PanelWidget>

                    <div class="actions">
                        <asp:LinkButton ID="btnSave" runat="server" AccessKey="s" ToolTip="Alt+s" Text="Save" CssClass="btn btn-primary" OnClick="btnSave_Click" />
                        <asp:LinkButton ID="btnCancel" runat="server" AccessKey="c" ToolTip="Alt+c" Text="Cancel" CssClass="btn btn-link" CausesValidation="false" OnClick="btnCancel_Click" />
                    </div>

                </div>

                <fieldset id="fieldsetViewDetails" runat="server">
                    <div class="row">
                        <div class="col-sm-12">
                            <Rock:NotificationBox ID="nbActivityChartMessage" runat="server" NotificationBoxType="Info" />
                            <div id="pnlActivityChart" runat="server" class="chart-banner">
                                <canvas id="chartCanvas" runat="server" />
                            </div>
                        </div>
                    </div>

                    <div class="row">
                        <div class="col-md-6">
                            <asp:Literal ID="lblMainDetails" runat="server" />
                        </div>
                    </div>
                    <div class="row">
                        <div class="col-xs-12">
                            <Rock:AttributeValuesContainer ID="avcDisplayAttributeValues" runat="server" />
                        </div>
                    </div>

                    <div class="actions">
                        <asp:LinkButton ID="btnEdit" runat="server" AccessKey="e" ToolTip="Alt+e" Text="Edit" CssClass="btn btn-primary" OnClick="btnEdit_Click" CausesValidation="false" />
                        <Rock:ModalAlert ID="mdDeleteWarning" runat="server" />
                        <asp:LinkButton ID="btnDelete" runat="server" Text="Delete" CssClass="btn btn-link" OnClick="btnDelete_Click" CausesValidation="false" />
<<<<<<< HEAD
                        <span class="pull-right">
                        	<Rock:HighlightLabel ID="hlDataView" runat="server" />
                            <Rock:ModalAlert ID="mdManualRunInfo" runat="server" />
                            <asp:LinkButton ID="btnManualRun" runat="server" CssClass="btn btn-sm btn-square btn-default" OnClick="btnManualRun_Click" ToolTip="Run Now"><i class="fa fa-play"></i></asp:LinkButton>
                            <Rock:SecurityButton ID="btnSecurity" runat="server" class="btn btn-sm btn-square btn-security" />
                        </span>
=======
                        <div class="pull-right">
                            <Rock:HighlightLabel ID="hlDataView" runat="server" CssClass="" /> &nbsp;
                            <Rock:SecurityButton ID="btnSecurity" runat="server" class="btn btn-sm btn-square btn-security pull-right" />
                        </div>
>>>>>>> 6e7801cf
                    </div>

                </fieldset>

            </div>

            <!-- Series Partition Detail Modal  -->
            <Rock:ModalDialog ID="mdMetricPartitionDetail" runat="server" Title="Series Partition" ValidationGroup="vg-series-partition" OnSaveClick="mdMetricPartitionDetail_SaveClick">
                <Content>
                    <asp:HiddenField ID="hfMetricPartitionGuid" runat="server" />

                    <div class="row">
                        <div class="col-md-6">
                            <Rock:RockTextBox ID="tbMetricPartitionLabel" runat="server" Label="Label" Required="true" ValidationGroup="vg-series-partition" />
                            <Rock:EntityTypePicker ID="etpMetricPartitionEntityType" runat="server" Label="Entity Type" AutoPostBack="true" OnSelectedIndexChanged="etpMetricPartitionEntityType_SelectedIndexChanged" />
                        </div>
                        <div class="col-md-6">
                            <Rock:RockCheckBox ID="cbMetricPartitionIsRequired" runat="server" Label="Is Required" />
                            <Rock:RockControlWrapper ID="rcwAdvanced" runat="server" Label=" ">
                                <Rock:PanelWidget ID="pwMetricPartitionAdvanced" Title="Advanced" runat="server">
                                    <Rock:RockTextBox ID="tbMetricPartitionEntityTypeQualifierColumn" runat="server" Label="Entity Type Qualifier Column" />
                                    <Rock:RockTextBox ID="tbMetricPartitionEntityTypeQualifierValue" runat="server" Label="Entity Type Qualifier Value" />
                                    <Rock:RockDropDownList ID="ddlMetricPartitionDefinedTypePicker" runat="server" Visible="false" Label="Entity Type Qualifier Value" />
                                </Rock:PanelWidget>
                            </Rock:RockControlWrapper>
                        </div>
                    </div>

                </Content>
            </Rock:ModalDialog>

            <!-- Manual Run Modal -->
            <Rock:ModalDialog ID="mdManualRunConfirm" runat="server" Title="Confirm Manual Run" OnSaveClick="mdManualRunConfirm_SaveClick" SaveButtonText="Run" Visible="false">
                <Content>
                    <p class="alert alert-warning">Note: Running this metric manually could create duplicate metric values if it's also set to run on a schedule.</p>
                </Content>
            </Rock:ModalDialog>
        </asp:Panel>

    </ContentTemplate>
</asp:UpdatePanel><|MERGE_RESOLUTION|>--- conflicted
+++ resolved
@@ -151,19 +151,12 @@
                         <asp:LinkButton ID="btnEdit" runat="server" AccessKey="e" ToolTip="Alt+e" Text="Edit" CssClass="btn btn-primary" OnClick="btnEdit_Click" CausesValidation="false" />
                         <Rock:ModalAlert ID="mdDeleteWarning" runat="server" />
                         <asp:LinkButton ID="btnDelete" runat="server" Text="Delete" CssClass="btn btn-link" OnClick="btnDelete_Click" CausesValidation="false" />
-<<<<<<< HEAD
-                        <span class="pull-right">
-                        	<Rock:HighlightLabel ID="hlDataView" runat="server" />
+                        <div class="pull-right">
+                            <Rock:HighlightLabel ID="hlDataView" runat="server" CssClass="" /> &nbsp;
                             <Rock:ModalAlert ID="mdManualRunInfo" runat="server" />
                             <asp:LinkButton ID="btnManualRun" runat="server" CssClass="btn btn-sm btn-square btn-default" OnClick="btnManualRun_Click" ToolTip="Run Now"><i class="fa fa-play"></i></asp:LinkButton>
-                            <Rock:SecurityButton ID="btnSecurity" runat="server" class="btn btn-sm btn-square btn-security" />
-                        </span>
-=======
-                        <div class="pull-right">
-                            <Rock:HighlightLabel ID="hlDataView" runat="server" CssClass="" /> &nbsp;
                             <Rock:SecurityButton ID="btnSecurity" runat="server" class="btn btn-sm btn-square btn-security pull-right" />
                         </div>
->>>>>>> 6e7801cf
                     </div>
 
                 </fieldset>
