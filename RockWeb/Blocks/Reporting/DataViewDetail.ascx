--- conflicted
+++ resolved
@@ -30,11 +30,7 @@
                             <div class="col-md-6">
                                 <Rock:RockDropDownList ID="ddlTransform" runat="server" Label="Post-filter Transformation" />
                                 <Rock:CategoryPicker ID="cpCategory" runat="server" EntityTypeName="Rock.Model.DataView" Label="Category" Required="true" />
-<<<<<<< HEAD
-                                <Rock:NumberBox ID="nbPersistedScheduleIntervalMinutes" runat="server" NumberType="Integer" Required="false" Label="Persisted Schedule Interval" MinimumValue="1" MaxLength="9" CssClass="input-width-sm"
-                                    Help="To persist this dataview, enter how often this dataview should be persisted (in minutes). A persisted dataview can improve performance by writing the filtered results to the database, especially for complex dataviews. Leave this blank to not persist this dataview." />
                                 <Rock:RockCheckBox ID="cbIncludeDeceased" runat="server" Label="Include Deceased" Visible="false" />
-=======
 
                                 <%-- Persistence Schedule Settings --%>
                                 <asp:UpdatePanel runat="server" UpdateMode="Conditional">
@@ -53,7 +49,6 @@
                                     </ContentTemplate>
                                 </asp:UpdatePanel>
 
->>>>>>> 0ba5a4e8
                             </div>
                         </div>
 
