﻿// <copyright>
// Copyright by the Spark Development Network
//
// Licensed under the Rock Community License (the "License");
// you may not use this file except in compliance with the License.
// You may obtain a copy of the License at
//
// http://www.rockrms.com/license
//
// Unless required by applicable law or agreed to in writing, software
// distributed under the License is distributed on an "AS IS" BASIS,
// WITHOUT WARRANTIES OR CONDITIONS OF ANY KIND, either express or implied.
// See the License for the specific language governing permissions and
// limitations under the License.
// </copyright>
//

using Rock;
using Rock.Attribute;
using Rock.Data;
using Rock.Enums.Crm;
using Rock.Model;
using Rock.Web.Cache;
using Rock.Web.UI;
using System;
using System.Collections.Generic;
using System.ComponentModel;
using System.Data.Entity;
using System.Linq;
using System.Text;
using System.Web.UI.WebControls;

namespace RockWeb.Blocks.Reporting
{
    [DisplayName( "Insights" )]
    [Category( "Reporting" )]
    [Description( "Shows high-level statistics of the Rock database." )]

    #region Block Attributes

    [BooleanField(
        "Show Ethnicity",
        Key = AttributeKey.ShowEthnicity,
        Description = "When enabled the Ethnicity chart will be displayed.",
        DefaultValue = "false",
        Order = 0 )]

    [BooleanField(
        "Show Race",
        Key = AttributeKey.ShowRace,
        Description = "When enabled the Race chart will be displayed.",
        DefaultValue = "false",
        Order = 1 )]

    #endregion

    [Rock.SystemGuid.BlockTypeGuid( "B215F5FA-410C-4674-8C47-43DC40AF9F67" )]
    public partial class Insights : RockBlock
    {
        #region Attribute Keys

        /// <summary>
        /// Keys to use for Block Attributes
        /// </summary>
        private static class AttributeKey
        {
            public const string ShowEthnicity = "ShowEthnicity";
            public const string ShowRace = "ShowRace";
        }

        #endregion

        #region Fields

        /// <summary>
        /// The available colors for the charts
        /// </summary>
        private readonly List<string> _availableColors = new List<string>()
        {
             "#38BDF8",  // Sky
             "#34D399",  // Emerald
             "#FB7185",  // Rose
             "#A3E635",  // Lime
             "#818CF8",  // Indigo
             "#FB923C",  // Orange
             "#C084FC",  // Purple
             "#FBBF24",  // Amber
             "#A8A29E",  // Stone
        };

        /// <summary>
        /// Lava short code pie chart configuration
        /// </summary>
        const string PieChartConfig = "{[ chart type:'pie' chartheight:'200px' legendshow:'true' legendposition:'right' ]}";

        /// <summary>
        /// Keeps track of the number of colors to skip when selecting the fill color for the charts
        /// </summary>
        private int skipCount = 0;

        private int _personRecordDefinedValueId;
        private int _activeStatusDefinedValueId;

        #endregion

        #region Base Control Methods

        /// <summary>
        /// Raises the <see cref="E:System.Web.UI.Control.Init" /> event.
        /// </summary>
        /// <param name="e">An <see cref="T:System.EventArgs" /> object that contains the event data.</param>
        protected override void OnInit( EventArgs e )
        {
            base.OnInit( e );
            _personRecordDefinedValueId = DefinedValueCache.Get( Rock.SystemGuid.DefinedValue.PERSON_RECORD_TYPE_PERSON.AsGuid() ).Id;
            _activeStatusDefinedValueId = DefinedValueCache.Get( Rock.SystemGuid.DefinedValue.PERSON_RECORD_STATUS_ACTIVE.AsGuid() ).Id;
            this.BlockUpdated += Block_BlockUpdated;
            this.AddConfigurationUpdateTrigger( upnlContent );
        }

        /// <summary>
        /// Raises the <see cref="E:System.Web.UI.Control.Load" /> event.
        /// </summary>
        /// <param name="e">The <see cref="T:System.EventArgs" /> object that contains the event data.</param>
        protected override void OnLoad( EventArgs e )
        {
            InitializeBlock();

            base.OnLoad( e );
        }

        #endregion Base Control Methods

        #region Methods

        /// <summary>
        /// Initialize the block.
        /// </summary>
        private void InitializeBlock()
        {
            var rockContext = new RockContext();
            var personService = new PersonService( rockContext );
            //rockContext.Database.Log = sql => System.Diagnostics.Debug.WriteLine( sql );

            var personRecordDefinedValueGuid = Rock.SystemGuid.DefinedValue.PERSON_RECORD_TYPE_PERSON.AsGuid();
            var activeStatusDefinedValueGuid = Rock.SystemGuid.DefinedValue.PERSON_RECORD_STATUS_ACTIVE.AsGuid();

            IQueryable<PersonViewModel> alivePersonsQry;
            IQueryable<PersonViewModel> activeAlivePersonsQry;

            var giverAnonymousPersonGuid = Rock.SystemGuid.Person.GIVER_ANONYMOUS.AsGuid();

            alivePersonsQry = personService.Queryable().AsNoTracking()
                .Where( p => p.RecordTypeValueId == _personRecordDefinedValueId && !p.IsDeceased && p.Guid != giverAnonymousPersonGuid )
                .Select( p => new PersonViewModel()
                {
                    Id = p.Id,
                    AgeBracket = p.AgeBracket,
                    BirthDate = p.BirthDate,
                    Gender = p.Gender,
                    IsEmailActive = p.IsEmailActive,
                    Email = p.Email,
                    PhotoId = p.PhotoId,
                    PrimaryFamilyId = p.PrimaryFamilyId,
                    ConnectionStatusValue = new DefinedValueViewModel() { Guid = p.ConnectionStatusValue.Guid, Value = p.ConnectionStatusValue.Value },
                    RecordStatusValueId = p.RecordStatusValueId,
                    MaritalStatusValue = new DefinedValueViewModel() { Guid = p.MaritalStatusValue.Guid, Value = p.MaritalStatusValue.Value },
                    RaceValue = new DefinedValueViewModel() { Guid = p.RaceValue.Guid, Value = p.RaceValue.Value },
                    EthnicityValue = new DefinedValueViewModel() { Guid = p.EthnicityValue.Guid, Value = p.EthnicityValue.Value },
                } );

            activeAlivePersonsQry = alivePersonsQry.Where( p => p.RecordStatusValueId == _activeStatusDefinedValueId );
            var total = activeAlivePersonsQry.Count();

            GetDemographics( activeAlivePersonsQry );
            GetInformationStatistics( activeAlivePersonsQry, rockContext, total );
            GetPercentOfActiveIndividualsWithAssessments( rockContext, total );
            GetPercentOfActiveRecords( alivePersonsQry );
        }

        /// <summary>
        /// Gets the demographics.
        /// </summary>
        private void GetDemographics( IEnumerable<PersonViewModel> persons )
        {
            var demographics = new List<DemographicItem>()
            {
                new DemographicItem( "Gender", GetGenderLava( persons ) ),
                new DemographicItem( "Connection Status", GetConnectionStatusLava( persons ) ),
                new DemographicItem( "Marital Status", GetMaritalStatusLava( persons ) ),
                new DemographicItem( "Age", GetAgeLava( persons ) ),
            };

            if ( GetAttributeValue( AttributeKey.ShowRace ).AsBoolean() )
            {
                demographics.Add( new DemographicItem( "Race", GetRaceLava( persons ) ) );
            }

            if ( GetAttributeValue( AttributeKey.ShowEthnicity ).AsBoolean() )
            {
                demographics.Add( new DemographicItem( "Ethnicity", GetEthnicityLava( persons ) ) );
            }

            rptDemographics.DataSource = demographics;
            rptDemographics.DataBind();
        }

        /// <summary>
        /// Gets the gender lava.
        /// </summary>
        /// <returns></returns>
        private string GetGenderLava( IEnumerable<PersonViewModel> qry )
        {
            var dataItems = qry.GroupBy( p => p.Gender )
                .Select( p => new DataItem() { Label = p.Key.ToString(), Value = p.Count().ToString() } )
                .ToList();

            return PopulateShortcodeDataItems( PieChartConfig, dataItems );
        }

        /// <summary>
        /// Gets the connection status lava.
        /// </summary>
        /// <returns></returns>
        private string GetConnectionStatusLava( IEnumerable<PersonViewModel> qry )
        {
            var dataItems = qry.GroupBy( p => p.ConnectionStatusValue?.Value )
                .Select( p => new DataItem() { Label = p.Key ?? "Unknown", Value = p.Count().ToString() } )
                .ToList();

            return PopulateShortcodeDataItems( PieChartConfig, dataItems );
        }

        /// <summary>
        /// Gets the marital status lava.
        /// </summary>
        /// <returns></returns>
        private string GetMaritalStatusLava( IEnumerable<PersonViewModel> qry )
        {
            var dataItems = qry.Select( p => new DataItem() { Label = p.MaritalStatusValue?.Value ?? "Unknown" } )
                .GroupBy( p => p.Label )
                .ToList();

            return PopulateShortcodeDataItems( PieChartConfig, dataItems.Select( p => new DataItem( p.Key, p.Count().ToString() ) ).ToList() );
        }

        /// <summary>
        /// Gets the age lava.
        /// </summary>
        /// <returns></returns>
        private string GetAgeLava( IEnumerable<PersonViewModel> qry )
        {
            var dataItems = new List<DataItem>();
            var peopleWithAgeQry = qry.Where( p => p.BirthDate.HasValue );

            var zeroToFiveRangeSql = peopleWithAgeQry.Count( p => p.AgeBracket == Rock.Enums.Crm.AgeBracket.ZeroToFive );
            dataItems.Add( new DataItem( "0-5", zeroToFiveRangeSql.ToString() ) );

            var sixToTwelveRangeSql = peopleWithAgeQry.Count( p => p.AgeBracket == Rock.Enums.Crm.AgeBracket.SixToTwelve );
            dataItems.Add( new DataItem( "6-12", sixToTwelveRangeSql.ToString() ) );

            var thirteenToSeventeenRangeSql = peopleWithAgeQry.Count( p => p.AgeBracket == Rock.Enums.Crm.AgeBracket.ThirteenToSeventeen );
            dataItems.Add( new DataItem( "13-17", thirteenToSeventeenRangeSql.ToString() ) );

            var eighteenAndTwentyFour = peopleWithAgeQry.Count( p => p.AgeBracket == Rock.Enums.Crm.AgeBracket.EighteenToTwentyFour );
            dataItems.Add( new DataItem( "18-24", eighteenAndTwentyFour.ToString() ) );

            var twentyFiveAndThirtyFour = peopleWithAgeQry.Count( p => p.AgeBracket == Rock.Enums.Crm.AgeBracket.TwentyFiveToThirtyFour );
            dataItems.Add( new DataItem( "25-34", twentyFiveAndThirtyFour.ToString() ) );

            var thirtyFiveAndFortyFour = peopleWithAgeQry.Count( p => p.AgeBracket == Rock.Enums.Crm.AgeBracket.ThirtyFiveToFortyFour );
            dataItems.Add( new DataItem( "35-44", thirtyFiveAndFortyFour.ToString() ) );

            var fortyFiveAndFiftyFour = peopleWithAgeQry.Count( p => p.AgeBracket == Rock.Enums.Crm.AgeBracket.FortyFiveToFiftyFour );
            dataItems.Add( new DataItem( "45-54", fortyFiveAndFiftyFour.ToString() ) );

            var fiftyFiveAndSixtyFour = peopleWithAgeQry.Count( p => p.AgeBracket == Rock.Enums.Crm.AgeBracket.FiftyFiveToSixtyFour );
            dataItems.Add( new DataItem( "55-64", fiftyFiveAndSixtyFour.ToString() ) );

            var overSixtyFive = peopleWithAgeQry.Count( predicate: p => p.AgeBracket == Rock.Enums.Crm.AgeBracket.SixtyFiveOrOlder);
            dataItems.Add( new DataItem( ">65", overSixtyFive.ToString() ) );

            var unknown = qry.Count( p => p.AgeBracket == Rock.Enums.Crm.AgeBracket.Unknown );
            dataItems.Add( new DataItem( "Unknown", unknown.ToString() ) );

            return PopulateShortcodeDataItems( PieChartConfig, dataItems );
        }

        /// <summary>
        /// Gets the race lava.
        /// </summary>
        /// <returns></returns>
        private string GetRaceLava( IEnumerable<PersonViewModel> qry )
        {
            var dataItems = qry.GroupBy( p => p.RaceValue?.Value )
                .Select( p => new DataItem() { Label = p.Key ?? "Unknown", Value = p.Count().ToString() } )
                .ToList();

            return PopulateShortcodeDataItems( PieChartConfig, dataItems );
        }

        /// <summary>
        /// Gets the ethnicity lava.
        /// </summary>
        /// <returns></returns>
        private string GetEthnicityLava( IEnumerable<PersonViewModel> qry )
        {
            var dataItems = qry.GroupBy( p => p.EthnicityValue?.Value )
                .Select( p => new DataItem() { Label = p.Key ?? "Unknown", Value = p.Count().ToString() } )
                .ToList();

            return PopulateShortcodeDataItems( PieChartConfig, dataItems );
        }

        /// <summary>
        /// Gets the information statistics.
        /// </summary>
        private void GetInformationStatistics( IEnumerable<PersonViewModel> qry, RockContext rockContext, int total )
        {
            const string chartConfig = "{[ chart type:'bar' yaxismin:'0' yaxismax:'100' yaxisstepsize:'20' valueformat:'percentage' ]}";

            var dataItems = new List<DataItem>();

            var hasAgeCount = qry.Count( p => p.BirthDate.HasValue );
            dataItems.Add( new DataItem( "Age", DataItem.GetPercentage( hasAgeCount, total ) ) );

            var hasGenderCount = qry.Count( p => p.Gender != Gender.Unknown );
            dataItems.Add( new DataItem( "Gender", DataItem.GetPercentage( hasGenderCount, total ) ) );

            var hasActiveEmailCount = qry.Count( p => p.IsEmailActive && p.Email.IsNotNullOrWhiteSpace() );
            dataItems.Add( new DataItem( "Active Email", DataItem.GetPercentage( hasActiveEmailCount, total ) ) );

            var mobilePhoneTypeGuid = Rock.SystemGuid.DefinedValue.PERSON_PHONE_TYPE_MOBILE.AsGuid();

            var personPhoneQry = new PhoneNumberService( rockContext ).Queryable().AsNoTracking().Where( pn => pn.NumberTypeValue.Guid == mobilePhoneTypeGuid );
            var hasMobilePhoneCount = qry.Join( personPhoneQry, person => person.Id,
                phoneNumber => phoneNumber.PersonId,
                ( person, phoneNumber ) => new { person, phoneNumber } )
                .Count();
            dataItems.Add( new DataItem( "Mobile Phone", DataItem.GetPercentage( hasMobilePhoneCount, total ) ) );

            var hasMaritalStatusCount = qry.Count( p => p.MaritalStatusValue?.Value != null );
            dataItems.Add( new DataItem( "Marital Status", DataItem.GetPercentage( hasMaritalStatusCount, total ) ) );

            var hasPhotoCount = qry.Count( p => p.PhotoId.HasValue );
            dataItems.Add( new DataItem( "Photo", DataItem.GetPercentage( hasPhotoCount, total ) ) );

            var hasBirthDateCount = qry.Count( p => p.BirthDate.HasValue );
            dataItems.Add( new DataItem( "Date of Birth", DataItem.GetPercentage( hasBirthDateCount, total ) ) );

            var homeLocationTypeValueId = DefinedValueCache.Get( Rock.SystemGuid.DefinedValue.GROUP_LOCATION_TYPE_HOME.AsGuid() ).Id;

            // The GroupIds of GroupLocations of type Home
            var grpLocationQry = new GroupLocationService( rockContext ).Queryable().AsNoTracking()
                .Where( gl=> gl.GroupLocationTypeValueId == homeLocationTypeValueId )
                .Select( gl => new
                {
                    gl.GroupId,
                } );

            var hasHomeAddressCount = qry.Join( grpLocationQry,
                person => person.PrimaryFamilyId,
                groupLocation => groupLocation.GroupId,
                ( person, groupLocation ) => new { Person = person, GroupLocation = groupLocation } )
                .Select( p => p.Person.Id )
                .Distinct()
                .Count();

            dataItems.Add( new DataItem( "Home Address", DataItem.GetPercentage( hasHomeAddressCount, total ) ) );

            rlInformationCompleteness.Text = PopulateShortcodeDataItems( chartConfig, dataItems );
        }

        /// <summary>
        /// Gets the percent of active individuals with assessments.
        /// </summary>
        private void GetPercentOfActiveIndividualsWithAssessments( RockContext rockContext, int total )
        {
            // Valid Person IDs
            var validPersonIds = new PersonService( rockContext ).Queryable().AsNoTracking()
                .Where( p => p.RecordTypeValueId == _personRecordDefinedValueId
                    && p.RecordStatusValueId == _activeStatusDefinedValueId
                    && !p.IsDeceased )
                .Select( p => p.Id );

            // Get one completed assessment per person per assessment type
            var distinctCompletedAssessments = new AssessmentService( rockContext ).Queryable().AsNoTracking()
                .Where( a => a.Status == AssessmentRequestStatus.Complete
                    && validPersonIds.Contains( a.PersonAlias.PersonId ) )
                .GroupBy( a => new { a.AssessmentTypeId, PersonId = a.PersonAlias.PersonId } )
                .Select( g => g.Key ); // distinct (AssessmentTypeId, PersonId)

            // Join with assessment types
            var assessmentTypeCounts = new AssessmentTypeService( rockContext ).Queryable().AsNoTracking()
                .GroupJoin(
                    distinctCompletedAssessments,
                    at => at.Id,
                    a => a.AssessmentTypeId,
                    ( at, assessments ) => new
                    {
                        Title = at.Title,
                        Count = assessments.Count()
                    } )
                .ToList();

            // Final projection
            var dataItems = assessmentTypeCounts
                .OrderBy( a => a.Title )
                .Select( a => new DataItem( a.Title, DataItem.GetPercentage( a.Count, total ) ) )
                .ToList();

            const string chartConfig = "{[ chart type:'bar' yaxismin:'0' yaxismax:'100' yaxisstepsize:'20' valueformat:'percentage' ]}";
<<<<<<< HEAD
//            const string noItemsNotification = @"
//<div class=""alert alert-info"">
//    <span class=""js-notification-text"">There is no data on active individuals with assessments.</span>
//</div>";
            rlActiveIndividualsWithAssessments.Text = PopulateShortcodeDataItems( chartConfig, dataItems );
=======
            const string noItemsNotification = @"
<div class=""alert alert-info"">
    <span class=""js-notification-text"">There is no data on active individuals with assessments.</span>
</div>";
            rlActiveIndividualsWithAssessments.Text =
            dataItems.All( d => decimal.Parse( d.Value ) == 0 )
                ? noItemsNotification
                : PopulateShortcodeDataItems( chartConfig, dataItems );
>>>>>>> 3bff0457
        }

        /// <summary>
        /// Gets the percent of active records.
        /// </summary>
        private void GetPercentOfActiveRecords( IQueryable<PersonViewModel> alivePersonsQry )
        {
            var dataItems = new List<DataItem>();
            var total = alivePersonsQry.Count();

            foreach ( var recordStatus in DefinedTypeCache.Get( Rock.SystemGuid.DefinedType.PERSON_RECORD_STATUS).DefinedValues )
            {
                if ( !recordStatus.IsActive )
                {
                    continue;
                }

                var count = alivePersonsQry.Count( p => p.RecordStatusValueId == recordStatus.Id );
                dataItems.Add( new DataItem( $"{recordStatus.Value}", DataItem.GetPercentage( count, total ) ) );
            }

            const string chartConfig = "{[ chart type:'pie' chartheight:'200px' legendshow:'true' legendposition:'right' valueformat:'percentage' ]}";

            rlActiveRecords.Text = PopulateShortcodeDataItems( chartConfig, dataItems );
        }

        /// <summary>
        /// Converts the passed <paramref name="dataItems"/> into lava short code for the generation of the chart
        /// </summary>
        /// <param name="chartConfig">The chart configuration i.e it's type, x and y axis config etc.</param>
        /// <param name="dataItems">The data items.</param>
        /// <returns></returns>
        private string PopulateShortcodeDataItems( string chartConfig, List<DataItem> dataItems )
        {
            const string dataItemFormat = "[[ dataitem label:'{0}' value:'{1}' fillcolor:'{2}' ]] [[ enddataitem ]]";

            var sb = new StringBuilder( chartConfig );

            // Reset the skip count
            skipCount = 0;

            foreach ( var dataItem in dataItems )
            {
                sb.AppendFormat( dataItemFormat, dataItem.Label, dataItem.Value, GetFillColor( skipCount, dataItem.Label ) ).AppendLine();           
                // Only skip if a color was used
                if ( dataItem.Label != "Unknown" )
                {
                    skipCount ++;
                }
            }

            sb.AppendLine( "{[ endchart ]}" );

            return sb.ToString().ResolveMergeFields( new Dictionary<string, object>() );
        }

        /// <summary>
        /// Gets the fill color of the charts.
        /// </summary>
        /// <param name="skip">The number of colors to skip.</param>
        /// <param name="label">The label of the chart.</param>
        /// <returns></returns>
        private string GetFillColor( int skip, string label )
        {
            if ( label == "Unknown" )
            {
                return "#E7E5E4";
            }
            else
            {
                return FillColorSource().Skip(skip).FirstOrDefault();
            }
        }

        /// <summary>
        /// Perpetually yields a color from the available colors source so we can skip and take in a loop.
        /// </summary>
        /// <returns></returns>
        private IEnumerable<string> FillColorSource()
        {
            while ( true )
            {
                foreach ( var color in _availableColors )
                {
                    yield return color;
                }
            }
        }

        #endregion

        #region Events

        /// <summary>
        /// Handles the BlockUpdated event of the control.
        /// </summary>
        /// <param name="sender">The source of the event.</param>
        /// <param name="e">The <see cref="EventArgs"/> instance containing the event data.</param>
        protected void Block_BlockUpdated( object sender, EventArgs e )
        {
            NavigateToCurrentPageReference();
        }

        #endregion Events

        #region Helper Classes

        /// <summary>
        /// Class representing a demographic statistic
        /// </summary>
        private sealed class DemographicItem
        {
            public DemographicItem( string title, string chart )
            {
                Title = title;
                Chart = chart;
            }

            public DemographicItem()
            {
            }

            /// <summary>
            /// Gets or sets the title.
            /// </summary>
            /// <value>
            /// The title.
            /// </value>
            public string Title { get; set; }

            /// <summary>
            /// Gets or sets the chart.
            /// </summary>
            /// <value>
            /// The chart.
            /// </value>
            public string Chart { get; set; }
        }

        /// <summary>
        /// Represents a data item
        /// </summary>
        private sealed class DataItem
        {
            public DataItem( string label, string value )
            {
                Label = label;
                Value = value;
            }

            public DataItem()
            {
            }

            /// <summary>
            /// Gets or sets the label.
            /// </summary>
            /// <value>
            /// The label.
            /// </value>
            public string Label { get; set; }

            /// <summary>
            /// Gets or sets the value.
            /// </summary>
            /// <value>
            /// The value.
            /// </value>
            public string Value { get; set; }

            internal static string GetPercentage( int count, int total )
            {
                if ( total == 0 )
                {
                    return "0";
                }

                var asDecimal = decimal.Divide( count, total );
                var percent = decimal.Round( asDecimal * 100, 1 );
                return percent.ToString();
            }
        }

        /// <summary>
        /// Represents the person model.
        /// </summary>
        private sealed class PersonViewModel
        {
            public int Id { get; set; }
            public int? RecordStatusValueId { get; set; }
            public DefinedValueViewModel ConnectionStatusValue { get; set; }
            public DefinedValueViewModel MaritalStatusValue { get; set; }
            public DefinedValueViewModel RaceValue { get; set; }
            public DefinedValueViewModel EthnicityValue { get; set; }
            public Gender Gender { get; set; }
            public DateTime? BirthDate { get; set; }
            public AgeBracket AgeBracket { get; set; }
            public bool IsEmailActive { get; set; }
            public string Email { get; set; }
            public int? PhotoId { get; set; }
            public int? PrimaryFamilyId { get; set; }
        }

        /// <summary>
        /// Represents the DefinedValue model
        /// </summary>
        private sealed class DefinedValueViewModel
        {
            public Guid? Guid { get; set; }
            public string Value { get; set; }
        }

        #endregion
    }
}<|MERGE_RESOLUTION|>--- conflicted
+++ resolved
@@ -410,13 +410,6 @@
                 .ToList();
 
             const string chartConfig = "{[ chart type:'bar' yaxismin:'0' yaxismax:'100' yaxisstepsize:'20' valueformat:'percentage' ]}";
-<<<<<<< HEAD
-//            const string noItemsNotification = @"
-//<div class=""alert alert-info"">
-//    <span class=""js-notification-text"">There is no data on active individuals with assessments.</span>
-//</div>";
-            rlActiveIndividualsWithAssessments.Text = PopulateShortcodeDataItems( chartConfig, dataItems );
-=======
             const string noItemsNotification = @"
 <div class=""alert alert-info"">
     <span class=""js-notification-text"">There is no data on active individuals with assessments.</span>
@@ -425,7 +418,6 @@
             dataItems.All( d => decimal.Parse( d.Value ) == 0 )
                 ? noItemsNotification
                 : PopulateShortcodeDataItems( chartConfig, dataItems );
->>>>>>> 3bff0457
         }
 
         /// <summary>
