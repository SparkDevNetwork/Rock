--- conflicted
+++ resolved
@@ -49,8 +49,8 @@
                 {% if InteractionChannel.Name != '' %}<h1 class='panel-title pull-left'>{{ InteractionChannel.Name }}</h1>{% endif %}
 
                 <div class='pull-right margin-l-md'><i class='fa fa-chevron-right'></i></div>
-                
-                <div class='panel-labels'> 
+
+                <div class='panel-labels'>
                     {% if InteractionChannel.ChannelTypeMediumValue != null and InteractionChannel.ChannelTypeMediumValue != '' %}<span class='label label-info'>{{ InteractionChannel.ChannelTypeMediumValue.Value }}</span>{% endif %}
                 </div>
             </div>
@@ -225,11 +225,7 @@
                 }
                 else
                 {
-<<<<<<< HEAD
                     var parseResult = LavaService.ParseTemplate( GetAttributeValue( "DefaultTemplate" ) );
-=======
-                    var parseResult = LavaEngine.CurrentEngine.ParseTemplate( GetAttributeValue( "DefaultTemplate" ) );
->>>>>>> 0bfe3f81
 
                     defaultLavaTemplate = parseResult.Template;
                 }
@@ -317,7 +313,7 @@
 	                personId = new PersonAliasService( new RockContext() ).GetPersonId( personAliasId.Value );
 	            }
 			}
-			
+
             return personId;
         }
 
