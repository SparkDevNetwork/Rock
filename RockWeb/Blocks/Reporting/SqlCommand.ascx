--- conflicted
+++ resolved
@@ -21,27 +21,16 @@
                 </div>
 
                 <div class="margin-t-md">
-                    <Rock:NotificationBox ID="nbSuccess" runat="server" Heading="Success" Title="Command run successfully!" NotificationBoxType="Success" Visible="false" />
+                    <Rock:NotificationBox ID="nbSuccess" runat="server" Heading="Success" Title="Command completed successfully." NotificationBoxType="Success" Visible="false" />
                     <Rock:NotificationBox ID="nbError" runat="server" Heading="Error" Title="SQL Error!" NotificationBoxType="Danger" Visible="false" />
                 </div>
             </div>
-
-<<<<<<< HEAD
-                <asp:Repeater ID="rptGrids" runat="server" OnItemDataBound="rptGrids_ItemDataBound">
-                    <ItemTemplate>
-                        <asp:Literal ID="lDataTableTitle" runat="server" />
-                        <div class="grid">
-                            <Rock:Grid ID="gReport" runat="server" AllowSorting="true" EmptyDataText="No Results" />
-                        </div>
-                    </ItemTemplate>
-                </asp:Repeater>
-
-                <p id="pQueryTime" runat="server" class="text-right margin-r-md" visible="false" />
-=======
+            
             <div class="grid">
                 <Rock:Grid ID="gReport" runat="server" AllowSorting="true" EmptyDataText="No Results" Visible="false" />
->>>>>>> ea4614c5
             </div>
+
+            <p id="pQueryTime" runat="server" class="text-right margin-r-md" visible="false" />
         </div>
 
     </ContentTemplate>
