﻿<%@ Control Language="C#" AutoEventWireup="true" CodeFile="AuthClientDetail.ascx.cs" Inherits="RockWeb.Blocks.Security.Oidc.AuthClientDetail" %>

<asp:UpdatePanel ID="upnlRestKeys" runat="server">
    <ContentTemplate>
        <asp:Panel ID="pnlDetails" CssClass="panel panel-block" runat="server">
            <div class="panel-heading">
                <h1 class="panel-title"><i class="fa fa-openid"></i>
                    <asp:Literal ID="lTitle" runat="server" /></h1>
            </div>
            <div class="panel-body">
                <Rock:NotificationBox ID="nbWarningMessage" runat="server" NotificationBoxType="Warning" />
                <div id="pnlEditDetails" runat="server">
                    <asp:ValidationSummary
                        ID="valSummary"
                        runat="server"
                        HeaderText="Please correct the following:"
                        CssClass="alert alert-validation" />
                    <asp:HiddenField ID="hfRestUserId" runat="server" />
                    <div class="row">
                        <div class="col-md-6">
                            <Rock:DataTextBox
                                ID="tbName"
                                Required="true"
                                Label="Name"
                                runat="server"
                                CssClass="form-group"
                                SourceTypeName="Rock.Model.AuthClient, Rock"
                                PropertyName="Name" />
                        </div>
                        <div class="col-sm-6">
                            <Rock:RockCheckBox
                                ID="cbActive"
                                runat="server"
                                Checked="true"
                                Label="Active" />
                        </div>
                    </div>
                    <div class="row">
<<<<<<< HEAD
                        <div class="col-md-5">
                            <Rock:DataTextBox
                                ID="tbClientId"
                                Label="Client Id"
                                runat="server"
                                Help="The OIDC ClientId. This the public identifier that the client apps will need to use."
                                CssClass="form-group"
                                SourceTypeName="Rock.Model.AuthClient, Rock"
                                PropertyName="ClientId" />
                        </div>
                        <div class="col-md-1 mt-1">
                            <asp:Button
                                ID="lbGenerateClientId"
                                runat="server"
                                CausesValidation="false"
                                ValidationGroup=""
                                Text="Generate Id"
                                CssClass="btn btn-primary btn-controlaligned pull-right"
                                OnClick="lbGenerateClientId_Click" />
                        </div>
                        <div class="col-md-5">
                            <Rock:RockTextBox
                                ID="tbClientSecret"
                                Required="true"
                                Help="For security purposes, we don't allow the secret to be displayed once created. Note that you only get one chance to see the Client Secret when you first generate it, so if you lose track of it you’ll need to generate a new one."
                                Label="Client Secret"
                                runat="server"
                                CssClass="form-group" />
=======
                        <div class="col-md-6">
                            <div class="d-flex align-items-end">
                                <div class="flex-fill">
                                    <Rock:DataTextBox
                                        ID="tbClientId"
                                        Label="Client Id"
                                        runat="server"
                                        CssClass="form-group"
                                        SourceTypeName="Rock.Model.AuthClient, Rock"
                                        PropertyName="ClientId" />
                                </div>
                                <div class="form-group">
                                    <asp:Button
                                        ID="lbGenerateClientId"
                                        runat="server"
                                        CausesValidation="false"
                                        ValidationGroup=""
                                        Text="Generate Id"
                                        CssClass="btn btn-primary ml-2"
                                        OnClick="lbGenerateClientId_Click" />
                                </div>
                            </div>
>>>>>>> e54524dd
                        </div>
                        <div class="col-md-6">
                            <div class="d-flex align-items-end">
                                <div class="flex-fill">
                                    <Rock:RockTextBox
                                        ID="tbClientSecret"
                                        Required="true"
                                        Help="For security purposes, we don't allow the secret to be displayed once created."
                                        Label="Client Secret"
                                        runat="server"
                                        CssClass="form-group" />
                                </div>
                                <div class="form-group">
                                    <asp:Button
                                        ID="lbGenerateClientSecret"
                                        runat="server"
                                        CausesValidation="false"
                                        Text="Generate Secret"
                                        CssClass="btn btn-primary ml-2"
                                        OnClick="lbGenerateClientSecret_Click" />
                                </div>
                            </div>
                        </div>
                    </div>
                    <div class="row">
                        <div class="col-md-6">
                            <Rock:DataTextBox
                                ID="tbRedirectUri"
                                Label="Redirect Uri"
                                Help="After the person has provided their credentials, they will be redirected back to the client via the path indicated here. This URI is provided by the client system."
                                runat="server"
                                CssClass="form-group"
                                SourceTypeName="Rock.Model.AuthClient, Rock"
                                PropertyName="RedirectUri" />
                        </div>
                        <div class="col-md-6">
                            <Rock:DataTextBox
                                ID="tbPostLogoutRedirectUri"
                                Label="Logout Redirect Uri"
                                Help="When the person logs out of the client system, they will be redirected to this URI. This is usually a URI on the client system."
                                runat="server"
                                CssClass="form-group"
                                SourceTypeName="Rock.Model.AuthClient, Rock"
                                PropertyName="PostLogoutRedirectUri" />
                        </div>
                    </div>
                    <div class="row">
                        <div class="col-md-12">
                            <Rock:PanelWidget
                                ID="pwScopes"
                                runat="server"
                                Title="Allowed Scopes and Claims <i class='fa fa-info-circle' data-toggle='tooltip' data-placement='top' title='These are the claims that are allowed to be returned if requested by the client.'></i>" Expanded="true">
                                <asp:Panel ID="litClaims" runat="server" />
                            </Rock:PanelWidget>
                        </div>
                    </div>
                </div>

                <div class="actions">
                    <asp:LinkButton
                        ID="lbSave"
                        runat="server"
                        AccessKey="s"
                        ToolTip="Alt+s"
                        Text="Save"
                        CssClass="btn btn-primary"
                        OnClick="lbSave_Click" />
                    <asp:LinkButton
                        ID="lbCancel"
                        runat="server"
                        AccessKey="c"
                        ToolTip="Alt+c"
                        Text="Cancel"
                        CssClass="btn btn-link"
                        CausesValidation="false"
                        OnClick="lbCancel_Click" />
                </div>
            </div>
            </div>
        </asp:Panel>
    </ContentTemplate>
</asp:UpdatePanel><|MERGE_RESOLUTION|>--- conflicted
+++ resolved
@@ -36,36 +36,6 @@
                         </div>
                     </div>
                     <div class="row">
-<<<<<<< HEAD
-                        <div class="col-md-5">
-                            <Rock:DataTextBox
-                                ID="tbClientId"
-                                Label="Client Id"
-                                runat="server"
-                                Help="The OIDC ClientId. This the public identifier that the client apps will need to use."
-                                CssClass="form-group"
-                                SourceTypeName="Rock.Model.AuthClient, Rock"
-                                PropertyName="ClientId" />
-                        </div>
-                        <div class="col-md-1 mt-1">
-                            <asp:Button
-                                ID="lbGenerateClientId"
-                                runat="server"
-                                CausesValidation="false"
-                                ValidationGroup=""
-                                Text="Generate Id"
-                                CssClass="btn btn-primary btn-controlaligned pull-right"
-                                OnClick="lbGenerateClientId_Click" />
-                        </div>
-                        <div class="col-md-5">
-                            <Rock:RockTextBox
-                                ID="tbClientSecret"
-                                Required="true"
-                                Help="For security purposes, we don't allow the secret to be displayed once created. Note that you only get one chance to see the Client Secret when you first generate it, so if you lose track of it you’ll need to generate a new one."
-                                Label="Client Secret"
-                                runat="server"
-                                CssClass="form-group" />
-=======
                         <div class="col-md-6">
                             <div class="d-flex align-items-end">
                                 <div class="flex-fill">
@@ -88,7 +58,6 @@
                                         OnClick="lbGenerateClientId_Click" />
                                 </div>
                             </div>
->>>>>>> e54524dd
                         </div>
                         <div class="col-md-6">
                             <div class="d-flex align-items-end">
