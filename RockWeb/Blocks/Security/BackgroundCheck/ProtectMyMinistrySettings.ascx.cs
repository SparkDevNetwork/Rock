﻿// <copyright>
// Copyright by the Spark Development Network
//
// Licensed under the Rock Community License (the "License");
// you may not use this file except in compliance with the License.
// You may obtain a copy of the License at
//
// http://www.rockrms.com/license
//
// Unless required by applicable law or agreed to in writing, software
// distributed under the License is distributed on an "AS IS" BASIS,
// WITHOUT WARRANTIES OR CONDITIONS OF ANY KIND, either express or implied.
// See the License for the specific language governing permissions and
// limitations under the License.
// </copyright>
//
using System;
using System.Collections.Generic;
using System.ComponentModel;
using System.Linq;
using System.Web.UI;

using Rock;
using Rock.Checkr.Constants;
using Rock.Data;
using Rock.Model;
using Rock.Web;
using Rock.Web.Cache;
using Rock.Web.UI.Controls;
using Rock.Security;
using Rock.SystemKey;

namespace RockWeb.Blocks.Security.BackgroundCheck
{
    [DisplayName( "Protect My Ministry Settings" )]
    [Category( "Security > Background Check" )]
    [Description( "Block for updating the settings used by the Protect My Ministry integration." )]

    public partial class ProtectMyMinistrySettings : Rock.Web.UI.RockBlock
    {
        private const string GET_STARTED_URL = "http://www.rockrms.com/Redirect/PMMSignup";
        private const string PROMOTION_IMAGE_URL = "https://rockrms.blob.core.windows.net/resources/pmm-integration/pmm-integration-banner.png";
        private const string TYPENAME_PREFIX = "PMM - ";

        #region Control Methods

        /// <summary>
        /// Raises the <see cref="E:System.Web.UI.Control.Init" /> event.
        /// </summary>
        /// <param name="e">An <see cref="T:System.EventArgs" /> object that contains the event data.</param>
        protected override void OnInit( EventArgs e )
        {
            base.OnInit( e );

            gDefinedValues.DataKeyNames = new string[] { "Id" };
            gDefinedValues.Actions.ShowAdd = true;
            gDefinedValues.Actions.AddClick += gDefinedValues_Add;
            gDefinedValues.GridRebind += gDefinedValues_GridRebind;
            gDefinedValues.GridReorder += gDefinedValues_GridReorder;
            gDefinedValues.Actions.ShowAdd = true;
            gDefinedValues.IsDeleteEnabled = true;
        }

        /// <summary>
        /// Raises the <see cref="E:System.Web.UI.Control.Load" /> event.
        /// </summary>
        /// <param name="e">The <see cref="T:System.EventArgs" /> object that contains the event data.</param>
        protected override void OnLoad( EventArgs e )
        {
            base.OnLoad( e );

            nbNotification.Visible = false;

            if ( !Page.IsPostBack )
            {
                ShowDetail();
            }
            else
            {
                ShowDialog();
            }
        }

        #endregion

        #region Events

        #region Edit Events

        /// <summary>
        /// Handles the Click event of the lbSaveNew control.
        /// </summary>
        /// <param name="sender">The source of the event.</param>
        /// <param name="e">The <see cref="EventArgs"/> instance containing the event data.</param>
        protected void lbSaveNew_Click( object sender, EventArgs e )
        {
            if ( !string.IsNullOrWhiteSpace( tbUserNameNew.Text ) && !string.IsNullOrWhiteSpace( tbPasswordNew.Text ) )
            {
                using ( var rockContext = new RockContext() )
                {
                    var settings = GetSettings( rockContext );
                    SetSettingValue( rockContext, settings, "UserName", tbUserNameNew.Text );
                    SetSettingValue( rockContext, settings, "Password", tbPasswordNew.Text, true );

                    string defaultReturnUrl = string.Format( "{0}Webhooks/ProtectMyMinistry.ashx",
                        GlobalAttributesCache.Value( "PublicApplicationRoot" ).EnsureTrailingForwardslash() );
                    SetSettingValue( rockContext, settings, "ReturnURL", defaultReturnUrl );

                    rockContext.SaveChanges();

                    BackgroundCheckContainer.Instance.Refresh();

                    ShowView( settings );
                }
            }
            else
            {
                nbNotification.Text = "<p>Username and Password are both required.</p>";
                nbNotification.Visible = true;
            }
        }

        /// <summary>
        /// Handles the Click event of the lbEdit control.
        /// </summary>
        /// <param name="sender">The source of the event.</param>
        /// <param name="e">The <see cref="EventArgs"/> instance containing the event data.</param>
        protected void lbEdit_Click( object sender, EventArgs e )
        {
            using ( var rockContext = new RockContext() )
            {
                ShowEdit( GetSettings( rockContext ) );
            }
        }

        /// <summary>
        /// Handles the Click event of the lbSave control.
        /// </summary>
        /// <param name="sender">The source of the event.</param>
        /// <param name="e">The <see cref="EventArgs"/> instance containing the event data.</param>
        protected void lbSave_Click( object sender, EventArgs e )
        {
            if ( !string.IsNullOrWhiteSpace( tbUserName.Text ) && !string.IsNullOrWhiteSpace( tbPassword.Text ) )
            {
                using ( var rockContext = new RockContext() )
                {
                    var settings = GetSettings( rockContext );
                    SetSettingValue( rockContext, settings, "UserName", tbUserName.Text );
                    SetSettingValue( rockContext, settings, "Password", tbPassword.Text, true );
                    SetSettingValue( rockContext, settings, "ReturnURL", urlWebHook.Text );
                    SetSettingValue( rockContext, settings, "Active", cbActive.Checked.ToString() );
                    rockContext.SaveChanges();

                    BackgroundCheckContainer.Instance.Refresh();

                    ShowView( settings );
                }
            }
            else
            {
                nbNotification.Text = "<p>Username and Password are both required.</p>";
                nbNotification.Visible = true;
            }

        }

        /// <summary>
        /// Handles the Click event of the lbCancel control.
        /// </summary>
        /// <param name="sender">The source of the event.</param>
        /// <param name="e">The <see cref="EventArgs"/> instance containing the event data.</param>
        protected void lbCancel_Click( object sender, EventArgs e )
        {
            using ( var rockContext = new RockContext() )
            {
                ShowView( GetSettings( rockContext ) );
            }
        }

        #endregion

        #region Package Grid Events

        /// <summary>
        /// Handles the GridRebind event of the gDefinedValues control.
        /// </summary>
        /// <param name="sender">The source of the event.</param>
        /// <param name="e">The <see cref="EventArgs"/> instance containing the event data.</param>
        protected void gDefinedValues_GridRebind( object sender, EventArgs e )
        {
            BindPackageGrid();
        }

        /// <summary>
        /// Handles the RowSelected event of the gDefinedValues control.
        /// </summary>
        /// <param name="sender">The source of the event.</param>
        /// <param name="e">The <see cref="RowEventArgs"/> instance containing the event data.</param>
        protected void gDefinedValues_RowSelected( object sender, RowEventArgs e )
        {
            ShowPackageEdit( e.RowKeyId );
        }

        /// <summary>
        /// Handles the GridReorder event of the gDefinedValues control.
        /// </summary>
        /// <param name="sender">The source of the event.</param>
        /// <param name="e">The <see cref="GridReorderEventArgs"/> instance containing the event data.</param>
        protected void gDefinedValues_GridReorder( object sender, GridReorderEventArgs e )
        {
            var definedType = DefinedTypeCache.Get( Rock.SystemGuid.DefinedType.BACKGROUND_CHECK_TYPES.AsGuid() );
            if ( definedType != null )
            {
                var changedIds = new List<int>();

                using ( var rockContext = new RockContext() )
                {
                    var definedValueService = new DefinedValueService( rockContext );
                    var definedValues = definedValueService.Queryable().Where( a => a.DefinedTypeId == definedType.Id ).Where( a => a.ForeignId == 1 ).OrderBy( a => a.Order ).ThenBy( a => a.Value );
                    changedIds = definedValueService.Reorder( definedValues.ToList(), e.OldIndex, e.NewIndex );
                    rockContext.SaveChanges();
                }
            }

            BindPackageGrid();
        }

        /// <summary>
        /// Handles the Add event of the gDefinedValues control.
        /// </summary>
        /// <param name="sender">The source of the event.</param>
        /// <param name="e">The <see cref="EventArgs"/> instance containing the event data.</param>
        protected void gDefinedValues_Add( object sender, EventArgs e )
        {
            ShowPackageEdit( 0 );
        }

        /// <summary>
        /// Handles the Delete event of the gDefinedValues control.
        /// </summary>
        /// <param name="sender">The source of the event.</param>
        /// <param name="e">The <see cref="RowEventArgs"/> instance containing the event data.</param>
        protected void gDefinedValues_Delete( object sender, RowEventArgs e )
        {
            using ( var rockContext = new RockContext() )
            {
                var definedValueService = new DefinedValueService( rockContext );
                var value = definedValueService.Get( e.RowKeyId );
                if ( value != null )
                {
                    string errorMessage;
                    if ( !definedValueService.CanDelete( value, out errorMessage ) )
                    {
                        mdGridWarningValues.Show( errorMessage, ModalAlertType.Information );
                        return;
                    }

                    definedValueService.Delete( value );
                    rockContext.SaveChanges();
                }

                BindPackageGrid();
            }
        }

        protected void dlgPackage_SaveClick( object sender, EventArgs e )
        {
            int definedValueId = hfDefinedValueId.Value.AsInteger();

            var definedType = DefinedTypeCache.Get( Rock.SystemGuid.DefinedType.BACKGROUND_CHECK_TYPES.AsGuid() );
            if ( definedType != null )
            {
                using ( var rockContext = new RockContext() )
                {
                    var service = new DefinedValueService( rockContext );

                    DefinedValue definedValue = null;
                    if ( !definedValueId.Equals( 0 ) )
                    {
                        definedValue = service.Get( definedValueId );
                    }

                    if ( definedValue == null )
                    {
                        definedValue = new DefinedValue();
                        definedValue.DefinedTypeId = definedType.Id;
                        service.Add( definedValue );
                    }

                    definedValue.Value = TYPENAME_PREFIX + tbTitle.Text;
                    definedValue.Description = tbDescription.Text;
                    definedValue.IsActive = true;
                    definedValue.ForeignId = 1;
                    rockContext.SaveChanges();

                    definedValue.LoadAttributes( rockContext );

                    Guid? dvJurisdicationCodeGuid = null;
<<<<<<< HEAD
                    int? dvJurisdictionCodeId = dvpMVRJurisdiction.SelectedValueAsInt();
=======
                    int? dvJurisdictionCodeId = ddlMVRJurisdiction.SelectedValueAsInt();
>>>>>>> a1bf4677
                    if ( dvJurisdictionCodeId.HasValue && dvJurisdictionCodeId.Value > 0 )
                    {
                        var dvJurisdicationCode = DefinedValueCache.Get( dvJurisdictionCodeId.Value );
                        if ( dvJurisdicationCode != null )
                        {
                            dvJurisdicationCodeGuid = dvJurisdicationCode.Guid;
                        }
                    }

                    definedValue.SetAttributeValue( "PMMPackageName", tbPackageName.Text );
                    definedValue.SetAttributeValue( "DefaultCounty", tbDefaultCounty.Text );
                    definedValue.SetAttributeValue( "SendHomeCounty", cbSendCounty.Checked.ToString() );
                    definedValue.SetAttributeValue( "DefaultState", tbDefaultState.Text );
                    definedValue.SetAttributeValue( "SendHomeState", cbSendState.Checked.ToString() );
                    definedValue.SetAttributeValue( "MVRJurisdiction", dvJurisdicationCodeGuid.HasValue ? dvJurisdicationCodeGuid.Value.ToString() : string.Empty );
                    definedValue.SetAttributeValue( "SendHomeStateMVR", cbSendStateMVR.Checked.ToString() );
                    definedValue.SaveAttributeValues( rockContext );
                }
            }

            BindPackageGrid();
            HideDialog();
        }

        /// <summary>
        /// Handles the Click event of the btnDefault control.
        /// </summary>
        /// <param name="sender">The source of the event.</param>
        /// <param name="e">The <see cref="EventArgs"/> instance containing the event data.</param>
        protected void btnDefault_Click( object sender, EventArgs e )
        {
            var bioBlock = BlockCache.Get( Rock.SystemGuid.Block.BIO.AsGuid() );
            // Record an exception if the stock Bio block has been deleted but continue processing
            // the remaining settings.
            if ( bioBlock == null )
            {
                var errorMessage = string.Format( "Stock Bio block ({0}) is missing.", Rock.SystemGuid.Block.BIO );
                ExceptionLogService.LogException( new Exception( errorMessage ) );
            }
            else
            {
                List<Guid> workflowActionGuidList = bioBlock.GetAttributeValues( "WorkflowActions" ).AsGuidList();
                if ( workflowActionGuidList == null || workflowActionGuidList.Count == 0 )
                {
                    // Add to Bio Workflow Actions
                    bioBlock.SetAttributeValue( "WorkflowActions", Rock.SystemGuid.WorkflowType.PROTECTMYMINISTRY );
                    ///BackgroundCheckContainer.Instance.Components
                }
                else
                {
                    //var workflowActionValues = workflowActionValue.Split( new char[] { ',' }, StringSplitOptions.RemoveEmptyEntries ).ToList();
                    Guid guid = Rock.SystemGuid.WorkflowType.PROTECTMYMINISTRY.AsGuid();
                    if ( !workflowActionGuidList.Any( w => w == guid ) )
                    {
                        // Add Checkr to Bio Workflow Actions
                        workflowActionGuidList.Add( guid );
                    }

                    // Remove PMM from Bio Workflow Actions
                    guid = CheckrSystemGuid.CHECKR_WORKFLOW_TYPE.AsGuid();
                    workflowActionGuidList.RemoveAll( w => w == guid );
                    bioBlock.SetAttributeValue( "WorkflowActions", workflowActionGuidList.AsDelimited( "," ) );
                }

                bioBlock.SaveAttributeValue( "WorkflowActions" );
            }

            string pmmTypeName = ( typeof( Rock.Security.BackgroundCheck.ProtectMyMinistry ) ).FullName;
            var pmmComponent = BackgroundCheckContainer.Instance.Components.Values.FirstOrDefault( c => c.Value.TypeName == pmmTypeName );
            pmmComponent.Value.SetAttributeValue( "Active", "True" );
            pmmComponent.Value.SaveAttributeValue( "Active" );
            // Set as the default provider in the system setting
            SystemSettings.SetValue( Rock.SystemKey.SystemSetting.DEFAULT_BACKGROUND_CHECK_PROVIDER, pmmTypeName );

            using ( var rockContext = new RockContext() )
            {
                WorkflowTypeService workflowTypeService = new WorkflowTypeService( rockContext );
                // Rename PMM Workflow
                var pmmWorkflowAction = workflowTypeService.Get( Rock.SystemGuid.WorkflowType.PROTECTMYMINISTRY.AsGuid() );
                pmmWorkflowAction.Name = "Background Check";

                var checkrWorkflowAction = workflowTypeService.Get( CheckrSystemGuid.CHECKR_WORKFLOW_TYPE.AsGuid() );
                // Rename Checkr Workflow
                checkrWorkflowAction.Name = CheckrConstants.CHECKR_WORKFLOW_TYPE_NAME;

                rockContext.SaveChanges();

                // Enable PMM packages and disable Checkr packages
                DefinedValueService definedValueService = new DefinedValueService( rockContext );
                var packages = definedValueService
                    .GetByDefinedTypeGuid( Rock.SystemGuid.DefinedType.BACKGROUND_CHECK_TYPES.AsGuid() )
                    .ToList();

                foreach ( var package in packages )
                {
                    package.IsActive = package.ForeignId == 1;
                }

                rockContext.SaveChanges();
            }

            ShowDetail();
        }

        #endregion

        #endregion

        #region Internal Methods
        /// <summary>
        /// Determines whether PMM is the default provider.
        /// </summary>
        /// <returns>
        ///   <c>true</c> if PMM is the default provider; otherwise, <c>false</c>.
        /// </returns>
        private bool IsDefaultProvider()
        {
            string providerTypeName = ( typeof( Rock.Security.BackgroundCheck.ProtectMyMinistry ) ).FullName;
            string defaultProvider = Rock.Web.SystemSettings.GetValue( SystemSetting.DEFAULT_BACKGROUND_CHECK_PROVIDER ) ?? string.Empty;
            return providerTypeName == defaultProvider;
        }

        /// <summary>
        /// Shows the detail.
        /// </summary>
        /// <param name="restUserId">The rest user identifier.</param>
        public void ShowDetail()
        {
            using ( var rockContext = new RockContext() )
            {
<<<<<<< HEAD
=======
                var mvrJurisdictionCodes = DefinedTypeCache.Get( Rock.SystemGuid.DefinedType.PROTECT_MY_MINISTRY_MVR_JURISDICTION_CODES.AsGuid() );
                if ( mvrJurisdictionCodes != null )
                {
                    ddlMVRJurisdiction.BindToDefinedType( mvrJurisdictionCodes, true, true );
                }

>>>>>>> a1bf4677
                var settings = GetSettings( rockContext );
                if ( settings != null )
                {
                    if ( IsDefaultProvider() )
                    {
                        btnDefault.Visible = false;
                        lbEdit.Enabled = true;
                    }
                    else
                    {
                        btnDefault.Visible = true;
                        lbEdit.Enabled = false;
                    }

                    string username = GetSettingValue( settings, "UserName" );
                    string password = GetSettingValue( settings, "Password" );
                    if ( !string.IsNullOrWhiteSpace( username ) ||
                        !string.IsNullOrWhiteSpace( password ) )
                    {
                        ShowView( settings );
                    }
                    else
                    {
                        ShowNew();
                    }
                }
                else
                {
                    ShowNew();
                }
            }
        }

        /// <summary>
        /// Shows the new.
        /// </summary>
        public void ShowNew()
        {
            imgPromotion.ImageUrl = PROMOTION_IMAGE_URL;
            hlGetStarted.NavigateUrl = GET_STARTED_URL;

            tbUserNameNew.Text = string.Empty;
            tbPasswordNew.Text = string.Empty;

            pnlNew.Visible = true;
            pnlViewDetails.Visible = false;
            pnlEditDetails.Visible = false;
            pnlPackages.Visible = false;

            HideSecondaryBlocks( true );
        }

        /// <summary>
        /// Shows the view.
        /// </summary>
        /// <param name="settings">The settings.</param>
        public void ShowView( List<AttributeValue> settings )
        {
            lUserName.Text = GetSettingValue( settings, "UserName" );
            lPassword.Text = "********";

            using ( var rockContext = new RockContext() )
            {
                var packages = new DefinedValueService( rockContext )
                    .GetByDefinedTypeGuid( Rock.SystemGuid.DefinedType.BACKGROUND_CHECK_TYPES.AsGuid() )
                    .Where( v => v.ForeignId == 1 && v.IsActive && v.Value != null && v.Value.StartsWith( TYPENAME_PREFIX ) )
                    .Select( v => v.Value.Substring( TYPENAME_PREFIX.Length) )
                    .ToList();

                packages.AddRange( new DefinedValueService( rockContext )
                    .GetByDefinedTypeGuid( Rock.SystemGuid.DefinedType.BACKGROUND_CHECK_TYPES.AsGuid() )
                    .Where( v => v.ForeignId == 1 && v.IsActive && (v.Value == null || !v.Value.StartsWith( TYPENAME_PREFIX ) ) )
                    .Select( v => v.Value )
                    .ToList() );
                lPackages.Text = packages.AsDelimited( "<br/>" );
            }

            nbSSLWarning.Visible = !GetSettingValue( settings, "ReturnURL" ).StartsWith( "https://" );
            nbSSLWarning.NotificationBoxType = NotificationBoxType.Warning;

            pnlNew.Visible = false;
            pnlViewDetails.Visible = true;
            pnlEditDetails.Visible = false;
            pnlPackages.Visible = false;

            HideSecondaryBlocks( false );
        }

        /// <summary>
        /// Shows the edit.
        /// </summary>
        /// <param name="settings">The settings.</param>
        public void ShowEdit( List<AttributeValue> settings )
        {
            tbUserName.Text = GetSettingValue( settings, "UserName" );
            tbPassword.Text = GetSettingValue( settings, "Password", true );
            urlWebHook.Text = GetSettingValue( settings, "ReturnURL" );
            cbActive.Checked = GetSettingValue( settings, "Active" ).AsBoolean();

            BindPackageGrid();

            pnlNew.Visible = false;
            pnlViewDetails.Visible = false;
            pnlEditDetails.Visible = true;
            pnlPackages.Visible = true;

            HideSecondaryBlocks( true );
        }

        /// <summary>
        /// Binds the package grid.
        /// </summary>
        public void BindPackageGrid()
        {
            using ( var rockContext = new RockContext() )
            {
                var definedValues = new DefinedValueService( rockContext )
                    .GetByDefinedTypeGuid( Rock.SystemGuid.DefinedType.BACKGROUND_CHECK_TYPES.AsGuid() )
                    .Where( a => a.ForeignId == 1 )
                    .ToList();

                foreach( var definedValue in definedValues )
                {
                    definedValue.LoadAttributes( rockContext );
                }

                gDefinedValues.DataSource = definedValues.Select( v => new
                {
                    v.Id,
                    Value = v.Value.IsNotNullOrWhiteSpace() && v.Value.StartsWith( TYPENAME_PREFIX ) ? v.Value.Substring( TYPENAME_PREFIX.Length ) : v.Value ?? string.Empty,
                    v.Description,
                    PackageName = v.GetAttributeValue( "PMMPackageName" ),
                    DefaultCounty = v.GetAttributeValue( "DefaultCounty" ),
                    SendAddressCounty = v.GetAttributeValue( "SendHomeCounty" ).AsBoolean(),
                    DefaultState = v.GetAttributeValue( "DefaultState" ),
                    SendAddressState = v.GetAttributeValue( "SendHomeState" ).AsBoolean(),
                    MVRJurisdiction = v.GetAttributeValue("MVRJurisdiction"),
                    SendAddressStateMVR = v.GetAttributeValue( "SendHomeStateMVR" ).AsBoolean()
                } )
                .ToList();
                gDefinedValues.DataBind();
            }
        }

        /// <summary>
        /// Shows the package edit.
        /// </summary>
        /// <param name="definedValueId">The defined value identifier.</param>
        public void ShowPackageEdit( int definedValueId )
        {
            var mvrJurisdicationCodes = DefinedTypeCache.Get( Rock.SystemGuid.DefinedType.PROTECT_MY_MINISTRY_MVR_JURISDICTION_CODES.AsGuid() );
            if ( mvrJurisdicationCodes != null )
            {
                dvpMVRJurisdiction.DefinedTypeId = mvrJurisdicationCodes.Id;
            }

            var definedType = DefinedTypeCache.Get( Rock.SystemGuid.DefinedType.BACKGROUND_CHECK_TYPES.AsGuid() );
            if ( definedType != null )
            {
                DefinedValue definedValue = null;
                if ( !definedValueId.Equals( 0 ) )
                {
                    definedValue = new DefinedValueService( new RockContext() ).Get( definedValueId );
                }

                if ( definedValue != null )
                {
                    hfDefinedValueId.Value = definedValue.Id.ToString();
                    dlgPackage.Title = definedValue.Value.IsNotNullOrWhiteSpace() && definedValue.Value.StartsWith( TYPENAME_PREFIX ) ? definedValue.Value.Substring( TYPENAME_PREFIX.Length ) : definedValue.Value ?? string.Empty;
                }
                else
                {
                    definedValue = new DefinedValue();
                    definedValue.DefinedTypeId = definedType.Id;
                    hfDefinedValueId.Value = string.Empty;
                    dlgPackage.Title = "New Package";
                }

                tbTitle.Text = definedValue.Value.IsNotNullOrWhiteSpace() && definedValue.Value.StartsWith( TYPENAME_PREFIX ) ? definedValue.Value.Substring( TYPENAME_PREFIX.Length ) : definedValue.Value ?? string.Empty;
                tbDescription.Text = definedValue.Description;

                definedValue.LoadAttributes();

<<<<<<< HEAD
                dvpMVRJurisdiction.SetValue( 0 );
                Guid? mvrJurisdicationGuid = definedValue.GetAttributeValue( "MVRJurisdiction" ).AsGuidOrNull();
                if ( mvrJurisdicationGuid.HasValue )
=======
                ddlMVRJurisdiction.SetValue( 0 );
                Guid? mvrJurisdictionGuid = definedValue.GetAttributeValue( "MVRJurisdiction" ).AsGuidOrNull();
                if ( mvrJurisdictionGuid.HasValue )
>>>>>>> a1bf4677
                {
                    var mvrJurisdiction = DefinedValueCache.Get( mvrJurisdictionGuid.Value );
                    if ( mvrJurisdiction != null )
                    {
<<<<<<< HEAD
                        dvpMVRJurisdiction.SetValue( mvrJurisdication.Id );
=======
                        ddlMVRJurisdiction.SetValue( mvrJurisdiction.Id );
>>>>>>> a1bf4677
                    }
                }

                tbPackageName.Text = definedValue.GetAttributeValue( "PMMPackageName" );
                tbDefaultCounty.Text = definedValue.GetAttributeValue( "DefaultCounty" );
                cbSendCounty.Checked = definedValue.GetAttributeValue( "SendHomeCounty" ).AsBoolean();
                tbDefaultState.Text = definedValue.GetAttributeValue( "DefaultState" );
                cbSendState.Checked = definedValue.GetAttributeValue( "SendHomeState" ).AsBoolean();
                cbSendStateMVR.Checked = definedValue.GetAttributeValue( "SendHomeStateMVR" ).AsBoolean();

                ShowDialog( "Package" );
            }
        }

        /// <summary>
        /// Shows the dialog.
        /// </summary>
        /// <param name="dialog">The dialog.</param>
        private void ShowDialog( string dialog )
        {
            hfActiveDialog.Value = dialog.ToUpper().Trim();
            ShowDialog();
        }

        /// <summary>
        /// Shows the dialog.
        /// </summary>
        private void ShowDialog()
        {
            switch ( hfActiveDialog.Value )
            {
                case "PACKAGE":
                    dlgPackage.Show();
                    break;
            }
        }

        /// <summary>
        /// Hides the dialog.
        /// </summary>
        private void HideDialog()
        {
            switch ( hfActiveDialog.Value )
            {
                case "PACKAGE":
                    dlgPackage.Hide();
                    break;
            }

            hfActiveDialog.Value = string.Empty;
        }

        /// <summary>
        /// Gets the settings.
        /// </summary>
        /// <param name="rockContext">The rock context.</param>
        /// <returns></returns>
        private List<AttributeValue> GetSettings( RockContext rockContext )
        {
            var pmmEntityType = EntityTypeCache.Get( typeof( Rock.Security.BackgroundCheck.ProtectMyMinistry ) );
            if ( pmmEntityType != null )
            {
                var service = new AttributeValueService( rockContext );
                return service.Queryable( "Attribute" )
                    .Where( v => v.Attribute.EntityTypeId == pmmEntityType.Id )
                    .ToList();
            }

            return null;
        }

        /// <summary>
        /// Gets the setting value.
        /// </summary>
        /// <param name="values">The values.</param>
        /// <param name="key">The key.</param>
        /// <returns></returns>
        private string GetSettingValue( List<AttributeValue> values, string key, bool encryptedValue = false )
        {
            string value = values
                .Where( v => v.AttributeKey == key )
                .Select( v => v.Value )
                .FirstOrDefault();
            if ( encryptedValue && !string.IsNullOrWhiteSpace( value ))
            {
                try { value = Encryption.DecryptString( value ); }
                catch { }
            }

            return value;
        }

        /// <summary>
        /// Sets the setting value.
        /// </summary>
        /// <param name="rockContext">The rock context.</param>
        /// <param name="values">The values.</param>
        /// <param name="key">The key.</param>
        /// <param name="value">The value.</param>
        private void SetSettingValue( RockContext rockContext, List<AttributeValue> values, string key, string value, bool encryptValue = false )
        {
            if ( encryptValue && !string.IsNullOrWhiteSpace( value ) )
            {
                try { value = Encryption.EncryptString( value ); }
                catch { }
            }

            var attributeValue = values
                .Where( v => v.AttributeKey == key )
                .FirstOrDefault();
            if ( attributeValue != null )
            {
                attributeValue.Value = value;
            }
            else
            {
                var pmmEntityType = EntityTypeCache.Get( typeof( Rock.Security.BackgroundCheck.ProtectMyMinistry ) );
                if ( pmmEntityType != null )
                {
                    var attribute = new AttributeService( rockContext )
                        .Queryable()
                        .Where( a =>
                            a.EntityTypeId == pmmEntityType.Id &&
                            a.Key == key
                        )
                        .FirstOrDefault();

                    if ( attribute != null )
                    {
                        attributeValue = new AttributeValue();
                        new AttributeValueService( rockContext ).Add( attributeValue );
                        attributeValue.AttributeId = attribute.Id;
                        attributeValue.Value = value;
                        attributeValue.EntityId = 0;
                    }
                }
            }

        }

        #endregion

    }
}<|MERGE_RESOLUTION|>--- conflicted
+++ resolved
@@ -296,11 +296,7 @@
                     definedValue.LoadAttributes( rockContext );
 
                     Guid? dvJurisdicationCodeGuid = null;
-<<<<<<< HEAD
                     int? dvJurisdictionCodeId = dvpMVRJurisdiction.SelectedValueAsInt();
-=======
-                    int? dvJurisdictionCodeId = ddlMVRJurisdiction.SelectedValueAsInt();
->>>>>>> a1bf4677
                     if ( dvJurisdictionCodeId.HasValue && dvJurisdictionCodeId.Value > 0 )
                     {
                         var dvJurisdicationCode = DefinedValueCache.Get( dvJurisdictionCodeId.Value );
@@ -431,15 +427,6 @@
         {
             using ( var rockContext = new RockContext() )
             {
-<<<<<<< HEAD
-=======
-                var mvrJurisdictionCodes = DefinedTypeCache.Get( Rock.SystemGuid.DefinedType.PROTECT_MY_MINISTRY_MVR_JURISDICTION_CODES.AsGuid() );
-                if ( mvrJurisdictionCodes != null )
-                {
-                    ddlMVRJurisdiction.BindToDefinedType( mvrJurisdictionCodes, true, true );
-                }
-
->>>>>>> a1bf4677
                 var settings = GetSettings( rockContext );
                 if ( settings != null )
                 {
@@ -623,24 +610,14 @@
 
                 definedValue.LoadAttributes();
 
-<<<<<<< HEAD
                 dvpMVRJurisdiction.SetValue( 0 );
-                Guid? mvrJurisdicationGuid = definedValue.GetAttributeValue( "MVRJurisdiction" ).AsGuidOrNull();
-                if ( mvrJurisdicationGuid.HasValue )
-=======
-                ddlMVRJurisdiction.SetValue( 0 );
                 Guid? mvrJurisdictionGuid = definedValue.GetAttributeValue( "MVRJurisdiction" ).AsGuidOrNull();
                 if ( mvrJurisdictionGuid.HasValue )
->>>>>>> a1bf4677
                 {
                     var mvrJurisdiction = DefinedValueCache.Get( mvrJurisdictionGuid.Value );
                     if ( mvrJurisdiction != null )
                     {
-<<<<<<< HEAD
-                        dvpMVRJurisdiction.SetValue( mvrJurisdication.Id );
-=======
-                        ddlMVRJurisdiction.SetValue( mvrJurisdiction.Id );
->>>>>>> a1bf4677
+                        dvpMVRJurisdiction.SetValue( mvrJurisdiction.Id );
                     }
                 }
 
