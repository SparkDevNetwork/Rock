--- conflicted
+++ resolved
@@ -25,7 +25,7 @@
 using Rock;
 using Rock.Attribute;
 using Rock.CheckIn;
-using Rock.Model; 
+using Rock.Model;
 
 namespace RockWeb.Blocks.CheckIn
 {
@@ -33,47 +33,24 @@
     [Category("Check-in")]
     [Description("Displays a list of groups that a person is configured to checkin to.")]
 
-<<<<<<< HEAD
-=======
-    [TextField( "Sub Title",
-        Key = AttributeKey.Subtitle,
-        Description = "Sub-Title to display. Use {0} for selected group type name.",
-        IsRequired = false,
-        DefaultValue = "{0}",
-        Category = "Text",
-        Order = 8 )]
-
->>>>>>> 0bfe3f81
     [TextField( "Caption",
         Key = AttributeKey.Caption,
         IsRequired = false,
         DefaultValue = "Select Group",
         Category = "Text",
-<<<<<<< HEAD
         Order = 8 )]
-=======
-        Order = 9 )]
->>>>>>> 0bfe3f81
 
     [TextField( "No Option Message",
         Key = AttributeKey.NoOptionMessage,
         IsRequired = false,
         DefaultValue = "Sorry, no one in your family is eligible to check-in at this location.",
         Category = "Text",
-<<<<<<< HEAD
         Order = 9 )]
-=======
-        Order = 10 )]
->>>>>>> 0bfe3f81
 
     public partial class GroupSelect : CheckInBlockMultiPerson
     {
         private new static class AttributeKey
         {
-<<<<<<< HEAD
-=======
-            public const string Subtitle = "SubTitle";
->>>>>>> 0bfe3f81
             public const string Caption = "Caption";
             public const string NoOptionMessage = "NoOptionMessage";
         }
@@ -198,19 +175,11 @@
 
                     lTitle.Text = GetTitleText();
 
-<<<<<<< HEAD
                     //string groupTypeNames = groupTypes
                     //    .Where( t => t.GroupType != null )
                     //    .Select( t => t.GroupType.Name )
                     //    .ToList().AsDelimited( ", " );
                     //lSubTitle.Text = string.Format( GetAttributeValue( AttributeKey.Subtitle ), groupTypeNames );
-=======
-                    string groupTypeNames = groupTypes
-                        .Where( t => t.GroupType != null )
-                        .Select( t => t.GroupType.Name )
-                        .ToList().AsDelimited( ", " );
-                    lSubTitle.Text = string.Format( GetAttributeValue( AttributeKey.Subtitle ), groupTypeNames );
->>>>>>> 0bfe3f81
 
                     lCaption.Text = GetAttributeValue( AttributeKey.Caption );
                     var availGroups = groupTypes.SelectMany( t => t.GetAvailableGroups( schedule ) ).ToList();
@@ -289,11 +258,7 @@
         private string GetTitleText()
         {
             var checkinPerson = CurrentCheckInState.CheckIn.CurrentFamily.People.Where( p => p.Selected == true ).FirstOrDefault();
-<<<<<<< HEAD
             var selectedGroup = checkinPerson?.SelectedGroupTypes( checkinPerson?.CurrentSchedule ).FirstOrDefault()?.SelectedGroups( checkinPerson?.CurrentSchedule ).FirstOrDefault()?.Group;
-=======
-            var selectedGroup = checkinPerson.SelectedGroupTypes( checkinPerson.CurrentSchedule ).FirstOrDefault()?.SelectedGroups( checkinPerson.CurrentSchedule ).FirstOrDefault()?.Group;
->>>>>>> 0bfe3f81
             var selectedArea = CurrentCheckInState.CheckIn.CurrentPerson.GroupTypes.Where( a => a.Selected ).FirstOrDefault()?.GroupType
                 ?? CurrentCheckInState.CheckIn.CurrentPerson.GroupTypes.FirstOrDefault()?.GroupType;
 
@@ -302,17 +267,10 @@
                 { LavaMergeFieldName.Family, CurrentCheckInState.CheckIn.CurrentFamily.Group },
                 { LavaMergeFieldName.Individual, checkinPerson?.Person },
                 { LavaMergeFieldName.SelectedArea, selectedArea },
-<<<<<<< HEAD
                 { LavaMergeFieldName.SelectedSchedule, checkinPerson?.CurrentSchedule?.Schedule }
             };
 
             var abilityLevelSelectHeaderLavaTemplate = CurrentCheckInState.CheckInType.GroupSelectHeaderLavaTemplate ?? string.Empty;
-=======
-                { LavaMergeFieldName.SelectedGroup, selectedGroup }
-            };
-
-            var abilityLevelSelectHeaderLavaTemplate = CurrentCheckInState.CheckInType.AbilityLevelSelectHeaderLavaTemplate ?? string.Empty;
->>>>>>> 0bfe3f81
             return abilityLevelSelectHeaderLavaTemplate.ResolveMergeFields( mergeFields );
         }
 
