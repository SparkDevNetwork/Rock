--- conflicted
+++ resolved
@@ -36,12 +36,7 @@
             {
                 if ( !Page.IsPostBack )
                 {
-<<<<<<< HEAD
-                    //var abilityLevelDtGuid = new Guid( "D8672146-C14F-41E8-A143-242361CECCD3" );
-                    var abilityLevelDtGuid = new Guid( Rock.SystemGuid.DefinedType.PERSON_ABILITY_LEVEL );
-=======
                     var abilityLevelDtGuid = new Guid( "7BEEF4D4-0860-4913-9A3D-857634D1BF7C" );
->>>>>>> a74581bf
                     
                     var family = CurrentCheckInState.CheckIn.Families.FirstOrDefault( f => f.Selected );
                     if ( family != null )
