﻿// <copyright>
// Copyright by the Spark Development Network
//
// Licensed under the Rock Community License (the "License");
// you may not use this file except in compliance with the License.
// You may obtain a copy of the License at
//
// http://www.rockrms.com/license
//
// Unless required by applicable law or agreed to in writing, software
// distributed under the License is distributed on an "AS IS" BASIS,
// WITHOUT WARRANTIES OR CONDITIONS OF ANY KIND, either express or implied.
// See the License for the specific language governing permissions and
// limitations under the License.
// </copyright>
//
using System;
using System.Collections.Generic;
using System.ComponentModel;
using System.Linq;
using System.Web.UI;
using System.Web.UI.HtmlControls;
using System.Web.UI.WebControls;

using Rock;
using Rock.Attribute;
using Rock.CheckIn;
using Rock.Model;

namespace RockWeb.Blocks.CheckIn
{
    [DisplayName("Location Select")]
    [Category("Check-in")]
    [Description("Displays a list of locations a person is able to check into.")]

<<<<<<< HEAD
=======
    [TextField( "Subtitle",
        Key = AttributeKey.Subtitle,
        Description = "Subtitle to display. Use {0} for selected group name.",
        IsRequired = false,
        DefaultValue = "{0}",
        Category = "Text",
        Order = 8 )]

>>>>>>> 0bfe3f81
    [TextField( "Caption",
        Key = AttributeKey.Caption,
        IsRequired = false,
        DefaultValue = "Select Location",
        Category =  "Text",
<<<<<<< HEAD
        Order = 8 )]
=======
        Order = 9 )]
>>>>>>> 0bfe3f81

    [TextField( "No Option Message",
        Key = AttributeKey.NoOptionMessage,
        Description = "Message to display when there are not any options available. Use {0} for person's name, and {1} for schedule name.",
        IsRequired = false,
        DefaultValue = "Sorry, there are currently not any available locations that {0} can check into at {1}.",
        Category = "Text",
<<<<<<< HEAD
        Order = 9 )]
=======
        Order = 10 )]
>>>>>>> 0bfe3f81

    [TextField( "No Option After Select Message",
        Key = AttributeKey.NoOptionAfterSelectMessage,
        Description = "Message to display when there are not any options available after location is selected. Use {0} for person's name",
        IsRequired = false,
        DefaultValue = "Sorry, based on your selection, there are currently not any available times that {0} can check into.",
        Category = "Text",
<<<<<<< HEAD
        Order = 10 )]
=======
        Order = 11 )]
>>>>>>> 0bfe3f81

    [CustomDropdownListField( "Sort By",
        Key = AttributeKey.SortBy,
        ListSource = "0^Location Name,1^Check-In Group Location Order",
        IsRequired = false,
        DefaultValue = "0",
<<<<<<< HEAD
        Order = 11 )]
=======
        Order = 12 )]
>>>>>>> 0bfe3f81

    public partial class LocationSelect : CheckInBlockMultiPerson
    {
        private new static class AttributeKey
        {
<<<<<<< HEAD
=======
            public const string Subtitle = "SubTitle";
>>>>>>> 0bfe3f81
            public const string Caption = "Caption";
            public const string NoOptionMessage = "NoOptionMessage";
            public const string NoOptionAfterSelectMessage = "NoOptionAfterSelectMessage";
            public const string SortBy = "SortBy";
            public const string MultiPersonFirstPage = CheckInBlockMultiPerson.AttributeKey.MultiPersonFirstPage;
            public const string MultiPersonDonePage = CheckInBlockMultiPerson.AttributeKey.MultiPersonDonePage;
        }
        
        /// <summary>
        /// Determines if the block requires that a selection be made. This is used to determine if user should
        /// be redirected to this block or not.
        /// </summary>
        /// <param name="backingUp">if set to <c>true</c> [backing up].</param>
        /// <returns></returns>
        public override bool RequiresSelection( bool backingUp )
        {
            if ( CurrentWorkflow == null || CurrentCheckInState == null )
            {
                NavigateToHomePage();
                return false;
            }
            else
            {
                ClearSelection();

                var person = CurrentCheckInState.CheckIn.CurrentPerson;
                if ( person == null )
                {
                    GoBack( true );
                    return false;
                }

                var schedule = person.CurrentSchedule;

                var groupTypes = person.SelectedGroupTypes( schedule );
                if ( groupTypes == null || !groupTypes.Any() )
                {
                    GoBack( true );
                    return false;
                }

                var group = groupTypes.SelectMany( t => t.SelectedGroups( schedule ) ).FirstOrDefault();
                if ( group == null )
                {
                    GoBack( true );
                    return false;
                }

                var availLocations = group.GetAvailableLocations( schedule );
                if ( availLocations.Any() )
                {
                    if ( availLocations.Count == 1 )
                    {
                        if ( backingUp )
                        {
                            GoBack( true );
                            return false;
                        }
                        else
                        {
                            var location = availLocations.First();
                            if ( schedule == null )
                            {
                                location.Selected = true;
                            }
                            else
                            {
                                location.SelectedForSchedule.Add( schedule.Schedule.Id );
                            }

                            return !ProcessSelection( person, schedule );
                        }
                    }
                    else
                    {
                        return true;
                    }
                }
                else
                {
                    if ( backingUp )
                    {
                        GoBack( true );
                        return false;
                    }
                    else
                    {
                        return true;
                    }
                }
            }

        }

        /// <summary>
        /// Raises the <see cref="E:System.Web.UI.Control.Load" /> event.
        /// </summary>
        /// <param name="e">The <see cref="T:System.EventArgs" /> object that contains the event data.</param>
        protected override void OnLoad( EventArgs e )
        {
            base.OnLoad( e );

            RockPage.AddScriptLink( "~/Scripts/CheckinClient/checkin-core.js" );

            var bodyTag = this.Page.Master.FindControl( "bodyTag" ) as HtmlGenericControl;
            if ( bodyTag != null )
            {
                bodyTag.AddCssClass( "checkin-locationselect-bg" );
            }

            if ( CurrentWorkflow == null || CurrentCheckInState == null )
            {
                NavigateToHomePage();
            }
            else
            {
                if ( !Page.IsPostBack )
                {
                    ClearSelection();

                    var person = CurrentCheckInState.CheckIn.CurrentPerson;
                    if ( person == null )
                    {
                        GoBack();
                    }

                    var schedule = person.CurrentSchedule;

                    var groupTypes = person.SelectedGroupTypes( schedule );
                    if ( groupTypes == null || !groupTypes.Any() )
                    {
                        GoBack();
                    }

                    var group = groupTypes.SelectMany( t => t.SelectedGroups( schedule ) ).FirstOrDefault();
                    if ( group == null)
                    {
                        GoBack();
                    }

                    lTitle.Text = GetTitleText();
<<<<<<< HEAD
=======
                    lSubTitle.Text = string.Format( GetAttributeValue( AttributeKey.Subtitle ), group.ToString() );
>>>>>>> 0bfe3f81
                    lCaption.Text = GetAttributeValue( AttributeKey.Caption );

                    var availLocations = group.GetAvailableLocations( schedule );
                    if ( availLocations.Any() )
                    {
                        if ( availLocations.Count == 1 )
                        {
                            if ( UserBackedUp )
                            {
                                GoBack();
                            }
                            else
                            {
                                var location = availLocations.First();
                                if ( schedule == null )
                                {
                                    location.Selected = true;
                                }
                                else
                                {
                                    location.SelectedForSchedule.Add( schedule.Schedule.Id );
                                }

                                ProcessSelection( person, schedule );
                            }
                        }
                        else
                        {
                            var locations = new List<CheckInLocation>();
                            int sortBy = GetAttributeValue( AttributeKey.SortBy ).AsInteger();
                            switch ( sortBy )
                            {
                                case 0: locations = availLocations.OrderBy( l => l.Location.Name ).ToList();
                                    break;

                                case 1: locations = availLocations.OrderBy( l => l.Order ).ToList();
                                    break;

                                default: locations = availLocations.OrderBy( l => l.Location.Name ).ToList();
                                    break;
                            }

                            rSelection.DataSource = locations;

                            rSelection.DataBind();
                        }
                    }
                    else
                    {
                        if ( UserBackedUp )
                        {
                            GoBack();
                        }
                        else
                        {
                            pnlNoOptions.Visible = true;
                            rSelection.Visible = false;
                            lNoOptions.Text = string.Format( GetAttributeValue( AttributeKey.NoOptionMessage ), 
                                person.Person.NickName,
                                person.CurrentSchedule != null ? person.CurrentSchedule.ToString() : "this time" );
                        }
                    }
                }
            }
        }

        /// <summary>
        /// Clears any previously selected locations.
        /// </summary>
        private void ClearSelection()
        {
            var person = CurrentCheckInState.CheckIn.CurrentPerson;
            if ( person != null )
            {
                var schedule = person.CurrentSchedule;
                foreach ( var groupType in person.SelectedGroupTypes( schedule ) )
                {
                    foreach ( var group in groupType.SelectedGroups( schedule ) )
                    {
                        foreach ( var location in group.SelectedLocations( schedule ) )
                        {
                            location.Selected = false;
                            location.SelectedForSchedule = schedule != null ?
                                location.SelectedForSchedule.Where( s => s != schedule.Schedule.Id ).ToList() :
                                new List<int>();
                        }
                    }
                }
            }
        }

        private string GetTitleText()
        {
            var checkinPerson = CurrentCheckInState.CheckIn.CurrentPerson;
            var selectedGroup = checkinPerson.SelectedGroupTypes( checkinPerson.CurrentSchedule ).FirstOrDefault()?.SelectedGroups( checkinPerson.CurrentSchedule ).FirstOrDefault()?.Group;

            var mergeFields = new Dictionary<string, object>
            {
                { LavaMergeFieldName.Family, CurrentCheckInState.CheckIn.CurrentFamily.Group },
                { LavaMergeFieldName.Individual, checkinPerson.Person },
                { LavaMergeFieldName.SelectedGroup, selectedGroup },
<<<<<<< HEAD
                { LavaMergeFieldName.SelectedSchedule, checkinPerson.CurrentSchedule?.Schedule }
=======
                { LavaMergeFieldName.SelectedSchedule, checkinPerson.CurrentSchedule }
>>>>>>> 0bfe3f81
            };

            var locationSelectHeaderLavaTemplate = CurrentCheckInState.CheckInType.LocationSelectHeaderLavaTemplate ?? string.Empty;
            return locationSelectHeaderLavaTemplate.ResolveMergeFields( mergeFields );
        }
        
        /// <summary>
        /// Handles the ItemCommand event of the rSelection control.
        /// </summary>
        /// <param name="source">The source of the event.</param>
        /// <param name="e">The <see cref="RepeaterCommandEventArgs"/> instance containing the event data.</param>
        protected void rSelection_ItemCommand( object source, RepeaterCommandEventArgs e )
        {
            if ( KioskCurrentlyActive )
            {
                var person = CurrentCheckInState.CheckIn.CurrentPerson;
                if ( person != null )
                {
                    var schedule = person.CurrentSchedule;

                    var groupTypes = schedule == null ?
                        person.GroupTypes.Where( t => t.Selected ).ToList() :
                        person.GroupTypes.Where( t => t.SelectedForSchedule.Contains( schedule.Schedule.Id ) ).ToList();

                    if ( groupTypes != null && groupTypes.Any() )
                    {
                        var group = schedule == null ?
                            groupTypes.SelectMany( t => t.Groups.Where( g => g.Selected ) ).FirstOrDefault() :
                            groupTypes.SelectMany( t => t.Groups.Where( g => g.SelectedForSchedule.Contains( schedule.Schedule.Id ) ) ).FirstOrDefault();

                        if ( group != null )
                        {
                            int id = Int32.Parse( e.CommandArgument.ToString() );
                            var location = group.Locations
                                .Where( l => l.Location.Id == id )
                                .FirstOrDefault();

                            if ( location != null )
                            {
                                if ( schedule == null )
                                {
                                    location.Selected = true;
                                }
                                else
                                {
                                    location.SelectedForSchedule.Add( schedule.Schedule.Id );
                                }

                                ProcessSelection( person, schedule );
                            }
                        }
                    }
                }
            }
        }

        /// <summary>
        /// Handles the Click event of the btnNoOptionOk control.
        /// </summary>
        /// <param name="sender">The source of the event.</param>
        /// <param name="e">The <see cref="EventArgs"/> instance containing the event data.</param>
        protected void btnNoOptionOk_Click( object sender, EventArgs e )
        {
            ProcessNoOption();
        }

        /// <summary>
        /// Handles the Click event of the lbBack control.
        /// </summary>
        /// <param name="sender">The source of the event.</param>
        /// <param name="e">The <see cref="EventArgs"/> instance containing the event data.</param>
        protected void lbBack_Click( object sender, EventArgs e )
        {
            GoBack( true );
        }

        /// <summary>
        /// Handles the Click event of the lbCancel control.
        /// </summary>
        /// <param name="sender">The source of the event.</param>
        /// <param name="e">The <see cref="EventArgs"/> instance containing the event data.</param>
        protected void lbCancel_Click( object sender, EventArgs e )
        {
            CancelCheckin();
        }

        /// <summary>
        /// Formats the count.
        /// </summary>
        /// <param name="locationId">The location id.</param>
        /// <returns></returns>
        protected string FormatCount( int locationId )
        {
            if ( CurrentCheckInType != null && CurrentCheckInType.DisplayLocationCount )
            { 
                return string.Format( " <span class='checkin-sub-title'> Count: {0}</span>", KioskLocationAttendance.Get( locationId ).CurrentCount );
            }

            return string.Empty;
        }

        /// <summary>
        /// Processes the selection.
        /// </summary>
        /// <param name="person">The person.</param>
        /// <param name="schedule">The schedule.</param>
        /// <returns></returns>
        protected bool ProcessSelection( CheckInPerson person, CheckInSchedule schedule )
        {
            if ( person != null )
            {
                string msg = string.Format( GetAttributeValue( AttributeKey.NoOptionAfterSelectMessage ), person.Person.FullName );
                if ( !ProcessSelection(
                    maWarning,
                    () => person.SelectedGroupTypes( schedule )
                        .SelectMany( t => t.SelectedGroups( schedule )
                            .SelectMany( g => g.SelectedLocations( schedule )
                                .SelectMany( l => l.ValidSchedules( schedule ) ) ) )
                        .Count() <= 0,
                    string.Format( "<p>{0}</p>", msg ),
                    CurrentCheckInState.CheckInType.TypeOfCheckin == TypeOfCheckin.Family ) )
                {
                    ClearSelection();
                }
                else
                {
                    return true;
                }
            }

            return false;
        }

        /// <summary>
        /// Navigates to next page.
        /// </summary>
        /// <param name="validateSelectionRequired">if set to <c>true</c> will check that block on next page has a selection required before redirecting.</param>
        protected override void NavigateToNextPage( bool validateSelectionRequired )
        {
            CheckInPerson nextPerson = null;

            if ( CurrentCheckInState.CheckInType.TypeOfCheckin == TypeOfCheckin.Family )
            {
                var person = CurrentCheckInState.CheckIn.CurrentPerson;
                if ( person != null )
                {
                    var schedule = person.CurrentSchedule;
                    if ( schedule != null )
                    {
                        schedule.Processed = true;
                    }

                    if ( !person.SelectedSchedules.Any( s => !s.Processed ) )
                    {
                        person.Processed = true;
                    }

                    nextPerson = CurrentCheckInState.CheckIn.CurrentPerson;

                    if ( CurrentCheckInState.CheckInType.UseSameOptions && nextPerson != null && person.Person.Id == nextPerson.Person.Id )
                    {
                        var nextSchedule = person.CurrentSchedule;
                        if ( nextSchedule != null && nextSchedule.Schedule.Id != schedule.Schedule.Id )
                        {
                            foreach( var groupType in person.GetAvailableGroupTypes( nextSchedule ).Where( t => t.SelectedForSchedule.Contains( schedule.Schedule.Id ) ) )
                            {
                                groupType.SelectedForSchedule.Add( nextSchedule.Schedule.Id );
                                foreach ( var group in groupType.GetAvailableGroups( nextSchedule ).Where( g => g.SelectedForSchedule.Contains( schedule.Schedule.Id ) ) )
                                {
                                    group.SelectedForSchedule.Add( nextSchedule.Schedule.Id );
                                    foreach ( var location in group.GetAvailableLocations( nextSchedule ).Where( l => l.SelectedForSchedule.Contains( schedule.Schedule.Id ) ) )
                                    {
                                        location.SelectedForSchedule.Add( nextSchedule.Schedule.Id );
                                        nextSchedule.Processed = true;
                                    }
                                }
                            }
                        }

                        if ( !nextPerson.SelectedSchedules.Any( s => !s.Processed ) )
                        {
                            nextPerson.Processed = true;
                        }
                    }

                    nextPerson = CurrentCheckInState.CheckIn.CurrentPerson;

                    SaveState();
                }

                var queryParams = CheckForOverride();

                if ( nextPerson != null && !string.IsNullOrWhiteSpace( GetAttributeValue( AttributeKey.MultiPersonFirstPage ) ) )
                {
                    if ( validateSelectionRequired )
                    {
                        var nextBlock = GetCheckInBlock( AttributeKey.MultiPersonFirstPage );
                        if ( nextBlock != null && nextBlock.RequiresSelection( false ) )
                        {
                            NavigateToLinkedPage( AttributeKey.MultiPersonFirstPage, queryParams );
                        }
                    }
                    else
                    {
                        NavigateToLinkedPage( AttributeKey.MultiPersonFirstPage, queryParams );
                    }
                }
                else
                {
                    NavigateToLinkedPage( AttributeKey.MultiPersonDonePage, queryParams );
                }
            }
            else
            {
                base.NavigateToNextPage( validateSelectionRequired );
            }
        }
    }
}<|MERGE_RESOLUTION|>--- conflicted
+++ resolved
@@ -33,27 +33,12 @@
     [Category("Check-in")]
     [Description("Displays a list of locations a person is able to check into.")]
 
-<<<<<<< HEAD
-=======
-    [TextField( "Subtitle",
-        Key = AttributeKey.Subtitle,
-        Description = "Subtitle to display. Use {0} for selected group name.",
-        IsRequired = false,
-        DefaultValue = "{0}",
-        Category = "Text",
-        Order = 8 )]
-
->>>>>>> 0bfe3f81
     [TextField( "Caption",
         Key = AttributeKey.Caption,
         IsRequired = false,
         DefaultValue = "Select Location",
         Category =  "Text",
-<<<<<<< HEAD
         Order = 8 )]
-=======
-        Order = 9 )]
->>>>>>> 0bfe3f81
 
     [TextField( "No Option Message",
         Key = AttributeKey.NoOptionMessage,
@@ -61,11 +46,7 @@
         IsRequired = false,
         DefaultValue = "Sorry, there are currently not any available locations that {0} can check into at {1}.",
         Category = "Text",
-<<<<<<< HEAD
         Order = 9 )]
-=======
-        Order = 10 )]
->>>>>>> 0bfe3f81
 
     [TextField( "No Option After Select Message",
         Key = AttributeKey.NoOptionAfterSelectMessage,
@@ -73,31 +54,19 @@
         IsRequired = false,
         DefaultValue = "Sorry, based on your selection, there are currently not any available times that {0} can check into.",
         Category = "Text",
-<<<<<<< HEAD
         Order = 10 )]
-=======
-        Order = 11 )]
->>>>>>> 0bfe3f81
 
     [CustomDropdownListField( "Sort By",
         Key = AttributeKey.SortBy,
         ListSource = "0^Location Name,1^Check-In Group Location Order",
         IsRequired = false,
         DefaultValue = "0",
-<<<<<<< HEAD
         Order = 11 )]
-=======
-        Order = 12 )]
->>>>>>> 0bfe3f81
 
     public partial class LocationSelect : CheckInBlockMultiPerson
     {
         private new static class AttributeKey
         {
-<<<<<<< HEAD
-=======
-            public const string Subtitle = "SubTitle";
->>>>>>> 0bfe3f81
             public const string Caption = "Caption";
             public const string NoOptionMessage = "NoOptionMessage";
             public const string NoOptionAfterSelectMessage = "NoOptionAfterSelectMessage";
@@ -105,7 +74,7 @@
             public const string MultiPersonFirstPage = CheckInBlockMultiPerson.AttributeKey.MultiPersonFirstPage;
             public const string MultiPersonDonePage = CheckInBlockMultiPerson.AttributeKey.MultiPersonDonePage;
         }
-        
+
         /// <summary>
         /// Determines if the block requires that a selection be made. This is used to determine if user should
         /// be redirected to this block or not.
@@ -239,10 +208,6 @@
                     }
 
                     lTitle.Text = GetTitleText();
-<<<<<<< HEAD
-=======
-                    lSubTitle.Text = string.Format( GetAttributeValue( AttributeKey.Subtitle ), group.ToString() );
->>>>>>> 0bfe3f81
                     lCaption.Text = GetAttributeValue( AttributeKey.Caption );
 
                     var availLocations = group.GetAvailableLocations( schedule );
@@ -300,7 +265,7 @@
                         {
                             pnlNoOptions.Visible = true;
                             rSelection.Visible = false;
-                            lNoOptions.Text = string.Format( GetAttributeValue( AttributeKey.NoOptionMessage ), 
+                            lNoOptions.Text = string.Format( GetAttributeValue( AttributeKey.NoOptionMessage ),
                                 person.Person.NickName,
                                 person.CurrentSchedule != null ? person.CurrentSchedule.ToString() : "this time" );
                         }
@@ -344,17 +309,13 @@
                 { LavaMergeFieldName.Family, CurrentCheckInState.CheckIn.CurrentFamily.Group },
                 { LavaMergeFieldName.Individual, checkinPerson.Person },
                 { LavaMergeFieldName.SelectedGroup, selectedGroup },
-<<<<<<< HEAD
                 { LavaMergeFieldName.SelectedSchedule, checkinPerson.CurrentSchedule?.Schedule }
-=======
-                { LavaMergeFieldName.SelectedSchedule, checkinPerson.CurrentSchedule }
->>>>>>> 0bfe3f81
             };
 
             var locationSelectHeaderLavaTemplate = CurrentCheckInState.CheckInType.LocationSelectHeaderLavaTemplate ?? string.Empty;
             return locationSelectHeaderLavaTemplate.ResolveMergeFields( mergeFields );
         }
-        
+
         /// <summary>
         /// Handles the ItemCommand event of the rSelection control.
         /// </summary>
@@ -443,7 +404,7 @@
         protected string FormatCount( int locationId )
         {
             if ( CurrentCheckInType != null && CurrentCheckInType.DisplayLocationCount )
-            { 
+            {
                 return string.Format( " <span class='checkin-sub-title'> Count: {0}</span>", KioskLocationAttendance.Get( locationId ).CurrentCount );
             }
 
