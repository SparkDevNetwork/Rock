﻿<%@ Control Language="C#" AutoEventWireup="true" CodeFile="AttendanceDetail.ascx.cs" Inherits="RockWeb.Blocks.CheckIn.Manager.AttendanceDetail" %>

<asp:UpdatePanel ID="upnlContent" runat="server">
    <ContentTemplate>

        <!-- Attendance Details -->
        <div class="panel panel-body">
            <div class="row">
                <div class="col-sm-6">
                    <Rock:RockLiteral ID="lGroupName" runat="server" Label="Group" />
                    <Rock:RockLiteral ID="lLocationName" runat="server" Label="Location" />
                </div>
                <div class="col-sm-6">
                    <Rock:RockLiteral ID="lTag" runat="server" Label="Tag" />
                    <Rock:RockLiteral ID="lScheduleName" runat="server" Label="Schedule" />
                </div>
            </div>

            <hr />

            <div class="row">
                <div class="col-md-6">
                    <asp:Panel ID="pnlCheckinTimeDetails" runat="server">
                        <Rock:RockLiteral ID="lCheckinTime" runat="server" Label="Check-in" />
                    </asp:Panel>

                    <asp:Panel ID="pnlPresentDetails" runat="server">
                        <Rock:RockLiteral ID="lPresentTime" runat="server" Label="Present" />
                    </asp:Panel>

                    <asp:Panel ID="pnlCheckedOutDetails" runat="server">
                        <Rock:RockLiteral ID="lCheckedOutTime" runat="server" Label="Checked-out" />
                    </asp:Panel>
                </div>
                <div class="col-md-6">
                    <label class="control-label"><asp:Literal ID="lChangeHistory" runat="server" Text="Change History" /></label>
                    <ul>
                        <asp:Repeater ID="rptHistoryList" runat="server">
                            <ItemTemplate>
                                <li><a href="/Person/<%# ((RockWeb.Blocks.CheckIn.Manager.ChangeHistoryData)Container.DataItem).CreatedPersonId %>"><%# ((RockWeb.Blocks.CheckIn.Manager.ChangeHistoryData)Container.DataItem).CreatedPersonName %> </a> (<%# ((RockWeb.Blocks.CheckIn.Manager.ChangeHistoryData)Container.DataItem).CreatedDateTime %>) <br />
                                    <%# ((RockWeb.Blocks.CheckIn.Manager.ChangeHistoryData)Container.DataItem).Description %>
                                </li>
                            </ItemTemplate>
                        </asp:Repeater>
                    </ul>
                </div>
            </div>

            <div class="actions">
                <asp:LinkButton ID="btnEdit" runat="server" Text="Edit" CssClass="btn btn-primary" OnClick="btnEdit_Click" />
                <asp:LinkButton ID="btnDelete" runat="server" Text="Delete" CssClass="btn btn-link" OnClick="btnDelete_Click" />
            </div>
        </div>

        <Rock:ModalDialog ID="mdMovePerson" runat="server" Title="Edit Attendance" SaveButtonText="Save" OnSaveClick="mdMovePerson_SaveClick">
            <Content>
<<<<<<< HEAD
                <Rock:NotificationBox ID="nbError" runat="server" NotificationBoxType="Danger" Visible="false" />
=======
>>>>>>> 2cea8e7b
                <asp:Panel ID="pnlCheckInCheckOutEdit" runat="server" class="row" Visible="false">
                     <div class="col-md-6">
                         <Rock:DateTimePicker ID="dtpStart" runat="server" SourceTypeName="Rock.Model.Attendance" PropertyName="StartDateTime" Required="false" Label="Check-in Date/Time" />
                     </div>
                     <div class="col-md-6">
                         <Rock:DateTimePicker ID="dtpEnd" runat="server" SourceTypeName="Rock.Model.Attendance" PropertyName="EndDateTime" Required="false" Label="Check-out Date/Time" />
                     </div>
                </asp:Panel>
                <div class="well mb-0">
                    <h4>Move Individual</h4>
                    <div class="row">
                        <div class="col-md-4">
                            <Rock:RockDropDownList ID="ddlMovePersonSchedule" runat="server" Label="Schedule" AutoPostBack="true" Required="true" OnSelectedIndexChanged="ddlMovePersonSchedule_SelectedIndexChanged" />
                        </div>
                        <div class="col-md-4">
                            <Rock:RockDropDownList ID="ddlMovePersonLocation" runat="server" Label="Location" AutoPostBack="true" Required="true" OnSelectedIndexChanged="ddlMovePersonLocation_SelectedIndexChanged" />
                        </div>
                        <div class="col-md-4">
                            <Rock:RockDropDownList ID="ddlMovePersonGroup" runat="server" Label="Group" AutoPostBack="true" Required="true" OnSelectedIndexChanged="ddlMovePersonGroup_SelectedIndexChanged" />
                        </div>
                    </div>
                </div>

                <Rock:NotificationBox ID="nbMovePersonLocationFull" runat="server" NotificationBoxType="Warning" />

            </Content>
        </Rock:ModalDialog>
    </ContentTemplate>
</asp:UpdatePanel><|MERGE_RESOLUTION|>--- conflicted
+++ resolved
@@ -54,10 +54,7 @@
 
         <Rock:ModalDialog ID="mdMovePerson" runat="server" Title="Edit Attendance" SaveButtonText="Save" OnSaveClick="mdMovePerson_SaveClick">
             <Content>
-<<<<<<< HEAD
                 <Rock:NotificationBox ID="nbError" runat="server" NotificationBoxType="Danger" Visible="false" />
-=======
->>>>>>> 2cea8e7b
                 <asp:Panel ID="pnlCheckInCheckOutEdit" runat="server" class="row" Visible="false">
                      <div class="col-md-6">
                          <Rock:DateTimePicker ID="dtpStart" runat="server" SourceTypeName="Rock.Model.Attendance" PropertyName="StartDateTime" Required="false" Label="Check-in Date/Time" />
