﻿// <copyright>
// Copyright by the Spark Development Network
//
// Licensed under the Rock Community License (the "License");
// you may not use this file except in compliance with the License.
// You may obtain a copy of the License at
//
// http://www.rockrms.com/license
//
// Unless required by applicable law or agreed to in writing, software
// distributed under the License is distributed on an "AS IS" BASIS,
// WITHOUT WARRANTIES OR CONDITIONS OF ANY KIND, either express or implied.
// See the License for the specific language governing permissions and
// limitations under the License.
// </copyright>
//
using System;
using System.Collections.Generic;
using System.ComponentModel;
using System.Linq;
using System.Web.UI;
using System.Web.UI.HtmlControls;
using System.Web.UI.WebControls;

using Rock;
using Rock.Attribute;
using Rock.CheckIn;
using Rock.Model;

namespace RockWeb.Blocks.CheckIn
{
    [DisplayName( "Group Type Select" )]
    [Category( "Check-in" )]
    [Description( "Displays a list of group types the person is configured to checkin to." )]

    #region Block Attributes

    [BooleanField( "Select All and Skip",
        Key = AttributeKey.SelectAll,
        Description = "Select this option if end-user should never see screen to select group types, all group types will automatically be selected and all the groups in all types will be available.",
        DefaultBooleanValue = false,
        Order = 8 )]
    
    [TextField( "Caption",
        Key = AttributeKey.Caption,
        IsRequired = false,
        DefaultValue = "Select Area",
        Category = "Text",
        Order = 9 )]

    [TextField( "No Option Message",
        Key = AttributeKey.NoOptionMessage,
        Description = "Message to display when there are not any options available. Use {0} for person's name, and {1} for schedule name.",
        IsRequired = false,
        DefaultValue = "Sorry, there are currently not any available areas that {0} can check into at {1}.",
        Category = "Text",
        Order = 10 )]

    [TextField( "No Option After Select Message",
        Key = AttributeKey.NoOptionAfterSelectMessage,
        Description = "Message to display when there are not any options available after group type is selected. Use {0} for person's name",
        IsRequired = false,
        DefaultValue = "Sorry, based on your selection, there are currently not any available times that {0} can check into.",
        Category = "Text",
        Order = 11 )]

    #endregion Block Attributes

    public partial class GroupTypeSelect : CheckInBlockMultiPerson
    {
        private new static class AttributeKey
        {
            public const string SelectAll = "SelectAll";
            public const string Caption = "Caption";
            public const string NoOptionMessage = "NoOptionMessage";
            public const string NoOptionAfterSelectMessage = "NoOptionAfterSelectMessage";
        }

        /// <summary>
        /// Determines if the block requires that a selection be made. This is used to determine if user should
        /// be redirected to this block or not.
        /// </summary>
        /// <param name="backingUp">if set to <c>true</c> [backing up].</param>
        /// <returns></returns>
        public override bool RequiresSelection( bool backingUp )
        {
            if ( CurrentWorkflow == null || CurrentCheckInState == null )
            {
                NavigateToHomePage();
                return false;
            }
            else
            {
                ClearSelection();

                var person = CurrentCheckInState.CheckIn.CurrentPerson;
                if ( person == null )
                {
                    GoBack( true );
                    return false;
                }

                var schedule = person.CurrentSchedule;
                var availGroupTypes = person.GetAvailableGroupTypes( schedule );
                if ( availGroupTypes.Any() )
                {
                    if ( availGroupTypes.Count == 1 )
                    {
                        if ( backingUp )
                        {
                            GoBack( true );
                            return false;
                        }
                        else
                        {
                            var groupType = availGroupTypes.First();
                            if ( schedule == null )
                            {
                                groupType.Selected = true;
                            }
                            else
                            {
                                groupType.SelectedForSchedule.Add( schedule.Schedule.Id );
                            }

                            return !ProcessSelection( person, schedule );
                        }
                    }
                    else
                    {
                        bool SelectAll = GetAttributeValue( AttributeKey.SelectAll ).AsBoolean( false );
                        if ( SelectAll )
                        {
                            if ( backingUp )
                            {
                                GoBack( true );
                                return false;
                            }
                            else
                            {
                                availGroupTypes.ForEach( t => t.Selected = true );
                                return !ProcessSelection( person, schedule );
                            }
                        }
                        else
                        {
                            return true;
                        }
                    }
                }
                else
                {
                    if ( backingUp )
                    {
                        GoBack( true );
                        return false;
                    }
                    else
                    {
                        return true;
                    }
                }
            }
        }

        /// <summary>
        /// Raises the <see cref="E:System.Web.UI.Control.Load" /> event.
        /// </summary>
        /// <param name="e">The <see cref="T:System.EventArgs" /> object that contains the event data.</param>
        protected override void OnLoad( EventArgs e )
        {
            base.OnLoad( e );

            RockPage.AddScriptLink( "~/Scripts/CheckinClient/checkin-core.js" );

            var bodyTag = this.Page.Master.FindControl( "bodyTag" ) as HtmlGenericControl;
            if ( bodyTag != null )
            {
                bodyTag.AddCssClass( "checkin-grouptypeselect-bg" );
            }

            if ( CurrentWorkflow == null || CurrentCheckInState == null )
            {
                NavigateToHomePage();
            }
            else
            {
                if ( !Page.IsPostBack )
                {
                    ClearSelection();

                    var person = CurrentCheckInState.CheckIn.CurrentPerson;
                    if ( person == null )
                    {
                        GoBack();
                    }

                    lTitle.Text = GetTitleText();
                    lCaption.Text = GetAttributeValue( AttributeKey.Caption );

                    var schedule = person.CurrentSchedule;

                    var availGroupTypes = person.GetAvailableGroupTypes( schedule );
                    if ( availGroupTypes.Any() )
                    {
                        if ( availGroupTypes.Count == 1 )
                        {
                            if ( UserBackedUp )
                            {
                                GoBack();
                            }
                            else
                            {
                                var groupType = availGroupTypes.First();
                                if ( schedule == null )
                                {
                                    groupType.Selected = true;
                                }
                                else
                                {
                                    groupType.SelectedForSchedule.Add( schedule.Schedule.Id );
                                }

                                ProcessSelection( person, schedule );
                            }
                        }
                        else
                        {
                            bool SelectAll = GetAttributeValue( AttributeKey.SelectAll ).AsBoolean( false );
                            if ( SelectAll )
                            {
                                if ( UserBackedUp )
                                {
                                    GoBack();
                                }
                                else
                                {
                                    availGroupTypes.ForEach( t => t.Selected = true );
                                    ProcessSelection( person, schedule );
                                }
                            }
                            else
                            {
                                rSelection.DataSource = availGroupTypes
                                    .OrderBy( g => g.GroupType.Order )
                                    .ToList();

                                rSelection.DataBind();
                            }
                        }
                    }
                    else
                    {
                        if ( UserBackedUp )
                        {
                            GoBack();
                        }
                        else
                        {
                            pnlNoOptions.Visible = true;
                            rSelection.Visible = false;
                            lNoOptions.Text = string.Format( GetAttributeValue( AttributeKey.NoOptionMessage ),
                                person.Person.NickName,
                                person.CurrentSchedule != null ? person.CurrentSchedule.ToString() : "this time" );
                        }
                    }
                }
            }
        }

        /// <summary>
        /// Clear any previously group types people.
        /// </summary>
        private void ClearSelection()
        {
            var person = CurrentCheckInState.CheckIn.CurrentPerson;
            if ( person != null )
            {
                var schedule = person.CurrentSchedule;
                foreach ( var groupType in person.SelectedGroupTypes( schedule ) )
                {
                    groupType.Selected = false;
                    groupType.SelectedForSchedule = schedule != null ?
                        groupType.SelectedForSchedule.Where( s => s != schedule.Schedule.Id ).ToList() :
                        new List<int>();
                }
            }
        }

        private string GetTitleText()
        {
            var mergeFields = new Dictionary<string, object>
            {
<<<<<<< HEAD
                { LavaMergeFieldName.Family, CurrentCheckInState.CheckIn.CurrentFamily?.Group },
                { LavaMergeFieldName.Individual, CurrentCheckInState.CheckIn.CurrentPerson?.Person },
                { LavaMergeFieldName.SelectedSchedule, CurrentCheckInState.CheckIn.CurrentPerson.CurrentSchedule?.Schedule }
            };

            var personSelectHeaderLavaTemplate = CurrentCheckInState.CheckInType.GroupTypeSelectHeaderLavaTemplate ?? string.Empty;
=======
                { LavaMergeFieldName.Family, CurrentCheckInState.CheckIn.CurrentFamily },
                { LavaMergeFieldName.Individual, CurrentCheckInState.CheckIn.CurrentPerson },
                { LavaMergeFieldName.SelectedSchedule, CurrentCheckInState.CheckIn.CurrentPerson.CurrentSchedule.Schedule }
            };

            var personSelectHeaderLavaTemplate = CurrentCheckInState.CheckInType.PersonSelectHeaderLavaTemplate ?? string.Empty;
>>>>>>> 0bfe3f81
            return personSelectHeaderLavaTemplate.ResolveMergeFields( mergeFields );
        }

        /// <summary>
        /// Handles the ItemCommand event of the rSelection control.
        /// </summary>
        /// <param name="source">The source of the event.</param>
        /// <param name="e">The <see cref="RepeaterCommandEventArgs"/> instance containing the event data.</param>
        protected void rSelection_ItemCommand( object source, RepeaterCommandEventArgs e )
        {
            if ( KioskCurrentlyActive )
            {
                var person = CurrentCheckInState.CheckIn.CurrentPerson;
                if ( person != null )
                {
                    int id = Int32.Parse( e.CommandArgument.ToString() );
                    var groupType = person.GroupTypes.Where( g => g.GroupType.Id == id ).FirstOrDefault();
                    if ( groupType != null )
                    {
                        var schedule = person.CurrentSchedule;
                        if ( schedule == null )
                        {
                            groupType.Selected = true;
                        }
                        else
                        {
                            groupType.SelectedForSchedule.Add( schedule.Schedule.Id );
                        }

                        ProcessSelection( person, schedule );
                    }
                }
            }
        }

        /// <summary>
        /// Handles the Click event of the btnNoOptionOk control.
        /// </summary>
        /// <param name="sender">The source of the event.</param>
        /// <param name="e">The <see cref="EventArgs"/> instance containing the event data.</param>
        protected void btnNoOptionOk_Click( object sender, EventArgs e )
        {
            ProcessNoOption();
        }

        /// <summary>
        /// Handles the Click event of the lbBack control.
        /// </summary>
        /// <param name="sender">The source of the event.</param>
        /// <param name="e">The <see cref="EventArgs"/> instance containing the event data.</param>
        protected void lbBack_Click( object sender, EventArgs e )
        {
            GoBack( true );
        }

        /// <summary>
        /// Handles the Click event of the lbCancel control.
        /// </summary>
        /// <param name="sender">The source of the event.</param>
        /// <param name="e">The <see cref="EventArgs"/> instance containing the event data.</param>
        protected void lbCancel_Click( object sender, EventArgs e )
        {
            CancelCheckin();
        }

        /// <summary>
        /// Processes the selection.
        /// </summary>
        /// <param name="person">The person.</param>
        /// <param name="schedule">The schedule.</param>
        /// <returns></returns>
        protected bool ProcessSelection( CheckInPerson person, CheckInSchedule schedule )
        {
            if ( person != null )
            {
                string msg = string.Format( GetAttributeValue( AttributeKey.NoOptionAfterSelectMessage ), person.Person.NickName );
                if ( !ProcessSelection(
                    maWarning,
                    () => person.SelectedGroupTypes( schedule )
                        .SelectMany( t => t.Groups.Where( g => !g.ExcludedByFilter ) )
                        .Count() <= 0,
                    string.Format( "<p>{0}</p>", msg ),
                    true ) )
                {
                    ClearSelection();
                }
                else
                {
                    return true;
                }
            }

            return false;
        }

    }
}<|MERGE_RESOLUTION|>--- conflicted
+++ resolved
@@ -40,7 +40,7 @@
         Description = "Select this option if end-user should never see screen to select group types, all group types will automatically be selected and all the groups in all types will be available.",
         DefaultBooleanValue = false,
         Order = 8 )]
-    
+
     [TextField( "Caption",
         Key = AttributeKey.Caption,
         IsRequired = false,
@@ -291,21 +291,12 @@
         {
             var mergeFields = new Dictionary<string, object>
             {
-<<<<<<< HEAD
                 { LavaMergeFieldName.Family, CurrentCheckInState.CheckIn.CurrentFamily?.Group },
                 { LavaMergeFieldName.Individual, CurrentCheckInState.CheckIn.CurrentPerson?.Person },
                 { LavaMergeFieldName.SelectedSchedule, CurrentCheckInState.CheckIn.CurrentPerson.CurrentSchedule?.Schedule }
             };
 
             var personSelectHeaderLavaTemplate = CurrentCheckInState.CheckInType.GroupTypeSelectHeaderLavaTemplate ?? string.Empty;
-=======
-                { LavaMergeFieldName.Family, CurrentCheckInState.CheckIn.CurrentFamily },
-                { LavaMergeFieldName.Individual, CurrentCheckInState.CheckIn.CurrentPerson },
-                { LavaMergeFieldName.SelectedSchedule, CurrentCheckInState.CheckIn.CurrentPerson.CurrentSchedule.Schedule }
-            };
-
-            var personSelectHeaderLavaTemplate = CurrentCheckInState.CheckInType.PersonSelectHeaderLavaTemplate ?? string.Empty;
->>>>>>> 0bfe3f81
             return personSelectHeaderLavaTemplate.ResolveMergeFields( mergeFields );
         }
 
