﻿// <copyright>
// Copyright by the Spark Development Network
//
// Licensed under the Rock Community License (the "License");
// you may not use this file except in compliance with the License.
// You may obtain a copy of the License at
//
// http://www.rockrms.com/license
//
// Unless required by applicable law or agreed to in writing, software
// distributed under the License is distributed on an "AS IS" BASIS,
// WITHOUT WARRANTIES OR CONDITIONS OF ANY KIND, either express or implied.
// See the License for the specific language governing permissions and
// limitations under the License.
// </copyright>
//
using System;
using System.Collections.Generic;
using System.ComponentModel;
using System.Linq;
using System.Web.UI;
using System.Web.UI.HtmlControls;
using System.Web.UI.WebControls;

using Rock;
using Rock.Attribute;
using Rock.CheckIn;
using Rock.Model;

namespace RockWeb.Blocks.CheckIn
{
    [DisplayName("Time Select")]
    [Category("Check-in")]
    [Description("Displays a list of times to checkin for.")]

<<<<<<< HEAD
=======
    [TextField( "Sub Title",
        Key = AttributeKey.SubTitle,
        Description = "Sub-Title to display. Use {0} for selected group/location name.",
        IsRequired = false,
        DefaultValue = "{0}",
        Category = "Text",
        Order = 5 )]

>>>>>>> 0bfe3f81
    [TextField( "Caption",
        Key = AttributeKey.Caption,
        IsRequired = false,
        DefaultValue = "Select Time(s)",
        Category = "Text",
<<<<<<< HEAD
        Order = 5 )]
=======
        Order = 6 )]
>>>>>>> 0bfe3f81

    public partial class TimeSelect : CheckInBlock
    {

        private new static class AttributeKey
        {
<<<<<<< HEAD
=======
            public const string SubTitle = "SubTitle";
>>>>>>> 0bfe3f81
            public const string Caption = "Caption";
        }

        protected override void OnLoad( EventArgs e )
        {
            base.OnLoad( e );

            RockPage.AddScriptLink( "~/Scripts/CheckinClient/checkin-core.js" );

            var bodyTag = this.Page.Master.FindControl( "bodyTag" ) as HtmlGenericControl;
            if ( bodyTag != null )
            {
                bodyTag.AddCssClass( "checkin-timeselect-bg" );
            }

            if ( CurrentWorkflow == null || CurrentCheckInState == null )
            {
                NavigateToHomePage();
            }
            else
            {
                if ( !Page.IsPostBack )
                {
                    ClearSelection();

                    var personSchedules = new List<CheckInSchedule>();
                    var distinctSchedules = new List<CheckInSchedule>();
                    if ( CurrentCheckInType != null && CurrentCheckInType.TypeOfCheckin == TypeOfCheckin.Family )
                    {
                        CheckInFamily family = CurrentCheckInState.CheckIn.CurrentFamily;
                        if ( family != null )
                        {
                            foreach( var schedule in family.GetPeople( true ).SelectMany( p => p.PossibleSchedules ).ToList() )
                            {
                                personSchedules.Add( schedule );
                                if ( !distinctSchedules.Any( s => s.Schedule.Id == schedule.Schedule.Id ) )
                                {
                                    distinctSchedules.Add( schedule );
                                }

                            }

                        }
                        else
                        {
                            GoBack();
                        }

                        lTitle.Text = GetTitleText();
<<<<<<< HEAD
=======

>>>>>>> 0bfe3f81
                        lbSelect.Text = "Next";
                        lbSelect.Attributes.Add( "data-loading-text", "Loading..." );
                    }
                    else
                    { 
                        CheckInPerson person = CurrentCheckInState.CheckIn.Families.Where( f => f.Selected ).SelectMany( f => f.People.Where( p => p.Selected ) ).FirstOrDefault();
                        CheckInGroup group = null;
                        CheckInLocation location = null;

                        if ( person != null )
                        {
                            group = person.GroupTypes.Where( t => t.Selected ).SelectMany( t => t.Groups.Where( g => g.Selected ) ).FirstOrDefault();

                            if ( group != null )
                            {
                                location = group.Locations.Where( l => l.Selected ).FirstOrDefault();
                            }
                        }

                        if ( location == null )
                        {
                            GoBack();
                        }

                        lTitle.Text = GetTitleText();
<<<<<<< HEAD
=======
                        lSubTitle.Text = string.Format( GetAttributeValue( AttributeKey.SubTitle ), string.Format( "{0} - {1}", group.ToString(), location.Location.Name ) );

>>>>>>> 0bfe3f81
                        lbSelect.Text = "Check In";
                        lbSelect.Attributes.Add( "data-loading-text", "Printing..." );

                        personSchedules = location.Schedules.Where( s => !s.ExcludedByFilter ).ToList();
                        distinctSchedules = personSchedules;
                    }

                    lCaption.Text = GetAttributeValue( AttributeKey.Caption );

                    if ( distinctSchedules.Count == 1 )
                    {
                        personSchedules.ForEach( s => s.Selected = true );
                        ProcessSelection( maWarning );
                    }
                    else
                    {
                        string script = string.Format( @"
    <script>
        function GetTimeSelection() {{
            var ids = '';
            $('div.checkin-timelist button.active').each( function() {{
                ids += $(this).attr('schedule-id') + ',';
            }});
            if (ids == '') {{
                bootbox.alert('Please select at least one time');
                return false;
            }}
            else
            {{
                $('#{0}').button('loading')
                $('#{1}').val(ids);
                return true;
            }}
        }}
    </script>
", lbSelect.ClientID, hfTimes.ClientID );
                        Page.ClientScript.RegisterClientScriptBlock( this.GetType(), "SelectTime", script );

                        rSelection.DataSource = distinctSchedules
                            .OrderBy( s => s.StartTime.Value.TimeOfDay )
                            .ThenBy( s => s.Schedule.Name )
                            .ToList();

                        rSelection.DataBind();
                    }
                }
            }
        }

        /// <summary>
        /// Clears any previously selected schedules.
        /// </summary>
        private void ClearSelection()
        {
            foreach ( var family in CurrentCheckInState.CheckIn.Families )
            {
                foreach ( var person in family.People )
                {
                    foreach ( var schedule in person.PossibleSchedules )
                    {
                        schedule.Selected = false;
                        schedule.Processed = false;
                    }

                    foreach ( var groupType in person.GroupTypes )
                    {
                        foreach ( var group in groupType.Groups )
                        {
                            foreach ( var location in group.Locations )
                            {
                                foreach ( var schedule in location.Schedules )
                                {
                                    schedule.Selected = false;
                                }
                            }
                        }
                    }
                }
            }
        }

        private string GetTitleText()
        {
<<<<<<< HEAD
            // The checkinPerson, selectedGroup, and selectedLocation are only needed for individual checkins, so no use running the queries if this is a mutli person checkin.
            var checkinPerson = CurrentCheckInType.TypeOfCheckin == TypeOfCheckin.Individual
                ? CurrentCheckInState.CheckIn.Families
                    .Where( f => f.Selected )
                    .SelectMany( f => f.People.Where( p => p.Selected ) )
                    .FirstOrDefault()
                : null;

            var selectedGroup = checkinPerson?.GroupTypes
                .Where( t => t.Selected )
                .SelectMany( t => t.Groups.Where( g => g.Selected ) )
                .FirstOrDefault();

            var selectedLocation = selectedGroup?.Locations.Where( l => l.Selected ).FirstOrDefault()?.Location;

            var selectedIndividuals = CurrentCheckInState.CheckIn.CurrentFamily.People.Where( p => p.Selected == true ).Select( p => p.Person );
            
=======
            var selectedIndividuals = CurrentCheckInState.CheckIn.CurrentFamily.People.Where( p => p.Selected == true ).Select( p => p.Person );

>>>>>>> 0bfe3f81
            var mergeFields = new Dictionary<string, object>
            {
                { LavaMergeFieldName.Family, CurrentCheckInState.CheckIn.CurrentFamily.Group },
                { LavaMergeFieldName.SelectedIndividuals, selectedIndividuals },
<<<<<<< HEAD
                { LavaMergeFieldName.CheckinType, CurrentCheckInType.TypeOfCheckin },
                { LavaMergeFieldName.SelectedGroup, selectedGroup?.Group },
                { LavaMergeFieldName.SelectedLocation, selectedLocation },
=======
                { LavaMergeFieldName.CheckinType, CurrentCheckInType.TypeOfCheckin }
>>>>>>> 0bfe3f81
            };

            var timeSelectHeaderLavaTemplate = CurrentCheckInState.CheckInType.TimeSelectHeaderLavaTemplate ?? string.Empty;
            return timeSelectHeaderLavaTemplate.ResolveMergeFields( mergeFields );
        }

        protected void lbSelect_Click( object sender, EventArgs e )
        {
            if ( KioskCurrentlyActive )
            {
                var schedules = new List<CheckInSchedule>();
                bool validateSelection = false; 

                var selectedIDs = hfTimes.Value.SplitDelimitedValues().AsIntegerList();
                if ( CurrentCheckInType != null && CurrentCheckInType.TypeOfCheckin == TypeOfCheckin.Family )
                {
                    schedules = CurrentCheckInState.CheckIn.GetFamilies( true )
                        .SelectMany( f => f.GetPeople( true )
                            .SelectMany( p => p.PossibleSchedules.Where( s => selectedIDs.Contains( s.Schedule.Id ) ) ) )
                        .ToList();
                    validateSelection = true;
                }
                else
                {
                    schedules = CurrentCheckInState.CheckIn.Families.Where( f => f.Selected )
                        .SelectMany( f => f.People.Where( p => p.Selected )
                            .SelectMany( p => p.GroupTypes.Where( t => t.Selected )
                                .SelectMany( t => t.Groups.Where( g => g.Selected )
                                    .SelectMany( g => g.Locations.Where( l => l.Selected )
                                        .SelectMany( l => l.Schedules.Where( s => selectedIDs.Contains( s.Schedule.Id ) ) ) ) ) ) )
                        .ToList();
                }

                if ( schedules != null && schedules.Any() )
                {
                    schedules.ForEach( s => s.Selected = true );
                    ProcessSelection( maWarning, validateSelection );
                }
            }
        }

        protected void lbBack_Click( object sender, EventArgs e )
        {
            GoBack();
        }

        protected void lbCancel_Click( object sender, EventArgs e )
        {
            CancelCheckin();
        }
    }
}<|MERGE_RESOLUTION|>--- conflicted
+++ resolved
@@ -33,37 +33,18 @@
     [Category("Check-in")]
     [Description("Displays a list of times to checkin for.")]
 
-<<<<<<< HEAD
-=======
-    [TextField( "Sub Title",
-        Key = AttributeKey.SubTitle,
-        Description = "Sub-Title to display. Use {0} for selected group/location name.",
-        IsRequired = false,
-        DefaultValue = "{0}",
-        Category = "Text",
-        Order = 5 )]
-
->>>>>>> 0bfe3f81
     [TextField( "Caption",
         Key = AttributeKey.Caption,
         IsRequired = false,
         DefaultValue = "Select Time(s)",
         Category = "Text",
-<<<<<<< HEAD
         Order = 5 )]
-=======
-        Order = 6 )]
->>>>>>> 0bfe3f81
 
     public partial class TimeSelect : CheckInBlock
     {
 
         private new static class AttributeKey
         {
-<<<<<<< HEAD
-=======
-            public const string SubTitle = "SubTitle";
->>>>>>> 0bfe3f81
             public const string Caption = "Caption";
         }
 
@@ -113,15 +94,11 @@
                         }
 
                         lTitle.Text = GetTitleText();
-<<<<<<< HEAD
-=======
-
->>>>>>> 0bfe3f81
                         lbSelect.Text = "Next";
                         lbSelect.Attributes.Add( "data-loading-text", "Loading..." );
                     }
                     else
-                    { 
+                    {
                         CheckInPerson person = CurrentCheckInState.CheckIn.Families.Where( f => f.Selected ).SelectMany( f => f.People.Where( p => p.Selected ) ).FirstOrDefault();
                         CheckInGroup group = null;
                         CheckInLocation location = null;
@@ -142,11 +119,6 @@
                         }
 
                         lTitle.Text = GetTitleText();
-<<<<<<< HEAD
-=======
-                        lSubTitle.Text = string.Format( GetAttributeValue( AttributeKey.SubTitle ), string.Format( "{0} - {1}", group.ToString(), location.Location.Name ) );
-
->>>>>>> 0bfe3f81
                         lbSelect.Text = "Check In";
                         lbSelect.Attributes.Add( "data-loading-text", "Printing..." );
 
@@ -230,7 +202,6 @@
 
         private string GetTitleText()
         {
-<<<<<<< HEAD
             // The checkinPerson, selectedGroup, and selectedLocation are only needed for individual checkins, so no use running the queries if this is a mutli person checkin.
             var checkinPerson = CurrentCheckInType.TypeOfCheckin == TypeOfCheckin.Individual
                 ? CurrentCheckInState.CheckIn.Families
@@ -247,22 +218,14 @@
             var selectedLocation = selectedGroup?.Locations.Where( l => l.Selected ).FirstOrDefault()?.Location;
 
             var selectedIndividuals = CurrentCheckInState.CheckIn.CurrentFamily.People.Where( p => p.Selected == true ).Select( p => p.Person );
-            
-=======
-            var selectedIndividuals = CurrentCheckInState.CheckIn.CurrentFamily.People.Where( p => p.Selected == true ).Select( p => p.Person );
-
->>>>>>> 0bfe3f81
+
             var mergeFields = new Dictionary<string, object>
             {
                 { LavaMergeFieldName.Family, CurrentCheckInState.CheckIn.CurrentFamily.Group },
                 { LavaMergeFieldName.SelectedIndividuals, selectedIndividuals },
-<<<<<<< HEAD
                 { LavaMergeFieldName.CheckinType, CurrentCheckInType.TypeOfCheckin },
                 { LavaMergeFieldName.SelectedGroup, selectedGroup?.Group },
                 { LavaMergeFieldName.SelectedLocation, selectedLocation },
-=======
-                { LavaMergeFieldName.CheckinType, CurrentCheckInType.TypeOfCheckin }
->>>>>>> 0bfe3f81
             };
 
             var timeSelectHeaderLavaTemplate = CurrentCheckInState.CheckInType.TimeSelectHeaderLavaTemplate ?? string.Empty;
@@ -274,7 +237,7 @@
             if ( KioskCurrentlyActive )
             {
                 var schedules = new List<CheckInSchedule>();
-                bool validateSelection = false; 
+                bool validateSelection = false;
 
                 var selectedIDs = hfTimes.Value.SplitDelimitedValues().AsIntegerList();
                 if ( CurrentCheckInType != null && CurrentCheckInType.TypeOfCheckin == TypeOfCheckin.Family )
