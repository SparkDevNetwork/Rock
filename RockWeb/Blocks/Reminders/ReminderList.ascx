﻿<%@ Control Language="C#" AutoEventWireup="true" CodeFile="ReminderList.ascx.cs" Inherits="RockWeb.Blocks.Reminders.ReminderList" %>

<asp:UpdatePanel ID="upnlContent" runat="server">
    <ContentTemplate>
        <div class="panel panel-block styled-scroll panel-groupscheduler">
            <%-- Panel Header --%>
            <div class="panel-heading panel-follow">
                <h1 class="panel-title">
                    <i class="fa fa-bell"></i>
                    Reminders
                </h1>
            </div>

            <asp:Panel ID="pnlNotAuthenticated" runat="server" CssClass="panel-body" Visible="false">
                <Rock:NotificationBox ID="nbNotAuthenticated" runat="server" NotificationBoxType="Warning" Text="Please log in to use Reminders." />
            </asp:Panel>

            <asp:Panel ID="pnlNoReminders" runat="server" CssClass="panel-body" Visible="false">
                <Rock:NotificationBox ID="nbNoReminders" runat="server" NotificationBoxType="Warning" Text=" You do not have any reminders." />
            </asp:Panel>

            <asp:Panel ID="pnlView" runat="server" CssClass="panel-body">
                <script type="text/javascript">
                    if (typeof refreshReminderCount === "function") {
                        Sys.WebForms.PageRequestManager.getInstance().add_endRequest(refreshReminderCount);
                    }

                    $(document).ready(function () {
                        var activeFilterSetting = $('#<%=hfDueFilterSetting.ClientID %>').val();
                        if (activeFilterSetting == 'Custom Date Range') {
                            $('#reminders-custom-date-range').removeClass('d-none');
                        }

                        $(".js-reminder-edit-trigger").click(function () {
                            var parentElement = $(this).parent();
                            var editButton = $(parentElement).find(".js-reminder-edit-button");
                            if (editButton.length > 0) {
                                editButton[0].click();
                            }
                        });
                    });
                </script>

                <div class="panel-body">
                    <%-- Filter Options (Header) --%>
                    <div class="panel-collapsable p-0">
                        <div class="row row-eq-height no-gutters align-items-end">
                            <div class="col flex-grow-0">
                                <%-- Entity Type - Filter Options (Header) --%>
                                <asp:Panel ID="pnlEntityType" runat="server" CssClass="panel-toolbar-border">
                                    <div class="btn-group">
                                        <asp:Panel ID="pnlEntityTypeSelection" runat="server" CssClass="dropdown-toggle btn btn-default p-1 btn-lg mb-1" data-toggle="dropdown">
                                            <asp:Literal ID="lSelectedEntityType" runat="server" Text="All Reminders" />
                                            <i class="fa fa-chevron-down"></i>
                                        </asp:Panel>

                                        <ul class="dropdown-menu" role="menu">
                                            <asp:Repeater ID="rptEntityTypeList" runat="server" OnItemDataBound="rptEntityTypeList_ItemDataBound">
                                                <ItemTemplate>
                                                    <li>
                                                        <asp:LinkButton ID="btnEntityType" runat="server" Text="-" CommandArgument="-" OnClick="btnEntityType_Click" />
                                                    </li>
                                                </ItemTemplate>
                                            </asp:Repeater>
                                        </ul>
                                    </div>
                                </asp:Panel>
                            </div>

                            <div class="col">
                                <%-- Group/Person - Filter Options (Header) --%>

                                <div class="panel-toolbar panel-toolbar-right pr-0">
                                    <div>
                                        <!-- Filter for Groups/ChildGroups -->
                                        <Rock:GroupPicker ID="gpSelectedGroup" runat="server" Label="" Placeholder="All Groups" CssClass="occurrences-groups-picker" Visible="false" OnValueChanged="gpSelectedGroup_ValueChanged" />
                                        <!-- Filter for Person -->
                                        <Rock:PersonPicker ID="ppSelectedPerson" runat="server" Label="" Placeholder="All People" CssClass="occurrences-groups-picker" Visible="false" OnValueChanged="ppSelectedPerson_ValueChanged" />
                                    </div>

                                    <div class="btn-group">
                                        <div class="dropdown-toggle btn btn-xs btn-tool" data-toggle="dropdown">
                                            <i class="fa fa-check-circle-o"></i>
                                            <asp:Literal ID="lCompletionFilter" runat="server" Text="Incomplete" />
                                        </div>

                                        <ul class="dropdown-menu" role="menu">

                                                <li>
                                                    <asp:LinkButton ID="btnCompletion1" runat="server" Text="Active" CommandArgument="Active" OnClick="btnCompletion_Click" />
                                                </li>
                                                <li>
                                                    <asp:LinkButton ID="btnCompletion2" runat="server" Text="Complete" CommandArgument="Complete" OnClick="btnCompletion_Click" />
                                                </li>
                                                <li>
                                                    <asp:LinkButton ID="btnCompletion3" runat="server" Text="All" CommandArgument="All" OnClick="btnCompletion_Click" />
                                                </li>

                                        </ul>
                                    </div>

                                    <div class="btn-group">
                                        <div class="dropdown-toggle btn btn-xs btn-tool" data-toggle="dropdown">
                                            <i class="fa fa-calendar-alt"></i>
                                            <asp:Literal ID="lDueFilter" runat="server" Text="Due" />
                                        </div>

                                        <ul class="dropdown-menu" role="menu">
                                        
                                                <li>
                                                    <asp:LinkButton ID="btnDue1" runat="server" Text="Due" CommandArgument="Due" OnClick="btnDue_Click" />
                                                </li>
                                                <li>
                                                    <asp:LinkButton ID="btnDue2" runat="server" Text="Due This Week" CommandArgument="Due This Week" OnClick="btnDue_Click" />
                                                </li>
                                                <li>
                                                    <asp:LinkButton ID="btnDue3" runat="server" Text="Due This Month" CommandArgument="Due This Month" OnClick="btnDue_Click" />
                                                </li>
                                                <li>
                                                    <asp:LinkButton ID="btnDue4" runat="server" Text="Custom Date Range" CommandArgument="Custom Date Range" OnClick="btnDue_Click" />
                                                </li>
                                        
                                        </ul>
                                    </div>

                                    <div id="reminders-custom-date-range" class="d-none">
                                        <asp:HiddenField ID="hfDueFilterSetting" runat="server" Value="Active" />
                                        <Rock:SlidingDateRangePicker ID="drpCustomDate" runat="server"
                                            OnSelectedDateRangeChanged="drpCustomDate_SelectedDateRangeChanged"
                                            EnabledSlidingDateRangeTypes="Previous, Last, Current, DateRange"
                                            EnabledSlidingDateRangeUnits="Week, Month, Year, Day, Hour"
                                            SlidingDateRangeMode="Current"
                                            TimeUnit="Year"
                                            FormGroupCssClass="input-group-sm"
                                            Label="" />
                                    </div>

                                    <div class="btn-group">
                                        <div class="dropdown-toggle btn btn-xs btn-tool" data-toggle="dropdown">
                                            <i class="fa fa-list"></i>
                                            <asp:Literal ID="lReminderType" runat="server" Text="All Reminder Types" />
                                        </div>

                                        <ul class="dropdown-menu" role="menu">
                                            <li>
                                                <asp:LinkButton ID="btnReminderType1" runat="server" Text="All" CommandArgument="All" OnClick="btnReminderType_Click" />
                                                <asp:Repeater ID="rptReminderType" runat="server" OnItemDataBound="rptReminderType_ItemDataBound">
                                                    <ItemTemplate>
                                                        <li>
                                                            <asp:LinkButton ID="btnEntityType" runat="server" Text="-" CommandArgument="-" OnClick="btnReminderType_Click" />
                                                        </li>
                                                    </ItemTemplate>
                                                </asp:Repeater>
                                            </li>
                                        </ul>
                                    </div>
                                </div>
                            </div>
                        </div>
                    </div>

                    <asp:Repeater ID="rptReminders" runat="server" OnItemDataBound="rptReminders_ItemDataBound">
                        <ItemTemplate>
                            <div class="d-flex flex-sm-wrap py-3 px-sm-4 py-sm-4 border-bottom border-panel cursor-pointer" data-reminder-id="<%# Eval("Id") %>">
                                <div class="flex-grow-0">
                                    <asp:LinkButton ID="lbComplete" runat="server" class="success-on-hover" CommandArgument='<%# Eval("Id") %>' OnClick="lbComplete_Click">
                                        <asp:Literal ID="litCheckIcon_Complete" runat="server" Visible='<%# Eval("IsComplete") %>'><i class="fa fa-lg fa-check-circle text-success"></i></asp:Literal>
                                        <asp:Literal ID="litCheckIcon_Incomplete" runat="server" Visible='<%# (bool) Eval("IsComplete") == true ? false : true %>'><i class="fa fa-lg fa-check-circle-o"></i></asp:Literal>
                                    </asp:LinkButton>
                                </div>
                                <div class="d-flex flex-wrap flex-eq">
                                    <div class="d-inline-flex align-items-center align-items-sm-start col-xs-6 col-sm flex-grow-0 text-nowrap js-reminder-edit-trigger">
                                        <span class="label label-default"><asp:Literal ID="lReminderDate" runat="server" Text='<%# Eval("ReminderDate", "{0: M/d/yyyy}") %>' /></span>
                                    </div>
                                    <div class="col-xs-12 col-sm order-3 order-sm-0 mt-2 mt-sm-0 js-reminder-edit-trigger">
                                        <div class="note reminder-note">
                                            <div class="meta">
                                                <asp:Literal ID="litProfilePhoto" runat="server" Visible="false"><div class="meta-figure">
                                                    <div class="avatar avatar-lg"><img src="{0}&w=50"></div>
                                                </div></asp:Literal>
                                                <asp:Literal ID="litGroupIcon" runat="server" Visible="false"><div class="meta-figure">
                                                    <div class="avatar avatar-icon avatar-lg">
<<<<<<< HEAD
                                                        <i class="IconCSSClass"></i>
=======
                                                        <i class="{0}"></i>
>>>>>>> d89d8c4d
                                                    </div>
                                                </div></asp:Literal>
                                                <div class="meta-body">
                                                    <span class="note-caption">
                                                        <asp:Literal ID="lEntity" runat="server" />
                                                    </span>
                                                    <span class="note-details">
                                                        <span class="tag-flair">
                                                            <asp:Literal ID="lIcon" runat="server" Text='<%# "<span class=\"tag-color\" style=\"background-color: " + Eval("HighlightColor") + "\"></span>" %>' />
                                                            <asp:Literal ID="lReminderType" runat="server"  Text='<%# "<span class=\"tag-label\">" + Eval("ReminderTypeName") + "</span>" %>' />
                                                        </span>
                                                    </span>
                                                </div>
                                                <asp:Literal ID="lClock" runat="server" Visible='<%# Eval("IsRenewing") %>'><div class="dropdown text-info"><i class="fa fa-clock-o"></i></div></asp:Literal>
                                            </div>

                                            <div class="note-content">
                                                <asp:Literal ID="lNote" runat="server"  Text='<%# Eval("Note") %>' />
                                            </div>
                                        </div>
                                    </div>
                                    <div class="col-xs-6 col-sm flex-grow-0 text-nowrap text-right">
                                        <%-- This button is used to initiate a postback for editing, but should not be displayed to the user. --%>
                                        <asp:LinkButton ID="lbEdit" runat="server" CssClass="btn btn-link btn-square btn-sm btn-overflow d-none js-reminder-edit-button" CommandArgument='<%# Eval("Id") %>' OnClick="lbEdit_Click" />
                                        <asp:LinkButton ID="lbDelete" runat="server" CssClass="btn btn-link btn-square btn-sm btn-overflow" CommandArgument='<%# Eval("Id") %>' OnClick="lbDelete_Click">
                                            <i class="fa fa-close"></i>
                                        </asp:LinkButton>
                                    </div>
                                </div>

                            </div>
                        </ItemTemplate>
                    </asp:Repeater>

                </div>
        
            </asp:Panel>
        </div>

    </ContentTemplate>
</asp:UpdatePanel><|MERGE_RESOLUTION|>--- conflicted
+++ resolved
@@ -180,11 +180,7 @@
                                                 </div></asp:Literal>
                                                 <asp:Literal ID="litGroupIcon" runat="server" Visible="false"><div class="meta-figure">
                                                     <div class="avatar avatar-icon avatar-lg">
-<<<<<<< HEAD
-                                                        <i class="IconCSSClass"></i>
-=======
                                                         <i class="{0}"></i>
->>>>>>> d89d8c4d
                                                     </div>
                                                 </div></asp:Literal>
                                                 <div class="meta-body">
