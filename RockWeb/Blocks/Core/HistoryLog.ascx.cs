--- conflicted
+++ resolved
@@ -100,17 +100,13 @@
                 _entity = this.ContextEntity();
                 if ( _entity != null )
                 {
-<<<<<<< HEAD
-                    var mergeFields = Rock.Lava.LavaHelper.GetCommonMergeFields( this.RockPage, this.CurrentPerson );
-                    mergeFields.Add( "Entity", _entity );
-                    lHeading.Text = GetAttributeValue( AttributeKey.Heading ).ResolveMergeFields( mergeFields );
-=======
+
+
                     if ( !Page.IsPostBack )
                     {
                         var mergeFields = Rock.Lava.LavaHelper.GetCommonMergeFields( this.RockPage, this.CurrentPerson );
                         mergeFields.Add( "Entity", _entity );
-                        lHeading.Text = GetAttributeValue( "Heading" ).ResolveMergeFields( mergeFields );
->>>>>>> 0d33d528
+                        lHeading.Text = GetAttributeValue( AttributeKey.Heading ).ResolveMergeFields( mergeFields );
 
                         BindFilter();
                         BindGrid();
