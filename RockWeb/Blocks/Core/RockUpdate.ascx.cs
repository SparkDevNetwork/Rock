--- conflicted
+++ resolved
@@ -35,10 +35,6 @@
 using Rock.Services.NuGet;
 using Rock.VersionInfo;
 using Rock.Web.Cache;
-<<<<<<< HEAD
-
-=======
->>>>>>> ffc5b1d4
 
 namespace RockWeb.Blocks.Core
 {
@@ -54,19 +50,6 @@
         IEnumerable<IPackage> _availablePackages = null;
         SemanticVersion _installedVersion = new SemanticVersion( "0.0.0" );
 
-<<<<<<< HEAD
-        /// <summary>
-        /// Holds the System Setting key for the sample data load date/time.
-        /// </summary>
-        private static readonly string SYSTEM_SETTING_SD_DATE = "com.rockrms.sampledata.datetime";
-
-        /// <summary>
-        /// The rock instance attribute key
-        /// </summary>
-        private static readonly string ROCK_INSTANCE_ID = "RockInstanceId";
-
-=======
->>>>>>> ffc5b1d4
         #endregion
 
         #region Properties
@@ -219,19 +202,11 @@
 
                 CheckForManualFileMoves( version );
 
-<<<<<<< HEAD
                 nbSuccess.Text = ConvertToHtmlLiWrappedUl( update.ReleaseNotes ).ConvertCrLfToHtmlBr();
                 lSuccessVersion.Text = update.Title;
 
                 // Record the current version to the database
-                Rock.Web.SystemSettings.SetValue( ROCK_INSTANCE_ID, version );
-=======
-                nbSuccess.Text = ConvertToHtmlLiWrappedUl( update.ReleaseNotes).ConvertCrLfToHtmlBr();
-                lSuccessVersion.Text = update.Title;
-
-                // Record the current version to the database
                 Rock.Web.SystemSettings.SetValue( SystemSettingKeys.ROCK_INSTANCE_ID, version );
->>>>>>> ffc5b1d4
 
                 // register any new REST controllers
                 try
@@ -412,22 +387,14 @@
 " );
         }
 
-<<<<<<< HEAD
         private void CheckForManualFileMoves( string version )
-=======
-        private void CheckForManualFileMoves(string version)
->>>>>>> ffc5b1d4
         {
             var versionDirectory = new DirectoryInfo( Server.MapPath( "~/App_Data/" + version ) );
             if ( versionDirectory.Exists )
             {
                 foreach ( var file in versionDirectory.EnumerateFiles( "*", SearchOption.AllDirectories ) )
                 {
-<<<<<<< HEAD
                     ManuallyMoveFile( file, file.FullName.Replace( @"\App_Data\" + version, "" ) );
-=======
-                    ManuallyMoveFile( file, file.FullName.Replace( "\\App_Data\\" + version, "" ) );
->>>>>>> ffc5b1d4
                 }
 
                 versionDirectory.Delete( true );
@@ -435,11 +402,7 @@
 
         }
 
-<<<<<<< HEAD
         private void ManuallyMoveFile( FileInfo file, string newPath )
-=======
-        private void ManuallyMoveFile(FileInfo file, string newPath)
->>>>>>> ffc5b1d4
         {
             if ( newPath.EndsWith( ".dll" ) && !newPath.Contains( @"\bin\" ) )
             {
@@ -622,11 +585,7 @@
         public string State { get; set; }
         public string Zip { get; set; }
 
-<<<<<<< HEAD
         public ImpactLocation( Rock.Model.Location location )
-=======
-        public ImpactLocation( Rock.Model.Location location)
->>>>>>> ffc5b1d4
         {
             Street1 = location.Street1;
             Street2 = location.Street2;
@@ -635,8 +594,5 @@
             Zip = location.Zip;
         }
     }
-<<<<<<< HEAD
-
-=======
->>>>>>> ffc5b1d4
+
 }