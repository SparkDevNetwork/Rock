--- conflicted
+++ resolved
@@ -191,11 +191,7 @@
         /// Binds the signature documents grid.
         /// </summary>
         /// <param name="documentTypeId">The SignatureDocumentTemplateId page parameter.</param>
-<<<<<<< HEAD
-        protected void BindGrid( int? documentTypeId )
-=======
         protected void BindGrid( int? documentTypeId = null )
->>>>>>> 129f85bd
         {
             var rockContext = new RockContext();
             var qry = new SignatureDocumentService( rockContext )
@@ -210,10 +206,7 @@
             }
             else
             {
-<<<<<<< HEAD
-=======
                 documentTypeId = documentTypeId ?? PageParameter( "SignatureDocumentTemplateId" ).AsIntegerOrNull();
->>>>>>> 129f85bd
                 if ( documentTypeId.HasValue && documentTypeId.Value != 0 )
                 {
                     var signatureDocumentTemplateService = new SignatureDocumentTemplateService( new RockContext() );
