﻿// <copyright>
// Copyright 2013 by the Spark Development Network
//
// Licensed under the Apache License, Version 2.0 (the "License");
// you may not use this file except in compliance with the License.
// You may obtain a copy of the License at
//
// http://www.apache.org/licenses/LICENSE-2.0
//
// Unless required by applicable law or agreed to in writing, software
// distributed under the License is distributed on an "AS IS" BASIS,
// WITHOUT WARRANTIES OR CONDITIONS OF ANY KIND, either express or implied.
// See the License for the specific language governing permissions and
// limitations under the License.
// </copyright>
//
using System;
using System.Collections.Generic;
using System.ComponentModel;
using System.Linq;
using System.Text;
using System.Web.UI;
using System.Web.UI.WebControls;
using Rock;
using Rock.Attribute;
using Rock.Constants;
using Rock.Data;
using Rock.Model;
using Rock.Security;
using Rock.Web;
using Rock.Web.Cache;
using Rock.Web.UI;
using Rock.Web.UI.Controls;
using Attribute = Rock.Model.Attribute;

namespace RockWeb.Blocks.Core
{
    [DisplayName( "Location Detail" )]
    [Category( "Core" )]
    [Description( "Displays the details of the given location." )]

    [CodeEditorField( "Map HTML", "The HTML to use for displaying group location maps. Liquid syntax is used to render data from the following data structure: points[type, latitude, longitude], polygons[type, polygon_wkt, google_encoded_polygon]", CodeEditorMode.Lava, CodeEditorTheme.Rock, 300, false, @"
    {% if point or polygon %}
        <div class='group-location-map'>
            <img class='img-thumbnail' src='//maps.googleapis.com/maps/api/staticmap?sensor=false&size=350x200&format=png&style=feature:all|saturation:0|hue:0xe7ecf0&style=feature:road|saturation:-70&style=feature:transit|visibility:off&style=feature:poi|visibility:off&style=feature:water|visibility:simplified|saturation:-60{% if point %}&markers=color:0x779cb1|{{ point.latitude }},{{ point.longitude }}{% endif %}{% if polygon %}&path=fillcolor:0x779cb155|color:0xFFFFFF00|enc:{{ polygon.google_encoded_polygon }}{% endif %}&visual_refresh=true'/>
        </div>
    {% endif %}
" )]
    [DefinedValueField( Rock.SystemGuid.DefinedType.MAP_STYLES, "Map Style", "The map theme that should be used for styling the GeoPicker map.", true, false, Rock.SystemGuid.DefinedValue.MAP_STYLE_ROCK )]

    public partial class LocationDetail : RockBlock, IDetailBlock
    {
        private int? _personId = null;

        private int? LocationTypeValueId
        {
            get { return ViewState["LocationTypeValueId"] as int?; }
            set { ViewState["LocationTypeValueId"] = value; }
        }

        #region Control Methods

        /// <summary>
        /// Raises the <see cref="E:System.Web.UI.Control.Init" /> event.
        /// </summary>
        /// <param name="e">An <see cref="T:System.EventArgs" /> object that contains the event data.</param>
        protected override void OnInit( EventArgs e )
        {
            base.OnInit( e );

            btnDelete.Attributes["onclick"] = string.Format( "javascript: return Rock.dialogs.confirmDelete(event, '{0}');", Location.FriendlyTypeName );
            btnSecurity.EntityTypeId = EntityTypeCache.Read( typeof( Rock.Model.Location ) ).Id;

            ddlPrinter.Items.Clear();
            ddlPrinter.DataSource = new DeviceService( new RockContext() )
                .GetByDeviceTypeGuid( new Guid( Rock.SystemGuid.DefinedValue.DEVICE_TYPE_PRINTER ) )
                .ToList();
            ddlPrinter.DataBind();
            ddlPrinter.Items.Insert( 0, new ListItem( None.Text, None.IdValue ) );

            RockPage.AddCSSLink( ResolveRockUrl( "~/Styles/fluidbox.css" ) );
            RockPage.AddScriptLink( ResolveRockUrl( "~/Scripts/imagesloaded.min.js" ) );
            RockPage.AddScriptLink( ResolveRockUrl( "~/Scripts/jquery.fluidbox.min.js" ) );
            ScriptManager.RegisterStartupScript( lImage, lImage.GetType(), "image-fluidbox", "$('.photo a').fluidbox();", true );
        }

        /// <summary>
        /// Raises the <see cref="E:System.Web.UI.Control.Load" /> event.
        /// </summary>
        /// <param name="e">The <see cref="T:System.EventArgs" /> object that contains the event data.</param>
        protected override void OnLoad( EventArgs e )
        {
            base.OnLoad( e );

            _personId = PageParameter( "PersonId" ).AsIntegerOrNull();

            if ( !Page.IsPostBack )
            {
                string locationId = PageParameter( "LocationId" );

                if ( !string.IsNullOrWhiteSpace( locationId ) )
                {
                    ShowDetail( locationId.AsInteger(), PageParameter( "ParentLocationId" ).AsIntegerOrNull() );
                }
                else
                {
                    pnlDetails.Visible = false;
                }
            }
            else
            {
                // Rebuild the attribute controls on postback based on group type
                if ( pnlDetails.Visible )
                {
                    string locationId = PageParameter("LocationId");

                    if (!String.IsNullOrEmpty(locationId))
                    {
                        var location = new LocationService(new RockContext()).Get(locationId.AsInteger());
                        location.LoadAttributes();
                        BuildAttributeEdits(location, true);
                    }
                   
                }
            }
        }

        #endregion

        #region Events

        /// <summary>
        /// Handles the Click event of the btnEdit control.
        /// </summary>
        /// <param name="sender">The source of the event.</param>
        /// <param name="e">The <see cref="EventArgs" /> instance containing the event data.</param>
        protected void btnEdit_Click( object sender, EventArgs e )
        {
            LocationService locationService = new LocationService( new RockContext() );
            Location location = locationService.Get( int.Parse( hfLocationId.Value ) );
            ShowEditDetails( location );
        }

        /// <summary>
        /// Handles the Click event of the btnDelete control.
        /// </summary>
        /// <param name="sender">The source of the event.</param>
        /// <param name="e">The <see cref="EventArgs" /> instance containing the event data.</param>
        protected void btnDelete_Click( object sender, EventArgs e )
        {
            int? parentLocationId = null;

            var rockContext = new RockContext();
            LocationService locationService = new LocationService( rockContext );
            Location location = locationService.Get( hfLocationId.Value.AsInteger() );

            if ( location != null )
            {
                parentLocationId = location.ParentLocationId;
                string errorMessage;
                if ( !locationService.CanDelete( location, out errorMessage ) )
                {
                    mdDeleteWarning.Show( errorMessage, ModalAlertType.Information );
                    return;
                }

                int locationId = location.Id;

                locationService.Delete( location );
                rockContext.SaveChanges();

                FlushCampus( locationId );
                Rock.CheckIn.KioskDevice.FlushAll();
            }

            // reload page, selecting the deleted location's parent
            var qryParams = new Dictionary<string, string>();
            if ( parentLocationId != null )
            {
                qryParams["LocationId"] = parentLocationId.ToString();
            }

            qryParams["ExpandedIds"] = PageParameter( "ExpandedIds" );

            NavigateToPage( RockPage.Guid, qryParams );
        }

        /// <summary>
        /// Handles the Click event of the btnSave control.
        /// </summary>
        /// <param name="sender">The source of the event.</param>
        /// <param name="e">The <see cref="EventArgs" /> instance containing the event data.</param>
        protected void btnSave_Click( object sender, EventArgs e )
        {
            Location location;

            var rockContext = new RockContext();
            LocationService locationService = new LocationService( rockContext );
            AttributeService attributeService = new AttributeService( rockContext );
            AttributeQualifierService attributeQualifierService = new AttributeQualifierService( rockContext );

            int locationId = int.Parse( hfLocationId.Value );

            if ( locationId == 0 )
            {
                location = new Location();
                location.Name = string.Empty;
            }
            else
            {
                location = locationService.Get( locationId );
                FlushCampus( locationId );
            }

            int? orphanedImageId = null;
            if ( location.ImageId != imgImage.BinaryFileId )
            {
                orphanedImageId = location.ImageId;
                location.ImageId = imgImage.BinaryFileId;
            }

            location.Name = tbName.Text;
            location.IsActive = cbIsActive.Checked;
            location.LocationTypeValueId = ddlLocationType.SelectedValueAsId();
            if ( gpParentLocation != null && gpParentLocation.Location != null )
            {
                location.ParentLocationId = gpParentLocation.Location.Id;
            }
            else
            {
                location.ParentLocationId = null;
            }

            location.PrinterDeviceId = ddlPrinter.SelectedValueAsInt();

            acAddress.GetValues(location);

            location.GeoPoint = geopPoint.SelectedValue;
            if ( geopPoint.SelectedValue != null )
            {
                location.IsGeoPointLocked = true;
            }
            location.GeoFence = geopFence.SelectedValue;

            location.IsGeoPointLocked = cbGeoPointLocked.Checked;
            
            location.LoadAttributes( rockContext );
            Rock.Attribute.Helper.GetEditValues( phAttributeEdits, location );

            if ( !Page.IsValid )
            {
                return;
            }

            // if the location IsValid is false, and the UI controls didn't report any errors, it is probably because the custom rules of location didn't pass.
            // So, make sure a message is displayed in the validation summary
            cvLocation.IsValid = location.IsValid;

            if ( !cvLocation.IsValid )
            {
                cvLocation.ErrorMessage = location.ValidationResults.Select( a => a.ErrorMessage ).ToList().AsDelimited( "<br />" );
                return;
            }

            rockContext.WrapTransaction( () =>
            {
                if ( location.Id.Equals( 0 ) )
                {
                    locationService.Add( location );
                }
                rockContext.SaveChanges();

                if (orphanedImageId.HasValue)
                {
                    BinaryFileService binaryFileService = new BinaryFileService( rockContext );
                    var binaryFile = binaryFileService.Get( orphanedImageId.Value );
                    if ( binaryFile != null )
                    {
                        // marked the old images as IsTemporary so they will get cleaned up later
                        binaryFile.IsTemporary = true;
                        rockContext.SaveChanges();
                    }
                }

                location.SaveAttributeValues( rockContext );

            } );

            if ( _personId.HasValue )
            {
                NavigateToParentPage( new Dictionary<string, string> { { "PersonId", _personId.Value.ToString() } } );
            }
            else
            {
                Rock.CheckIn.KioskDevice.FlushAll();

                var qryParams = new Dictionary<string, string>();
                qryParams["LocationId"] = location.Id.ToString();
                qryParams["ExpandedIds"] = PageParameter( "ExpandedIds" );

                NavigateToPage( RockPage.Guid, qryParams );
            }
        }

        /// <summary>
        /// Handles the Click event of the btnCancel control.
        /// </summary>
        /// <param name="sender">The source of the event.</param>
        /// <param name="e">The <see cref="EventArgs" /> instance containing the event data.</param>
        protected void btnCancel_Click( object sender, EventArgs e )
        {
            if ( _personId.HasValue )
            {
                NavigateToParentPage( new Dictionary<string, string> { { "PersonId", _personId.Value.ToString() } } );
            }
            else
            {
                if ( hfLocationId.Value.Equals( "0" ) )
                {
                    int? parentLocationId = PageParameter( "ParentLocationId" ).AsIntegerOrNull();
                    if ( parentLocationId.HasValue )
                    {
                        // Cancelling on Add, and we know the parentLocationId, so we are probably in treeview mode, so navigate to the current page
                        var qryParams = new Dictionary<string, string>();
                        qryParams["LocationId"] = parentLocationId.ToString();
                        qryParams["ExpandedIds"] = PageParameter( "ExpandedIds" );
                        NavigateToPage( RockPage.Guid, qryParams );
                    }
                    else
                    {
                        // Cancelling on Add.  Return to Grid
                        NavigateToParentPage();
                    }
                }
                else
                {
                    // Cancelling on Edit.  Return to Details
                    LocationService locationService = new LocationService( new RockContext() );
                    Location location = locationService.Get( int.Parse( hfLocationId.Value ) );
                    ShowReadonlyDetails( location );
                }
            }
        }

        /// <summary>
        /// Handles the Click event of the btnStandardize control.
        /// </summary>
        /// <param name="sender">The source of the event.</param>
        /// <param name="e">The <see cref="EventArgs" /> instance containing the event data.</param>
        protected void btnStandardize_Click( object sender, EventArgs e )
        {
            int locationId = hfLocationId.Value.AsInteger();

            var rockContext = new RockContext();
            var service = new LocationService( rockContext );
            var location = service.Get( locationId );
            if (location == null)
            {
                // if they are adding a new named location, there won't be a location record yet, so just make a new one for the verification
                location = new Location();
            }

            acAddress.GetValues( location );

            service.Verify( location, true );

            acAddress.SetValues( location );
            geopPoint.SetValue( location.GeoPoint );

            lStandardizationUpdate.Text = String.Format( "<div class='alert alert-info'>Standardization Result: {0}<br/>Geocoding Result: {1}</div>",
                location.StandardizeAttemptedResult.IfEmpty( "No Result" ),
                location.GeocodeAttemptedResult.IfEmpty( "No Result" ) );
        }

        /// <summary>
        /// Handles the SelectedIndexChanged event of the ddlLocationType control.
        /// </summary>
        /// <param name="sender">The source of the event.</param>
        /// <param name="e">The <see cref="EventArgs"/> instance containing the event data.</param>
        protected void ddlLocationType_SelectedIndexChanged( object sender, EventArgs e )
        {
            var location = new LocationService( new RockContext() ).Get( hfLocationId.Value.AsInteger() );
            if ( location == null )
            {
                location = new Location();
            }
            location.LocationTypeValueId = ddlLocationType.SelectedValueAsId();

            phAttributeEdits.Controls.Clear();
            location.LoadAttributes();
            BuildAttributeEdits( location, true );
        }

        #endregion

        #region Internal Methods

        /// <summary>
        /// Shows the detail.
        /// </summary>
        /// <param name="locationId">The location identifier.</param>
        public void ShowDetail( int locationId )
        {
            ShowDetail( locationId, null );
        }

        /// <summary>
        /// Shows the detail.
        /// </summary>
        /// <param name="locationId">The location identifier.</param>
        /// <param name="parentLocationId">The parent location identifier.</param>
        public void ShowDetail( int locationId, int? parentLocationId )
        {
            pnlDetails.Visible = false;

            bool editAllowed = true;

            Location location = null;

            if ( !locationId.Equals( 0 ) )
            {
                location = new LocationService( new RockContext() ).Get( locationId );
            }

            if ( location == null )
            {
                location = new Location { Id = 0, IsActive = true, ParentLocationId = parentLocationId };
            }

            editAllowed = location.IsAuthorized( Authorization.EDIT, CurrentPerson );

            pnlDetails.Visible = true;
            hfLocationId.Value = location.Id.ToString();

            // render UI based on Authorized and IsSystem
            bool readOnly = false;

            nbEditModeMessage.Text = string.Empty;
            if ( !editAllowed || !IsUserAuthorized( Authorization.EDIT ) )
            {
                readOnly = true;
                nbEditModeMessage.Text = EditModeMessage.ReadOnlyEditActionNotAllowed( Location.FriendlyTypeName );
            }

            if ( readOnly )
            {
                btnEdit.Visible = false;
                btnDelete.Visible = false;
                ShowReadonlyDetails( location );
            }
            else
            {
                btnEdit.Visible = true;
                btnDelete.Visible = true;
                if ( location.Id > 0 && !_personId.HasValue )
                {
                    ShowReadonlyDetails( location );
                }
                else
                {
                    ShowEditDetails( location );
                }
            }

        }

        /// <summary>
        /// Shows the edit details.
        /// </summary>
        /// <param name="location">The location.</param>
        private void ShowEditDetails( Location location )
        {
            divAdvSettings.Visible = !_personId.HasValue;
            cbIsActive.Visible = !_personId.HasValue;
            geopFence.Visible = !_personId.HasValue;

            if ( location.Id == 0 )
            {
                lReadOnlyTitle.Text = ActionTitle.Add( Location.FriendlyTypeName ).FormatAsHtmlTitle();
                hlInactive.Visible = false;
            }
            else
            {
                if ( _personId.HasValue )
                {
                    hlInactive.Visible = false;
                }

                if ( string.IsNullOrWhiteSpace( location.Name ) )
                {
                    lReadOnlyTitle.Text = location.ToString().FormatAsHtmlTitle();
                }
                else
                {
                    lReadOnlyTitle.Text = location.Name.FormatAsHtmlTitle();
                }
            }

            SetEditMode( true );

            imgImage.BinaryFileId = location.ImageId;
            imgImage.NoPictureUrl = System.Web.VirtualPathUtility.ToAbsolute( "~/Assets/Images/no-picture.svg?" );

            tbName.Text = location.Name;
            cbIsActive.Checked = location.IsActive;
            acAddress.SetValues( location );
            ddlPrinter.SetValue( location.PrinterDeviceId );
            geopPoint.SetValue( location.GeoPoint );
            geopFence.SetValue( location.GeoFence );

            cbGeoPointLocked.Checked = location.IsGeoPointLocked ?? false;

            Guid mapStyleValueGuid = GetAttributeValue( "MapStyle" ).AsGuid();
            geopPoint.MapStyleValueGuid = mapStyleValueGuid;
            geopFence.MapStyleValueGuid = mapStyleValueGuid;

            var rockContext = new RockContext();
            var locationService = new LocationService( rockContext );
            var attributeService = new AttributeService( rockContext );

            ddlLocationType.BindToDefinedType( DefinedTypeCache.Read( Rock.SystemGuid.DefinedType.LOCATION_TYPE.AsGuid() ), true );

            gpParentLocation.Location = location.ParentLocation ?? locationService.Get( location.ParentLocationId ?? 0 );

            // LocationType depends on Selected ParentLocation
            if ( location.Id == 0 && ddlLocationType.Items.Count > 1 )
            {
                // if this is a new location 
                ddlLocationType.SelectedIndex = 0;
            }
            else
            {
                ddlLocationType.SetValue( location.LocationTypeValueId );
            }

            location.LoadAttributes( rockContext );
        }

        private void BuildAttributeEdits( Location location, bool setValues )
        {
            Rock.Attribute.Helper.AddEditControls( location, phAttributeEdits, setValues, BlockValidationGroup );
        }

        /// <summary>
        /// Shows the readonly details.
        /// </summary>
        /// <param name="location">The location.</param>
        private void ShowReadonlyDetails( Location location )
        {
            SetEditMode( false );

            hfLocationId.SetValue( location.Id );

            if ( string.IsNullOrWhiteSpace( location.Name ) )
            {
                lReadOnlyTitle.Text = location.ToString().FormatAsHtmlTitle();
            }
            else
            {
                lReadOnlyTitle.Text = location.Name.FormatAsHtmlTitle();
            }

            hlInactive.Visible = !location.IsActive;
            if ( location.LocationTypeValue != null )
            {
                hlType.Text = location.LocationTypeValue.Value;
                hlType.Visible = true;
            }
            else
            {
                hlType.Visible = false;
            }

            string imgTag = GetImageTag( location.ImageId, 150, 150 );
            if ( location.ImageId.HasValue )
            {
                string imageUrl = ResolveRockUrl( String.Format( "~/GetImage.ashx?id={0}", location.ImageId.Value ) );
                lImage.Text = string.Format( "<a href='{0}'>{1}</a>", imageUrl, imgTag );
            }
            else
            {
                lImage.Text = imgTag;
            }

            DescriptionList descriptionList = new DescriptionList();

            if ( location.ParentLocation != null )
            {
                descriptionList.Add( "Parent Location", location.ParentLocation.Name );
            }

            if ( location.LocationTypeValue != null )
            {
                descriptionList.Add( "Location Type", location.LocationTypeValue.Value );
            }

            if ( location.PrinterDevice != null )
            {
                descriptionList.Add( "Printer", location.PrinterDevice.Name );
            }

            string fullAddress = location.GetFullStreetAddress().ConvertCrLfToHtmlBr();
            if ( !string.IsNullOrWhiteSpace( fullAddress ) )
            {
                descriptionList.Add( "Address", fullAddress );
            }

            lblMainDetails.Text = descriptionList.Html;

            location.LoadAttributes();
            Rock.Attribute.Helper.AddDisplayControls( location, phAttributes );

            phMaps.Controls.Clear();
            var mapStyleValue = DefinedValueCache.Read( GetAttributeValue( "MapStyle" ) );
            if ( mapStyleValue == null )
            {
                mapStyleValue = DefinedValueCache.Read( Rock.SystemGuid.DefinedValue.MAP_STYLE_ROCK );
            }

            if ( mapStyleValue != null )
            {
                string mapStyle = mapStyleValue.GetAttributeValue( "StaticMapStyle" );

                if ( !string.IsNullOrWhiteSpace( mapStyle ) )
                {
                    if ( location.GeoPoint != null )
                    {
                        string markerPoints = string.Format( "{0},{1}", location.GeoPoint.Latitude, location.GeoPoint.Longitude );
                        string mapLink = System.Text.RegularExpressions.Regex.Replace( mapStyle, @"\{\s*MarkerPoints\s*\}", markerPoints );
                        mapLink = System.Text.RegularExpressions.Regex.Replace( mapLink, @"\{\s*PolygonPoints\s*\}", string.Empty );
                        mapLink += "&sensor=false&size=350x200&zoom=13&format=png";
                        phMaps.Controls.Add( new LiteralControl ( string.Format( "<div class='group-location-map'><img class='img-thumbnail' src='{0}'/></div>", mapLink ) ) );
                    }

                    if ( location.GeoFence != null )
                    {
                        string polygonPoints = "enc:" + location.EncodeGooglePolygon();
                        string mapLink = System.Text.RegularExpressions.Regex.Replace( mapStyle, @"\{\s*MarkerPoints\s*\}", string.Empty );
                        mapLink = System.Text.RegularExpressions.Regex.Replace( mapLink, @"\{\s*PolygonPoints\s*\}", polygonPoints );
                        mapLink += "&sensor=false&size=350x200&format=png";
                        phMaps.Controls.Add( new LiteralControl( string.Format( "<div class='group-location-map'><img class='img-thumbnail' src='{0}'/></div>", mapLink ) ) );
                    }
                }
            }

            btnSecurity.Visible = location.IsAuthorized( Authorization.ADMINISTRATE, CurrentPerson );
            btnSecurity.Title = location.Name;
            btnSecurity.EntityId = location.Id;

        }

        /// <summary>
        /// Sets the edit mode.
        /// </summary>
        /// <param name="editable">if set to <c>true</c> [editable].</param>
        private void SetEditMode( bool editable )
        {
            pnlEditDetails.Visible = editable;
            fieldsetViewDetails.Visible = !editable;

            this.HideSecondaryBlocks( editable );
        }

        // Flush any cached campus that uses location
        private void FlushCampus( int locationId )
        {
            foreach ( var campus in CampusCache.All()
                .Where( c => c.LocationId == locationId ) )
            {
                CampusCache.Flush( campus.Id );
            }
        }
<<<<<<< HEAD
            #endregion
        }
=======
            
        #endregion
    }
>>>>>>> bef3ca0d
}<|MERGE_RESOLUTION|>--- conflicted
+++ resolved
@@ -670,12 +670,7 @@
                 CampusCache.Flush( campus.Id );
             }
         }
-<<<<<<< HEAD
-            #endregion
-        }
-=======
             
         #endregion
     }
->>>>>>> bef3ca0d
 }