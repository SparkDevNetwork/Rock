﻿<%@ Control Language="C#" AutoEventWireup="true" CodeFile="GroupDetailLava.ascx.cs" Inherits="RockWeb.Blocks.Groups.GroupDetailLava" %>

<asp:UpdatePanel ID="upnlContent" runat="server">
    <ContentTemplate>

        <asp:Panel ID="pnlGroupView" runat="server">
            <asp:Literal ID="lContent" runat="server"></asp:Literal>

            <asp:Literal ID="lDebug" runat="server"></asp:Literal>
        </asp:Panel>
        
        <asp:Panel ID="pnlGroupEdit" runat="server" Visible="false">
            
            <asp:Literal ID="lGroupEditPreHtml" runat="server" />

            <asp:ValidationSummary ID="vsGroupEdit" runat="server" HeaderText="Please Correct the Following" CssClass="alert alert-danger" />
            
            <div class="row">
                <div class="col-md-6">
                    <Rock:DataTextBox ID="tbName" runat="server" SourceTypeName="Rock.Model.Group, Rock" PropertyName="Name" />
                </div>
                <div class="col-md-6">
                    <Rock:RockCheckBox ID="cbIsActive" runat="server" Text="Active" />
                    <Rock:RockCheckBox ID="cbIsPublic" runat="server" Text="Public" />
                </div>
            </div>

            <div class="row">
                <div class="col-md-12">
                    <Rock:DataTextBox ID="tbDescription" runat="server" SourceTypeName="Rock.Model.Group, Rock" PropertyName="Description" TextMode="MultiLine" Rows="4" />
                </div>
            </div>

            <asp:Panel ID="pnlSchedule" runat="server" Visible="false" CssClass="row">
                <div class="col-sm-6">
                    <Rock:DayOfWeekPicker ID="dowWeekly" runat="server" CssClass="input-width-md" Label="Day of the Week" />
                </div>
                <div class="col-sm-6">
                    <Rock:TimePicker ID="timeWeekly" runat="server" Label="Time of Day" />
                </div>
            </asp:Panel>

            <div class="row">
                <div class="col-md-12">
                    <Rock:DynamicPlaceHolder ID="phAttributes" runat="server" />
                </div>
            </div>

            <asp:Panel ID="pnlGroupEditLocations" runat="server">
                <div class="well">
                    <h4>Locations</h4>
                    <ul id="ulNav" runat="server" class="nav nav-pills margin-b-md">
                        <asp:Repeater ID="rptLocationTypes" runat="server">
                            <ItemTemplate>
                                <li class='<%# GetLocationTabClass(Container.DataItem) %>'>
                                    <asp:LinkButton ID="lbLocationType" runat="server" Text='<%# Container.DataItem %>' OnClick="lbLocationType_Click" CausesValidation="false">
                                    </asp:LinkButton>
                                </li>
                            </ItemTemplate>
                        </asp:Repeater>
                    </ul>

                    <div class="tabContent">
                        <asp:Panel ID="pnlMemberSelect" runat="server" Visible="true">
                            <Rock:RockDropDownList ID="ddlMember" runat="server" Label="Member" ValidationGroup="Location" />
                        </asp:Panel>
                        <asp:Panel ID="pnlLocationSelect" runat="server" Visible="false">
                            <Rock:LocationPicker ID="locpGroupLocation" runat="server" Label="Location" ValidationGroup="Location" />
                        </asp:Panel>
                    </div>

                    <Rock:RockDropDownList ID="ddlLocationType" runat="server" Label="Type" DataValueField="Id" DataTextField="Value" ValidationGroup="Location" />
                </div>
            </asp:Panel>

            <div class="actions">
                <asp:Button ID="btnSaveGroup" runat="server" AccessKey="s" ToolTip="Alt+s" CssClass="btn btn-primary" Text="Save" OnClick="btnSaveGroup_Click" />
                <asp:LinkButton id="lbCancelGroup" runat="server" AccessKey="c" ToolTip="Alt+c" CssClass="btn btn-link" OnClick="lbCancelGroup_Click" CausesValidation="false">Cancel</asp:LinkButton>
            </div>

            <asp:Literal ID="lGroupEditPostHtml" runat="server" />
        </asp:Panel>

        <asp:Panel ID="pnlEditGroupMember" runat="server" Visible="false">
            
            <asp:Literal ID="lGroupMemberEditPreHtml" runat="server" />
            
            <asp:ValidationSummary ID="vsEditGroupMember" runat="server" HeaderText="Please Correct the Following" CssClass="alert alert-danger" />
            <asp:CustomValidator ID="cvEditGroupMember" runat="server" Display="None" />
            <Rock:NotificationBox ID="nbGroupMemberErrorMessage" runat="server" NotificationBoxType="Danger" />

            <div class="row">
                <div class="col-md-6">
                    <Rock:PersonPicker runat="server" ID="ppGroupMemberPerson" Label="Person" Required="true"/>
                </div>
                <div class="col-md-6">
                    <Rock:RockRadioButtonList ID="rblStatus" runat="server" Label="Member Status" RepeatDirection="Horizontal" />
                </div>
            </div>

            <div class="row">
                <asp:Panel ID="pnlGroupMemberRole" runat="server" CssClass="col-md-6">
                    <Rock:RockDropDownList runat="server" ID="ddlGroupRole" DataTextField="Name" DataValueField="Id" Label="Role" Required="true" />
                </asp:Panel>
                <asp:Panel ID="pnlGroupMemberAttributes" runat="server" CssClass="col-md-6">
<<<<<<< HEAD
                    <asp:PlaceHolder ID="phGroupMemberAttributes" runat="server" EnableViewState="false"></asp:PlaceHolder>
=======
                    <Rock:DynamicPlaceHolder ID="phGroupMemberAttributes" runat="server" />
>>>>>>> c887ab24
                </asp:Panel>
            </div>

            <div class="actions">
                <asp:Button ID="btnSaveGroupMember" runat="server" AccessKey="s" ToolTip="Alt+s" CssClass="btn btn-primary" Text="Save" OnClick="btnSaveGroupMember_Click" />
                <asp:LinkButton id="btnCancelGroupMember" runat="server" AccessKey="c" ToolTip="Alt+c" CssClass="btn btn-link" OnClick="btnCancelGroupMember_Click" CausesValidation="false">Cancel</asp:LinkButton>
            </div>

            <asp:Literal ID="lGroupMemberEditPostHtml" runat="server" />

        </asp:Panel>

    </ContentTemplate>
</asp:UpdatePanel><|MERGE_RESOLUTION|>--- conflicted
+++ resolved
@@ -103,11 +103,7 @@
                     <Rock:RockDropDownList runat="server" ID="ddlGroupRole" DataTextField="Name" DataValueField="Id" Label="Role" Required="true" />
                 </asp:Panel>
                 <asp:Panel ID="pnlGroupMemberAttributes" runat="server" CssClass="col-md-6">
-<<<<<<< HEAD
-                    <asp:PlaceHolder ID="phGroupMemberAttributes" runat="server" EnableViewState="false"></asp:PlaceHolder>
-=======
                     <Rock:DynamicPlaceHolder ID="phGroupMemberAttributes" runat="server" />
->>>>>>> c887ab24
                 </asp:Panel>
             </div>
 
