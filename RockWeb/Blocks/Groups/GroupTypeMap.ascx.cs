--- conflicted
+++ resolved
@@ -222,7 +222,7 @@
                     ILavaTemplate lavaTemplate = null;
 
                     if ( LavaService.RockLiquidIsEnabled )
-                    {                        
+                    {
                         if ( GetAttributeValue( "ShowMapInfoWindow" ).AsBoolean() )
                         {
                             template = Template.Parse( GetAttributeValue( "InfoWindowContents" ).Trim() );
@@ -247,11 +247,7 @@
                             templateContent = string.Empty;
                         }
 
-<<<<<<< HEAD
                         var parseResult = LavaService.ParseTemplate( templateContent );
-=======
-                        var parseResult = LavaEngine.CurrentEngine.ParseTemplate( templateContent );
->>>>>>> 0bfe3f81
 
                         lavaTemplate = parseResult.Template;
                     }
