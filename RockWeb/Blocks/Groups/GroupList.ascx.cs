﻿// <copyright>
// Copyright by the Spark Development Network
//
// Licensed under the Rock Community License (the "License");
// you may not use this file except in compliance with the License.
// You may obtain a copy of the License at
//
// http://www.rockrms.com/license
//
// Unless required by applicable law or agreed to in writing, software
// distributed under the License is distributed on an "AS IS" BASIS,
// WITHOUT WARRANTIES OR CONDITIONS OF ANY KIND, either express or implied.
// See the License for the specific language governing permissions and
// limitations under the License.
// </copyright>
//
using System;
using System.Collections.Generic;
using System.ComponentModel;
using System.Linq;
using System.Web.UI;
using System.Web.UI.HtmlControls;
using System.Web.UI.WebControls;

using Rock;
using Rock.Attribute;
using Rock.Data;
using Rock.Model;
using Rock.Security;
using Rock.Cache;
using Rock.Web.UI;
using Rock.Web.UI.Controls;

namespace RockWeb.Blocks.Groups
{
    [DisplayName( "Group List" )]
    [Category( "Groups" )]
    [Description( "Lists all groups for the configured group types or all groups for the specified person context. Query string parameters: <ul><li>GroupTypeId - Filters to a specific group type.</li></ui>" )]

    [LinkedPage( "Detail Page", "", true, "", "", 0 )]
    [GroupTypesField( "Include Group Types", "The group types to display in the list.  If none are selected, all group types will be included.", false, "", "", 1 )]
    [BooleanField( "Limit to Security Role Groups", "Any groups can be flagged as a security group (even if they're not a security role).  Should the list of groups be limited to these groups?", false, "", 2 )]
    [GroupTypesField( "Exclude Group Types", "The group types to exclude from the list (only valid if including all groups).", false, "", "", 3 )]
    [BooleanField( "Display Group Path", "Should the Group path be displayed?", false, "", 4 )]
    [BooleanField( "Display Group Type Column", "Should the Group Type column be displayed?", true, "", 5 )]
    [BooleanField( "Display Description Column", "Should the Description column be displayed?", true, "", 6 )]
    [BooleanField( "Display Active Status Column", "Should the Active Status column be displayed?", false, "", 7 )]
    [BooleanField( "Display Member Count Column", "Should the Member Count column be displayed? Does not affect lists with a person context.", true, "", 8 )]
    [BooleanField( "Display System Column", "Should the System column be displayed?", true, "", 9 )]
    [BooleanField( "Display Security Column", "Should the Security column be displayed?", false, "", 10 )]
    [BooleanField( "Display Filter", "Should filter be displayed to allow filtering by group type?", false, "", 11 )]
    [CustomDropdownListField( "Limit to Active Status", "Select which groups to show, based on active status. Select [All] to let the user filter by active status.", "all^[All], active^Active, inactive^Inactive", false, "all", Order = 12 )]
    [TextField( "Set Panel Title", "The title to display in the panel header. Leave empty to have the title be set automatically based on the group type or block name.", required: false, order: 13 )]
    [TextField( "Set Panel Icon", "The icon to display in the panel header. Leave empty to have the icon be set automatically based on the group type or default icon.", required: false, order: 14 )]
    [BooleanField( "Allow Add", "Should block support adding new group?", true, "",  15)]
    [ContextAware]
    public partial class GroupList : RockBlock, ICustomGridColumns
    {
        private int _groupTypesCount = 0;
        private bool _showGroupPath = false;

        private HashSet<int> _groupsWithGroupHistory = null;

        public enum GridListGridMode
        {
            // Block has a Context of Person, so the grid is a list of groups that the person is a member of
            GroupsPersonMemberOf = 0,

            // Block doesn't have a context of person, so it is just a normal list of groups
            GroupList = 1
        }

        public GridListGridMode GroupListGridMode = GridListGridMode.GroupList;

        #region Control Methods

        /// <summary>
        /// Raises the <see cref="E:System.Web.UI.Control.Init" /> event.
        /// </summary>
        /// <param name="e">An <see cref="T:System.EventArgs" /> object that contains the event data.</param>
        protected override void OnInit( EventArgs e )
        {
            base.OnInit( e );

            ApplyBlockSettings();

            modalDetails.SaveClick += modalDetails_SaveClick;

            this.BlockUpdated += GroupList_BlockUpdated;
            this.AddConfigurationUpdateTrigger( upnlGroupList );

            SecurityField securityField = gGroups.Columns.OfType<SecurityField>().FirstOrDefault();
            securityField.EntityTypeId = CacheEntityType.Get( typeof( Rock.Model.Group ) ).Id;
        }

        /// <summary>
        /// Raises the <see cref="E:System.Web.UI.Control.Load" /> event.
        /// </summary>
        /// <param name="e">The <see cref="T:System.EventArgs" /> object that contains the event data.</param>
        protected override void OnLoad( EventArgs e )
        {
            if ( !Page.IsPostBack )
            {
                BindFilter();
                BindGrid();
            }

            base.OnLoad( e );
        }

        /// <summary>
        /// Applies the block settings.
        /// </summary>
        private void ApplyBlockSettings()
        {
            gfSettings.Visible = GetAttributeValue( "DisplayFilter" ).AsBooleanOrNull() ?? false;
            gfSettings.ApplyFilterClick += gfSettings_ApplyFilterClick;

            // only show the user active filter if the block setting doesn't already restrict it
            ddlActiveFilter.Visible = GetAttributeValue( "LimittoActiveStatus" ) == "all";

            gGroups.DataKeyNames = new string[] { "Id" };
            gGroups.Actions.AddClick += gGroups_Add;
            gGroups.GridRebind += gGroups_GridRebind;
            gGroups.ExportSource = ExcelExportSource.DataSource;
            gGroups.ShowConfirmDeleteDialog = false;

            // set up Grid based on Block Settings and Context
            bool showDescriptionColumn = GetAttributeValue( "DisplayDescriptionColumn" ).AsBoolean();
            bool showActiveStatusColumn = GetAttributeValue( "DisplayActiveStatusColumn" ).AsBoolean();
            bool showSystemColumn = GetAttributeValue( "DisplaySystemColumn" ).AsBoolean();
            bool showSecurityColumn = GetAttributeValue( "DisplaySecurityColumn" ).AsBoolean();

            if ( !showDescriptionColumn )
            {
                gGroups.TooltipField = "Description";
            }

            _showGroupPath = GetAttributeValue( "DisplayGroupPath" ).AsBoolean();

            Dictionary<string, BoundField> boundFields = gGroups.Columns.OfType<BoundField>().ToDictionary( a => a.DataField );
            boundFields["Name"].Visible = !_showGroupPath;

            // The GroupPathName field is the RockTemplateField that has a headertext of "Name"
            var groupPathNameField = gGroups.ColumnsOfType<RockTemplateField>().FirstOrDefault( a => a.HeaderText == "Name" );
            groupPathNameField.Visible = _showGroupPath;

            boundFields["GroupTypeName"].Visible = GetAttributeValue( "DisplayGroupTypeColumn" ).AsBoolean();
            boundFields["Description"].Visible = showDescriptionColumn;

            Dictionary<string, BoolField> boolFields = gGroups.Columns.OfType<BoolField>().ToDictionary( a => a.DataField );
            boolFields["IsActive"].Visible = showActiveStatusColumn;
            boolFields["IsSystem"].Visible = showSystemColumn;

            var securityField = gGroups.ColumnsOfType<SecurityField>().FirstOrDefault();
            if ( securityField != null )
            {
                securityField.Visible = showSecurityColumn;
            }

<<<<<<< HEAD
            int personEntityTypeId = CacheEntityType.Get( "Rock.Model.Person" ).Id;

=======
            int personEntityTypeId = EntityTypeCache.Read( "Rock.Model.Person" ).Id;
            bool allowAdd = GetAttributeValue( "AllowAdd" ).AsBooleanOrNull() ?? true;
>>>>>>> 0e8e85db
            if ( ContextTypesRequired.Any( a => a.Id == personEntityTypeId ) )
            {
                // Grid is in 'Groups that Person is member of' mode
                GroupListGridMode = GridListGridMode.GroupsPersonMemberOf;
            }
            else
            {
                GroupListGridMode = GridListGridMode.GroupList;
            }

            if ( GroupListGridMode == GridListGridMode.GroupsPersonMemberOf )
            { 
                var personContext = ContextEntity<Person>();
                if ( personContext != null )
                {
                    boundFields["GroupRole"].Visible = true;
                    boundFields["DateAdded"].Visible = true;
                    boundFields["MemberCount"].Visible = false;
                    gGroups.IsDeleteEnabled = true;
                    gGroups.Actions.ShowAdd = allowAdd;
                    gGroups.HideDeleteButtonForIsSystem = false;
                }

                gGroups.DataKeyNames = new string[] { "GroupMemberId" };
            }
            else
            {
                // Grid is in normal 'Group List' mode
                bool canEdit = IsUserAuthorized( Authorization.EDIT );
                gGroups.Actions.ShowAdd = canEdit && allowAdd;
                gGroups.IsDeleteEnabled = canEdit;
                gGroups.DataKeyNames = new string[] { "Id" };

                boundFields["GroupRole"].Visible = false;
                boundFields["DateAdded"].Visible = false;
                boundFields["MemberCount"].Visible = GetAttributeValue( "DisplayMemberCountColumn" ).AsBoolean();
            }

            SetPanelTitleAndIcon();
        }

        /// <summary>
        /// Handles the RowDataBound event of the rGrid control.
        /// </summary>
        /// <param name="sender">The source of the event.</param>
        /// <param name="e">The <see cref="GridViewRowEventArgs"/> instance containing the event data.</param>
        protected void gGroups_RowDataBound( object sender, GridViewRowEventArgs e )
        {
            if ( e.Row.RowType == DataControlRowType.DataRow )
            {
                var groupInfo = (GroupListRowInfo)e.Row.DataItem;

                // Show inactive entries in a lighter font.
                if ( !groupInfo.IsActive || groupInfo.IsArchived )
                {
                    e.Row.AddCssClass( "is-inactive" );
                }

                var deleteOrArchiveField = gGroups.ColumnsOfType<DeleteField>().FirstOrDefault();
                if ( deleteOrArchiveField != null && deleteOrArchiveField.Visible )
                {
                    var deleteFieldColumnIndex = gGroups.GetColumnIndex( deleteOrArchiveField );
                    var deleteButton = e.Row.Cells[deleteFieldColumnIndex].ControlsOfTypeRecursive<LinkButton>().FirstOrDefault();
                    if ( deleteButton != null )
                    {
                        var buttonIcon = deleteButton.ControlsOfTypeRecursive<HtmlGenericControl>().FirstOrDefault();

                        if ( groupInfo.IsSynced )
                        {
                            deleteButton.Enabled = false;
                            buttonIcon.Attributes["class"] = "fa fa-exchange";

                            deleteButton.ToolTip = string.Format( "Managed by group sync for role \"{0}\".", groupInfo.GroupRole );
                        }
                        else if ( groupInfo.GroupType.EnableGroupHistory && _groupsWithGroupHistory.Contains( groupInfo.Id ) )
                        {
                            buttonIcon.Attributes["class"] = "fa fa-archive";
                            deleteButton.AddCssClass( "btn-danger" );
                            deleteButton.ToolTip = "Archive";
                            e.Row.AddCssClass( "js-has-grouphistory" );
                        }
                    }
                }
            }
        }

        /// <summary>
        /// Handles the BlockUpdated event of the GroupList control.
        /// </summary>
        /// <param name="sender">The source of the event.</param>
        /// <param name="e">The <see cref="EventArgs"/> instance containing the event data.</param>
        protected void GroupList_BlockUpdated( object sender, EventArgs e )
        {
            this.NavigateToCurrentPageReference();
        }

        #endregion

        #region Grid Events

        /// <summary>
        /// Handles the ApplyFilterClick event of the gfSettings control.
        /// </summary>
        /// <param name="sender">The source of the event.</param>
        /// <param name="e">The <see cref="EventArgs" /> instance containing the event data.</param>
        protected void gfSettings_ApplyFilterClick( object sender, EventArgs e )
        {
            gfSettings.SaveUserPreference( "Group Type", gtpGroupType.SelectedValue );

            if ( ddlActiveFilter.SelectedValue == "all" )
            {
                gfSettings.SaveUserPreference( "Active Status", string.Empty );
            }
            else
            {
                gfSettings.SaveUserPreference( "Active Status", ddlActiveFilter.SelectedValue );
            }

            gfSettings.SaveUserPreference( "Group Type Purpose", ddlGroupTypePurpose.SelectedValue );

            BindGrid();
        }

        /// <summary>
        /// Rs the filter_ display filter value.
        /// </summary>
        /// <param name="sender">The sender.</param>
        /// <param name="e">The e.</param>
        protected void rFilter_DisplayFilterValue( object sender, GridFilter.DisplayFilterValueArgs e )
        {
            switch ( e.Key )
            {
                case "Group Type":

                    int id = e.Value.AsInteger();

                    var groupType = CacheGroupType.Get( id );
                    if ( groupType != null )
                    {
                        e.Value = groupType.Name;
                    }

                    break;

                case "Active Status":

                    // if the ActiveFilter control is hidden (because there is a block setting that overrides it), don't filter by Active Status
                    if ( !ddlActiveFilter.Visible )
                    {
                        e.Value = string.Empty;
                    }

                    break;

                case "Group Type Purpose":
                    var groupTypePurposeTypeValueId = e.Value.AsIntegerOrNull();
                    if ( groupTypePurposeTypeValueId.HasValue )
                    {
                        var groupTypePurpose = CacheDefinedValue.Get( groupTypePurposeTypeValueId.Value );
                        e.Value = groupTypePurpose != null ? groupTypePurpose.ToString() : string.Empty;
                    }
                    else
                    {
                        e.Value = string.Empty;
                    }

                    break;
            }
        }

        /// <summary>
        /// Handles the Add event of the gGroups control.
        /// </summary>
        /// <param name="sender">The source of the event.</param>
        /// <param name="e">The <see cref="EventArgs" /> instance containing the event data.</param>
        protected void gGroups_Add( object sender, EventArgs e )
        {
            if ( GroupListGridMode == GridListGridMode.GroupsPersonMemberOf )
            {
                // Grid is in 'Groups that Person is member of' mode
                BindModelDropDown();
                modalDetails.Show();
            }
            else
            {
                NavigateToLinkedPage( "DetailPage", "GroupId", 0 );
            }
        }

        /// <summary>
        /// Handles the Edit event of the gGroups control.
        /// </summary>
        /// <param name="sender">The source of the event.</param>
        /// <param name="e">The <see cref="RowEventArgs" /> instance containing the event data.</param>
        protected void gGroups_Edit( object sender, RowEventArgs e )
        {
            int groupId;
            if ( gGroups.DataKeyNames[0] == "GroupMemberId" )
            {
                int groupMemberId = e.RowKeyId;
                groupId = new GroupMemberService( new RockContext() ).GetSelect( groupMemberId, a => a.GroupId );
            }
            else
            {
                groupId = e.RowKeyId;
            }

            NavigateToLinkedPage( "DetailPage", "GroupId", groupId );
        }

        /// <summary>
        /// Handles the Click event of the delete/archive button in the grid
        /// </summary>
        /// <param name="sender">The source of the event.</param>
        /// <param name="e">The <see cref="RowEventArgs" /> instance containing the event data.</param>
        protected void gGroups_DeleteOrArchive( object sender, RowEventArgs e )
        {
            var rockContext = new RockContext();
            GroupService groupService = new GroupService( rockContext );
            GroupMemberService groupMemberService = new GroupMemberService( rockContext );
            AuthService authService = new AuthService( rockContext );
            Group group = null;
            GroupMember groupMember = null;
            if ( GroupListGridMode == GridListGridMode.GroupsPersonMemberOf )
            {
                // the DataKey Id of the grid is GroupMemberId
                groupMember = groupMemberService.Get( e.RowKeyId );
                if ( groupMember != null )
                {
                    group = groupMember.Group;
                }
            }
            else
            {
                // the DataKey Id of the grid is GroupId
                group = groupService.Get( e.RowKeyId );
            }

            if ( group != null )
            {
                bool isSecurityRoleGroup = group.IsSecurityRole || group.GroupType.Guid.Equals( Rock.SystemGuid.GroupType.GROUPTYPE_SECURITY_ROLE.AsGuid() );

                if ( GroupListGridMode == GridListGridMode.GroupsPersonMemberOf )
                {
                    // Grid is in 'Groups that Person is member of' mode
                    GroupMemberHistoricalService groupMemberHistoricalService = new GroupMemberHistoricalService( rockContext );

                    bool archive = false;
                    if ( group.GroupType.EnableGroupHistory == true && groupMemberHistoricalService.Queryable().Any( a => a.GroupMemberId == groupMember.Id ) )
                    {
                        // if the group has GroupHistory enabled, and this group member has group member history snapshots, they were prompted to Archive
                        archive = true;
                    }
                    else
                    {
						if ( !( group.IsAuthorized( Authorization.EDIT, this.CurrentPerson ) || group.IsAuthorized( Authorization.MANAGE_MEMBERS, this.CurrentPerson ) ) )
	                    {
	                        mdGridWarning.Show( "You are not authorized to delete members from this group", ModalAlertType.Information );
	                        return;
	                    }

                        string errorMessage;
                        if ( !groupMemberService.CanDelete( groupMember, out errorMessage ) )
                        {
                            mdGridWarning.Show( errorMessage, ModalAlertType.Information );
                            return;
                        }
                    }

                    int groupId = groupMember.GroupId;

                    if ( archive )
                    {
                        // NOTE: Delete will AutoArchive, but since we know that we need to archive, we can call .Archive directly 
                        groupMemberService.Archive( groupMember, this.CurrentPersonAliasId, true );
                    }
                    else
                    {
                        groupMemberService.Delete( groupMember, true );
                    }

                    rockContext.SaveChanges();

                    if ( group.IsSecurityRole || group.GroupType.Guid.Equals( Rock.SystemGuid.GroupType.GROUPTYPE_SECURITY_ROLE.AsGuid() ) )
                    {
                        // person removed from SecurityRole, Flush
                        Rock.Cache.CacheRole.Remove( group.Id );
                    }
                }
                else
                {
                    // Grid is in 'Group List' mode
                    bool archive = false;
                    var groupMemberHistoricalService = new GroupHistoricalService( rockContext );
                    if ( group.GroupType.EnableGroupHistory == true && groupMemberHistoricalService.Queryable().Any( a => a.GroupId == group.Id ) )
                    {
                        // if the group has GroupHistory enabled and has history snapshots, and they were prompted to Archive
                        archive = true;
                    }

                    if ( archive )
                    {
                        if ( !group.IsAuthorized( Authorization.EDIT, this.CurrentPerson ) )
                        {
                            mdGridWarning.Show( "You are not authorized to archive this group", ModalAlertType.Information );
                            return;
                        }

                        // NOTE: groupService.Delete will automatically Archive instead Delete if this Group has GroupHistory enabled, but since this block has UI logic for Archive vs Delete, we can do a direct Archive
                        groupService.Archive( group, this.CurrentPersonAliasId, true );
                    }
                    else
                    {
                        if ( !group.IsAuthorized( Authorization.EDIT, this.CurrentPerson ) )
                        {
                            mdGridWarning.Show( "You are not authorized to delete this group", ModalAlertType.Information );
                            return;
                        }

                        string errorMessage;
                        if ( !groupService.CanDelete( group, out errorMessage ) )
                        {
                            mdGridWarning.Show( errorMessage, ModalAlertType.Information );
                            return;
                        }
                        
                        groupService.Delete( group, true );
                    }
                }

                rockContext.SaveChanges();

                if ( isSecurityRoleGroup )
                {
                    Rock.Security.Authorization.Clear();
                }
            }

            BindGrid();
        }

        /// <summary>
        /// Handles the GridRebind event of the gGroups control.
        /// </summary>
        /// <param name="sender">The source of the event.</param>
        /// <param name="e">The <see cref="EventArgs" /> instance containing the event data.</param>
        private void gGroups_GridRebind( object sender, EventArgs e )
        {
            BindGrid();
        }

        /// <summary>
        /// Handles the SaveClick event of the modalDetails control.
        /// </summary>
        /// <param name="sender">The source of the event.</param>
        /// <param name="e">The <see cref="EventArgs" /> instance containing the event data.</param>
        protected void modalDetails_SaveClick( object sender, EventArgs e )
        {
            var rockContext = new RockContext();
            var groupService = new GroupService( rockContext );

            var group = groupService.Get( ddlGroup.SelectedValue.AsInteger() );
            if ( group == null )
            {
                nbModalDetailsMessage.Title = "Please select a Group";
                nbModalDetailsMessage.Visible = true;
                return;
            }

            var personContext = ContextEntity<Person>();
            var groupMemberService = new GroupMemberService( rockContext );

            if ( groupMemberService.Queryable().Any( a => a.PersonId == personContext.Id && a.GroupId == group.Id ) )
            {
                nbModalDetailsMessage.Title = "Member already added to selected Group";
                nbModalDetailsMessage.Visible = true;
                return;
            }

            var roleId = group.GroupType.DefaultGroupRoleId;

            if ( roleId == null )
            {
                nbModalDetailsMessage.Title = "No default role for particular group is assigned";
                nbModalDetailsMessage.Visible = true;
                return;
            }

            if ( !( group.IsAuthorized( Authorization.EDIT, this.CurrentPerson ) || group.IsAuthorized( Authorization.MANAGE_MEMBERS, this.CurrentPerson ) ) )
            {
                // shouldn't happen because GroupList is limited to EDIT and MANAGE_MEMBERs, but just in case
                nbModalDetailsMessage.Title = "You are not authorized to add members to this group";
                nbModalDetailsMessage.Visible = true;
                return;
            }

            GroupMember groupMember = new GroupMember { Id = 0 };
            groupMember.GroupId = group.Id;
            groupMember.PersonId = personContext.Id;
            groupMember.GroupRoleId = roleId.Value;
            groupMember.GroupMemberStatus = GroupMemberStatus.Active;

            groupMemberService.Add( groupMember );
            rockContext.SaveChanges();

            if ( group.IsSecurityRole || group.GroupType.Guid.Equals( Rock.SystemGuid.GroupType.GROUPTYPE_SECURITY_ROLE.AsGuid() ) )
            {
                Rock.Cache.CacheRole.Remove( group.Id );
            }

            modalDetails.Hide();
            BindFilter();
            BindGrid();
        }

        #endregion

        #region Internal Methods

        /// <summary>
        /// Binds the filter.
        /// </summary>
        private void BindFilter()
        {
            var groupTypeIds = GetAvailableGroupTypes();

            if ( groupTypeIds.Count() == 1 )
            {
                // if this block only permits one GroupType, there is no reason to show the GroupType filter.  So hide it
                gtpGroupType.Visible = false;
                gtpGroupType.SelectedValue = null;
            }
            else
            {
                gtpGroupType.Visible = true;
                gtpGroupType.GroupTypes = new GroupTypeService( new RockContext() ).Queryable()
                    .Where( g => groupTypeIds.Contains( g.Id ) ).ToList();

                gtpGroupType.SelectedValue = gfSettings.GetUserPreference( "Group Type" );
            }

            ddlGroupTypePurpose.BindToDefinedType( CacheDefinedType.Get( Rock.SystemGuid.DefinedType.GROUPTYPE_PURPOSE.AsGuid() ), true );
            ddlGroupTypePurpose.SetValue( gfSettings.GetUserPreference( "Group Type Purpose" ) );

            // Set the Active Status
            var itemActiveStatus = ddlActiveFilter.Items.FindByValue( gfSettings.GetUserPreference( "Active Status" ) );
            if ( itemActiveStatus != null )
            {
                itemActiveStatus.Selected = true;
            }
        }

        /// <summary>
        /// Binds the grid.
        /// </summary>
        private void BindGrid()
        {
            // Find all the Group Types
            var groupTypeIds = GetAvailableGroupTypes();

            if ( GetAttributeValue( "DisplayFilter" ).AsBooleanOrNull() ?? false )
            {
                int? groupTypeFilter = gfSettings.GetUserPreference( "Group Type" ).AsIntegerOrNull();
                if ( groupTypeFilter.HasValue )
                {
                    groupTypeIds = groupTypeIds.Where( g => g == groupTypeFilter.Value ).ToList();
                }
            }

            // filter to a specific group type if provided in the query string
            if ( !string.IsNullOrWhiteSpace( RockPage.PageParameter( "GroupTypeId" ) ) )
            {
                int? groupTypeId = RockPage.PageParameter( "GroupTypeId" ).AsIntegerOrNull();

                if ( groupTypeId.HasValue )
                {
                    groupTypeIds.Clear();
                    groupTypeIds.Add( groupTypeId.Value );
                }
            }

            var rockContext = new RockContext();
            var groupService = new GroupService( rockContext );

            SortProperty sortProperty = gGroups.SortProperty;
            if ( sortProperty == null )
            {
                sortProperty = new SortProperty( new GridViewSortEventArgs( "Name", SortDirection.Ascending ) );
            }

            bool onlySecurityGroups = GetAttributeValue( "LimittoSecurityRoleGroups" ).AsBoolean();

            var qryGroups = groupService.Queryable()
                .Where( g => groupTypeIds.Contains( g.GroupTypeId ) && ( !onlySecurityGroups || g.IsSecurityRole ) );

            string limitToActiveStatus = GetAttributeValue( "LimittoActiveStatus" );

            bool showActive = true;
            bool showInactive = true;

            if ( limitToActiveStatus == "all" && gfSettings.Visible )
            {
                // Filter by active/inactive unless the block settings restrict it
                if ( ddlActiveFilter.SelectedIndex > -1 )
                {
                    switch ( ddlActiveFilter.SelectedValue )
                    {
                        case "active":
                            showInactive = false;
                            break;
                        case "inactive":
                            showActive = false;
                            break;
                    }
                }
            }
            else if ( limitToActiveStatus != "all" )
            {
                // filter by the block setting for Active Status
                if ( limitToActiveStatus == "active" )
                {
                    showInactive = false;
                }
            }

            var groupTypePurposeValue = gfSettings.GetUserPreference( "Group Type Purpose" ).AsIntegerOrNull();

            var groupList = new List<GroupListRowInfo>();

            if ( GroupListGridMode == GridListGridMode.GroupsPersonMemberOf )
            {
                // Grid is in 'Groups that Person is member of' mode
                var personContext = ContextEntity<Person>();
                if ( personContext != null )
                {
                    // limit to Groups that the person is a member of
                    var qry = new GroupMemberService( rockContext ).Queryable( true )
                        .Where( m => m.PersonId == personContext.Id )
                        .Join( qryGroups, gm => gm.GroupId, g => g.Id, ( gm, g ) => new { Group = g, GroupMember = gm } );

                    // Filter by Active Status of Group and Group Membership.
                    if ( showActive && !showInactive )
                    {
                        // Show only active Groups and active Memberships.
                        qry = qry.Where( gmg => gmg.Group.IsActive && gmg.GroupMember.GroupMemberStatus == GroupMemberStatus.Active );
                    }
                    else if ( !showActive )
                    {
                        // Show only inactive Groups or inactive Memberships.
                        qry = qry.Where( gmg => !gmg.Group.IsActive || gmg.GroupMember.GroupMemberStatus == GroupMemberStatus.Inactive );
                    }

                    if ( groupTypePurposeValue.HasValue && gfSettings.Visible )
                    {
                        qry = qry.Where( t => t.Group.GroupType.GroupTypePurposeValueId == groupTypePurposeValue );
                    }

                    // load with Groups where the current person has GroupMemberHistory for
                    _groupsWithGroupHistory = new HashSet<int>( new GroupMemberHistoricalService( rockContext ).Queryable().Where( a => qry.Any( x => x.GroupMember.Id == a.GroupMemberId )).Select( a => a.GroupId ).ToList() );

                    groupList = qry
                        .AsEnumerable()
                        .Where( gm => gm.Group.IsAuthorized( Rock.Security.Authorization.VIEW, CurrentPerson ) )
                        .Select( m => new GroupListRowInfo
                            {
                                Id = m.Group.Id,
                                GroupMemberId = m.GroupMember.Id,
                                Path = string.Empty,
                                Name = m.Group.Name,
                                GroupType = CacheGroupType.Get( m.Group.GroupTypeId ),
                                GroupOrder = m.Group.Order,
                                Description = m.Group.Description,
                                IsSystem = m.Group.IsSystem,
                                GroupRole = m.GroupMember.GroupRole.Name,
                                DateAdded = m.GroupMember.DateTimeAdded ?? m.GroupMember.CreatedDateTime,
                                IsActive = m.Group.IsActive && ( m.GroupMember.GroupMemberStatus == GroupMemberStatus.Active ),
                                IsArchived = m.Group.IsArchived || m.GroupMember.IsArchived,
                                IsActiveOrder = ( m.Group.IsActive && ( m.GroupMember.GroupMemberStatus == GroupMemberStatus.Active ) ? 1 : 2 ),
                                IsSynced = m.Group.GroupSyncs.Any(),
                                MemberCount = 0
                            } )
                        .AsQueryable()
                        .Sort( sortProperty )
                        .ToList();
                }
            }
            else
            {
				// Grid is in normal 'Group List' mode
                var roleGroupType = CacheGroupType.Get( Rock.SystemGuid.GroupType.GROUPTYPE_SECURITY_ROLE.AsGuid() );
                int roleGroupTypeId = roleGroupType != null ? roleGroupType.Id : 0;
                bool useRolePrefix = onlySecurityGroups || groupTypeIds.Contains( roleGroupTypeId );

                if ( !showInactive )
                {
                    qryGroups = qryGroups.Where( x => x.IsActive );
                }
                else if ( !showActive )
                {
                    qryGroups = qryGroups.Where( x => !x.IsActive );
                }

                if ( groupTypePurposeValue.HasValue && gfSettings.Visible )
                {
                    qryGroups = qryGroups.Where( t => t.GroupType.GroupTypePurposeValueId == groupTypePurposeValue );
                }

                // load with groups that have Group History
                _groupsWithGroupHistory = new HashSet<int>( new GroupHistoricalService( rockContext ).Queryable().Where( a => qryGroups.Any( g => g.Id == a.GroupId ) ).Select( a => a.GroupId ).ToList() );

                groupList = qryGroups
                    .AsEnumerable()
                    .Where(g => g.IsAuthorized(Rock.Security.Authorization.VIEW, CurrentPerson))
                    .Select( g => new GroupListRowInfo
                    {
                        Id = g.Id,
                        Path = string.Empty,
                        Name = ( ( useRolePrefix && g.GroupType.Id != roleGroupTypeId ) ? "GROUP - " : "" ) + g.Name,
                        GroupType = CacheGroupType.Get( g.GroupTypeId ),
                        GroupOrder = g.Order,
                        Description = g.Description,
                        IsSystem = g.IsSystem,
                        IsActive = g.IsActive,
                        IsArchived = g.IsArchived,
                        IsActiveOrder = g.IsActive ? 1 : 2,
                        GroupRole = string.Empty,
                        DateAdded = DateTime.MinValue,
                        IsSynced = g.GroupSyncs.Any(),
                        MemberCount = g.Members.Count()
                    } )
                    .AsQueryable()
                    .Sort( sortProperty )
                    .ToList();
            }

            if ( _showGroupPath )
            {
                foreach ( var groupRow in groupList )
                {
                    groupRow.Path = groupService.GroupAncestorPathName( groupRow.Id );
                }
            }

            gGroups.DataSource = groupList;
            gGroups.EntityTypeId = CacheEntityType.Get<Group>().Id;
            gGroups.DataBind();

            // hide the group type column if there's only one type; must come after DataBind()
            if ( _groupTypesCount == 1 )
            {
                var groupTypeColumn = this.gGroups.ColumnsOfType<RockBoundField>().FirstOrDefault( a => a.DataField == "GroupTypeName" );
                groupTypeColumn.Visible = false;
            }
        }

        /// <summary>
        /// Gets the available group types.
        /// </summary>
        /// <returns></returns>
        private List<int> GetAvailableGroupTypes()
        {
            var groupTypeIds = new List<int>();

            var groupTypeService = new GroupTypeService( new RockContext() );
            var qry = groupTypeService.Queryable().Where( t => t.ShowInGroupList );

            List<Guid> includeGroupTypeGuids = GetAttributeValue( "IncludeGroupTypes" ).SplitDelimitedValues().Select( a => Guid.Parse( a ) ).ToList();
            if ( includeGroupTypeGuids.Count > 0 )
            {
                _groupTypesCount = includeGroupTypeGuids.Count;
                qry = qry.Where( t => includeGroupTypeGuids.Contains( t.Guid ) );
            }

            List<Guid> excludeGroupTypeGuids = GetAttributeValue( "ExcludeGroupTypes" ).SplitDelimitedValues().Select( a => Guid.Parse( a ) ).ToList();
            if ( excludeGroupTypeGuids.Count > 0 )
            {
                qry = qry.Where( t => !excludeGroupTypeGuids.Contains( t.Guid ) );
            }

            foreach ( int groupTypeId in qry.Select( t => t.Id ) )
            {
                var groupType = CacheGroupType.Get( groupTypeId );
                if ( groupType != null && groupType.IsAuthorized( Authorization.VIEW, CurrentPerson ) )
                {
                    groupTypeIds.Add( groupTypeId );
                }
            }

            groupTypeIds = qry.Select( t => t.Id ).ToList();

            return groupTypeIds;
        }

        /// <summary>
        /// Sets the panel title and icon.
        /// </summary>
        private void SetPanelTitleAndIcon()
        {
            List<int> groupTypeIds = GetAvailableGroupTypes();

            // automatically set the panel title and icon based on group type
            // If there's only one group type, use it's 'group term' in the panel title.
            if ( groupTypeIds.Count == 1 )
            {
                var singleGroupType = CacheGroupType.Get( groupTypeIds.FirstOrDefault() );
                lTitle.Text = string.Format( "{0}", singleGroupType.GroupTerm.Pluralize() );
                iIcon.AddCssClass( singleGroupType.IconCssClass );
            }
            else
            {
                lTitle.Text = BlockName;
                iIcon.AddCssClass( "fa fa-users" );
            }

            // if a SetPanelTitle is specified in block settings, use that instead
            string customSetPanelTitle = this.GetAttributeValue( "SetPanelTitle" );
            if ( !string.IsNullOrEmpty( customSetPanelTitle ) )
            {
                lTitle.Text = customSetPanelTitle;
            }

            // if a SetPanelIcon is specified in block settings, use that instead
            string customSetPanelIcon = this.GetAttributeValue( "SetPanelIcon" );
            if ( !string.IsNullOrEmpty( customSetPanelIcon ) )
            {
                iIcon.Attributes["class"] = customSetPanelIcon;
            }
        }

        /// <summary>
        /// Sets the model dropdown.
        /// </summary>
        private void BindModelDropDown()
        {
            ddlGroup.Items.Clear();
            ddlGroup.AutoPostBack = false;
            ddlGroup.Required = true;

            #region groupquery

            var groupTypeIds = GetAvailableGroupTypes();

            var rockContext = new RockContext();
            var groupService = new GroupService( rockContext );

            bool onlySecurityGroups = GetAttributeValue( "LimittoSecurityRoleGroups" ).AsBoolean();

            var qryGroups = groupService.Queryable()
                .Where( g => groupTypeIds.Contains( g.GroupTypeId ) && ( !onlySecurityGroups || g.IsSecurityRole ) );

            string limitToActiveStatus = GetAttributeValue( "LimittoActiveStatus" );

            if ( limitToActiveStatus == "active" )
            {
                qryGroups = qryGroups.Where( a => a.IsActive );
            }

            var personContext = ContextEntity<Person>();
            qryGroups = qryGroups.Where( a => !a.Members.Any( m => m.PersonId == personContext.Id ) );

            #endregion

            // only show groups that the current person is authorized to add members to
            var groupList = qryGroups.OrderBy( a => a.Name ).ToList()
                .Where( a => a.IsAuthorized( Rock.Security.Authorization.EDIT, this.CurrentPerson ) || a.IsAuthorized( Rock.Security.Authorization.MANAGE_MEMBERS, this.CurrentPerson ) ).ToList();

            ddlGroup.DataSource = groupList;
            ddlGroup.DataBind();
        }

        #endregion

        private class GroupListRowInfo : DotLiquid.Drop
        {
            public int Id { get; set; }
            public int? GroupMemberId { get; set; }
            public string Path { get; set; }
            public string Name { get; set; }
            public CacheGroupType GroupType { get; set; }

            public string GroupTypeName
            {
                get
                {
                    return GroupType.Name;
                }
            }

            public int GroupTypeOrder
            {
                get
                {
                    return GroupType.Order;
                }
            }

            public int GroupOrder { get; set; }
            public string Description { get; set; }
            public bool IsSystem { get; set; }
            public string GroupRole { get; set; }
            public DateTime? DateAdded { get; set; }
            public bool IsActive { get; set; }
            public bool IsArchived { get; set; }
            public int IsActiveOrder { get; set; }
            public bool IsSynced { get; set; }
            public int MemberCount { get; set; }
            
        }
    }
}<|MERGE_RESOLUTION|>--- conflicted
+++ resolved
@@ -158,13 +158,9 @@
                 securityField.Visible = showSecurityColumn;
             }
 
-<<<<<<< HEAD
             int personEntityTypeId = CacheEntityType.Get( "Rock.Model.Person" ).Id;
-
-=======
-            int personEntityTypeId = EntityTypeCache.Read( "Rock.Model.Person" ).Id;
             bool allowAdd = GetAttributeValue( "AllowAdd" ).AsBooleanOrNull() ?? true;
->>>>>>> 0e8e85db
+
             if ( ContextTypesRequired.Any( a => a.Id == personEntityTypeId ) )
             {
                 // Grid is in 'Groups that Person is member of' mode
