﻿// <copyright>
// Copyright by the Spark Development Network
//
// Licensed under the Rock Community License (the "License");
// you may not use this file except in compliance with the License.
// You may obtain a copy of the License at
//
// http://www.rockrms.com/license
//
// Unless required by applicable law or agreed to in writing, software
// distributed under the License is distributed on an "AS IS" BASIS,
// WITHOUT WARRANTIES OR CONDITIONS OF ANY KIND, either express or implied.
// See the License for the specific language governing permissions and
// limitations under the License.
// </copyright>
//
using System;
using System.Collections.Generic;
using System.ComponentModel;
using System.Data.Entity;
using System.Linq;
using System.Web.UI;
using System.Web.UI.WebControls;

using Rock;
using Rock.Attribute;
using Rock.Data;
using Rock.Model;
using Rock.Security;
using Rock.Web.Cache;
using Rock.Web.UI.Controls;

namespace RockWeb.Blocks.Groups
{
    /// <summary>
    /// Template block for developers to use to start a new block.
    /// </summary>
    [DisplayName( "Group Detail Lava" )]
    [Category( "Groups" )]
    [Description( "Presents the details of a group using Lava" )]

    [LinkedPage( "Person Detail Page", "Page to link to for more information on a group member.", false, "", "", 0 )]
    [LinkedPage( "Group Member Add Page", "Page to use for adding a new group member. If no page is provided the built in group member edit panel will be used. This panel allows the individual to search the database.", false, "", "", 1 )]
    [LinkedPage( "Roster Page", "The page to link to to view the roster.", true, "", "", 2 )]
    [LinkedPage( "Attendance Page", "The page to link to to manage the group's attendance.", true, "", "", 3 )]
    [LinkedPage( "Communication Page", "The communication page to use for sending emails to the group members.", true, "", "", 4 )]
    [BooleanField( "Hide the 'Active' Group checkbox", "Set this to true to hide the checkbox for 'Active' for the group.", false, key: "HideActiveGroupCheckbox", order: 5 )]
    [BooleanField( "Hide the 'Public' Group checkbox", "Set this to true to hide the checkbox for 'Public' for the group.", true, key: "HidePublicGroupCheckbox", order: 6 )]
    [BooleanField( "Hide Inactive Group Member Status", "Set this to true to hide the radiobox for the 'Inactive' group member status.", false, order: 7 )]
    [BooleanField( "Hide Group Member Role", "Set this to true to hide the drop down list for the 'Role' when editing a group member. If set to 'true' then the default group role will be used when adding a new member.", false, order: 8 )]
    [BooleanField( "Hide Group Description Edit", "Set this to true to hide the edit box for group 'Description'.", false, key: "HideGroupDescriptionEdit", order: 9 )]
    [CodeEditorField( "Lava Template", "The lava template to use to format the group details.", CodeEditorMode.Lava, CodeEditorTheme.Rock, 400, true, "{% include '~~/Assets/Lava/GroupDetail.lava' %}", "", 10 )]
    [BooleanField( "Enable Location Edit", "Enables changing locations when editing a group.", false, "", 11 )]
    [BooleanField( "Allow Group Member Delete", "Should deleting of group members be allowed?", true, "", 12 )]
<<<<<<< HEAD
    [CodeEditorField( "ConfirmGroupMemberDeleteMessage", "The lava template to use to format the delete confirmation.", CodeEditorMode.Lava, CodeEditorTheme.Rock, 200, true, @"
<div class='alert alert-warning'>
<strong>Confirm Delete</strong><br/>
Are you sure you want to delete (remove) {{GroupMember.Person.FullName}} from {{GroupMember.Group.Name}}?
</div>
", "", 13, "ConfirmGroupMemberDeleteMessage" )]
=======
>>>>>>> f65ca482
    [CodeEditorField( "Edit Group Pre-HTML", "HTML to display before the edit group panel.", CodeEditorMode.Html, CodeEditorTheme.Rock, 200, false, "", "HTML Wrappers", 13 )]
    [CodeEditorField( "Edit Group Post-HTML", "HTML to display after the edit group panel.", CodeEditorMode.Html, CodeEditorTheme.Rock, 200, false, "", "HTML Wrappers", 14 )]
    [CodeEditorField( "Edit Group Member Pre-HTML", "HTML to display before the edit group member panel.", CodeEditorMode.Html, CodeEditorTheme.Rock, 200, false, "", "HTML Wrappers", 15 )]
    [CodeEditorField( "Edit Group Member Post-HTML", "HTML to display after the edit group member panel.", CodeEditorMode.Html, CodeEditorTheme.Rock, 200, false, "", "HTML Wrappers", 16 )]
    [CodeEditorField( "Delete Group Member Pre-HTML", "HTML to display before the delete group member panel.", CodeEditorMode.Html, CodeEditorTheme.Rock, 200, false, "", "HTML Wrappers", 17 )]
    [CodeEditorField( "Delete Group Member Post-HTML", "HTML to display after the delete group member panel.", CodeEditorMode.Html, CodeEditorTheme.Rock, 200, false, "", "HTML Wrappers", 18 )]
    public partial class GroupDetailLava : Rock.Web.UI.RockBlock
    {
        #region Fields

        // used for private variables
        private int _groupId = 0;
        private const string MEMBER_LOCATION_TAB_TITLE = "Member Location";
        private const string OTHER_LOCATION_TAB_TITLE = "Other Location";

        private readonly List<string> _tabs = new List<string> { MEMBER_LOCATION_TAB_TITLE, OTHER_LOCATION_TAB_TITLE };

        #endregion

        #region Properties

        /// <summary>
        /// Gets or sets a value indicating whether this instance is editing group.
        /// used for public / protected properties
        /// </summary>
        /// <value>
        /// <c>true</c> if this instance is editing group; otherwise, <c>false</c>.
        /// </value>
        public bool IsEditingGroup
        {
            get
            {
                return ViewState["IsEditingGroup"] as bool? ?? false;
            }

            set
            {
                ViewState["IsEditingGroup"] = value;
            }
        }

        /// <summary>
        /// Gets or sets a value indicating whether this instance is editing group member.
        /// </summary>
        /// <value>
        /// <c>true</c> if this instance is editing group member; otherwise, <c>false</c>.
        /// </value>
        public bool IsEditingGroupMember
        {
            get
            {
                return ViewState["IsEditingGroupMember"] as bool? ?? false;
            }

            set
            {
                ViewState["IsEditingGroupMember"] = value;
            }
        }

        /// <summary>
        /// Gets or sets the current group member identifier.
        /// </summary>
        /// <value>
        /// The current group member identifier.
        /// </value>
        public int CurrentGroupMemberId
        {
            get
            {
                return ViewState["CurrentGroupMemberId"] as int? ?? 0;
            }

            set
            {
                ViewState["CurrentGroupMemberId"] = value;
            }
        }

        /// <summary>
        /// Gets or sets the location type tab.
        /// </summary>
        /// <value>
        /// The location type tab.
        /// </value>
        private string LocationTypeTab
        {
            get
            {
                object currentProperty = ViewState["LocationTypeTab"];
                return currentProperty != null ? currentProperty.ToString() : MEMBER_LOCATION_TAB_TITLE;
            }

            set
            {
                ViewState["LocationTypeTab"] = value;
            }
        }

        #endregion

        #region Base Control Methods

        /// <summary>
        /// Raises the <see cref="E:System.Web.UI.Control.Init" /> event.
        /// </summary>
        /// <param name="e">An <see cref="T:System.EventArgs" /> object that contains the event data.</param>
        protected override void OnInit( EventArgs e )
        {
            base.OnInit( e );

            // this event gets fired after block settings are updated. it's nice to repaint the screen if these settings would alter it
            this.BlockUpdated += Block_BlockUpdated;
            this.AddConfigurationUpdateTrigger( upnlContent );

            // get the group id
            if ( !string.IsNullOrWhiteSpace( PageParameter( "GroupId" ) ) )
            {
                _groupId = Convert.ToInt32( PageParameter( "GroupId" ) );
            }
        }

        /// <summary>
        /// Restores the view-state information from a previous user control request that was saved by the <see cref="M:System.Web.UI.UserControl.SaveViewState" /> method.
        /// </summary>
        /// <param name="savedState">An <see cref="T:System.Object" /> that represents the user control state to be restored.</param>
        protected override void LoadViewState( object savedState )
        {
            base.LoadViewState( savedState );

            if ( IsEditingGroup == true )
            {
                Group group = new GroupService( new RockContext() ).Get( _groupId );
                group.LoadAttributes();

                phAttributes.Controls.Clear();
                Rock.Attribute.Helper.AddEditControls( group, phAttributes, false, BlockValidationGroup );
            }

            if ( IsEditingGroupMember == true )
            {
                RockContext rockContext = new RockContext();
                GroupMemberService groupMemberService = new GroupMemberService( rockContext );

                var groupMember = groupMemberService.Get( this.CurrentGroupMemberId );

                if ( groupMember == null )
                {
                    groupMember = new GroupMember { Id = 0 };
                    groupMember.GroupId = _groupId;
                    groupMember.Group = new GroupService( rockContext ).Get( groupMember.GroupId );
                    groupMember.GroupRoleId = groupMember.Group.GroupType.DefaultGroupRoleId ?? 0;
                    groupMember.GroupMemberStatus = GroupMemberStatus.Active;
                }

                // set attributes
                groupMember.LoadAttributes();
                phGroupMemberAttributes.Controls.Clear();
                Rock.Attribute.Helper.AddEditControls( groupMember, phGroupMemberAttributes, true, string.Empty, true );
            }
        }

        /// <summary>
        /// Raises the <see cref="E:System.Web.UI.Control.Load" /> event.
        /// </summary>
        /// <param name="e">The <see cref="T:System.EventArgs" /> object that contains the event data.</param>
        protected override void OnLoad( EventArgs e )
        {
            base.OnLoad( e );

            RouteAction();

            if ( !IsPostBack )
            {
                BlockSetup();
            }

            // add a navigate event to cature when someone presses the back button
            var sm = ScriptManager.GetCurrent( Page );
            sm.EnableSecureHistoryState = false;
            sm.Navigate += sm_Navigate;
        }

        /// <summary>
        /// Handles the Navigate event of the sm control.
        /// </summary>
        /// <param name="sender">The source of the event.</param>
        /// <param name="e">The <see cref="HistoryEventArgs"/> instance containing the event data.</param>
        public void sm_Navigate( object sender, HistoryEventArgs e )
        {
            // show the view mode
            pnlGroupEdit.Visible = false;
            pnlGroupView.Visible = true;
            pnlEditGroupMember.Visible = false;
            DisplayViewGroup();
        }

        #endregion

        #region Events

        // handlers called by the controls on your block

        /// <summary>
        /// Handles the BlockUpdated event of the control.
        /// </summary>
        /// <param name="sender">The source of the event.</param>
        /// <param name="e">The <see cref="EventArgs"/> instance containing the event data.</param>
        protected void Block_BlockUpdated( object sender, EventArgs e )
        {
            RouteAction();
            BlockSetup();
        }

        /// <summary>
        /// Handles the Click event of the btnSaveGroup control.
        /// </summary>
        /// <param name="sender">The source of the event.</param>
        /// <param name="e">The <see cref="EventArgs"/> instance containing the event data.</param>
        protected void btnSaveGroup_Click( object sender, EventArgs e )
        {
            var rockContext = new RockContext();
            GroupService groupService = new GroupService( rockContext );

            Group group = groupService.Get( _groupId );

            if ( group != null && group.IsAuthorized( Authorization.EDIT, CurrentPerson ) )
            {
                group.Name = tbName.Text;
                group.Description = tbDescription.Text;
                group.IsActive = cbIsActive.Checked;
                group.IsPublic = cbIsPublic.Checked;

                if ( pnlSchedule.Visible )
                {
                    if ( group.Schedule == null )
                    {
                        group.Schedule = new Schedule();
                        group.Schedule.iCalendarContent = null;
                    }

                    group.Schedule.WeeklyDayOfWeek = dowWeekly.SelectedDayOfWeek;
                    group.Schedule.WeeklyTimeOfDay = timeWeekly.SelectedTime;
                }

                // set attributes
                group.LoadAttributes( rockContext );
                Rock.Attribute.Helper.GetEditValues( phAttributes, group );

                // configure locations
                if ( GetAttributeValue( "EnableLocationEdit" ).AsBoolean() )
                {
                    // get selected location
                    Location location = null;
                    int? memberPersonAliasId = null;

                    if ( LocationTypeTab.Equals( MEMBER_LOCATION_TAB_TITLE ) )
                    {
                        if ( ddlMember.SelectedValue != null )
                        {
                            var ids = ddlMember.SelectedValue.Split( new char[] { '|' }, StringSplitOptions.RemoveEmptyEntries );
                            if ( ids.Length == 2 )
                            {
                                var dbLocation = new LocationService( rockContext ).Get( int.Parse( ids[0] ) );
                                if ( dbLocation != null )
                                {
                                    location = dbLocation;
                                }

                                memberPersonAliasId = new PersonAliasService( rockContext ).GetPrimaryAliasId( int.Parse( ids[1] ) );
                            }
                        }
                    }
                    else
                    {
                        if ( locpGroupLocation.Location != null )
                        {
                            location = new LocationService( rockContext ).Get( locpGroupLocation.Location.Id );
                        }
                    }

                    if ( location != null )
                    {
                        GroupLocation groupLocation = group.GroupLocations.FirstOrDefault();

                        if ( groupLocation == null )
                        {
                            groupLocation = new GroupLocation();
                            group.GroupLocations.Add( groupLocation );
                        }

                        groupLocation.GroupMemberPersonAliasId = memberPersonAliasId;
                        groupLocation.Location = location;
                        groupLocation.LocationId = groupLocation.Location.Id;
                        groupLocation.GroupLocationTypeValueId = ddlLocationType.SelectedValueAsId();
                    }
                }

                rockContext.SaveChanges();
                group.SaveAttributeValues( rockContext );
            }

            this.IsEditingGroup = false;

            // reload the group info
            pnlGroupEdit.Visible = false;
            pnlGroupView.Visible = true;
            DisplayViewGroup();
        }

        /// <summary>
        /// Handles the Click event of the lbCancelGroup control.
        /// </summary>
        /// <param name="sender">The source of the event.</param>
        /// <param name="e">The <see cref="EventArgs"/> instance containing the event data.</param>
        protected void lbCancelGroup_Click( object sender, EventArgs e )
        {
            pnlGroupEdit.Visible = false;
            pnlGroupView.Visible = true;
            this.IsEditingGroup = false;

            var sm = ScriptManager.GetCurrent( Page );
            sm.AddHistoryPoint( "Action", "ViewGroup" );
        }

        /// <summary>
        /// Handles the Click event of the btnSaveGroupMember control.
        /// </summary>
        /// <param name="sender">The source of the event.</param>
        /// <param name="e">The <see cref="EventArgs"/> instance containing the event data.</param>
        protected void btnSaveGroupMember_Click( object sender, EventArgs e )
        {
            var rockContext = new RockContext();
            GroupMemberService groupMemberService = new GroupMemberService( rockContext );

            GroupTypeRole role = new GroupTypeRoleService( rockContext ).Get( ddlGroupRole.SelectedValueAsInt() ?? 0 );

            var groupMember = groupMemberService.Get( this.CurrentGroupMemberId );
            if ( groupMember == null )
            {
                groupMember = new GroupMember { Id = 0 };
                groupMember.GroupId = _groupId;

                // check to see if the person is alread a member of the gorup/role
                var existingGroupMember = groupMemberService.GetByGroupIdAndPersonIdAndGroupRoleId(
                    _groupId, ppGroupMemberPerson.SelectedValue ?? 0, ddlGroupRole.SelectedValueAsId() ?? 0 );

                if ( existingGroupMember != null )
                {
                    // if so, don't add and show error message
                    var person = new PersonService( rockContext ).Get( (int)ppGroupMemberPerson.PersonId );

                    nbGroupMemberErrorMessage.Title = "Person Already In Group";
                    nbGroupMemberErrorMessage.Text = string.Format(
                        "{0} already belongs to the {1} role for this {2}, and cannot be added again with the same role.",
                        person.FullName,
                        ddlGroupRole.SelectedItem.Text,
                        role.GroupType.GroupTerm,
                        RockPage.PageId,
                        existingGroupMember.Id );
                    return;
                }
            }

            groupMember.PersonId = ppGroupMemberPerson.PersonId.Value;
            groupMember.GroupRoleId = role.Id;

            // set their status.  If HideInactiveGroupMemberStatus is True, and they are already Inactive, keep their status as Inactive;
            bool hideGroupMemberInactiveStatus = this.GetAttributeValue( "HideInactiveGroupMemberStatus" ).AsBooleanOrNull() ?? false;
            var selectedStatus = rblStatus.SelectedValueAsEnumOrNull<GroupMemberStatus>();
            if ( !selectedStatus.HasValue )
            {
                if ( hideGroupMemberInactiveStatus )
                {
                    selectedStatus = GroupMemberStatus.Inactive;
                }
                else
                {
                    selectedStatus = GroupMemberStatus.Active;
                }
            }

            groupMember.GroupMemberStatus = selectedStatus.Value;

            groupMember.LoadAttributes();

            Rock.Attribute.Helper.GetEditValues( phAttributes, groupMember );

            if ( !Page.IsValid )
            {
                return;
            }

            // if the groupMember IsValid is false, and the UI controls didn't report any errors, it is probably because the custom rules of GroupMember didn't pass.
            // So, make sure a message is displayed in the validation summary
            cvEditGroupMember.IsValid = groupMember.IsValidGroupMember( rockContext );

            if ( !cvEditGroupMember.IsValid )
            {
                cvEditGroupMember.ErrorMessage = groupMember.ValidationResults.Select( a => a.ErrorMessage ).ToList().AsDelimited( "<br />" );
                return;
            }

            // using WrapTransaction because there are two Saves
            rockContext.WrapTransaction( () =>
            {
                if ( groupMember.Id.Equals( 0 ) )
                {
                    groupMemberService.Add( groupMember );
                }

                rockContext.SaveChanges();
                groupMember.SaveAttributeValues( rockContext );
            } );

            Group group = new GroupService( rockContext ).Get( groupMember.GroupId );
            if ( group.IsSecurityRole || group.GroupType.Guid.Equals( Rock.SystemGuid.GroupType.GROUPTYPE_SECURITY_ROLE.AsGuid() ) )
            {
                Rock.Security.Role.Flush( group.Id );
            }

            pnlEditGroupMember.Visible = false;
            pnlGroupView.Visible = true;
            DisplayViewGroup();
            this.IsEditingGroupMember = false;
        }

        /// <summary>
        /// Handles the Click event of the btnCancelGroupMember control.
        /// </summary>
        /// <param name="sender">The source of the event.</param>
        /// <param name="e">The <see cref="EventArgs"/> instance containing the event data.</param>
        protected void btnCancelGroupMember_Click( object sender, EventArgs e )
        {
            pnlEditGroupMember.Visible = false;
            pnlGroupView.Visible = true;
            this.IsEditingGroupMember = false;

            var sm = ScriptManager.GetCurrent( Page );
            sm.AddHistoryPoint( "Action", "ViewGroup" );
        }

        /// <summary>
        /// Handles the Click event of the btnConfirmDelete control.
        /// </summary>
        /// <param name="sender">The source of the event.</param>
        /// <param name="e">The <see cref="EventArgs"/> instance containing the event data.</param>
<<<<<<< HEAD
        protected void btnConfirmDelete_Click( object sender, EventArgs e )
        {
=======
        protected void mdConfirmDelete_Click( object sender, EventArgs e )
        {
            mdConfirmDelete.Hide();

>>>>>>> f65ca482
            if ( GetAttributeValue( "AllowGroupMemberDelete" ).AsBoolean() )
            {
                RockContext rockContext = new RockContext();
                GroupMemberService groupMemberService = new GroupMemberService( rockContext );

                var groupMember = groupMemberService.Get( this.CurrentGroupMemberId );
                if ( groupMember != null )
                {
                    groupMemberService.Delete( groupMember );
                }

                rockContext.SaveChanges();
            }

<<<<<<< HEAD
            pnlGroupMemberDelete.Visible = false;
            pnlGroupView.Visible = true;
            DisplayViewGroup();
        }

        /// <summary>
        /// Handles the Click event of the btnCancelConfirmDelete control.
        /// </summary>
        /// <param name="sender">The source of the event.</param>
        /// <param name="e">The <see cref="EventArgs"/> instance containing the event data.</param>
        protected void btnCancelConfirmDelete_Click( object sender, EventArgs e )
        {
            pnlGroupMemberDelete.Visible = false;
            pnlGroupView.Visible = true;
=======
>>>>>>> f65ca482
            DisplayViewGroup();
        }

        /// <summary>
        /// Handles the Click event of the lbLocationType control.
        /// </summary>
        /// <param name="sender">The source of the event.</param>
        /// <param name="e">The <see cref="EventArgs"/> instance containing the event data.</param>
        protected void lbLocationType_Click( object sender, EventArgs e )
        {
            LinkButton lb = sender as LinkButton;
            if ( lb != null )
            {
                LocationTypeTab = lb.Text;

                rptLocationTypes.DataSource = _tabs;
                rptLocationTypes.DataBind();
            }

            ShowSelectedPane();
        }

        #endregion

        #region Methods

        /// <summary>
        /// Route the request to the correct panel
        /// </summary>
        private void RouteAction()
        {
            int groupMemberId = 0;
            var sm = ScriptManager.GetCurrent( Page );

            if ( Request.Form["__EVENTARGUMENT"] != null )
            {
                string[] eventArgs = Request.Form["__EVENTARGUMENT"].Split( '^' );

                if ( eventArgs.Length == 2 )
                {
                    string action = eventArgs[0];
                    string parameters = eventArgs[1];

                    int argument = 0;
                    int.TryParse( parameters, out argument );

                    switch ( action )
                    {
                        case "EditGroup":
                            pnlGroupEdit.Visible = true;
                            pnlGroupView.Visible = false;
                            pnlEditGroupMember.Visible = false;
                            DisplayEditGroup();
                            sm.AddHistoryPoint( "Action", "EditGroup" );
                            break;

                        case "AddGroupMember":
                            AddGroupMember();
                            break;

                        case "EditGroupMember":
                            groupMemberId = int.Parse( parameters );
                            DisplayEditGroupMember( groupMemberId );
                            sm.AddHistoryPoint( "Action", "EditMember" );
                            break;

                        case "DeleteGroupMember":
                            if ( GetAttributeValue( "AllowGroupMemberDelete" ).AsBoolean() )
                            {
                                groupMemberId = int.Parse( parameters );
                                DisplayDeleteGroupMember( groupMemberId );
                                sm.AddHistoryPoint( "Action", "DeleteMember" );
                            }
                            break;
                            
                        case "SendCommunication":
                            SendCommunication();
                            break;
                    }
                }
            }
            else
            {
                pnlGroupEdit.Visible = false;
                pnlGroupView.Visible = true;
                pnlEditGroupMember.Visible = false;
                DisplayViewGroup();
            }
        }

        /// <summary>
        /// setup block
        /// </summary>
        private void BlockSetup()
        {
            lGroupEditPreHtml.Text = GetAttributeValue( "EditGroupPre-HTML" );
            lGroupEditPostHtml.Text = GetAttributeValue( "EditGroupPost-HTML" );

            lGroupMemberEditPreHtml.Text = GetAttributeValue( "EditGroupMemberPre-HTML" );
            lGroupMemberEditPostHtml.Text = GetAttributeValue( "EditGroupMemberPost-HTML" );

            lGroupMemberDeletePreHtml.Text = GetAttributeValue( "DeleteGroupMemberPre-HTML" );
            lGroupMemberDeletePostHtml.Text = GetAttributeValue( "DeleteGroupMemberPost-HTML" );

            bool hideActiveGroupCheckbox = this.GetAttributeValue( "HideActiveGroupCheckbox" ).AsBooleanOrNull() ?? false;
            if ( hideActiveGroupCheckbox )
            {
                cbIsActive.Visible = false;
            }

            bool hidePublicGroupCheckbox = this.GetAttributeValue( "HidePublicGroupCheckbox" ).AsBooleanOrNull() ?? true;
            if ( hidePublicGroupCheckbox )
            {
                cbIsPublic.Visible = false;
            }

            bool hideDescriptionEdit = this.GetAttributeValue( "HideGroupDescriptionEdit" ).AsBooleanOrNull() ?? false;
            if ( hideDescriptionEdit )
            {
                tbDescription.Visible = false;
            }
        }

        ////
        //// Group Methods

        /// <summary>
        /// Displays the view group  using a lava template
        /// </summary>
        private void DisplayViewGroup()
        {
            if ( _groupId > 0 )
            {
                RockContext rockContext = new RockContext();
                GroupService groupService = new GroupService( rockContext );

                var qry = groupService
                    .Queryable( "GroupLocations,Members,Members.Person,Members.Person.PhoneNumbers,GroupType" )
                    .Where( g => g.Id == _groupId );

                qry = qry.AsNoTracking();

                var group = qry.FirstOrDefault();

                // order group members by name
                if ( group != null )
                {
                    group.Members = group.Members.OrderBy( m => m.Person.LastName ).ThenBy( m => m.Person.FirstName ).ToList();
                }

                var mergeFields = Rock.Lava.LavaHelper.GetCommonMergeFields( this.RockPage, this.CurrentPerson );
                mergeFields.Add( "Group", group );

                // add linked pages
                Dictionary<string, object> linkedPages = new Dictionary<string, object>();
                linkedPages.Add( "PersonDetailPage", LinkedPageRoute( "PersonDetailPage" ) );
                linkedPages.Add( "RosterPage", LinkedPageRoute( "RosterPage" ) );
                linkedPages.Add( "AttendancePage", LinkedPageRoute( "AttendancePage" ) );
                linkedPages.Add( "CommunicationPage", LinkedPageRoute( "CommunicationPage" ) );
                mergeFields.Add( "LinkedPages", linkedPages );

                // add collection of allowed security actions
                Dictionary<string, object> securityActions = new Dictionary<string, object>();
                securityActions.Add( "View", group != null && group.IsAuthorized( Authorization.VIEW, CurrentPerson ) );
                securityActions.Add( "ManageMembers", group != null && group.IsAuthorized( Authorization.MANAGE_MEMBERS, CurrentPerson ) );
                securityActions.Add( "Edit", group != null && group.IsAuthorized( Authorization.EDIT, CurrentPerson ) );
                securityActions.Add( "Administrate", group != null && group.IsAuthorized( Authorization.ADMINISTRATE, CurrentPerson ) );
                mergeFields.Add( "AllowedActions", securityActions );

                Dictionary<string, object> currentPageProperties = new Dictionary<string, object>();
                currentPageProperties.Add( "Id", RockPage.PageId );
                currentPageProperties.Add( "Path", Request.Path );
                mergeFields.Add( "CurrentPage", currentPageProperties );

                string template = GetAttributeValue( "LavaTemplate" );

                lContent.Text = template.ResolveMergeFields( mergeFields ).ResolveClientIds( upnlContent.ClientID );
            }
            else
            {
                lContent.Text = "<div class='alert alert-warning'>No group was available from the querystring.</div>";
            }
        }

        /// <summary>
        /// Displays the edit group panel.
        /// </summary>
        private void DisplayEditGroup()
        {
            this.IsEditingGroup = true;

            if ( _groupId != -1 )
            {
                RockContext rockContext = new RockContext();
                GroupService groupService = new GroupService( rockContext );

                var qry = groupService
                        .Queryable( "GroupLocations,GroupType,Schedule" )
                        .Where( g => g.Id == _groupId );

                var group = qry.FirstOrDefault();

                if ( group.IsAuthorized( Authorization.EDIT, CurrentPerson ) )
                {
                    tbName.Text = group.Name;
                    tbDescription.Text = group.Description;
                    cbIsActive.Checked = group.IsActive;
                    cbIsPublic.Checked = group.IsPublic;

                    if ( ( group.GroupType.AllowedScheduleTypes & ScheduleType.Weekly ) == ScheduleType.Weekly )
                    {
                        pnlSchedule.Visible = group.Schedule == null || group.Schedule.ScheduleType == ScheduleType.Weekly;
                        if ( group.Schedule != null )
                        {
                            dowWeekly.SelectedDayOfWeek = group.Schedule.WeeklyDayOfWeek;
                            timeWeekly.SelectedTime = group.Schedule.WeeklyTimeOfDay;
                        }
                        else
                        {
                            dowWeekly.SelectedDayOfWeek = null;
                            timeWeekly.SelectedTime = null;
                        }
                    }
                    else
                    {
                        pnlSchedule.Visible = false;
                    }

                    group.LoadAttributes();
                    phAttributes.Controls.Clear();
                    Rock.Attribute.Helper.AddEditControls( group, phAttributes, true, BlockValidationGroup );

                    // enable editing location
                    pnlGroupEditLocations.Visible = GetAttributeValue( "EnableLocationEdit" ).AsBoolean();
                    if ( GetAttributeValue( "EnableLocationEdit" ).AsBoolean() )
                    {
                        ConfigureGroupLocationControls( group );

                        // set location tabs
                        rptLocationTypes.DataSource = _tabs;
                        rptLocationTypes.DataBind();
                    }
                }
                else
                {
                    lContent.Text = "<div class='alert alert-warning'>You do not have permission to edit this group.</div>";
                }
            }
            else
            {
                lContent.Text = "<div class='alert alert-warning'>No group was available from the querystring.</div>";
            }
        }

        /// <summary>
        /// logic to setup the groups location entry panel
        /// </summary>
        /// <param name="group">The group.</param>
        private void ConfigureGroupLocationControls( Group group )
        {
            var rockContext = new RockContext();
            ddlMember.Items.Clear();

            var groupType = GroupTypeCache.Read( group.GroupTypeId );
            if ( groupType != null )
            {
                // only allow editing groups with single locations
                if ( !groupType.AllowMultipleLocations )
                {
                    GroupLocationPickerMode groupTypeModes = groupType.LocationSelectionMode;
                    if ( groupTypeModes != GroupLocationPickerMode.None )
                    {
                        // Set the location picker modes allowed based on the group type's allowed modes
                        LocationPickerMode modes = LocationPickerMode.None;
                        if ( ( groupTypeModes & GroupLocationPickerMode.Named ) == GroupLocationPickerMode.Named )
                        {
                            modes = modes | LocationPickerMode.Named;
                        }

                        if ( ( groupTypeModes & GroupLocationPickerMode.Address ) == GroupLocationPickerMode.Address )
                        {
                            modes = modes | LocationPickerMode.Address;
                        }

                        if ( ( groupTypeModes & GroupLocationPickerMode.Point ) == GroupLocationPickerMode.Point )
                        {
                            modes = modes | LocationPickerMode.Point;
                        }

                        if ( ( groupTypeModes & GroupLocationPickerMode.Polygon ) == GroupLocationPickerMode.Polygon )
                        {
                            modes = modes | LocationPickerMode.Polygon;
                        }

                        bool displayMemberTab = ( groupTypeModes & GroupLocationPickerMode.GroupMember ) == GroupLocationPickerMode.GroupMember;
                        bool displayOtherTab = modes != LocationPickerMode.None;

                        ulNav.Visible = displayOtherTab && displayMemberTab;
                        pnlMemberSelect.Visible = displayMemberTab;
                        pnlLocationSelect.Visible = displayOtherTab && !displayMemberTab;

                        if ( displayMemberTab )
                        {
                            var personService = new PersonService( rockContext );
                            Guid previousLocationType = Rock.SystemGuid.DefinedValue.GROUP_LOCATION_TYPE_PREVIOUS.AsGuid();

                            foreach ( GroupMember member in new GroupMemberService( rockContext ).GetByGroupId( group.Id ) )
                            {
                                foreach ( Group family in personService.GetFamilies( member.PersonId ) )
                                {
                                    foreach ( GroupLocation familyGroupLocation in family.GroupLocations
                                        .Where( l => l.IsMappedLocation && !l.GroupLocationTypeValue.Guid.Equals( previousLocationType ) ) )
                                    {
                                        ListItem li = new ListItem(
                                            string.Format( "{0} {1} ({2})", member.Person.FullName, familyGroupLocation.GroupLocationTypeValue.Value, familyGroupLocation.Location.ToString() ),
                                            string.Format( "{0}|{1}", familyGroupLocation.Location.Id, member.PersonId ) );

                                        ddlMember.Items.Add( li );
                                    }
                                }
                            }
                        }

                        if ( displayOtherTab )
                        {
                            locpGroupLocation.AllowedPickerModes = modes;
                        }

                        ddlLocationType.DataSource = groupType.LocationTypeValues.ToList();
                        ddlLocationType.DataBind();

                        LocationTypeTab = ( displayMemberTab && ddlMember.Items.Count > 0 ) ? MEMBER_LOCATION_TAB_TITLE : OTHER_LOCATION_TAB_TITLE;

                        var groupLocation = group.GroupLocations.FirstOrDefault();
                        if ( groupLocation != null && groupLocation.Location != null )
                        {
                            if ( displayOtherTab )
                            {
                                locpGroupLocation.SetBestPickerModeForLocation( groupLocation.Location );

                                locpGroupLocation.MapStyleValueGuid = GetAttributeValue( "MapStyle" ).AsGuid();

                                if ( groupLocation.Location != null )
                                {
                                    locpGroupLocation.Location = new LocationService( rockContext ).Get( groupLocation.Location.Id );
                                }
                            }

                            if ( displayMemberTab && ddlMember.Items.Count > 0 && groupLocation.GroupMemberPersonAliasId.HasValue )
                            {
                                LocationTypeTab = MEMBER_LOCATION_TAB_TITLE;
                                int? personId = new PersonAliasService( rockContext ).GetPersonId( groupLocation.GroupMemberPersonAliasId.Value );
                                if ( personId.HasValue )
                                {
                                    ddlMember.SetValue( string.Format( "{0}|{1}", groupLocation.LocationId, personId.Value ) );
                                }
                            }
                            else if ( displayOtherTab )
                            {
                                LocationTypeTab = OTHER_LOCATION_TAB_TITLE;
                            }

                            ddlLocationType.SetValue( groupLocation.GroupLocationTypeValueId );
                        }
                        else
                        {
                            LocationTypeTab = ( displayMemberTab && ddlMember.Items.Count > 0 ) ? MEMBER_LOCATION_TAB_TITLE : OTHER_LOCATION_TAB_TITLE;
                        }

                        rptLocationTypes.DataSource = _tabs;
                        rptLocationTypes.DataBind();

                        ShowSelectedPane();
                    }
                }
                else
                {
                    lContent.Text = "<div class='alert alert-warning'>This editor only allows editing groups with a single location.</div>";
                }
            }
        }

        /// <summary>
        /// helper method to toggle the group location tabs
        /// </summary>
        /// <param name="property">The property.</param>
        /// <returns></returns>
        protected string GetLocationTabClass( object property )
        {
            if ( property.ToString() == LocationTypeTab )
            {
                return "active";
            }

            return string.Empty;
        }

        /// <summary>
        /// Shows the selected pane.
        /// </summary>
        private void ShowSelectedPane()
        {
            if ( LocationTypeTab.Equals( MEMBER_LOCATION_TAB_TITLE ) )
            {
                pnlMemberSelect.Visible = true;
                pnlLocationSelect.Visible = false;
            }
            else if ( LocationTypeTab.Equals( OTHER_LOCATION_TAB_TITLE ) )
            {
                pnlMemberSelect.Visible = false;
                pnlLocationSelect.Visible = true;
            }
        }

        ////
        //// Group Member Methods

        /// <summary>
        /// Adds the group member.
        /// </summary>
        private void AddGroupMember()
        {
            this.IsEditingGroupMember = true;
            var personAddPage = GetAttributeValue( "GroupMemberAddPage" );

            if ( personAddPage == null || personAddPage == string.Empty )
            {
                DisplayEditGroupMember( 0 );
            }
            else
            {
                // redirect to the add page provided
                var group = new GroupService( new RockContext() ).Get( _groupId );
                if ( group != null )
                {
                    var queryParams = new Dictionary<string, string>();
                    queryParams.Add( "GroupId", group.Id.ToString() );
                    queryParams.Add( "GroupName", group.Name );
                    NavigateToLinkedPage( "GroupMemberAddPage", queryParams );
                }
            }
        }

        /// <summary>
        /// Displays the edit group member.
        /// </summary>
        /// <param name="groupMemberId">The group member identifier.</param>
        private void DisplayEditGroupMember( int groupMemberId )
        {
            // persist the group member id for use in partial postbacks
            this.CurrentGroupMemberId = groupMemberId;

            pnlGroupEdit.Visible = false;
            pnlGroupView.Visible = false;
            pnlEditGroupMember.Visible = true;
            pnlGroupMemberDelete.Visible = false;

            RockContext rockContext = new RockContext();
            GroupMemberService groupMemberService = new GroupMemberService( rockContext );

            var groupMember = groupMemberService.Get( groupMemberId );

            if ( groupMember == null )
            {
                groupMember = new GroupMember { Id = 0 };
                groupMember.GroupId = _groupId;
                groupMember.Group = new GroupService( rockContext ).Get( groupMember.GroupId );
                groupMember.GroupRoleId = groupMember.Group.GroupType.DefaultGroupRoleId ?? 0;
                groupMember.GroupMemberStatus = GroupMemberStatus.Active;
                ppGroupMemberPerson.Enabled = true;
            }
            else
            {
                ppGroupMemberPerson.Enabled = false;
            }

            // load dropdowns
            LoadGroupMemberDropDowns( _groupId );

            // set values
            ppGroupMemberPerson.SetValue( groupMember.Person );
            ddlGroupRole.SetValue( groupMember.GroupRoleId );
            rblStatus.SetValue( (int)groupMember.GroupMemberStatus );
            bool hideGroupMemberInactiveStatus = this.GetAttributeValue( "HideInactiveGroupMemberStatus" ).AsBooleanOrNull() ?? false;
            if ( hideGroupMemberInactiveStatus )
            {
                var inactiveItem = rblStatus.Items.FindByValue( ( (int)GroupMemberStatus.Inactive ).ToString() );
                if ( inactiveItem != null )
                {
                    rblStatus.Items.Remove( inactiveItem );
                }
            }
            bool hideGroupMemberRole = this.GetAttributeValue( "HideGroupMemberRole" ).AsBooleanOrNull() ?? false;
            if ( hideGroupMemberRole )
            {
                pnlGroupMemberRole.Visible = false;
                pnlGroupMemberAttributes.AddCssClass( "col-md-12" ).RemoveCssClass( "col-md-6" );
            }
            else
            {
                pnlGroupMemberRole.Visible = true;
                pnlGroupMemberAttributes.AddCssClass( "col-md-6" ).RemoveCssClass( "col-md-12" );
            }

            // set attributes
            groupMember.LoadAttributes();
            phGroupMemberAttributes.Controls.Clear();
            Rock.Attribute.Helper.AddEditControls( groupMember, phGroupMemberAttributes, true, string.Empty, true );

            this.IsEditingGroupMember = true;
        }

        /// <summary>
        /// Displays the delete group member.
        /// </summary>
        /// <param name="groupMemberId">The group member identifier.</param>
        private void DisplayDeleteGroupMember( int groupMemberId )
        {
            RockContext rockContext = new RockContext();
            GroupMemberService groupMemberService = new GroupMemberService( rockContext );

            var groupMember = groupMemberService.Get( groupMemberId );
            if ( groupMember != null )
            {
                // persist the group member id for use in partial postbacks
                this.CurrentGroupMemberId = groupMember.Id;

<<<<<<< HEAD
                var mergeFields = Rock.Lava.LavaHelper.GetCommonMergeFields( this.RockPage, this.CurrentPerson );
                mergeFields.Add( "GroupMember", groupMember );
                lConfirmDeleteMsg.Text = GetAttributeValue( "ConfirmGroupMemberDeleteMessage" ).ResolveMergeFields( mergeFields );

                pnlGroupEdit.Visible = false;
                pnlGroupView.Visible = false;
                pnlEditGroupMember.Visible = false;
                pnlGroupMemberDelete.Visible = true;
            }
            else
            {
                DisplayViewGroup();
=======
                lConfirmDeleteMsg.Text = string.Format( "Are you sure you want to delete (remove) {0} from {1}?", groupMember.Person.FullName, groupMember.Group.Name );

                mdConfirmDelete.Show();
                //mdConfirmDelete.Header.Visible = false;
>>>>>>> f65ca482
            }
        }

        /// <summary>
        /// Loads the group member drop downs.
        /// </summary>
        /// <param name="groupId">The group identifier.</param>
        private void LoadGroupMemberDropDowns( int groupId )
        {
            Group group = new GroupService( new RockContext() ).Get( groupId );
            if ( group != null )
            {
                ddlGroupRole.DataSource = group.GroupType.Roles.OrderBy( a => a.Order ).ToList();
                ddlGroupRole.DataBind();
            }

            rblStatus.BindToEnum<GroupMemberStatus>();
        }

        /// <summary>
        /// Sends the communication.
        /// </summary>
        private void SendCommunication()
        {
            // create communication
            if ( this.CurrentPerson != null && _groupId != -1 && !string.IsNullOrWhiteSpace( GetAttributeValue( "CommunicationPage" ) ) )
            {
                var rockContext = new RockContext();
                var service = new Rock.Model.CommunicationService( rockContext );
                var communication = new Rock.Model.Communication();
                communication.IsBulkCommunication = false;
                communication.Status = Rock.Model.CommunicationStatus.Transient;

                communication.SenderPersonAliasId = this.CurrentPersonAliasId;

                service.Add( communication );

                var personAliasIds = new GroupMemberService( rockContext ).Queryable()
                                    .Where( m => m.GroupId == _groupId && m.GroupMemberStatus != GroupMemberStatus.Inactive )
                                    .ToList()
                                    .Select( m => m.Person.PrimaryAliasId )
                                    .ToList();

                // Get the primary aliases
                foreach ( int personAlias in personAliasIds )
                {
                    var recipient = new Rock.Model.CommunicationRecipient();
                    recipient.PersonAliasId = personAlias;
                    communication.Recipients.Add( recipient );
                }

                rockContext.SaveChanges();

                Dictionary<string, string> queryParameters = new Dictionary<string, string>();
                queryParameters.Add( "CommunicationId", communication.Id.ToString() );

                NavigateToLinkedPage( "CommunicationPage", queryParameters );
            }
        }

        #endregion
    }
}<|MERGE_RESOLUTION|>--- conflicted
+++ resolved
@@ -52,21 +52,10 @@
     [CodeEditorField( "Lava Template", "The lava template to use to format the group details.", CodeEditorMode.Lava, CodeEditorTheme.Rock, 400, true, "{% include '~~/Assets/Lava/GroupDetail.lava' %}", "", 10 )]
     [BooleanField( "Enable Location Edit", "Enables changing locations when editing a group.", false, "", 11 )]
     [BooleanField( "Allow Group Member Delete", "Should deleting of group members be allowed?", true, "", 12 )]
-<<<<<<< HEAD
-    [CodeEditorField( "ConfirmGroupMemberDeleteMessage", "The lava template to use to format the delete confirmation.", CodeEditorMode.Lava, CodeEditorTheme.Rock, 200, true, @"
-<div class='alert alert-warning'>
-<strong>Confirm Delete</strong><br/>
-Are you sure you want to delete (remove) {{GroupMember.Person.FullName}} from {{GroupMember.Group.Name}}?
-</div>
-", "", 13, "ConfirmGroupMemberDeleteMessage" )]
-=======
->>>>>>> f65ca482
     [CodeEditorField( "Edit Group Pre-HTML", "HTML to display before the edit group panel.", CodeEditorMode.Html, CodeEditorTheme.Rock, 200, false, "", "HTML Wrappers", 13 )]
     [CodeEditorField( "Edit Group Post-HTML", "HTML to display after the edit group panel.", CodeEditorMode.Html, CodeEditorTheme.Rock, 200, false, "", "HTML Wrappers", 14 )]
     [CodeEditorField( "Edit Group Member Pre-HTML", "HTML to display before the edit group member panel.", CodeEditorMode.Html, CodeEditorTheme.Rock, 200, false, "", "HTML Wrappers", 15 )]
     [CodeEditorField( "Edit Group Member Post-HTML", "HTML to display after the edit group member panel.", CodeEditorMode.Html, CodeEditorTheme.Rock, 200, false, "", "HTML Wrappers", 16 )]
-    [CodeEditorField( "Delete Group Member Pre-HTML", "HTML to display before the delete group member panel.", CodeEditorMode.Html, CodeEditorTheme.Rock, 200, false, "", "HTML Wrappers", 17 )]
-    [CodeEditorField( "Delete Group Member Post-HTML", "HTML to display after the delete group member panel.", CodeEditorMode.Html, CodeEditorTheme.Rock, 200, false, "", "HTML Wrappers", 18 )]
     public partial class GroupDetailLava : Rock.Web.UI.RockBlock
     {
         #region Fields
@@ -508,15 +497,10 @@
         /// </summary>
         /// <param name="sender">The source of the event.</param>
         /// <param name="e">The <see cref="EventArgs"/> instance containing the event data.</param>
-<<<<<<< HEAD
-        protected void btnConfirmDelete_Click( object sender, EventArgs e )
-        {
-=======
         protected void mdConfirmDelete_Click( object sender, EventArgs e )
         {
             mdConfirmDelete.Hide();
 
->>>>>>> f65ca482
             if ( GetAttributeValue( "AllowGroupMemberDelete" ).AsBoolean() )
             {
                 RockContext rockContext = new RockContext();
@@ -531,23 +515,6 @@
                 rockContext.SaveChanges();
             }
 
-<<<<<<< HEAD
-            pnlGroupMemberDelete.Visible = false;
-            pnlGroupView.Visible = true;
-            DisplayViewGroup();
-        }
-
-        /// <summary>
-        /// Handles the Click event of the btnCancelConfirmDelete control.
-        /// </summary>
-        /// <param name="sender">The source of the event.</param>
-        /// <param name="e">The <see cref="EventArgs"/> instance containing the event data.</param>
-        protected void btnCancelConfirmDelete_Click( object sender, EventArgs e )
-        {
-            pnlGroupMemberDelete.Visible = false;
-            pnlGroupView.Visible = true;
-=======
->>>>>>> f65ca482
             DisplayViewGroup();
         }
 
@@ -649,9 +616,6 @@
             lGroupMemberEditPreHtml.Text = GetAttributeValue( "EditGroupMemberPre-HTML" );
             lGroupMemberEditPostHtml.Text = GetAttributeValue( "EditGroupMemberPost-HTML" );
 
-            lGroupMemberDeletePreHtml.Text = GetAttributeValue( "DeleteGroupMemberPre-HTML" );
-            lGroupMemberDeletePostHtml.Text = GetAttributeValue( "DeleteGroupMemberPost-HTML" );
-
             bool hideActiveGroupCheckbox = this.GetAttributeValue( "HideActiveGroupCheckbox" ).AsBooleanOrNull() ?? false;
             if ( hideActiveGroupCheckbox )
             {
@@ -1003,7 +967,6 @@
             pnlGroupEdit.Visible = false;
             pnlGroupView.Visible = false;
             pnlEditGroupMember.Visible = true;
-            pnlGroupMemberDelete.Visible = false;
 
             RockContext rockContext = new RockContext();
             GroupMemberService groupMemberService = new GroupMemberService( rockContext );
@@ -1075,25 +1038,10 @@
                 // persist the group member id for use in partial postbacks
                 this.CurrentGroupMemberId = groupMember.Id;
 
-<<<<<<< HEAD
-                var mergeFields = Rock.Lava.LavaHelper.GetCommonMergeFields( this.RockPage, this.CurrentPerson );
-                mergeFields.Add( "GroupMember", groupMember );
-                lConfirmDeleteMsg.Text = GetAttributeValue( "ConfirmGroupMemberDeleteMessage" ).ResolveMergeFields( mergeFields );
-
-                pnlGroupEdit.Visible = false;
-                pnlGroupView.Visible = false;
-                pnlEditGroupMember.Visible = false;
-                pnlGroupMemberDelete.Visible = true;
-            }
-            else
-            {
-                DisplayViewGroup();
-=======
                 lConfirmDeleteMsg.Text = string.Format( "Are you sure you want to delete (remove) {0} from {1}?", groupMember.Person.FullName, groupMember.Group.Name );
 
                 mdConfirmDelete.Show();
                 //mdConfirmDelete.Header.Visible = false;
->>>>>>> f65ca482
             }
         }
 
