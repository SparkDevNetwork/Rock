--- conflicted
+++ resolved
@@ -653,13 +653,8 @@
         /// </summary>
         private void BindAttributes()
         {
-<<<<<<< HEAD
-            // Parse the attribute filters
-            AvailableAttributes = new List<CacheAttribute>();
-=======
             // Parse the attribute filters 
             AvailableAttributes = new List<AttributeCache>();
->>>>>>> d0070285
             if ( _group != null )
             {
                 var rockContext = new RockContext();
