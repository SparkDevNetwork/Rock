--- conflicted
+++ resolved
@@ -72,7 +72,7 @@
     [BooleanField( "Show Fence", "", false, "CustomSetting" )]
     [ValueListField( "Polygon Colors", "", false, "#f37833|#446f7a|#afd074|#649dac|#f8eba2|#92d0df|#eaf7fc", "#ffffff", null, null, "CustomSetting" )]
     [CodeEditorField( "Map Info", "", CodeEditorMode.Lava, CodeEditorTheme.Rock, 200, false, @"
-<h4 class='margin-t-none'>{{ Group.Name }}</h4> 
+<h4 class='margin-t-none'>{{ Group.Name }}</h4>
 
 <div class='margin-b-sm'>
 {% for attribute in Group.AttributeValues %}
@@ -307,7 +307,7 @@
             SetAttributeValue( "DisplayCampusFilter", cbFilterCampus.Checked.ToString() );
             SetAttributeValue( "EnableCampusContext", cbCampusContext.Checked.ToString() );
             SetAttributeValue( "HideOvercapacityGroups", cbHideOvercapacityGroups.Checked.ToString() );
-            
+
             SetAttributeValue( "AttributeFilters", cblAttributes.Items.Cast<ListItem>().Where( i => i.Selected ).Select( i => i.Value ).ToList().AsDelimited( "," ) );
 
             SetAttributeValue( "ShowMap", cbShowMap.Checked.ToString() );
@@ -620,7 +620,7 @@
                 }
                 else
                 {
-                    // Hide the search button and show the results immediately since there is 
+                    // Hide the search button and show the results immediately since there is
                     // no filter criteria to be entered
                     phFilterControls.Visible = false;
                     btnSearch.Visible = GetAttributeValue( "DisplayCampusFilter" ).AsBoolean();
@@ -642,7 +642,7 @@
         /// </summary>
         private void BindAttributes()
         {
-            // Parse the attribute filters 
+            // Parse the attribute filters
             AttributeFilters = new List<AttributeCache>();
             foreach ( string attr in GetAttributeValue( "AttributeFilters" ).SplitDelimitedValues() )
             {
@@ -657,7 +657,7 @@
                 }
             }
 
-            // Parse the attribute filters 
+            // Parse the attribute filters
             AttributeColumns = new List<AttributeCache>();
             foreach ( string attr in GetAttributeValue( "AttributeColumns" ).SplitDelimitedValues() )
             {
@@ -1097,11 +1097,7 @@
                     }
                     else
                     {
-<<<<<<< HEAD
                         var parseResult = LavaService.ParseTemplate( GetAttributeValue( "MapInfo" ) );
-=======
-                        var parseResult = LavaEngine.CurrentEngine.ParseTemplate( GetAttributeValue( "MapInfo" ) );
->>>>>>> 0bfe3f81
 
                         lavaTemplate = parseResult.Template;
                     }
@@ -1396,7 +1392,7 @@
 
         var locationData = {0};
         var fenceData = {1};
-        var groupData = {2}; 
+        var groupData = {2};
 
         var allMarkers = [];
 
@@ -1477,7 +1473,7 @@
 
             var items = [];
 
-            if (mapItem.Point) {{ 
+            if (mapItem.Point) {{
 
                 var position = new google.maps.LatLng(mapItem.Point.Latitude, mapItem.Point.Longitude);
                 bounds.extend(position);
@@ -1505,11 +1501,11 @@
                     info_window: mapItem.InfoWindow,
                     label: String.fromCharCode(9679)
                 }});
-    
+
                 items.push(marker);
                 allMarkers.push(marker);
 
-                if ( mapItem.InfoWindow != null ) {{ 
+                if ( mapItem.InfoWindow != null ) {{
                     google.maps.event.addListener(marker, 'click', (function (marker, i) {{
                         return function () {{
                             openInfoWindow(marker);
@@ -1517,7 +1513,7 @@
                     }})(marker, i));
                 }}
 
-                if ( mapItem.EntityId && mapItem.EntityId > 0 ) {{ 
+                if ( mapItem.EntityId && mapItem.EntityId > 0 ) {{
                     google.maps.event.addListener(marker, 'mouseover', (function (marker, i) {{
                         return function () {{
                             $(""tr[datakey='"" + mapItem.EntityId + ""']"").addClass('row-highlight');
@@ -1562,7 +1558,7 @@
                     polyBounds.extend(polygonPoints[j]);
                 }}
 
-                if ( mapItem.InfoWindow != null ) {{ 
+                if ( mapItem.InfoWindow != null ) {{
                     google.maps.event.addListener(polygon, 'click', (function (polygon, i) {{
                         return function () {{
                             infoWindow.setContent( mapItem.InfoWindow );
@@ -1576,7 +1572,7 @@
             return items;
 
         }}
-        
+
         function setAllMap(markers, map) {{
             for (var i = 0; i < markers.length; i++) {{
                 markers[i].setMap(map);
@@ -1602,7 +1598,7 @@
         }}
 
         function adjustOverlappedMarkers() {{
-            
+
             if (allMarkers.length > 1) {{
                 for(i=0; i < allMarkers.length-1; i++) {{
                     var marker1 = allMarkers[i];
