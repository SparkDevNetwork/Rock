﻿// <copyright>
// Copyright by the Spark Development Network
//
// Licensed under the Rock Community License (the "License");
// you may not use this file except in compliance with the License.
// You may obtain a copy of the License at
//
// http://www.rockrms.com/license
//
// Unless required by applicable law or agreed to in writing, software
// distributed under the License is distributed on an "AS IS" BASIS,
// WITHOUT WARRANTIES OR CONDITIONS OF ANY KIND, either express or implied.
// See the License for the specific language governing permissions and
// limitations under the License.
// </copyright>

using System;
using System.Collections.Generic;
using System.ComponentModel;
using System.Data.Entity;
using System.Linq;
using System.Linq.Expressions;
using System.Runtime.Caching;
using System.Text;
using System.Web;
using System.Web.UI;
using System.Web.UI.HtmlControls;
using System.Web.UI.WebControls;

using DotLiquid;

using Rock;
using Rock.Attribute;
using Rock.Data;
using Rock.Field.Types;
using Rock.Model;
using Rock.Security;
using Rock.Web;
using Rock.Web.Cache;
using Rock.Web.UI;
using Rock.Web.UI.Controls;

namespace RockWeb.Blocks.Groups
{
    /// <summary>
    /// Block for people to find a group that matches their search parameters.
    /// </summary>
    [DisplayName( "Group Finder" )]
    [Category( "Groups" )]
    [Description( "Block for people to find a group that matches their search parameters." )]

    // Linked Pages
    [LinkedPage( "Group Detail Page", "The page to navigate to for group details.", false, "", "CustomSetting" )]
    [LinkedPage( "Register Page", "The page to navigate to when registering for a group.", false, "", "CustomSetting" )]

    // Filter Settings
    [GroupTypeField( "Group Type", "", true, "", "CustomSetting" )]
    [GroupTypeField( "Geofenced Group Type", "", false, "", "CustomSetting" )]

    [TextField( "CampusLabel", "", true, "Campuses", "CustomSetting" )]
    [TextField( "TimeOfDayLabel", "", true, "Time of Day", "CustomSetting" )]
    [TextField( "DayOfWeekLabel", "", true, "Day of Week", "CustomSetting" )]
    [TextField( "ScheduleFilters", "", false, "", "CustomSetting" )]
    [BooleanField( "Display Campus Filter", "", false, "CustomSetting" )]
    [BooleanField( "Enable Campus Context", "", false, "CustomSetting" )]
    [BooleanField( "Hide Overcapacity Groups", "When set to true, groups that are at capacity or whose default GroupTypeRole are at capacity are hidden.", true )]
    [AttributeField( Rock.SystemGuid.EntityType.GROUP, "Attribute Filters", "", false, true, "", "CustomSetting" )]

    // Map Settings
    [BooleanField( "Show Map", "", false, "CustomSetting" )]
    [DefinedValueField( Rock.SystemGuid.DefinedType.MAP_STYLES, "Map Style", "", true, false, Rock.SystemGuid.DefinedValue.MAP_STYLE_GOOGLE, "CustomSetting" )]
    [IntegerField( "Map Height", "", false, 600, "CustomSetting" )]
    [IntegerField( "Marker Precision", "", false, 1000, "CustomSetting" )]
    [BooleanField( "Show Fence", "", false, "CustomSetting" )]
    [ValueListField( "Polygon Colors", "", false, "#f37833|#446f7a|#afd074|#649dac|#f8eba2|#92d0df|#eaf7fc", "#ffffff", null, null, "CustomSetting" )]
    [CodeEditorField( "Map Info", "", CodeEditorMode.Lava, CodeEditorTheme.Rock, 200, false, @"
<h4 class='margin-t-none'>{{ Group.Name }}</h4> 

<div class='margin-b-sm'>
{% for attribute in Group.AttributeValues %}
    <strong>{{ attribute.AttributeName }}:</strong> {{ attribute.ValueFormatted }} <br />
{% endfor %}
</div>

<div class='margin-v-sm'>
{% if Location.FormattedHtmlAddress && Location.FormattedHtmlAddress != '' %}
	{{ Location.FormattedHtmlAddress }}
{% endif %}
</div>

{% if LinkedPages.GroupDetailPage and LinkedPages.GroupDetailPage != '' %}
    <a class='btn btn-xs btn-action margin-r-sm' href='{{ LinkedPages.GroupDetailPage }}?GroupId={{ Group.Id }}'>View {{ Group.GroupType.GroupTerm }}</a>
{% endif %}

{% if LinkedPages.RegisterPage and LinkedPages.RegisterPage != '' %}
    {% if LinkedPages.RegisterPage contains '?' %}
        <a class='btn btn-xs btn-action' href='{{ LinkedPages.RegisterPage }}&GroupGuid={{ Group.Guid }}'>Register</a>
    {% else %}
        <a class='btn btn-xs btn-action' href='{{ LinkedPages.RegisterPage }}?GroupGuid={{ Group.Guid }}'>Register</a>
    {% endif %}
{% endif %}
", "CustomSetting" )]

    // Lava Output Settings
    [BooleanField( "Show Lava Output", "", false, "CustomSetting" )]
    [CodeEditorField( "Lava Output", "", CodeEditorMode.Lava, CodeEditorTheme.Rock, 200, false, @"
", "CustomSetting" )]

    // Grid Settings
    [BooleanField( "Show Grid", "", false, "CustomSetting" )]
    [BooleanField( "Show Schedule", "", false, "CustomSetting" )]
    [BooleanField( "Show Proximity", "", false, "CustomSetting" )]
    [BooleanField( "Show Campus", "", false, "CustomSetting" )]
    [BooleanField( "Show Count", "", false, "CustomSetting" )]
    [BooleanField( "Show Age", "", false, "CustomSetting" )]
    [BooleanField( "Show Description", "", true, "CustomSetting" )]
    [AttributeField( Rock.SystemGuid.EntityType.GROUP, "Attribute Columns", "", false, true, "", "CustomSetting" )]
    [BooleanField( "Sort By Distance", "", false, "CustomSetting" )]
    [TextField( "Page Sizes", "To show a dropdown of page sizes, enter a comma delimited list of page sizes. For example: 10,20 will present a drop down with 10,20,All as options with the default as 10", false, "", "CustomSetting" )]

    public partial class GroupFinder : RockBlockCustomSettings
    {
        #region Private Variables
        private Guid _targetPersonGuid = Guid.Empty;
        private Dictionary<string, string> _urlParms = new Dictionary<string, string>();
        #endregion

        #region Properties

        /// <summary>
        /// Gets the settings tool tip.
        /// </summary>
        /// <value>
        /// The settings tool tip.
        /// </value>
        public override string SettingsToolTip
        {
            get
            {
                return "Edit Settings";
            }
        }

        /// <summary>
        /// Gets or sets the attribute filters.
        /// </summary>
        /// <value>
        /// The attribute filters.
        /// </value>
        public List<AttributeCache> AttributeFilters { get; set; }

        /// <summary>
        /// Gets or sets the _ attribute columns.
        /// </summary>
        /// <value>
        /// The _ attribute columns.
        /// </value>
        public List<AttributeCache> AttributeColumns { get; set; }

        #endregion

        #region Base Control Methods

        /// <summary>
        /// Restores the view-state information from a previous user control request that was saved by the <see cref="M:System.Web.UI.UserControl.SaveViewState" /> method.
        /// </summary>
        /// <param name="savedState">An <see cref="T:System.Object" /> that represents the user control state to be restored.</param>
        protected override void LoadViewState( object savedState )
        {
            base.LoadViewState( savedState );

            AttributeFilters = ViewState["AttributeFilters"] as List<AttributeCache>;
            AttributeColumns = ViewState["AttributeColumns"] as List<AttributeCache>;

            BuildDynamicControls();
        }

        /// <summary>
        /// Raises the <see cref="E:System.Web.UI.Control.Init" /> event.
        /// </summary>
        /// <param name="e">An <see cref="T:System.EventArgs" /> object that contains the event data.</param>
        protected override void OnInit( EventArgs e )
        {
            base.OnInit( e );

            gGroups.DataKeyNames = new string[] { "Id" };
            gGroups.Actions.ShowAdd = false;
            gGroups.GridRebind += gGroups_GridRebind;
            gGroups.ShowActionRow = false;
            gGroups.AllowPaging = false;

            this.BlockUpdated += Block_Updated;
            this.AddConfigurationUpdateTrigger( upnlContent );

            this.LoadGoogleMapsApi();
        }

        /// <summary>
        /// Raises the <see cref="E:System.Web.UI.Control.Load" /> event.
        /// </summary>
        /// <param name="e">The <see cref="T:System.EventArgs" /> object that contains the event data.</param>
        protected override void OnLoad( EventArgs e )
        {
            base.OnLoad( e );

            nbNotice.Visible = false;

            if ( Request["PersonGuid"] != null )
            {
                Guid.TryParse( Request["PersonGuid"].ToString(), out _targetPersonGuid );
                _urlParms.Add( "PersonGuid", _targetPersonGuid.ToString() );
            }

            if ( !Page.IsPostBack )
            {
                BindAttributes();
                BuildDynamicControls();

                if ( GetAttributeValue( "EnableCampusContext" ).AsBoolean() )
                {
                    var campusEntityType = EntityTypeCache.Get( "Rock.Model.Campus" );
                    var contextCampus = RockPage.GetCurrentContext( campusEntityType ) as Campus;

                    if ( contextCampus != null )
                    {
                        cblCampus.SetValue( contextCampus.Id.ToString() );
                    }
                }

                if ( _targetPersonGuid != Guid.Empty )
                {
                    ShowViewForPerson( _targetPersonGuid );
                }
                else
                {
                    ShowView();
                }
            }
        }

        /// <summary>
        /// Saves any user control view-state changes that have occurred since the last page postback.
        /// </summary>
        /// <returns>
        /// Returns the user control's current view state. If there is no view state associated with the control, it returns null.
        /// </returns>
        protected override object SaveViewState()
        {
            ViewState["AttributeFilters"] = AttributeFilters;
            ViewState["AttributeColumns"] = AttributeColumns;

            return base.SaveViewState();
        }

        #endregion

        #region Events

        /// <summary>
        /// Handles the BlockUpdated event of the ContentDynamic control.
        /// </summary>
        /// <param name="sender">The source of the event.</param>
        /// <param name="e">The <see cref="EventArgs"/> instance containing the event data.</param>
        protected void Block_Updated( object sender, EventArgs e )
        {
            ShowView();
        }

        /// <summary>
        /// Handles the SelectedIndexChanged event of the gtpGroupType control.
        /// </summary>
        /// <param name="sender">The source of the event.</param>
        /// <param name="e">The <see cref="EventArgs"/> instance containing the event data.</param>
        protected void gtpGroupType_SelectedIndexChanged( object sender, EventArgs e )
        {
            SetGroupTypeOptions();
        }

        /// <summary>
        /// Handles the Click event of the lbSave control.
        /// </summary>
        /// <param name="sender">The source of the event.</param>
        /// <param name="e">The <see cref="EventArgs"/> instance containing the event data.</param>
        protected void lbSave_Click( object sender, EventArgs e )
        {
            if ( !Page.IsValid )
            {
                return;
            }

            SetAttributeValue( "GroupType", GetGroupTypeGuid( gtpGroupType.SelectedGroupTypeId ) );
            SetAttributeValue( "GeofencedGroupType", GetGroupTypeGuid( gtpGeofenceGroupType.SelectedGroupTypeId ) );

            SetAttributeValue( "DayOfWeekLabel", tbDayOfWeekLabel.Text);
            SetAttributeValue( "TimeOfDayLabel", tbTimeOfDayLabel.Text );
            SetAttributeValue( "CampusLabel", tbCampusLabel.Text );

            var schFilters = new List<string>();
            if ( rblFilterDOW.Visible )
            {
                schFilters.Add( rblFilterDOW.SelectedValue );
                schFilters.Add( cbFilterTimeOfDay.Checked ? "Time" : string.Empty );
            }

            SetAttributeValue( "ScheduleFilters", schFilters.Where( f => f != string.Empty ).ToList().AsDelimited( "," ) );

            SetAttributeValue( "DisplayCampusFilter", cbFilterCampus.Checked.ToString() );
            SetAttributeValue( "EnableCampusContext", cbCampusContext.Checked.ToString() );
            SetAttributeValue( "AttributeFilters", cblAttributes.Items.Cast<ListItem>().Where( i => i.Selected ).Select( i => i.Value ).ToList().AsDelimited( "," ) );

            SetAttributeValue( "ShowMap", cbShowMap.Checked.ToString() );
            SetAttributeValue( "MapStyle", dvpMapStyle.SelectedValue );
            SetAttributeValue( "MapHeight", nbMapHeight.Text );
            SetAttributeValue( "MarkerPrecision", nbMarkerPrecision.Text );
            SetAttributeValue( "ShowFence", cbShowFence.Checked.ToString() );
            SetAttributeValue( "PolygonColors", vlPolygonColors.Value );
            SetAttributeValue( "MapInfo", ceMapInfo.Text );

            SetAttributeValue( "ShowLavaOutput", cbShowLavaOutput.Checked.ToString() );
            SetAttributeValue( "LavaOutput", ceLavaOutput.Text );

            SetAttributeValue( "ShowGrid", cbShowGrid.Checked.ToString() );
            SetAttributeValue( "ShowSchedule", cbShowSchedule.Checked.ToString() );
            SetAttributeValue( "ShowDescription", cbShowDescription.Checked.ToString() );
            SetAttributeValue( "ShowCampus", cbShowCampus.Checked.ToString() );
            SetAttributeValue( "ShowProximity", cbProximity.Checked.ToString() );
            SetAttributeValue( "SortByDistance", cbSortByDistance.Checked.ToString() );
            SetAttributeValue( "PageSizes", tbPageSizes.Text );
            SetAttributeValue( "ShowCount", cbShowCount.Checked.ToString() );
            SetAttributeValue( "ShowAge", cbShowAge.Checked.ToString() );
            SetAttributeValue( "AttributeColumns", cblGridAttributes.Items.Cast<ListItem>().Where( i => i.Selected ).Select( i => i.Value ).ToList().AsDelimited( "," ) );

            var ppFieldType = new PageReferenceFieldType();
            SetAttributeValue( "GroupDetailPage", ppFieldType.GetEditValue( ppGroupDetailPage, null ) );
            SetAttributeValue( "RegisterPage", ppFieldType.GetEditValue( ppRegisterPage, null ) );

            SaveAttributeValues();

            mdEdit.Hide();
            pnlEditModal.Visible = false;
            upnlContent.Update();

            BindAttributes();
            BuildDynamicControls();
            ShowView();
        }

        /// <summary>
        /// Handles the Click event of the btnSearch control.
        /// </summary>
        /// <param name="sender">The source of the event.</param>
        /// <param name="e">The <see cref="EventArgs"/> instance containing the event data.</param>
        protected void btnSearch_Click( object sender, EventArgs e )
        {
            ShowResults();
        }

        /// <summary>
        /// Handles the Click event of the btnClear control.
        /// </summary>
        /// <param name="sender">The source of the event.</param>
        /// <param name="e">The <see cref="EventArgs"/> instance containing the event data.</param>
        protected void btnClear_Click( object sender, EventArgs e )
        {
            acAddress.SetValues( null );
            BuildDynamicControls();

            pnlMap.Visible = false;
            pnlLavaOutput.Visible = false;
            pnlGrid.Visible = false;
        }

        /// <summary>
        /// Handles the RowSelected event of the gGroups control.
        /// </summary>
        /// <param name="sender">The source of the event.</param>
        /// <param name="e">The <see cref="RowEventArgs"/> instance containing the event data.</param>
        protected void gGroups_RowSelected( object sender, RowEventArgs e )
        {
            if (!NavigateToLinkedPage("GroupDetailPage", "GroupId", e.RowKeyId))
            {
                ShowResults();
                ScriptManager.RegisterStartupScript(pnlMap, pnlMap.GetType(), "group-finder-row-selected", "openInfoWindowById("+e.RowKeyId+");", true);
            }
        }

        /// <summary>
        /// Handles the Click event of the registerColumn control.
        /// </summary>
        /// <param name="sender">The source of the event.</param>
        /// <param name="e">The <see cref="RowEventArgs"/> instance containing the event data.</param>
        protected void registerColumn_Click( object sender, RowEventArgs e )
        {
            using ( var rockContext = new RockContext() )
            {
                var group = new GroupService( rockContext ).Get( e.RowKeyId );
                if ( group != null )
                {
                    _urlParms.Add( "GroupGuid", group.Guid.ToString() );
                    if ( !NavigateToLinkedPage( "RegisterPage", _urlParms ) )
                    {
                        ShowResults();
                    }
                }
                else
                {
                    ShowResults();
                }
            }
        }

        /// <summary>
        /// Handles the GridRebind event of the gGroups control.
        /// </summary>
        /// <param name="sender">The source of the event.</param>
        /// <param name="e">The <see cref="EventArgs"/> instance containing the event data.</param>
        protected void gGroups_GridRebind( object sender, EventArgs e )
        {
            ShowResults();
        }

        #endregion

        #region Internal Methods

        /// <summary>
        /// Shows the settings.
        /// </summary>
        protected override void ShowSettings()
        {
            pnlEditModal.Visible = true;
            upnlContent.Update();
            mdEdit.Show();

            var rockContext = new RockContext();
            var groupTypes = new GroupTypeService( rockContext )
                .Queryable().AsNoTracking().OrderBy( t => t.Order ).ToList();

            BindGroupType( gtpGroupType, groupTypes, "GroupType" );
            BindGroupType( gtpGeofenceGroupType, groupTypes, "GeofencedGroupType" );
            string av = GetAttributeValue( "CampusLabel" );
            tbCampusLabel.Text = GetAttributeValue( "CampusLabel" );
            tbDayOfWeekLabel.Text = GetAttributeValue( "DayOfWeekLabel" );
            tbTimeOfDayLabel.Text = GetAttributeValue( "TimeOfDayLabel" );

            var scheduleFilters = GetAttributeValue( "ScheduleFilters" ).SplitDelimitedValues( false ).ToList();
            if ( scheduleFilters.Contains("Day") )
            {
                rblFilterDOW.SetValue( "Day" );
            }
            else if ( scheduleFilters.Contains( "Days"))
            {
                rblFilterDOW.SetValue( "Days" );
            }
            else
            {
                rblFilterDOW.SelectedIndex = 0;
            }

            cbFilterTimeOfDay.Checked = scheduleFilters.Contains( "Time" );

            SetGroupTypeOptions();
            foreach ( string attr in GetAttributeValue( "AttributeFilters" ).SplitDelimitedValues() )
            {
                var li = cblAttributes.Items.FindByValue( attr );
                if ( li != null )
                {
                    li.Selected = true;
                }
            }

            cbFilterCampus.Checked = GetAttributeValue( "DisplayCampusFilter" ).AsBoolean();
            cbCampusContext.Checked = GetAttributeValue( "EnableCampusContext" ).AsBoolean();

            cbShowMap.Checked = GetAttributeValue( "ShowMap" ).AsBoolean();
            dvpMapStyle.DefinedTypeId = DefinedTypeCache.Get( Rock.SystemGuid.DefinedType.MAP_STYLES.AsGuid() ).Id;
            dvpMapStyle.SetValue( GetAttributeValue( "MapStyle" ) );
            nbMapHeight.Text = GetAttributeValue( "MapHeight" );
            nbMarkerPrecision.Text = GetAttributeValue( "MarkerPrecision" );
            cbShowFence.Checked = GetAttributeValue( "ShowFence" ).AsBoolean();
            vlPolygonColors.Value = GetAttributeValue( "PolygonColors" );
            ceMapInfo.Text = GetAttributeValue( "MapInfo" );

            cbShowLavaOutput.Checked = GetAttributeValue( "ShowLavaOutput" ).AsBoolean();
            ceLavaOutput.Text = GetAttributeValue( "LavaOutput" );

            cbShowGrid.Checked = GetAttributeValue( "ShowGrid" ).AsBoolean();
            cbShowSchedule.Checked = GetAttributeValue( "ShowSchedule" ).AsBoolean();
            cbShowDescription.Checked = GetAttributeValue( "ShowDescription" ).AsBoolean();
            cbShowCampus.Checked = GetAttributeValue( "ShowCampus" ).AsBoolean();
            cbProximity.Checked = GetAttributeValue( "ShowProximity" ).AsBoolean();
            cbSortByDistance.Checked = GetAttributeValue( "SortByDistance" ).AsBoolean();
            tbPageSizes.Text = GetAttributeValue( "PageSizes" );
            cbShowCount.Checked = GetAttributeValue( "ShowCount" ).AsBoolean();
            cbShowAge.Checked = GetAttributeValue( "ShowAge" ).AsBoolean();
            foreach ( string attr in GetAttributeValue( "AttributeColumns" ).SplitDelimitedValues() )
            {
                var li = cblGridAttributes.Items.FindByValue( attr );
                if ( li != null )
                {
                    li.Selected = true;
                }
            }

            var ppFieldType = new PageReferenceFieldType();
            ppFieldType.SetEditValue( ppGroupDetailPage, null, GetAttributeValue( "GroupDetailPage" ) );
            ppFieldType.SetEditValue( ppRegisterPage, null, GetAttributeValue( "RegisterPage" ) );

            upnlContent.Update();
        }

        /// <summary>
        /// Binds the group attribute list.
        /// </summary>
        private void SetGroupTypeOptions()
        {
            rblFilterDOW.Visible = false;
            cbFilterTimeOfDay.Visible = false;

            // Rebuild the checkbox list settings for both the filter and display in grid attribute lists
            cblAttributes.Items.Clear();
            cblGridAttributes.Items.Clear();

            if ( gtpGroupType.SelectedGroupTypeId.HasValue )
            {
                var groupType = GroupTypeCache.Get( gtpGroupType.SelectedGroupTypeId.Value );
                if ( groupType != null )
                {
                    bool hasWeeklyschedule = ( groupType.AllowedScheduleTypes & ScheduleType.Weekly ) == ScheduleType.Weekly;
                    rblFilterDOW.Visible = hasWeeklyschedule;
                    cbFilterTimeOfDay.Visible = hasWeeklyschedule;

                    var group = new Group();
                    group.GroupTypeId = groupType.Id;
                    group.LoadAttributes();
                    foreach ( var attribute in group.Attributes )
                    {
                        if ( attribute.Value.FieldType.Field.HasFilterControl() )
                        {
                            cblAttributes.Items.Add( new ListItem( attribute.Value.Name, attribute.Value.Guid.ToString() ) );
                        }

                        cblGridAttributes.Items.Add( new ListItem( attribute.Value.Name, attribute.Value.Guid.ToString() ) );
                    }
                }
            }

            cblAttributes.Visible = cblAttributes.Items.Count > 0;
            cblGridAttributes.Visible = cblAttributes.Items.Count > 0;
        }

        private void ShowViewForPerson( Guid targetPersonGuid )
        {
            // check for a specific person in the query string
            Person targetPerson = null;
            Location targetPersonLocation = null;

            targetPerson = new PersonService( new RockContext() ).Queryable().Where( p => p.Guid == targetPersonGuid ).FirstOrDefault();
            targetPersonLocation = targetPerson.GetHomeLocation();

            if ( targetPerson != null )
            {
                lTitle.Text = string.Format( "<h4 class='margin-t-none'>Groups for {0}</h4>", targetPerson.FullName );
                acAddress.SetValues( targetPersonLocation );
                acAddress.Visible = false;
                phFilterControls.Visible = false;
                btnSearch.Visible = false;
                btnClear.Visible = false;

                if ( targetPersonLocation != null && targetPersonLocation.GeoPoint != null )
                {
                    lTitle.Text += string.Format( "<p>Search based on: {0}</p>", targetPersonLocation.ToString() );

                    ShowResults();
                }
                else if ( targetPersonLocation != null )
                {
                    lTitle.Text += string.Format( "<p>The position of the address on file ({0}) could not be determined.</p>", targetPersonLocation.ToString() );
                }
                else
                {
                    lTitle.Text += string.Format( "<p>The person does not have an address on file.</p>" );
                }
            }
        }

        /// <summary>
        /// Shows the view.
        /// </summary>
        private void ShowView()
        {
            // If the groups should be limited by geofence, or the distance should be displayed,
            // then we need to capture the person's address
            Guid? fenceTypeGuid = GetAttributeValue( "GeofencedGroupType" ).AsGuidOrNull();
            if ( fenceTypeGuid.HasValue || GetAttributeValue( "ShowProximity" ).AsBoolean() )
            {
                acAddress.Visible = true;

                if ( CurrentPerson != null )
                {
                    acAddress.SetValues( CurrentPerson.GetHomeLocation() );
                }

                phFilterControls.Visible = true;
                btnSearch.Visible = true;
            }
            else
            {
                acAddress.Visible = false;

                // Check to see if there's any filters
                string scheduleFilters = GetAttributeValue( "ScheduleFilters" );
                if ( !string.IsNullOrWhiteSpace( scheduleFilters ) || AttributeFilters.Any() )
                {
                    phFilterControls.Visible = true;
                    btnSearch.Visible = true;
                }
                else
                {
                    // Hide the search button and show the results immediately since there is 
                    // no filter criteria to be entered
                    phFilterControls.Visible = false;
                    btnSearch.Visible = GetAttributeValue( "DisplayCampusFilter" ).AsBoolean();
                    pnlResults.Visible = true;
                }
            }

            btnClear.Visible = btnSearch.Visible;

            // If we've already displayed results, then re-display them
            if ( pnlResults.Visible )
            {
                ShowResults();
            }
        }

        /// <summary>
        /// Adds the attribute filters.
        /// </summary>
        private void BindAttributes()
        {
            // Parse the attribute filters 
            AttributeFilters = new List<AttributeCache>();
            foreach ( string attr in GetAttributeValue( "AttributeFilters" ).SplitDelimitedValues() )
            {
                Guid? attributeGuid = attr.AsGuidOrNull();
                if ( attributeGuid.HasValue )
                {
                    var attribute = AttributeCache.Get( attributeGuid.Value );
                    if ( attribute != null && attribute.FieldType.Field.HasFilterControl() )
                    {
                        AttributeFilters.Add( attribute );
                    }
                }
            }

            // Parse the attribute filters 
            AttributeColumns = new List<AttributeCache>();
            foreach ( string attr in GetAttributeValue( "AttributeColumns" ).SplitDelimitedValues() )
            {
                Guid? attributeGuid = attr.AsGuidOrNull();
                if ( attributeGuid.HasValue )
                {
                    var attribute = AttributeCache.Get( attributeGuid.Value );
                    if ( attribute != null )
                    {
                        AttributeColumns.Add( attribute );
                    }
                }
            }
        }

        /// <summary>
        /// Builds the dynamic controls.
        /// </summary>
        private void BuildDynamicControls()
        {
            // Clear attribute filter controls and recreate
            phFilterControls.Controls.Clear();
            var scheduleFilters = GetAttributeValue( "ScheduleFilters" ).SplitDelimitedValues().ToList();
            if ( scheduleFilters.Contains( "Days" ) )
            {
                var dowsFilterControl = new RockCheckBoxList();
                dowsFilterControl.ID = "filter_dows";
                dowsFilterControl.Label = GetAttributeValue( "DayOfWeekLabel" );
                dowsFilterControl.BindToEnum<DayOfWeek>();
                dowsFilterControl.RepeatDirection = RepeatDirection.Horizontal;
                
                AddFilterControl( dowsFilterControl, "Days of Week", "The day of week that group meets on." );
            }

            if ( scheduleFilters.Contains( "Day" ) )
            {
                var control = FieldTypeCache.Get( Rock.SystemGuid.FieldType.DAY_OF_WEEK ).Field.FilterControl( null, "filter_dow", false, Rock.Reporting.FilterMode.SimpleFilter );
                string dayOfWeekLabel = GetAttributeValue( "DayOfWeekLabel" );
                AddFilterControl( control, dayOfWeekLabel, "The day of week that group meets on." );
            }

            if ( scheduleFilters.Contains( "Time" ) )
            {
                var control = FieldTypeCache.Get( Rock.SystemGuid.FieldType.TIME ).Field.FilterControl( null, "filter_time", false, Rock.Reporting.FilterMode.SimpleFilter );
                string timeOfDayLabel = GetAttributeValue( "TimeOfDayLabel" );
                AddFilterControl( control, timeOfDayLabel, "The time of day that group meets." );
            }
            
            if ( GetAttributeValue( "DisplayCampusFilter" ).AsBoolean() )
            {

                cblCampus.Label = GetAttributeValue( "CampusLabel" );
                cblCampus.Visible = true;
                cblCampus.DataSource = CampusCache.All( includeInactive: false ) ;
                cblCampus.DataBind();
            }
            else
            {
                cblCampus.Visible = false;
            }

            if ( AttributeFilters != null )
            {
                foreach ( var attribute in AttributeFilters )
                {
                    var control = attribute.FieldType.Field.FilterControl( attribute.QualifierValues, "filter_" + attribute.Id.ToString(), false, Rock.Reporting.FilterMode.SimpleFilter );
                    if ( control != null )
                    {
                        AddFilterControl( control, attribute.Name, attribute.Description );
                    }
                }
            }

            // Build attribute columns
            foreach ( var column in gGroups.Columns.OfType<AttributeField>().ToList() )
            {
                gGroups.Columns.Remove( column );
            }

            if ( AttributeColumns != null )
            {
                foreach ( var attribute in AttributeColumns )
                {
                    string dataFieldExpression = attribute.Key;
                    bool columnExists = gGroups.Columns.OfType<AttributeField>().FirstOrDefault( a => a.DataField.Equals( dataFieldExpression ) ) != null;
                    if ( !columnExists )
                    {
                        AttributeField boundField = new AttributeField();
                        boundField.DataField = dataFieldExpression;
                        boundField.AttributeId = attribute.Id;
                        boundField.HeaderText = attribute.Name;

                        var attributeCache = AttributeCache.Get( attribute.Id );
                        if ( attributeCache != null )
                        {
                            boundField.ItemStyle.HorizontalAlign = attributeCache.FieldType.Field.AlignValue;
                        }

                        gGroups.Columns.Add( boundField );
                    }
                }
            }

            // Add Register Column
            foreach ( var column in gGroups.Columns.OfType<EditField>().ToList() )
            {
                gGroups.Columns.Remove( column );
            }

            var registerPage = new PageReference( GetAttributeValue( "RegisterPage" ) );

            if ( _targetPersonGuid != Guid.Empty )
            {
                registerPage.Parameters = _urlParms;
            }

            if ( registerPage.PageId > 0 )
            {
                var registerColumn = new EditField();
                registerColumn.ToolTip = "Register";
                registerColumn.HeaderText = "Register";
                registerColumn.Click += registerColumn_Click;
                gGroups.Columns.Add( registerColumn );
            }

            var pageSizes = new List<int>();
            if ( !string.IsNullOrWhiteSpace( GetAttributeValue( "PageSizes" ) ) )
            {
                pageSizes = GetAttributeValue( "PageSizes" ).Split( ',' ).AsIntegerList();
            }

            ddlPageSize.Items.Clear();
            ddlPageSize.Items.AddRange( pageSizes.Select( a => new ListItem( a.ToString(), a.ToString() ) ).ToArray() );
            ddlPageSize.Items.Add( new ListItem( "All", "0" ) );

            if ( pageSizes.Any() )
            {
                // set default PageSize to whatever is first in the PageSize setting
                ddlPageSize.Visible = true;
                ddlPageSize.SelectedValue = pageSizes[0].ToString();
            }
            else
            {
                ddlPageSize.Visible = false;
            }

            // if the SortByDistance is enabled, prevent them from sorting by ColumnClick
            if ( GetAttributeValue( "SortByDistance" ).AsBoolean() )
            {
                gGroups.AllowSorting = false;
            }
        }

        private void AddFilterControl( Control control, string name, string description )
        {
            if ( control is IRockControl )
            {
                var rockControl = ( IRockControl ) control;
                rockControl.Label = name;
                rockControl.Help = description;
                phFilterControls.Controls.Add( control );
            }
            else
            {
                var wrapper = new RockControlWrapper();
                wrapper.ID = control.ID + "_wrapper";
                wrapper.Label = name;
                wrapper.Controls.Add( control );
                phFilterControls.Controls.Add( wrapper );
            }
        }

        /// <summary>
        /// Binds the grid.
        /// </summary>
        private void ShowResults()
        {
            // Get the group types that we're interested in
            Guid? groupTypeGuid = GetAttributeValue( "GroupType" ).AsGuidOrNull();
            if ( !groupTypeGuid.HasValue )
            {
                ShowError( "A valid Group Type is required." );
                return;
            }

            gGroups.Columns[1].Visible = GetAttributeValue( "ShowDescription" ).AsBoolean();
            gGroups.Columns[2].Visible = GetAttributeValue( "ShowSchedule" ).AsBoolean();
            gGroups.Columns[3].Visible = GetAttributeValue( "ShowCount" ).AsBoolean();
            gGroups.Columns[4].Visible = GetAttributeValue( "ShowAge" ).AsBoolean();

            bool showProximity = GetAttributeValue( "ShowProximity" ).AsBoolean();
            gGroups.Columns[6].Visible = showProximity;  // Distance

            // Get query of groups of the selected group type
            var rockContext = new RockContext();
            var groupService = new GroupService( rockContext );
            var groupQry = groupService
                .Queryable( "GroupLocations.Location" )
                .Where( g => g.IsActive && g.GroupType.Guid.Equals( groupTypeGuid.Value ) && g.IsPublic );

            var groupParameterExpression = groupService.ParameterExpression;
            var schedulePropertyExpression = Expression.Property( groupParameterExpression, "Schedule" );

            var dowsFilterControl = phFilterControls.FindControl( "filter_dows" ) as RockCheckBoxList;
            if ( dowsFilterControl != null )
            {
                var dows = new List<DayOfWeek>();
                dowsFilterControl.SelectedValuesAsInt.ForEach( i => dows.Add( (DayOfWeek)i ) );

                if ( dows.Any() )
                {
                    groupQry = groupQry.Where( g =>
                        g.Schedule.WeeklyDayOfWeek.HasValue &&
                        dows.Contains( g.Schedule.WeeklyDayOfWeek.Value ) );
                }
            }

            var dowFilterControl = phFilterControls.FindControl( "filter_dow" );
            if ( dowFilterControl != null )
            {
                var field = FieldTypeCache.Get( Rock.SystemGuid.FieldType.DAY_OF_WEEK ).Field;

                var filterValues = field.GetFilterValues( dowFilterControl, null, Rock.Reporting.FilterMode.SimpleFilter );
                var expression = field.PropertyFilterExpression( null, filterValues, schedulePropertyExpression, "WeeklyDayOfWeek", typeof( DayOfWeek? ) );
                groupQry = groupQry.Where( groupParameterExpression, expression, null );
            }

            var timeFilterControl = phFilterControls.FindControl( "filter_time" );
            if ( timeFilterControl != null )
            {
                var field = FieldTypeCache.Get( Rock.SystemGuid.FieldType.TIME ).Field;

                var filterValues = field.GetFilterValues( timeFilterControl, null, Rock.Reporting.FilterMode.SimpleFilter );
                var expression = field.PropertyFilterExpression( null, filterValues, schedulePropertyExpression, "WeeklyTimeOfDay", typeof( TimeSpan? ) );
                groupQry = groupQry.Where( groupParameterExpression, expression, null );
            }

            if ( GetAttributeValue( "DisplayCampusFilter" ).AsBoolean() )
            {
                var searchCampuses = cblCampus.SelectedValuesAsInt;
                if ( searchCampuses.Count > 0 )
                {
                    groupQry = groupQry.Where( c => searchCampuses.Contains( c.CampusId ?? -1 ) );
                }
            }

            // This hides the groups that are at or over capacity by doing two things:
            // 1) If the group has a GroupCapacity, check that we haven't met or exceeded that.
            // 2) When someone registers for a group on the front-end website, they automatically get added with the group's default
            //    GroupTypeRole. If that role exists and has a MaxCount, check that we haven't met or exceeded it yet.
            if ( GetAttributeValue( "HideOvercapacityGroups" ).AsBoolean() )
            {
                groupQry = groupQry.Where(
                    g => g.GroupCapacity == null ||
                    g.Members.Where( m => m.GroupMemberStatus == GroupMemberStatus.Active ).Count() < g.GroupCapacity );

                groupQry = groupQry.Where( g =>
                     g.GroupType == null ||
                     g.GroupType.DefaultGroupRole == null ||
                     g.GroupType.DefaultGroupRole.MaxCount == null ||
                     g.Members.Where( m => m.GroupRoleId == g.GroupType.DefaultGroupRole.Id ).Count() < g.GroupType.DefaultGroupRole.MaxCount );
            }

            // Filter query by any configured attribute filters
            if ( AttributeFilters != null && AttributeFilters.Any() )
            {
                foreach ( var attribute in AttributeFilters )
                {
                    var filterControl = phFilterControls.FindControl( "filter_" + attribute.Id.ToString() );
                    groupQry = attribute.FieldType.Field.ApplyAttributeQueryFilter( groupQry, filterControl, attribute, groupService, Rock.Reporting.FilterMode.SimpleFilter );
                }
            }

            List<GroupLocation> fences = null;
            List<Group> groups = null;

            // Run query to get list of matching groups
            SortProperty sortProperty = gGroups.SortProperty;
            if ( sortProperty != null )
            {
                groups = groupQry.Sort( sortProperty ).ToList();
            }
            else
            {
                groups = groupQry.OrderBy( g => g.Name ).ToList();
            }

            gGroups.Columns[5].Visible = GetAttributeValue( "ShowCampus" ).AsBoolean() && groups.Any( g => g.CampusId.HasValue );

            int? fenceGroupTypeId = GetGroupTypeId( GetAttributeValue( "GeofencedGroupType" ).AsGuidOrNull() );
            bool showMap = GetAttributeValue( "ShowMap" ).AsBoolean();
            bool showFences = showMap && GetAttributeValue( "ShowFence" ).AsBoolean();

            var distances = new Dictionary<int, double>();

            // If we care where these groups are located...
            if ( fenceGroupTypeId.HasValue || showMap || showProximity )
            {
                // Get the location for the address entered
                Location personLocation = null;
                if ( fenceGroupTypeId.HasValue || showProximity )
                {
                    personLocation = new LocationService( rockContext )
                        .Get( acAddress.Street1, acAddress.Street2, acAddress.City, acAddress.State, acAddress.PostalCode, acAddress.Country );
                }

                // If showing a map, and person's location was found, save a mapitem for this location
                FinderMapItem personMapItem = null;
                if ( showMap && personLocation != null && personLocation.GeoPoint != null )
                {
                    var infoWindow = string.Format(
                        @"
<div style='width:250px'>
    <div class='clearfix'>
		<strong>Your Location</strong>
        <br/>{0}
    </div>
</div>
",
                        personLocation.FormattedHtmlAddress );

                    personMapItem = new FinderMapItem( personLocation, 100000 );
                    personMapItem.Name = "Your Location";
                    personMapItem.InfoWindow = HttpUtility.HtmlEncode( infoWindow.Replace( Environment.NewLine, string.Empty ).Replace( "\n", string.Empty ).Replace( "\t", string.Empty ) );
                }

                // Get the locations, and optionally calculate the distance for each of the groups
                var groupLocations = new List<GroupLocation>();
                foreach ( var group in groups )
                {
                    foreach ( var groupLocation in group.GroupLocations
                        .Where( gl => gl.Location.GeoPoint != null ) )
                    {
                        groupLocations.Add( groupLocation );

                        if ( showProximity && personLocation != null && personLocation.GeoPoint != null )
                        {
                            double meters = groupLocation.Location.GeoPoint.Distance( personLocation.GeoPoint ) ?? 0.0D;
                            double miles = meters * Location.MilesPerMeter;

                            // If this group already has a distance calculated, see if this location is closer and if so, use it instead
                            if ( distances.ContainsKey( group.Id ) )
                            {
                                if ( distances[group.Id] < miles )
                                {
                                    distances[group.Id] = miles;
                                }
                            }
                            else
                            {
                                distances.Add( group.Id, miles );
                            }
                        }
                    }
                }

                // If groups should be limited by a geofence
                var fenceMapItems = new List<MapItem>();
                if ( fenceGroupTypeId.HasValue )
                {
                    fences = new List<GroupLocation>();
                    if ( personLocation != null && personLocation.GeoPoint != null )
                    {
                        fences = new GroupLocationService( rockContext )
                            .Queryable( "Group,Location" )
                            .Where( gl =>
                                gl.Group.GroupTypeId == fenceGroupTypeId &&
                                gl.Location.GeoFence != null &&
                                personLocation.GeoPoint.Intersects( gl.Location.GeoFence ) )
                            .ToList();
                    }

                    // Limit the group locations to only those locations inside one of the fences
                    groupLocations = groupLocations
                        .Where( gl =>
                            fences.Any( f => gl.Location.GeoPoint.Intersects( f.Location.GeoFence ) ) )
                        .ToList();

                    // Limit the groups to the those that still contain a valid location
                    groups = groups
                        .Where( g =>
                            groupLocations.Any( gl => gl.GroupId == g.Id ) )
                        .ToList();

                    // If the map and fences should be displayed, create a map item for each fence
                    if ( showMap && showFences )
                    {
                        foreach ( var fence in fences )
                        {
                            var mapItem = new FinderMapItem( fence.Location, 100000 );
                            mapItem.EntityTypeId = EntityTypeCache.Get( "Rock.Model.Group" ).Id;
                            mapItem.EntityId = fence.GroupId;
                            mapItem.Name = fence.Group.Name;
                            fenceMapItems.Add( mapItem );
                        }
                    }
                }

                // if not sorting by ColumnClick and SortByDistance, then sort the groups by distance
                if ( gGroups.SortProperty == null && showProximity && GetAttributeValue( "SortByDistance" ).AsBoolean() )
                {
                    // only show groups with a known location, and sort those by distance
                    groups = groups.Where( a => distances.Select( b => b.Key ).Contains( a.Id ) ).ToList();
                    groups = groups.OrderBy( a => distances[a.Id] ).ThenBy( a => a.Name ).ToList();
                }

                // if limiting by PageSize, limit to the top X groups
                int? pageSize = ddlPageSize.SelectedValue.AsIntegerOrNull();
                if ( pageSize.HasValue && pageSize > 0 )
                {
                    groups = groups.Take( pageSize.Value ).ToList();
                }

                // If a map is to be shown
                if ( showMap && groups.Any() )
                {
                    Template template = Template.Parse( GetAttributeValue( "MapInfo" ) );

<<<<<<< HEAD
                    bool showDebug = UserCanEdit && GetAttributeValue( "MapInfoDebug" ).AsBoolean();
                    lMapInfoDebug.Visible = showDebug;

                    double precision = GetAttributeValue( "MarkerPrecision" ).AsDoubleOrNull() ?? 1000;

=======
>>>>>>> 99c99f9d
                    // Add mapitems for all the remaining valid group locations
                    var groupMapItems = new List<MapItem>();
                    foreach ( var gl in groupLocations )
                    {
                        var group = groups.Where( g => g.Id == gl.GroupId ).FirstOrDefault();
                        if ( group != null )
                        {
                            // Resolve info window lava template
                            var linkedPageParams = new Dictionary<string, string> { { "GroupId", group.Id.ToString() } };
                            var mergeFields = new Dictionary<string, object>();
                            mergeFields.Add( "Group", gl.Group );
                            mergeFields.Add( "Location", gl.Location );

                            Dictionary<string, object> linkedPages = new Dictionary<string, object>();
                            linkedPages.Add( "GroupDetailPage", LinkedPageRoute( "GroupDetailPage" ) );

                            if ( _targetPersonGuid != Guid.Empty )
                            {
                                linkedPages.Add( "RegisterPage", LinkedPageUrl( "RegisterPage", _urlParms ) );
                            }
                            else
                            {
                                linkedPages.Add( "RegisterPage", LinkedPageRoute( "RegisterPage" ) );
                            }

                            mergeFields.Add( "LinkedPages", linkedPages );
                            mergeFields.Add( "CampusContext", RockPage.GetCurrentContext( EntityTypeCache.Get( "Rock.Model.Campus" ) ) as Campus );

                            // add collection of allowed security actions
                            Dictionary<string, object> securityActions = new Dictionary<string, object>();
                            securityActions.Add( "View", group.IsAuthorized( Authorization.VIEW, CurrentPerson ) );
                            securityActions.Add( "Edit", group.IsAuthorized( Authorization.EDIT, CurrentPerson ) );
                            securityActions.Add( "Administrate", group.IsAuthorized( Authorization.ADMINISTRATE, CurrentPerson ) );
                            mergeFields.Add( "AllowedActions", securityActions );

                            string infoWindow = template.Render( Hash.FromDictionary( mergeFields ) );

                            // Add a map item for group
                            var mapItem = new FinderMapItem( gl.Location, precision );
                            mapItem.EntityTypeId = EntityTypeCache.Get( "Rock.Model.Group" ).Id;
                            mapItem.EntityId = group.Id;
                            mapItem.Name = group.Name;
                            mapItem.InfoWindow = HttpUtility.HtmlEncode( infoWindow.Replace( Environment.NewLine, string.Empty ).Replace( "\n", string.Empty ).Replace( "\t", string.Empty ) );
                            groupMapItems.Add( mapItem );
                        }
                    }

                    // Show the map
                    Map( personMapItem, fenceMapItems, groupMapItems );
                    pnlMap.Visible = true;
                }
                else
                {
                    pnlMap.Visible = false;
                }
            }
            else
            {
                pnlMap.Visible = false;
            }

            // Should a lava output be displayed
            if ( GetAttributeValue( "ShowLavaOutput" ).AsBoolean() )
            {
                string template = GetAttributeValue( "LavaOutput" );

                var mergeFields = new Dictionary<string, object>();
                if ( fences != null )
                {
                    mergeFields.Add( "Fences", fences.Select( f => f.Group ).ToList() );
                }
                else
                {
                    mergeFields.Add( "Fences", new Dictionary<string, object>() );
                }

                mergeFields.Add( "Groups", groups );

                Dictionary<string, object> linkedPages = new Dictionary<string, object>();
                linkedPages.Add( "GroupDetailPage", LinkedPageRoute( "GroupDetailPage" ) );

                if ( _targetPersonGuid != Guid.Empty )
                {
                    linkedPages.Add( "RegisterPage", LinkedPageUrl( "RegisterPage", _urlParms ) );
                }
                else
                {
                    linkedPages.Add( "RegisterPage", LinkedPageRoute( "RegisterPage" ) );
                }

                mergeFields.Add( "LinkedPages", linkedPages );
                mergeFields.Add( "CampusContext", RockPage.GetCurrentContext( EntityTypeCache.Get( "Rock.Model.Campus" ) ) as Campus );

                lLavaOverview.Text = template.ResolveMergeFields( mergeFields );

                pnlLavaOutput.Visible = true;
            }
            else
            {
                pnlLavaOutput.Visible = false;
            }

            // Should a grid be displayed
            if ( GetAttributeValue( "ShowGrid" ).AsBoolean() )
            {
                pnlGrid.Visible = true;

                // Save the groups into the grid's object list since it is not being bound to actual group objects
                gGroups.ObjectList = new Dictionary<string, object>();
                groups.ForEach( g => gGroups.ObjectList.Add( g.Id.ToString(), g ) );

                // Bind the grid
                gGroups.DataSource = groups.Select( g =>
                {
                    var qryMembers = new GroupMemberService( rockContext ).Queryable().Where( a => a.GroupId == g.Id );
                    var groupType = GroupTypeCache.Get( g.GroupTypeId );

                    return new
                    {
                        Id = g.Id,
                        Name = g.Name,
                        GroupTypeName = groupType.Name,
                        GroupOrder = g.Order,
                        GroupTypeOrder = groupType.Order,
                        Description = g.Description,
                        IsSystem = g.IsSystem,
                        IsActive = g.IsActive,
                        GroupRole = string.Empty,
                        DateAdded = DateTime.MinValue,
                        Schedule = g.Schedule,
                        MemberCount = qryMembers.Count(),
                        AverageAge = Math.Round( qryMembers.Select( m => m.Person.BirthDate ).ToList().Select( a => Person.GetAge( a ) ).Average() ?? 0.0D ),
                        Campus = g.Campus != null ? g.Campus.Name : string.Empty,
                        Distance = distances.Where( d => d.Key == g.Id )
                            .Select( d => d.Value ).FirstOrDefault()
                    };
                } ).ToList();
                gGroups.DataBind();
            }
            else
            {
                pnlGrid.Visible = false;
            }

            // Show the results
            pnlResults.Visible = true;
        }

        /// <summary>
        /// Binds the type of the group.
        /// </summary>
        /// <param name="control">The control.</param>
        /// <param name="groupTypes">The group types.</param>
        /// <param name="attributeName">Name of the attribute.</param>
        private void BindGroupType( GroupTypePicker control, List<GroupType> groupTypes, string attributeName )
        {
            control.GroupTypes = groupTypes;

            Guid? groupTypeGuid = GetAttributeValue( attributeName ).AsGuidOrNull();
            if ( groupTypeGuid.HasValue )
            {
                var groupType = groupTypes.FirstOrDefault( g => g.Guid.Equals( groupTypeGuid.Value ) );
                if ( groupType != null )
                {
                    control.SelectedGroupTypeId = groupType.Id;
                }
            }
        }

        private int? GetGroupTypeId( Guid? groupTypeGuid )
        {
            if ( groupTypeGuid.HasValue )
            {
                var groupType = GroupTypeCache.Get( groupTypeGuid.Value );
                if ( groupType != null )
                {
                    return groupType.Id;
                }
            }

            return null;
        }

        /// <summary>
        /// Gets the group type unique identifier.
        /// </summary>
        /// <param name="groupTypeId">The group type identifier.</param>
        /// <returns></returns>
        private string GetGroupTypeGuid( int? groupTypeId )
        {
            if ( groupTypeId.HasValue )
            {
                var groupType = GroupTypeCache.Get( groupTypeId.Value );
                if ( groupType != null )
                {
                    return groupType.Guid.ToString();
                }
            }

            return string.Empty;
        }

        /// <summary>
        /// Maps the specified location.
        /// </summary>
        /// <param name="location">The location.</param>
        /// <param name="fences">The fences.</param>
        /// <param name="groups">The groups.</param>
        private void Map( MapItem location, List<MapItem> fences, List<MapItem> groups )
        {
            pnlMap.Visible = true;

            string mapStylingFormat = @"
                        <style>
                            #map_wrapper {{
                                height: {0}px;
                            }}

                            #map_canvas {{
                                width: 100%;
                                height: 100%;
                                border-radius: var(--border-radius-base);
                            }}
                        </style>";
            lMapStyling.Text = string.Format( mapStylingFormat, GetAttributeValue( "MapHeight" ) );

            // add styling to map
            string styleCode = "null";
            var markerColors = new List<string>();

            DefinedValueCache dvcMapStyle = DefinedValueCache.Get( GetAttributeValue( "MapStyle" ).AsInteger() );
            if ( dvcMapStyle != null )
            {
                styleCode = dvcMapStyle.GetAttributeValue( "DynamicMapStyle" );
                markerColors = dvcMapStyle.GetAttributeValue( "Colors" )
                    .Split( new char[] { '|' }, StringSplitOptions.RemoveEmptyEntries )
                    .ToList();
                markerColors.ForEach( c => c = c.Replace( "#", string.Empty ) );
            }

            if ( !markerColors.Any() )
            {
                markerColors.Add( "FE7569" );
            }

            string locationColor = markerColors[0].Replace( "#", string.Empty );
            var polygonColorList = GetAttributeValue( "PolygonColors" ).Split( new char[] { '|' }, StringSplitOptions.RemoveEmptyEntries ).ToList();
            string polygonColors = "\"" + polygonColorList.AsDelimited( "\", \"" ) + "\"";
            string groupColor = ( markerColors.Count > 1 ? markerColors[1] : markerColors[0] ).Replace( "#", string.Empty );

            string latitude = "39.8282";
            string longitude = "-98.5795";
            string zoom = "4";
            var orgLocation = GlobalAttributesCache.Get().OrganizationLocation;
            if ( orgLocation != null && orgLocation.GeoPoint != null )
            {
                latitude = orgLocation.GeoPoint.Latitude.ToString();
                longitude = orgLocation.GeoPoint.Longitude.ToString();
                zoom = "12";
            }

            // write script to page
            string mapScriptFormat = @"

        var locationData = {0};
        var fenceData = {1};
        var groupData = {2}; 

        var allMarkers = [];

        var map;
        var bounds = new google.maps.LatLngBounds();
        var infoWindow = new google.maps.InfoWindow();

        var mapStyle = {3};

        var polygonColorIndex = 0;
        var polygonColors = [{5}];

        var min = .999999;
        var max = 1.000001;

        initializeMap();

        function initializeMap() {{

            // Set default map options
            var mapOptions = {{
                 mapTypeId: 'roadmap'
                ,styles: mapStyle
                ,center: new google.maps.LatLng({7}, {8})
                ,zoom: {9}
                ,maxZoom: 13
                ,streetViewControl: false
            }};

            // Display a map on the page
            map = new google.maps.Map(document.getElementById('map_canvas'), mapOptions);
            map.setTilt(45);

            if ( locationData != null )
            {{
                var items = addMapItem(0, locationData, '{4}');
                for (var j = 0; j < items.length; j++) {{
                    items[j].setMap(map);
                }}
            }}

            if ( fenceData != null ) {{
                for (var i = 0; i < fenceData.length; i++) {{
                    var items = addMapItem(i, fenceData[i] );
                    for (var j = 0; j < items.length; j++) {{
                        items[j].setMap(map);
                    }}
                }}
            }}

            if ( groupData != null ) {{
                for (var i = 0; i < groupData.length; i++) {{
                    var items = addMapItem(i, groupData[i], '{6}');
                    for (var j = 0; j < items.length; j++) {{
                        items[j].setMap(map);
                    }}
                }}
            }}

            // adjust any markers that may overlap
            adjustOverlappedMarkers();

            if (!bounds.isEmpty()) {{
                map.fitBounds(bounds);
            }}

        }}

        function openInfoWindowById(id) {{
            marker = $.grep(allMarkers, function(m) {{ return m.id == id }})[0];
            openInfoWindow(marker);
        }}

        function openInfoWindow(marker) {{
            infoWindow.setContent( $('<div/>').html(marker.info_window).text() );
            infoWindow.open(map, marker);
        }}

        function addMapItem( i, mapItem, color ) {{

            var items = [];

            if (mapItem.Point) {{ 

                var position = new google.maps.LatLng(mapItem.Point.Latitude, mapItem.Point.Longitude);
                bounds.extend(position);

                if (!color) {{
                    color = 'FE7569'
                }}

                var pinImage = {{
                    path: 'M 0,0 C -2,-20 -10,-22 -10,-30 A 10,10 0 1,1 10,-30 C 10,-22 2,-20 0,0 z',
                    fillColor: '#' + color,
                    fillOpacity: 1,
                    strokeColor: '#000',
                    strokeWeight: 1,
                    scale: 1,
                    labelOrigin: new google.maps.Point(0,-28)
                }};

                marker = new google.maps.Marker({{
                    id: mapItem.EntityId,
                    position: position,
                    map: map,
                    title: htmlDecode(mapItem.Name),
                    icon: pinImage,
                    info_window: mapItem.InfoWindow,
                    label: String.fromCharCode(9679)
                }});
    
                items.push(marker);
                allMarkers.push(marker);

                if ( mapItem.InfoWindow != null ) {{ 
                    google.maps.event.addListener(marker, 'click', (function (marker, i) {{
                        return function () {{
                            openInfoWindow(marker);
                        }}
                    }})(marker, i));
                }}

                if ( mapItem.EntityId && mapItem.EntityId > 0 ) {{ 
                    google.maps.event.addListener(marker, 'mouseover', (function (marker, i) {{
                        return function () {{
                            $(""tr[datakey='"" + mapItem.EntityId + ""']"").addClass('row-highlight');
                        }}
                    }})(marker, i));

                    google.maps.event.addListener(marker, 'mouseout', (function (marker, i) {{
                        return function () {{
                            $(""tr[datakey='"" + mapItem.EntityId + ""']"").removeClass('row-highlight');
                        }}
                    }})(marker, i));

                }}

            }}

            if (typeof mapItem.PolygonPoints !== 'undefined' && mapItem.PolygonPoints.length > 0) {{

                var polygon;
                var polygonPoints = [];

                $.each(mapItem.PolygonPoints, function(j, point) {{
                    var position = new google.maps.LatLng(point.Latitude, point.Longitude);
                    bounds.extend(position);
                    polygonPoints.push(position);
                }});

                var polygonColor = getNextPolygonColor();

                polygon = new google.maps.Polygon({{
                    paths: polygonPoints,
                    map: map,
                    strokeColor: polygonColor,
                    fillColor: polygonColor
                }});

                items.push(polygon);

                // Get Center
                var polyBounds = new google.maps.LatLngBounds();
                for ( j = 0; j < polygonPoints.length; j++) {{
                    polyBounds.extend(polygonPoints[j]);
                }}

                if ( mapItem.InfoWindow != null ) {{ 
                    google.maps.event.addListener(polygon, 'click', (function (polygon, i) {{
                        return function () {{
                            infoWindow.setContent( mapItem.InfoWindow );
                            infoWindow.setPosition(polyBounds.getCenter());
                            infoWindow.open(map);
                        }}
                    }})(polygon, i));
                }}
            }}

            return items;

        }}
        
        function setAllMap(markers, map) {{
            for (var i = 0; i < markers.length; i++) {{
                markers[i].setMap(map);
            }}
        }}

        function htmlDecode(input) {{
            var e = document.createElement('div');
            e.innerHTML = input;
            return e.childNodes.length === 0 ? """" : e.childNodes[0].nodeValue;
        }}

        function getNextPolygonColor() {{
            var color = 'FE7569';
            if ( polygonColors.length > polygonColorIndex ) {{
                color = polygonColors[polygonColorIndex];
                polygonColorIndex++;
            }} else {{
                color = polygonColors[0];
                polygonColorIndex = 1;
            }}
            return color;
        }}

        function adjustOverlappedMarkers() {{
            
            if (allMarkers.length > 1) {{
                for(i=0; i < allMarkers.length-1; i++) {{
                    var marker1 = allMarkers[i];
                    var pos1 = marker1.getPosition();
                    for(j=i+1; j < allMarkers.length; j++) {{
                        var marker2 = allMarkers[j];
                        var pos2 = marker2.getPosition();
                        if (pos1.equals(pos2)) {{
                            var newLat = pos1.lat() * (Math.random() * (max - min) + min);
                            var newLng = pos1.lng() * (Math.random() * (max - min) + min);
                            marker1.setPosition( new google.maps.LatLng(newLat,newLng) );
                        }}
                    }}
                }}
            }}

        }}
";

            var locationJson = location != null ?
                string.Format( "JSON.parse('{0}')", location.ToJson().Replace( Environment.NewLine, string.Empty ).Replace( "\\", "\\\\" ).EscapeQuotes().Replace( "\x0A", string.Empty ) ) : "null";

            var fencesJson = fences != null && fences.Any() ?
                string.Format( "JSON.parse('{0}')", fences.ToJson().Replace( Environment.NewLine, string.Empty ).Replace( "\\", "\\\\" ).EscapeQuotes().Replace( "\x0A", string.Empty ) ) : "null";

            var groupsJson = groups != null && groups.Any() ?
                string.Format( "JSON.parse('{0}')", groups.ToJson().Replace( Environment.NewLine, string.Empty ).Replace( "\\", "\\\\" ).EscapeQuotes().Replace( "\x0A", string.Empty ) ) : "null";

            string mapScript = string.Format(
                mapScriptFormat,
                locationJson,       // 0
                fencesJson,         // 1
                groupsJson,         // 2
                styleCode,          // 3
                locationColor,      // 4
                polygonColors,      // 5
                groupColor,         // 6
                latitude,           // 7
                longitude,          // 8
                zoom );             // 9

            ScriptManager.RegisterStartupScript( pnlMap, pnlMap.GetType(), "group-finder-map-script", mapScript, true );
        }

        private void ShowError( string message )
        {
            nbNotice.Heading = "Error";
            nbNotice.NotificationBoxType = NotificationBoxType.Danger;
            ShowMessage( message );
        }

        private void ShowWarning( string message )
        {
            nbNotice.Heading = "Warning";
            nbNotice.NotificationBoxType = NotificationBoxType.Warning;
            ShowMessage( message );
        }

        private void ShowMessage( string message )
        {
            nbNotice.Text = string.Format( "<p>{0}</p>", message );
            nbNotice.Visible = true;
        }

        #endregion

        /// <summary>
        /// A map item class specific to group finder
        /// </summary>
        public class FinderMapItem : MapItem
        {
            /// <summary>
            /// Gets or sets the information window.
            /// </summary>
            /// <value>
            /// The information window.
            /// </value>
            public string InfoWindow { get; set; }

            /// <summary>
            /// Initializes a new instance of the <see cref="FinderMapItem"/> class.
            /// </summary>
            /// <param name="location">The location.</param>
            public FinderMapItem( Location location, double precision )
                : base( location )
            {
                if ( Point != null )
                {
                    if ( Point.Latitude.HasValue ) Point.Latitude = Math.Round( Point.Latitude.Value * precision ) / precision;
                    if ( Point.Longitude.HasValue ) Point.Longitude = Math.Round( Point.Longitude.Value * precision ) / precision;
                }
            }
        }

        /// <summary>
        /// Handles the SelectedIndexChanged event of the ddlPageSize control.
        /// </summary>
        /// <param name="sender">The source of the event.</param>
        /// <param name="e">The <see cref="EventArgs"/> instance containing the event data.</param>
        protected void ddlPageSize_SelectedIndexChanged( object sender, EventArgs e )
        {
            ShowResults();
        }
    }
}<|MERGE_RESOLUTION|>--- conflicted
+++ resolved
@@ -74,7 +74,7 @@
     [BooleanField( "Show Fence", "", false, "CustomSetting" )]
     [ValueListField( "Polygon Colors", "", false, "#f37833|#446f7a|#afd074|#649dac|#f8eba2|#92d0df|#eaf7fc", "#ffffff", null, null, "CustomSetting" )]
     [CodeEditorField( "Map Info", "", CodeEditorMode.Lava, CodeEditorTheme.Rock, 200, false, @"
-<h4 class='margin-t-none'>{{ Group.Name }}</h4> 
+<h4 class='margin-t-none'>{{ Group.Name }}</h4>
 
 <div class='margin-b-sm'>
 {% for attribute in Group.AttributeValues %}
@@ -617,7 +617,7 @@
                 }
                 else
                 {
-                    // Hide the search button and show the results immediately since there is 
+                    // Hide the search button and show the results immediately since there is
                     // no filter criteria to be entered
                     phFilterControls.Visible = false;
                     btnSearch.Visible = GetAttributeValue( "DisplayCampusFilter" ).AsBoolean();
@@ -639,7 +639,7 @@
         /// </summary>
         private void BindAttributes()
         {
-            // Parse the attribute filters 
+            // Parse the attribute filters
             AttributeFilters = new List<AttributeCache>();
             foreach ( string attr in GetAttributeValue( "AttributeFilters" ).SplitDelimitedValues() )
             {
@@ -654,7 +654,7 @@
                 }
             }
 
-            // Parse the attribute filters 
+            // Parse the attribute filters
             AttributeColumns = new List<AttributeCache>();
             foreach ( string attr in GetAttributeValue( "AttributeColumns" ).SplitDelimitedValues() )
             {
@@ -685,7 +685,7 @@
                 dowsFilterControl.Label = GetAttributeValue( "DayOfWeekLabel" );
                 dowsFilterControl.BindToEnum<DayOfWeek>();
                 dowsFilterControl.RepeatDirection = RepeatDirection.Horizontal;
-                
+
                 AddFilterControl( dowsFilterControl, "Days of Week", "The day of week that group meets on." );
             }
 
@@ -702,7 +702,7 @@
                 string timeOfDayLabel = GetAttributeValue( "TimeOfDayLabel" );
                 AddFilterControl( control, timeOfDayLabel, "The time of day that group meets." );
             }
-            
+
             if ( GetAttributeValue( "DisplayCampusFilter" ).AsBoolean() )
             {
 
@@ -1073,14 +1073,8 @@
                 {
                     Template template = Template.Parse( GetAttributeValue( "MapInfo" ) );
 
-<<<<<<< HEAD
-                    bool showDebug = UserCanEdit && GetAttributeValue( "MapInfoDebug" ).AsBoolean();
-                    lMapInfoDebug.Visible = showDebug;
-
                     double precision = GetAttributeValue( "MarkerPrecision" ).AsDoubleOrNull() ?? 1000;
 
-=======
->>>>>>> 99c99f9d
                     // Add mapitems for all the remaining valid group locations
                     var groupMapItems = new List<MapItem>();
                     foreach ( var gl in groupLocations )
@@ -1347,7 +1341,7 @@
 
         var locationData = {0};
         var fenceData = {1};
-        var groupData = {2}; 
+        var groupData = {2};
 
         var allMarkers = [];
 
@@ -1430,7 +1424,7 @@
 
             var items = [];
 
-            if (mapItem.Point) {{ 
+            if (mapItem.Point) {{
 
                 var position = new google.maps.LatLng(mapItem.Point.Latitude, mapItem.Point.Longitude);
                 bounds.extend(position);
@@ -1458,11 +1452,11 @@
                     info_window: mapItem.InfoWindow,
                     label: String.fromCharCode(9679)
                 }});
-    
+
                 items.push(marker);
                 allMarkers.push(marker);
 
-                if ( mapItem.InfoWindow != null ) {{ 
+                if ( mapItem.InfoWindow != null ) {{
                     google.maps.event.addListener(marker, 'click', (function (marker, i) {{
                         return function () {{
                             openInfoWindow(marker);
@@ -1470,7 +1464,7 @@
                     }})(marker, i));
                 }}
 
-                if ( mapItem.EntityId && mapItem.EntityId > 0 ) {{ 
+                if ( mapItem.EntityId && mapItem.EntityId > 0 ) {{
                     google.maps.event.addListener(marker, 'mouseover', (function (marker, i) {{
                         return function () {{
                             $(""tr[datakey='"" + mapItem.EntityId + ""']"").addClass('row-highlight');
@@ -1515,7 +1509,7 @@
                     polyBounds.extend(polygonPoints[j]);
                 }}
 
-                if ( mapItem.InfoWindow != null ) {{ 
+                if ( mapItem.InfoWindow != null ) {{
                     google.maps.event.addListener(polygon, 'click', (function (polygon, i) {{
                         return function () {{
                             infoWindow.setContent( mapItem.InfoWindow );
@@ -1529,7 +1523,7 @@
             return items;
 
         }}
-        
+
         function setAllMap(markers, map) {{
             for (var i = 0; i < markers.length; i++) {{
                 markers[i].setMap(map);
@@ -1555,7 +1549,7 @@
         }}
 
         function adjustOverlappedMarkers() {{
-            
+
             if (allMarkers.length > 1) {{
                 for(i=0; i < allMarkers.length-1; i++) {{
                     var marker1 = allMarkers[i];
