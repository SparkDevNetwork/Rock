﻿// <copyright>
// Copyright by the Spark Development Network
//
// Licensed under the Rock Community License (the "License");
// you may not use this file except in compliance with the License.
// You may obtain a copy of the License at
//
// http://www.rockrms.com/license
//
// Unless required by applicable law or agreed to in writing, software
// distributed under the License is distributed on an "AS IS" BASIS,
// WITHOUT WARRANTIES OR CONDITIONS OF ANY KIND, either express or implied.
// See the License for the specific language governing permissions and
// limitations under the License.
// </copyright>
//
using System;
using System.Collections.Generic;
using System.ComponentModel;
using System.Data.Entity;
using System.Linq;
using System.Web.UI;
using System.Web.UI.WebControls;

using Newtonsoft.Json;

using Rock;
using Rock.Attribute;
using Rock.Constants;
using Rock.Data;
using Rock.Model;
using Rock.Security;
using Rock.Web;
using Rock.Web.Cache;
using Rock.Web.UI;
using Rock.Web.UI.Controls;

namespace RockWeb.Blocks.Connection
{
    [DisplayName( "Connection Opportunity Detail" )]
    [Category( "Connection" )]
    [Description( "Displays the details of the given connection opportunity." )]
    [BooleanField( "Show Edit", "", true, "", 2 )]
    public partial class ConnectionOpportunityDetail : RockBlock, IDetailBlock
    {
        #region Fields

        public int _connectionTypeId = 0;
        public bool _canEdit = false;

        #endregion

        #region Properties

        public List<GroupStateObj> GroupsState { get; set; }
        public List<GroupStateObj> ConnectorGroupsState { get; set; }
        public Dictionary<int, int> DefaultConnectors { get; set; }
        public List<WorkflowTypeStateObj> WorkflowsState { get; set; }

        #endregion

        #region Control Methods

        /// <summary>
        /// Restores the view-state information from a previous user control request that was saved by the <see cref="M:System.Web.UI.UserControl.SaveViewState" /> method.
        /// </summary>
        /// <param name="savedState">An <see cref="T:System.Object" /> that represents the user control state to be restored.</param>
        protected override void LoadViewState( object savedState )
        {
            base.LoadViewState( savedState );

            string json = ViewState["GroupsState"] as string;
            if ( string.IsNullOrWhiteSpace( json ) )
            {
                GroupsState = new List<GroupStateObj>();
            }
            else
            {
                GroupsState = JsonConvert.DeserializeObject<List<GroupStateObj>>( json );
            }

            json = ViewState["ConnectorGroupsState"] as string;
            if ( string.IsNullOrWhiteSpace( json ) )
            {
                ConnectorGroupsState = new List<GroupStateObj>();
            }
            else
            {
                ConnectorGroupsState = JsonConvert.DeserializeObject<List<GroupStateObj>>( json );
            }

            json = ViewState["WorkflowsState"] as string;
            if ( string.IsNullOrWhiteSpace( json ) )
            {
                WorkflowsState = new List<WorkflowTypeStateObj>();
            }
            else
            {
                WorkflowsState = JsonConvert.DeserializeObject<List<WorkflowTypeStateObj>>( json );
            }
        }

        /// <summary>
        /// Raises the <see cref="E:System.Web.UI.Control.Init" /> event.
        /// </summary>
        /// <param name="e">An <see cref="T:System.EventArgs" /> object that contains the event data.</param>ConnectionOpportunity
        protected override void OnInit( EventArgs e )
        {
            base.OnInit( e );
            string script = @"
    $('a.js-toggle-on').click(function( e ){
        e.preventDefault();
        Rock.dialogs.confirm('Setting the opportunity to use all groups of this type will remove all currently attached groups. Are you sure you want to  change this?', function (result) {
            if (result) {
                window.location = e.target.href ? e.target.href : e.target.parentElement.href;
            }
            else{
                $('a.js-toggle-on').removeClass('active');
                $('a.js-toggle-off').addClass('active');
            }
        });
    });
";
            ScriptManager.RegisterStartupScript( tglUseAllGroupsOfGroupType, tglUseAllGroupsOfGroupType.GetType(), "ConfirmRemoveAll", script, true );

            gConnectionOpportunityGroups.DataKeyNames = new string[] { "Guid" };
            gConnectionOpportunityGroups.Actions.ShowAdd = true;
            gConnectionOpportunityGroups.Actions.AddClick += gConnectionOpportunityGroups_Add;
            gConnectionOpportunityGroups.GridRebind += gConnectionOpportunityGroups_GridRebind;

            gConnectionOpportunityWorkflows.DataKeyNames = new string[] { "Guid" };
            gConnectionOpportunityWorkflows.Actions.ShowAdd = true;
            gConnectionOpportunityWorkflows.Actions.AddClick += gConnectionOpportunityWorkflows_Add;
            gConnectionOpportunityWorkflows.GridRebind += gConnectionOpportunityWorkflows_GridRebind;

            gConnectionOpportunityConnectorGroups.DataKeyNames = new string[] { "Guid" };
            gConnectionOpportunityConnectorGroups.Actions.ShowAdd = true;
            gConnectionOpportunityConnectorGroups.Actions.AddClick += gConnectionOpportunityConnectorGroups_Add;
            gConnectionOpportunityConnectorGroups.GridRebind += gConnectionOpportunityConnectorGroups_GridRebind;

            lvDefaultConnectors.ItemDataBound += lvDefaultConnectors_ItemDataBound;

            // this event gets fired after block settings are updated. it's nice to repaint the screen if these settings would alter it
            this.BlockUpdated += Block_BlockUpdated;
            this.AddConfigurationUpdateTrigger( upnlConnectionOpportunityDetail );

            _connectionTypeId = PageParameter( "ConnectionTypeId" ).AsInteger();
        }

        /// <summary>
        /// Raises the <see cref="E:System.Web.UI.Control.Load" /> event.
        /// </summary>
        /// <param name="e">The <see cref="T:System.EventArgs" /> object that contains the event data.</param>
        protected override void OnLoad( EventArgs e )
        {
            base.OnLoad( e );

            if ( !Page.IsPostBack )
            {
                string connectionOpportunityId = PageParameter( "ConnectionOpportunityId" );

                if ( !string.IsNullOrWhiteSpace( connectionOpportunityId ) )
                {
                    ShowDetail( connectionOpportunityId.AsInteger() );
                }
                else
                {
                    pnlDetails.Visible = false;
                }
            }
            else
            {
                nbIncorrectOpportunity.Visible = false;
                nbNotAllowedToEdit.Visible = false;
                nbInvalidGroupType.Visible = false;
                nbInvalidGroupTypes.Visible = false;

                DefaultConnectors = new Dictionary<int, int>();
                foreach ( var item in lvDefaultConnectors.Items )
                {
                    var hfDefaultConnector = item.FindControl( "hfDefaultConnector" ) as HiddenField;
                    var ddlDefaultConnector = item.FindControl( "ddlDefaultConnector" ) as RockDropDownList;
                    if ( hfDefaultConnector != null && ddlDefaultConnector != null )
                    {
                        int? campusId = hfDefaultConnector.Value.AsIntegerOrNull();
                        int? defaultConnectorPersonAliasId = ddlDefaultConnector.SelectedValueAsInt();

                        if ( campusId.HasValue && defaultConnectorPersonAliasId.HasValue )
                        {
                            DefaultConnectors.AddOrReplace( campusId.Value, defaultConnectorPersonAliasId.Value );
                        }
                    }
                }

                ShowOpportunityAttributes();
            }
        }

        /// <summary>
        /// Saves any user control view-state changes that have occurred since the last page postback.
        /// </summary>
        /// <returns>
        /// Returns the user control's current view state. If there is no view state associated with the control, it returns null.
        /// </returns>
        protected override object SaveViewState()
        {
            var jsonSetting = new JsonSerializerSettings
            {
                ReferenceLoopHandling = ReferenceLoopHandling.Ignore,
                ContractResolver = new Rock.Utility.IgnoreUrlEncodedKeyContractResolver()
            };

            ViewState["GroupsState"] = JsonConvert.SerializeObject( GroupsState, Formatting.None, jsonSetting );
            ViewState["ConnectorGroupsState"] = JsonConvert.SerializeObject( ConnectorGroupsState, Formatting.None, jsonSetting );
            ViewState["WorkflowsState"] = JsonConvert.SerializeObject( WorkflowsState, Formatting.None, jsonSetting );

            return base.SaveViewState();
        }

        /// <summary>
        /// Returns breadcrumbs specific to the block that should be added to navigation
        /// based on the current page reference.  This function is called during the page's
        /// oninit to load any initial breadcrumbs.
        /// </summary>
        /// <param name="pageReference">The <see cref="Rock.Web.PageReference" />.</param>
        /// <returns>
        /// A <see cref="System.Collections.Generic.List{BreadCrumb}" /> of block related <see cref="Rock.Web.UI.BreadCrumb">BreadCrumbs</see>.
        /// </returns>
        public override List<BreadCrumb> GetBreadCrumbs( PageReference pageReference )
        {
            var breadCrumbs = new List<BreadCrumb>();
            int? connectionOpportunityId = PageParameter( pageReference, "ConnectionOpportunityId" ).AsIntegerOrNull();
            if ( connectionOpportunityId != null )
            {
                ConnectionOpportunity connectionOpportunity = new ConnectionOpportunityService( new RockContext() ).Get( connectionOpportunityId.Value );
                if ( connectionOpportunity != null )
                {
                    breadCrumbs.Add( new BreadCrumb( connectionOpportunity.Name, pageReference ) );
                }
                else
                {
                    breadCrumbs.Add( new BreadCrumb( "New Connection Opportunity", pageReference ) );
                }
            }
            else
            {
                // don't show a breadcrumb if we don't have a pageparam to work with
            }

            return breadCrumbs;
        }

        /// <summary>
        /// Handles the BlockUpdated event of the control.
        /// </summary>
        /// <param name="sender">The source of the event.</param>
        /// <param name="e">The <see cref="EventArgs"/> instance containing the event data.</param>
        protected void Block_BlockUpdated( object sender, EventArgs e )
        {
            var currentConnectionOpportunity = GetConnectionOpportunity( hfConnectionOpportunityId.Value.AsInteger() );
            if ( currentConnectionOpportunity != null )
            {
                ShowDetail( currentConnectionOpportunity.Id );
            }
            else
            {
                string connectionOpportunityId = PageParameter( "ConnectionOpportunityId" );
                if ( !string.IsNullOrWhiteSpace( connectionOpportunityId ) )
                {
                    ShowDetail( connectionOpportunityId.AsInteger() );
                }
                else
                {
                    pnlDetails.Visible = false;
                }
            }
        }

        #endregion

        #region Edit Events

        /// <summary>
        /// Handles the Click event of the btnSave control.
        /// </summary>
        /// <param name="sender">The source of the event.</param>
        /// <param name="e">The <see cref="EventArgs" /> instance containing the event data.</param>
        protected void btnSave_Click( object sender, EventArgs e )
        {
            ConnectionOpportunity connectionOpportunity = null;

            using ( RockContext rockContext = new RockContext() )
            {
                int? groupTypeId = ddlGroupType.SelectedValueAsInt();
                if ( groupTypeId.HasValue && GroupsState.Any( g => g.GroupTypeId != groupTypeId.Value ) )
                {
                    string groupTypeName = ddlGroupType.SelectedItem.Text;
                    nbInvalidGroupTypes.Text = string.Format( "<p>One or more of the selected groups is not a <strong>{0}</strong> type. Please select groups that have a group type of <strong>{0}</strong>.", groupTypeName );
                    nbInvalidGroupTypes.Visible = true;
                    return;
                }

                ConnectionOpportunityService connectionOpportunityService = new ConnectionOpportunityService( rockContext );
                EventCalendarItemService eventCalendarItemService = new EventCalendarItemService( rockContext );
                ConnectionWorkflowService connectionWorkflowService = new ConnectionWorkflowService( rockContext );
                ConnectionRequestWorkflowService connectionRequestWorkflowService = new ConnectionRequestWorkflowService( rockContext );
                ConnectionOpportunityConnectorGroupService connectionOpportunityConnectorGroupsService = new ConnectionOpportunityConnectorGroupService( rockContext );
                ConnectionOpportunityCampusService connectionOpportunityCampusService = new ConnectionOpportunityCampusService( rockContext );
                ConnectionOpportunityGroupService connectionOpportunityGroupService = new ConnectionOpportunityGroupService( rockContext );

                int connectionOpportunityId = hfConnectionOpportunityId.ValueAsInt();
                if ( connectionOpportunityId != 0 )
                {
                    connectionOpportunity = connectionOpportunityService
                        .Queryable( "ConnectionOpportunityGroups, ConnectionWorkflows" )
                        .Where( ei => ei.Id == connectionOpportunityId )
                        .FirstOrDefault();
                }

                if ( connectionOpportunity == null )
                {
                    connectionOpportunity = new ConnectionOpportunity();
                    connectionOpportunity.Name = string.Empty;
                    connectionOpportunity.ConnectionTypeId = PageParameter( "ConnectionTypeId" ).AsInteger();
                    connectionOpportunityService.Add( connectionOpportunity );

                }

                connectionOpportunity.Name = tbName.Text;
                connectionOpportunity.Summary = htmlSummary.Text;
                connectionOpportunity.Description = htmlDescription.Text;
                connectionOpportunity.IsActive = cbIsActive.Checked;
                connectionOpportunity.PublicName = tbPublicName.Text;
                connectionOpportunity.IconCssClass = tbIconCssClass.Text;
                connectionOpportunity.GroupTypeId = ddlGroupType.SelectedValue.AsInteger();
                connectionOpportunity.GroupMemberRoleId = ddlGroupRole.SelectedValue.AsInteger();
                connectionOpportunity.GroupMemberStatus = ddlGroupMemberStatus.SelectedValueAsEnum<GroupMemberStatus>();
                connectionOpportunity.UseAllGroupsOfType = tglUseAllGroupsOfGroupType.Checked;

                int? orphanedPhotoId = null;
                if ( imgupPhoto.BinaryFileId != null )
                {
                    if ( connectionOpportunity.PhotoId != imgupPhoto.BinaryFileId )
                    {
                        orphanedPhotoId = connectionOpportunity.PhotoId;
                    }
                    connectionOpportunity.PhotoId = imgupPhoto.BinaryFileId.Value;
                }

                // remove any workflows that removed in the UI
                var uiWorkflows = WorkflowsState.Where( w => w.ConnectionTypeId == null ).Select( l => l.Guid );
                foreach ( var connectionWorkflow in connectionOpportunity.ConnectionWorkflows.Where( l => !uiWorkflows.Contains( l.Guid ) ).ToList() )
                {
                    foreach( var requestWorkflow in connectionRequestWorkflowService.Queryable()
                        .Where( w => w.ConnectionWorkflowId == connectionWorkflow.Id ) )
                    {
                        connectionRequestWorkflowService.Delete( requestWorkflow );
                    }

                    connectionOpportunity.ConnectionWorkflows.Remove( connectionWorkflow );
                    connectionWorkflowService.Delete( connectionWorkflow );
                }

                // Add or Update workflows from the UI
                foreach ( var workflowTypeStateObj in WorkflowsState.Where( w => w.ConnectionTypeId == null ) )
                {
                    ConnectionWorkflow connectionOpportunityWorkflow = connectionOpportunity.ConnectionWorkflows.Where( a => a.Guid == workflowTypeStateObj.Guid ).FirstOrDefault();
                    if ( connectionOpportunityWorkflow == null )
                    {
                        connectionOpportunityWorkflow = new ConnectionWorkflow();
                        connectionOpportunity.ConnectionWorkflows.Add( connectionOpportunityWorkflow );
                    }
                    connectionOpportunityWorkflow.Id = workflowTypeStateObj.Id;
                    connectionOpportunityWorkflow.Guid = workflowTypeStateObj.Guid;
                    connectionOpportunityWorkflow.ConnectionTypeId = workflowTypeStateObj.ConnectionTypeId;
                    connectionOpportunityWorkflow.WorkflowTypeId = workflowTypeStateObj.WorkflowTypeId;
                    connectionOpportunityWorkflow.TriggerType = workflowTypeStateObj.TriggerType;
                    connectionOpportunityWorkflow.QualifierValue = workflowTypeStateObj.QualifierValue;
                    connectionOpportunityWorkflow.ConnectionOpportunityId = connectionOpportunity.Id;
                }

                // remove any group campuses that removed in the UI
                var uiConnectorGroups = ConnectorGroupsState.Select( l => l.Guid );
                foreach ( var connectionOpportunityConnectorGroups in connectionOpportunity.ConnectionOpportunityConnectorGroups.Where( l => !uiConnectorGroups.Contains( l.Guid ) ).ToList() )
                {
                    connectionOpportunity.ConnectionOpportunityConnectorGroups.Remove( connectionOpportunityConnectorGroups );
                    connectionOpportunityConnectorGroupsService.Delete( connectionOpportunityConnectorGroups );
                }

                // Add or Update group campuses from the UI
                foreach ( var groupStateObj in ConnectorGroupsState )
                {
                    ConnectionOpportunityConnectorGroup connectionOpportunityConnectorGroup = connectionOpportunity.ConnectionOpportunityConnectorGroups.Where( a => a.Guid == groupStateObj.Guid ).FirstOrDefault();
                    if ( connectionOpportunityConnectorGroup == null )
                    {
                        connectionOpportunityConnectorGroup = new ConnectionOpportunityConnectorGroup();
                        connectionOpportunity.ConnectionOpportunityConnectorGroups.Add( connectionOpportunityConnectorGroup );
                    }

                    connectionOpportunityConnectorGroup.CampusId = groupStateObj.CampusId;
                    connectionOpportunityConnectorGroup.ConnectorGroupId = groupStateObj.GroupId;
                    connectionOpportunityConnectorGroup.ConnectionOpportunityId = connectionOpportunity.Id;
                }

                // remove any campuses that removed in the UI
                var uiCampuses = cblSelectedItemsAsInt( cblCampus );
                foreach ( var connectionOpportunityCampus in connectionOpportunity.ConnectionOpportunityCampuses.Where( c => !uiCampuses.Contains( c.CampusId ) ).ToList() )
                {
                    connectionOpportunity.ConnectionOpportunityCampuses.Remove( connectionOpportunityCampus );
                    connectionOpportunityCampusService.Delete( connectionOpportunityCampus );
                }

                // Add or Update campuses from the UI
                foreach ( var campusId in uiCampuses )
                {
                    ConnectionOpportunityCampus connectionOpportunityCampus = connectionOpportunity.ConnectionOpportunityCampuses.Where( c => c.CampusId == campusId ).FirstOrDefault();
                    if ( connectionOpportunityCampus == null )
                    {
                        connectionOpportunityCampus = new ConnectionOpportunityCampus();
                        connectionOpportunity.ConnectionOpportunityCampuses.Add( connectionOpportunityCampus );
                    }

                    connectionOpportunityCampus.CampusId = campusId;
                    connectionOpportunityCampus.DefaultConnectorPersonAliasId = DefaultConnectors.ContainsKey( campusId ) ? DefaultConnectors[campusId] : (int?)null;
                }

                // Remove any groups that were removed in the UI
                var uiGroups = GroupsState.Select( r => r.Guid );
                foreach ( var connectionOpportunityGroup in connectionOpportunity.ConnectionOpportunityGroups.Where( r => !uiGroups.Contains( r.Guid ) ).ToList() )
                {
                    connectionOpportunity.ConnectionOpportunityGroups.Remove( connectionOpportunityGroup );
                    connectionOpportunityGroupService.Delete( connectionOpportunityGroup );
                }

                // Add or Update groups from the UI
                foreach ( var groupStateObj in GroupsState )
                {
                    ConnectionOpportunityGroup connectionOpportunityGroup = connectionOpportunity.ConnectionOpportunityGroups.Where( a => a.Guid == groupStateObj.Guid ).FirstOrDefault();
                    if ( connectionOpportunityGroup == null )
                    {
                        connectionOpportunityGroup = new ConnectionOpportunityGroup();
                        connectionOpportunity.ConnectionOpportunityGroups.Add( connectionOpportunityGroup );
                    }

                    connectionOpportunityGroup.GroupId = groupStateObj.GroupId;
                    connectionOpportunityGroup.ConnectionOpportunityId = connectionOpportunity.Id;
                }

                connectionOpportunity.LoadAttributes();
                Rock.Attribute.Helper.GetEditValues( phAttributes, connectionOpportunity );

                if ( !Page.IsValid )
                {
                    return;
                }

                if ( !connectionOpportunity.IsValid )
                {
                    // Controls will render the error messages
                    return;
                }

                // use WrapTransaction since SaveAttributeValues does it's own RockContext.SaveChanges()
                rockContext.WrapTransaction( () =>
                {
                    rockContext.SaveChanges();

                    connectionOpportunity.SaveAttributeValues( rockContext );

                    if ( orphanedPhotoId.HasValue )
                    {
                        BinaryFileService binaryFileService = new BinaryFileService( rockContext );
                        var binaryFile = binaryFileService.Get( orphanedPhotoId.Value );
                        if ( binaryFile != null )
                        {
                            string errorMessage;
                            if ( binaryFileService.CanDelete( binaryFile, out errorMessage ) )
                            {
                                binaryFileService.Delete( binaryFile );
                                rockContext.SaveChanges();
                            }
                        }
                    }
                } );

                ConnectionWorkflowService.FlushCachedTriggers();

                var qryParams = new Dictionary<string, string>();
                qryParams["ConnectionTypeId"] = PageParameter( "ConnectionTypeId" );
                NavigateToParentPage( qryParams );
            }
        }

        /// <summary>
        /// Handles the Click event of the btnCancel control.
        /// </summary>
        /// <param name="sender">The source of the event.</param>
        /// <param name="e">The <see cref="EventArgs" /> instance containing the event data.</param>
        protected void btnCancel_Click( object sender, EventArgs e )
        {
            if ( hfConnectionOpportunityId.Value.Equals( "0" ) )
            {
                int? parentConnectionOpportunityId = PageParameter( "ParentConnectionOpportunityId" ).AsIntegerOrNull();
                if ( parentConnectionOpportunityId.HasValue )
                {
                    // Cancelling on Add, and we know the parentConnectionOpportunityID, so we are probably in treeview mode,
                    // so navigate to the current page
                    var qryParams = new Dictionary<string, string>();
                    if ( parentConnectionOpportunityId != 0 )
                    {
                        qryParams["ConnectionOpportunityId"] = parentConnectionOpportunityId.ToString();
                    }

                    qryParams["ExpandedIds"] = PageParameter( "ExpandedIds" );

                    NavigateToPage( RockPage.Guid, qryParams );
                }
                else
                {
                    // Cancelling on Add.  Return to Grid
                    var qryParams = new Dictionary<string, string>();
                    qryParams["ConnectionTypeId"] = PageParameter( "ConnectionTypeId" );
                    NavigateToParentPage( qryParams );
                }
            }
            else
            {
                // Cancelling on Edit.  Return to Details
                var qryParams = new Dictionary<string, string>();
                qryParams["ConnectionTypeId"] = PageParameter( "ConnectionTypeId" );
                NavigateToParentPage( qryParams );
            }
        }

        #endregion

        #region Control Events

        #region ConnectionOpportunityGroup Grid/Dialog Events

        protected void cblCampus_SelectedIndexChanged( object sender, EventArgs e )
        {
            BindDefaultConnectors();
        }

        /// <summary>
        /// Handles the Delete event of the gConnectionOpportunityGroups control.
        /// </summary>
        /// <param name="sender">The source of the event.</param>
        /// <param name="e">The <see cref="RowEventArgs"/> instance containing the event data.</param>
        protected void gConnectionOpportunityGroups_Delete( object sender, RowEventArgs e )
        {
            Guid rowGuid = (Guid)e.RowKeyValue;
            var groupStateObj = GroupsState.Where( g => g.Guid.Equals( rowGuid ) ).FirstOrDefault();
            if ( groupStateObj != null )
            {
                GroupsState.Remove( groupStateObj );
            }
            BindGroupGrid();
        }

        /// <summary>
        /// Handles the SaveClick event of the dlgGroupDetails control.
        /// </summary>
        /// <param name="sender">The source of the event.</param>
        /// <param name="e">The <see cref="EventArgs"/> instance containing the event data.</param>
        protected void dlgGroupDetails_SaveClick( object sender, EventArgs e )
        {
            int? groupId = gpOpportunityGroup.SelectedValueAsInt();
            if ( groupId.HasValue )
            {
                var rockContext = new RockContext();
                var group = new GroupService( rockContext ).Get( groupId.Value );
                if ( group != null )
                {
                    int? groupTypeId = ddlGroupType.SelectedValueAsInt();
                    if( groupTypeId.HasValue && group.GroupTypeId != groupTypeId.Value )
                    {
                        string groupTypeName = ddlGroupType.SelectedItem.Text;
                        nbInvalidGroupType.Text = string.Format( "<p>The selected group is not a <strong>{0}</strong> type. Please select a group that has a group type of <strong>{0}</strong>.", groupTypeName );
                        nbInvalidGroupType.Visible = true;
                        return;
                    }

                    var groupStateObj = GroupsState.Where( g => g.GroupId == group.Id ).FirstOrDefault();
                    if ( groupStateObj == null )
                    {
                        groupStateObj = new GroupStateObj();
                        groupStateObj.GroupId = group.Id;
                        groupStateObj.GroupName = group.Name;
                        groupStateObj.GroupTypeId = group.GroupTypeId;
                        groupStateObj.CampusId = group.CampusId;
                        groupStateObj.CampusName = group.Campus != null ? group.Campus.Name : string.Empty;
                        GroupsState.Add( groupStateObj );
                    }

                    BindGroupGrid();
                    HideDialog();
                   
                }
            }
        }

        /// <summary>
        /// Handles the GridRebind event of the gConnectionOpportunityGroups control.
        /// </summary>
        /// <param name="sender">The source of the event.</param>
        /// <param name="e">The <see cref="EventArgs"/> instance containing the event data.</param>
        private void gConnectionOpportunityGroups_GridRebind( object sender, EventArgs e )
        {
            BindGroupGrid();
        }

        /// <summary>
        /// Handles the Add event of the gConnectionOpportunityGroups control.
        /// </summary>
        /// <param name="sender">The source of the event.</param>
        /// <param name="e">The <see cref="EventArgs"/> instance containing the event data.</param>
        private void gConnectionOpportunityGroups_Add( object sender, EventArgs e )
        {
            gpOpportunityGroup.SetValue( null );
            ShowDialog( "GroupDetails", true );
        }

        /// <summary>
        /// Handles the ItemDataBound event of the lvDefaultConnectors control.
        /// </summary>
        /// <param name="sender">The source of the event.</param>
        /// <param name="e">The <see cref="ListViewItemEventArgs"/> instance containing the event data.</param>
        void lvDefaultConnectors_ItemDataBound( object sender, ListViewItemEventArgs e )
        {
            var defaultConnector = e.Item.DataItem as DefaultConnector;
            if ( defaultConnector != null )
            {
                var hfDefaultConnector = e.Item.FindControl( "hfDefaultConnector" ) as HiddenField;
                var ddlDefaultConnector = e.Item.FindControl( "ddlDefaultConnector" ) as RockDropDownList;
                if ( hfDefaultConnector != null && ddlDefaultConnector != null )
                {
                    hfDefaultConnector.Value = defaultConnector.CampusId.ToString();
                    ddlDefaultConnector.Label = defaultConnector.CampusName + " Default Connector";
                    ddlDefaultConnector.DataSource = defaultConnector.Options;
                    ddlDefaultConnector.DataBind();
                    ddlDefaultConnector.Items.Insert( 0, new ListItem( "", "" ) );
                    ddlDefaultConnector.SetValue( defaultConnector.PersonAliasId );
                }
            }
        }

        /// <summary>
        /// Binds the group grid.
        /// </summary>
        private void BindGroupGrid()
        {
            gConnectionOpportunityGroups.DataSource = GroupsState;
            gConnectionOpportunityGroups.DataBind();
        }

        #endregion

        #region ConnectionOpportunityConnectorGroups Grid/Dialog Events

        /// <summary>
        /// Handles the Delete event of the gConnectionOpportunityConnectorGroups control.
        /// </summary>
        /// <param name="sender">The source of the event.</param>
        /// <param name="e">The <see cref="RowEventArgs"/> instance containing the event data.</param>
        protected void gConnectionOpportunityConnectorGroups_Delete( object sender, RowEventArgs e )
        {
            Guid rowGuid = (Guid)e.RowKeyValue;
            var groupStateObj = ConnectorGroupsState.Where( g => g.Guid.Equals( rowGuid ) ).FirstOrDefault();
            if ( groupStateObj != null )
            {
                ConnectorGroupsState.Remove( groupStateObj );
            }
            BindConnectorGroupsGrid();
        }

        /// <summary>
        /// Handles the SaveClick event of the dlgConnectorGroupDetails control.
        /// </summary>
        /// <param name="sender">The source of the event.</param>
        /// <param name="e">The <see cref="EventArgs"/> instance containing the event data.</param>
        protected void dlgConnectorGroupDetails_SaveClick( object sender, EventArgs e )
        {
            Guid guid = hfConnectorGroupGuid.Value.AsGuid();
            var connectorGroup = ConnectorGroupsState.Where( g => g.Guid.Equals( guid ) ).FirstOrDefault();
            if ( connectorGroup == null )
            {
                connectorGroup = new GroupStateObj();
                connectorGroup.Guid = Guid.NewGuid();
                ConnectorGroupsState.Add( connectorGroup );
            }

            connectorGroup.CampusId = cpCampus.SelectedCampusId;
            if ( connectorGroup.CampusId.HasValue )
            {
                var campus = CampusCache.Read( connectorGroup.CampusId.Value );
                if ( campus != null )
                {
                    connectorGroup.CampusName = campus.Name;
                }
                else
                {
                    connectorGroup.CampusName = "All";
                    connectorGroup.CampusId = null;
                }
            }
            else
            {
                connectorGroup.CampusName = "All";
            }

            connectorGroup.GroupId = gpGroup.ItemId.AsInteger();
            var group = new GroupService( new RockContext() ).Queryable().Where( g => g.Id.ToString() == gpGroup.ItemId ).FirstOrDefault();
            if ( group != null )
            {
                connectorGroup.GroupName = group.Name;
                connectorGroup.GroupTypeId = group.GroupTypeId;
            }

            BindConnectorGroupsGrid();
            HideDialog();
        }

        /// <summary>
        /// Handles the GridRebind event of the gConnectionOpportunityConnectorGroups control.
        /// </summary>
        /// <param name="sender">The source of the event.</param>
        /// <param name="e">The <see cref="EventArgs"/> instance containing the event data.</param>
        private void gConnectionOpportunityConnectorGroups_GridRebind( object sender, EventArgs e )
        {
            BindConnectorGroupsGrid();
        }

        /// <summary>
        /// Handles the Add event of the gConnectionOpportunityConnectorGroups control.
        /// </summary>
        /// <param name="sender">The source of the event.</param>
        /// <param name="e">The <see cref="EventArgs"/> instance containing the event data.</param>
        private void gConnectionOpportunityConnectorGroups_Add( object sender, EventArgs e )
        {
            dlgConnectorGroupDetails.SaveButtonText = "Add";
            gConnectionOpportunityConnectorGroups_ShowEdit( Guid.Empty );
        }

        /// <summary>
        /// Handles the Edit event of the gConnectionOpportunityConnectorGroups control.
        /// </summary>
        /// <param name="sender">The source of the event.</param>
        /// <param name="e">The <see cref="RowEventArgs"/> instance containing the event data.</param>
        protected void gConnectionOpportunityConnectorGroups_Edit( object sender, RowEventArgs e )
        {
            dlgConnectorGroupDetails.SaveButtonText = "Save";
            Guid connectionOpportunityConnectorGroupsGuid = (Guid)e.RowKeyValue;
            gConnectionOpportunityConnectorGroups_ShowEdit( connectionOpportunityConnectorGroupsGuid );
        }

        /// <summary>
        /// handles the connection opportunity group campuses_ show edit.
        /// </summary>
        /// <param name="connectionOpportunityConnectorGroupsGuid">The connection opportunity group campus unique identifier.</param>
        protected void gConnectionOpportunityConnectorGroups_ShowEdit( Guid connectionOpportunityConnectorGroupsGuid )
        {
            var groupStateObj = ConnectorGroupsState.FirstOrDefault( l => l.Guid.Equals( connectionOpportunityConnectorGroupsGuid ) );
            if ( groupStateObj != null )
            {
                cpCampus.Campuses = CampusCache.All();
                hfConnectorGroupGuid.Value = connectionOpportunityConnectorGroupsGuid.ToString();
                cpCampus.SetValue( groupStateObj.CampusId );
                gpGroup.SetValue( groupStateObj.GroupId );
            }
            else
            {
                hfConnectorGroupGuid.Value = string.Empty;
                gpGroup.SetValue( null );
                cpCampus.Campuses = CampusCache.All();
            }

            ShowDialog( "ConnectorGroupDetails", true );
        }

        /// <summary>
        /// Binds the campus grid.
        /// </summary>
        private void BindConnectorGroupsGrid()
        {
            gConnectionOpportunityConnectorGroups.DataSource = ConnectorGroupsState;
            gConnectionOpportunityConnectorGroups.DataBind();

            BindDefaultConnectors();
        }

        /// <summary>
        /// Binds the default connectors.
        /// </summary>
        private void BindDefaultConnectors()
        {
            var defaultConnectors = new List<DefaultConnector>();
            foreach (var campusId in cblSelectedItemsAsInt( cblCampus) )
            {
                var connectorGroups = ConnectorGroupsState
                    .Where( g => !g.CampusId.HasValue || g.CampusId.Value == campusId )
                    .ToList();
                if ( connectorGroups.Any() )
                {
                    var groupIds = connectorGroups.Select( g => g.GroupId );
                    using ( var rockContext = new RockContext() )
                    {
                        var people = new GroupMemberService( rockContext )
                            .Queryable().AsNoTracking()
                            .Where( m => 
                                groupIds.Contains( m.GroupId ) &&
                                m.GroupMemberStatus == GroupMemberStatus.Active )
                            .Select( m => m.Person )
                            .ToList();
                        if ( people.Any() )
                        {
                            var defaultConnector = new DefaultConnector();

                            var campus = CampusCache.Read( campusId );
                            defaultConnector.CampusId = campus.Id;
                            defaultConnector.CampusName = campus.Name;
                            defaultConnector.PersonAliasId = DefaultConnectors.ContainsKey( campusId ) ? DefaultConnectors[campusId] : (int?)null;
                            defaultConnector.Options = new Dictionary<int, string>();

                            foreach( var person in people )
                            {
                                int? personAliasId = person.PrimaryAliasId;
                                if( personAliasId.HasValue )
                                {
                                    defaultConnector.Options.AddOrIgnore(personAliasId.Value, person.FullName);
                                }
                            }

                            defaultConnectors.Add(defaultConnector);
                        }
                    }
                }
            }

            lvDefaultConnectors.DataSource = defaultConnectors;
            lvDefaultConnectors.DataBind();
        }


        private List<int> cblSelectedItemsAsInt( CheckBoxList cbl )
        {
            var values = new List<int>();

            foreach ( string stringValue in cbl.Items.OfType<ListItem>().Where( l => l.Selected ).Select( a => a.Value ).ToList() )
            {
                int numValue = int.MinValue;
                if ( int.TryParse( stringValue, out numValue ) )
                {
                    values.Add( numValue );
                }
            }

            return values;
        }

        #endregion

        #region ConnectionOpportunityWorkflow Grid/Dialog Events

        /// <summary>
        /// Handles the SaveClick event of the dlgWorkflowDetails control.
        /// </summary>
        /// <param name="sender">The source of the event.</param>
        /// <param name="e">The <see cref="EventArgs"/> instance containing the event data.</param>
        protected void dlgWorkflowDetails_SaveClick( object sender, EventArgs e )
        {
            Guid guid = hfWorkflowGuid.Value.AsGuid();
            var workflowTypeStateObj = WorkflowsState.Where( w => w.Guid.Equals( guid ) ).FirstOrDefault();
            if ( workflowTypeStateObj == null )
            {
                workflowTypeStateObj = new WorkflowTypeStateObj();
                workflowTypeStateObj.Guid = guid;
                WorkflowsState.Add( workflowTypeStateObj );
            }

            var workflowType = new WorkflowTypeService( new RockContext() ).Get( ddlWorkflowType.SelectedValueAsId().Value );
            if ( workflowType != null )
            {
                workflowTypeStateObj.WorkflowTypeId = workflowType.Id;
                workflowTypeStateObj.WorkflowTypeName = workflowType.Name;
            }

            workflowTypeStateObj.TriggerType = ddlTriggerType.SelectedValueAsEnum<ConnectionWorkflowTriggerType>();
            workflowTypeStateObj.QualifierValue = String.Format( "|{0}|{1}|", ddlPrimaryQualifier.SelectedValue, ddlSecondaryQualifier.SelectedValue );

            BindWorkflowGrid();
            HideDialog();
        }

        /// <summary>
        /// Handles the RowDataBound event of the gConnectionOpportunityWorkflows control.
        /// </summary>
        /// <param name="sender">The source of the event.</param>
        /// <param name="e">The <see cref="GridViewRowEventArgs"/> instance containing the event data.</param>
        protected void gConnectionOpportunityWorkflows_RowDataBound( object sender, GridViewRowEventArgs e )
        {
            if ( e.Row.RowType == DataControlRowType.DataRow )
            {
                if ( e.Row.DataItem.GetPropertyValue( "ConnectionTypeId" ) as int? != null )
                {
                    e.Row.AddCssClass( "inactive" );

                    var deleteField = gConnectionOpportunityWorkflows.Columns.OfType<DeleteField>().First();
                    var cell = ( e.Row.Cells[gConnectionOpportunityWorkflows.Columns.IndexOf( deleteField )] as DataControlFieldCell ).Controls[0];
                    if ( cell != null )
                    {
                        cell.Visible = false;
                    }

                    var editField = gConnectionOpportunityWorkflows.Columns.OfType<EditField>().First();
                    cell = ( e.Row.Cells[gConnectionOpportunityWorkflows.Columns.IndexOf( editField )] as DataControlFieldCell ).Controls[0];
                    if ( cell != null )
                    {
                        cell.Visible = false;
                    }
                }
            }
        }

        /// <summary>
        /// Handles the Delete event of the gConnectionOpportunityWorkflows control.
        /// </summary>
        /// <param name="sender">The source of the event.</param>
        /// <param name="e">The <see cref="RowEventArgs"/> instance containing the event data.</param>
        protected void gConnectionOpportunityWorkflows_Delete( object sender, RowEventArgs e )
        {
            Guid rowGuid = (Guid)e.RowKeyValue;
            var workflowTypeStateObj = WorkflowsState.Where( g => g.Guid.Equals( rowGuid ) ).FirstOrDefault();
            if ( workflowTypeStateObj != null )
            {
                WorkflowsState.Remove( workflowTypeStateObj );
            }

            BindWorkflowGrid();
        }

        /// <summary>
        /// Handles the GridRebind event of the gConnectionOpportunityWorkflows control.
        /// </summary>
        /// <param name="sender">The source of the event.</param>
        /// <param name="e">The <see cref="EventArgs"/> instance containing the event data.</param>
        private void gConnectionOpportunityWorkflows_GridRebind( object sender, EventArgs e )
        {
            BindWorkflowGrid();
        }

        /// <summary>
        /// Handles the Edit event of the gConnectionOpportunityWorkflows control.
        /// </summary>
        /// <param name="sender">The source of the event.</param>
        /// <param name="e">The <see cref="RowEventArgs"/> instance containing the event data.</param>
        protected void gConnectionOpportunityWorkflows_Edit( object sender, RowEventArgs e )
        {
            Guid connectionOpportunityWorkflowGuid = (Guid)e.RowKeyValue;
            gConnectionOpportunityWorkflows_ShowEdit( connectionOpportunityWorkflowGuid );
        }

        /// <summary>
        /// Shows the connection opportunity workflow details edit dialog.
        /// </summary>
        /// <param name="connectionOpportunityWorkflowGuid">The connection opportunity workflow unique identifier.</param>
        protected void gConnectionOpportunityWorkflows_ShowEdit( Guid connectionOpportunityWorkflowGuid )
        {
            var workflowTypeStateObj = WorkflowsState.FirstOrDefault( l => l.Guid.Equals( connectionOpportunityWorkflowGuid ) );
            if ( workflowTypeStateObj != null )
            {
                ddlTriggerType.BindToEnum<ConnectionWorkflowTriggerType>();
                ddlWorkflowType.Items.Clear();
                ddlWorkflowType.Items.Add( new ListItem( string.Empty, string.Empty ) );

                foreach ( var workflowType in new WorkflowTypeService( new RockContext() ).Queryable().OrderBy( w => w.Name ) )
                {
                    if ( workflowType.IsAuthorized( Authorization.VIEW, CurrentPerson ) )
                    {
                        ddlWorkflowType.Items.Add( new ListItem( workflowType.Name, workflowType.Id.ToString() ) );
                    }
                }

                if ( workflowTypeStateObj.WorkflowTypeId == null )
                {
                    ddlWorkflowType.SelectedValue = "0";
                }
                else
                {
                    ddlWorkflowType.SelectedValue = workflowTypeStateObj.WorkflowTypeId.ToString();
                }

                ddlTriggerType.SelectedValue = workflowTypeStateObj.TriggerType.ConvertToInt().ToString();

            }
            else
            {
                ddlTriggerType.BindToEnum<ConnectionWorkflowTriggerType>();
                ddlWorkflowType.Items.Clear();
                ddlWorkflowType.Items.Add( new ListItem( string.Empty, string.Empty ) );

                foreach ( var workflowType in new WorkflowTypeService( new RockContext() ).Queryable().OrderBy( w => w.Name ) )
                {
                    if ( workflowType.IsAuthorized( Authorization.VIEW, CurrentPerson ) )
                    {
                        ddlWorkflowType.Items.Add( new ListItem( workflowType.Name, workflowType.Id.ToString() ) );
                    }
                }
            }

            hfWorkflowGuid.Value = connectionOpportunityWorkflowGuid.ToString();
            UpdateTriggerQualifiers();
            ShowDialog( "WorkflowDetails", true );
        }

        /// <summary>
        /// Handles the Add event of the gConnectionOpportunityWorkflows control.
        /// </summary>
        /// <param name="sender">The source of the event.</param>
        /// <param name="e">The <see cref="EventArgs"/> instance containing the event data.</param>
        private void gConnectionOpportunityWorkflows_Add( object sender, EventArgs e )
        {
            gConnectionOpportunityWorkflows_ShowEdit( Guid.Empty );
        }

        /// <summary>
        /// Handles the SelectedIndexChanged event of the ddlTriggerType control.
        /// </summary>
        /// <param name="sender">The source of the event.</param>
        /// <param name="e">The <see cref="EventArgs"/> instance containing the event data.</param>
        protected void ddlTriggerType_SelectedIndexChanged( object sender, EventArgs e )
        {
            UpdateTriggerQualifiers();
        }

        /// <summary>
        /// Updates the trigger qualifiers.
        /// </summary>
        private void UpdateTriggerQualifiers()
        {
            RockContext rockContext = new RockContext();
            String[] qualifierValues = new String[2];

            var workflowTypeStateObj = WorkflowsState.FirstOrDefault( l => l.Guid.Equals( hfWorkflowGuid.Value.AsGuid() ) );
            ConnectionWorkflowTriggerType connectionWorkflowTriggerType = ddlTriggerType.SelectedValueAsEnum<ConnectionWorkflowTriggerType>();
            int connectionTypeId = PageParameter( "ConnectionTypeId" ).AsInteger();
            var connectionType = new ConnectionTypeService( rockContext ).Get( connectionTypeId );
            switch ( connectionWorkflowTriggerType )
            {
                case ConnectionWorkflowTriggerType.RequestStarted:
                    ddlPrimaryQualifier.Visible = false;
                    ddlPrimaryQualifier.Items.Clear();
                    ddlSecondaryQualifier.Visible = false;
                    ddlSecondaryQualifier.Items.Clear();
                    break;

                case ConnectionWorkflowTriggerType.RequestConnected:
                    ddlPrimaryQualifier.Visible = false;
                    ddlPrimaryQualifier.Items.Clear();
                    ddlSecondaryQualifier.Visible = false;
                    ddlSecondaryQualifier.Items.Clear();
                    break;

                case ConnectionWorkflowTriggerType.Manual:
                    ddlPrimaryQualifier.Visible = false;
                    ddlPrimaryQualifier.Items.Clear();
                    ddlSecondaryQualifier.Visible = false;
                    ddlSecondaryQualifier.Items.Clear();
                    break;

                case ConnectionWorkflowTriggerType.StateChanged:
                    ddlPrimaryQualifier.Label = "From";
                    ddlPrimaryQualifier.Visible = true;
                    ddlPrimaryQualifier.BindToEnum<ConnectionState>();
                    ddlPrimaryQualifier.Items.Insert( 0, new ListItem( string.Empty, string.Empty ) );
                    ddlSecondaryQualifier.Label = "To";
                    ddlSecondaryQualifier.Visible = true;
                    ddlSecondaryQualifier.BindToEnum<ConnectionState>();
                    ddlSecondaryQualifier.Items.Insert( 0, new ListItem( string.Empty, string.Empty ) );
                    if ( !connectionType.EnableFutureFollowup )
                    {
                        ddlPrimaryQualifier.Items.RemoveAt( 3 );
                        ddlSecondaryQualifier.Items.RemoveAt( 3 );
                    }
                    break;

                case ConnectionWorkflowTriggerType.StatusChanged:
                    var statusList = new ConnectionStatusService( rockContext ).Queryable().Where( s => s.ConnectionTypeId == connectionTypeId || s.ConnectionTypeId == null ).ToList();
                    ddlPrimaryQualifier.Label = "From";
                    ddlPrimaryQualifier.Visible = true;
                    ddlPrimaryQualifier.Items.Clear();
                    ddlPrimaryQualifier.Items.Add( new ListItem( string.Empty, string.Empty ) );
                    foreach ( var status in statusList )
                    {
                        ddlPrimaryQualifier.Items.Add( new ListItem( status.Name, status.Id.ToString().ToUpper() ) );
                    }
                    ddlSecondaryQualifier.Label = "To";
                    ddlSecondaryQualifier.Visible = true;
                    ddlSecondaryQualifier.Items.Clear();
                    ddlSecondaryQualifier.Items.Add( new ListItem( string.Empty, string.Empty ) );
                    foreach ( var status in statusList )
                    {
                        ddlSecondaryQualifier.Items.Add( new ListItem( status.Name, status.Id.ToString().ToUpper() ) );
                    }
                    break;

                case ConnectionWorkflowTriggerType.ActivityAdded:
                    var activityList = new ConnectionActivityTypeService( rockContext ).Queryable().Where( a => a.ConnectionTypeId == connectionTypeId || a.ConnectionTypeId == null ).ToList();
                    ddlPrimaryQualifier.Label = "Activity Type";
                    ddlPrimaryQualifier.Visible = true;
                    ddlPrimaryQualifier.Items.Clear();
                    ddlPrimaryQualifier.Items.Add( new ListItem( string.Empty, string.Empty ) );
                    foreach ( var activity in activityList )
                    {
                        ddlPrimaryQualifier.Items.Add( new ListItem( activity.Name, activity.Id.ToString().ToUpper() ) );
                    }
                    ddlSecondaryQualifier.Visible = false;
                    ddlSecondaryQualifier.Items.Clear();
                    break;

                case ConnectionWorkflowTriggerType.PlacementGroupAssigned:
                    ddlPrimaryQualifier.Visible = false;
                    ddlPrimaryQualifier.Items.Clear();
                    ddlSecondaryQualifier.Visible = false;
                    ddlSecondaryQualifier.Items.Clear();
                    break;
<<<<<<< HEAD
=======

                /* START - CCV Specific Change. This is something specific to CCV that was needed.  
                 * Core did eventually pull this in and refactor it, so we might be able to just use the regular core version in the future  */
                case ConnectionWorkflowTriggerType.RequestTransferred:
                    ddlPrimaryQualifier.Visible = false;
                    ddlPrimaryQualifier.Items.Clear();
                    ddlSecondaryQualifier.Visible = false;
                    ddlSecondaryQualifier.Items.Clear();
                    break;
                /* END*/
>>>>>>> 04fc1f60
            }

            if ( workflowTypeStateObj != null )
            {
                if ( workflowTypeStateObj.TriggerType == ddlTriggerType.SelectedValueAsEnum<ConnectionWorkflowTriggerType>() )
                {
                    qualifierValues = workflowTypeStateObj.QualifierValue.SplitDelimitedValues();
                    if ( ddlPrimaryQualifier.Visible && qualifierValues.Length > 0 )
                    {
                        ddlPrimaryQualifier.SelectedValue = qualifierValues[0];
                    }

                    if ( ddlSecondaryQualifier.Visible && qualifierValues.Length > 1 )
                    {
                        ddlSecondaryQualifier.SelectedValue = qualifierValues[1];
                    }
                }
            }
        }

        /// <summary>
        /// Binds the workflow grid.
        /// </summary>
        private void BindWorkflowGrid()
        {
            gConnectionOpportunityWorkflows.DataSource = WorkflowsState.Select( w => new
            {
                w.Id,
                w.Guid,
                w.WorkflowTypeName,
                Inherited = w.ConnectionTypeId != null ? true : false,
                WorkflowType = w.ConnectionTypeId != null ? w.WorkflowTypeName + " <span class='label label-default'>Inherited</span>" : w.WorkflowTypeName,
                Trigger = w.TriggerType.ConvertToString(),
                w.ConnectionTypeId
            } )
            .OrderByDescending( w => w.Inherited )
            .ThenBy( w => w.WorkflowTypeName )
            .ToList();
            gConnectionOpportunityWorkflows.DataBind();
        }

        #endregion

        /// <summary>
        /// Handles the SelectedIndexChanged event of the ddlGroupType control.
        /// </summary>
        /// <param name="sender">The source of the event.</param>
        /// <param name="e">The <see cref="EventArgs"/> instance containing the event data.</param>
        protected void ddlGroupType_SelectedIndexChanged( object sender, EventArgs e )
        {
            int groupTypeId = ddlGroupType.SelectedValue.AsInteger();
            LoadGroupRoles( groupTypeId );
            GroupsState.Clear();
            BindGroupGrid();
        }

        /// <summary>
        /// Handles the CheckedChanged event of the tglUseAllGroupsOfGroupType control.
        /// </summary>
        /// <param name="sender">The source of the event.</param>
        /// <param name="e">The <see cref="EventArgs"/> instance containing the event data.</param>
        protected void tglUseAllGroupsOfGroupType_CheckedChanged( object sender, EventArgs e )
        {
            if ( tglUseAllGroupsOfGroupType.Checked )
            {
                GroupsState.Clear();
                BindGroupGrid();
            }
            wpConnectionOpportunityGroups.Visible = !tglUseAllGroupsOfGroupType.Checked;
        }

        /// <summary>
        /// Handles the Click event of the btnHideDialog control.
        /// </summary>
        /// <param name="sender">The source of the event.</param>
        /// <param name="e">The <see cref="EventArgs"/> instance containing the event data.</param>
        protected void btnHideDialog_Click( object sender, EventArgs e )
        {
            HideDialog();
        }

        #endregion

        #region Internal Methods

        /// <summary>
        /// Shows the detail.
        /// </summary>
        /// <param name="connectionOpportunityId">The connectionOpportunity identifier.</param>
        /// <param name="parentConnectionOpportunityId">The parent connectionOpportunity identifier.</param>
        public void ShowDetail( int connectionOpportunityId )
        {
            ConnectionOpportunity connectionOpportunity = null;

            bool editAllowed = UserCanEdit;

            RockContext rockContext = new RockContext();

            if ( !connectionOpportunityId.Equals( 0 ) )
            {
                connectionOpportunity = GetConnectionOpportunity( connectionOpportunityId, rockContext );
            }

            if ( connectionOpportunity == null )
            {
                connectionOpportunity = new ConnectionOpportunity { Id = 0, IsActive = true, Name = "" };
                connectionOpportunity.ConnectionType = new ConnectionTypeService( rockContext ).Get( PageParameter( "ConnectionTypeId" ).AsInteger() );
            }

            // Only users that have Edit rights to block, or edit rights to the calendar (from query string) should be able to edit
            if ( !editAllowed )
            {
                var connectionType = new ConnectionTypeService( rockContext ).Get( _connectionTypeId );
                if ( connectionType != null )
                {
                    editAllowed = connectionType.IsAuthorized( Authorization.EDIT, CurrentPerson );
                }
            }

            bool readOnly = true;

            if ( !editAllowed )
            {
                // User is not authorized
                nbEditModeMessage.Text = EditModeMessage.ReadOnlyEditActionNotAllowed( ConnectionOpportunity.FriendlyTypeName );
            }
            else
            {
                nbEditModeMessage.Text = string.Empty;

                if ( connectionOpportunity.Id != 0 && !( connectionOpportunity.ConnectionTypeId == _connectionTypeId ) )
                {
                    // Item does not belong to calendar
                    nbIncorrectOpportunity.Visible = true;
                }
                else
                {
                    readOnly = false;
                }
            }

            pnlDetails.Visible = !readOnly;
            this.HideSecondaryBlocks( !readOnly );

            if ( !readOnly )
            {
                hfConnectionOpportunityId.Value = connectionOpportunity.Id.ToString();
                ShowEditDetails( connectionOpportunity );
            }
        }

        /// <summary>
        /// Shows the edit details.
        /// </summary>
        /// <param name="connectionOpportunity">The connectionOpportunity.</param>
        private void ShowEditDetails( ConnectionOpportunity connectionOpportunity )
        {
            if ( connectionOpportunity.Id == 0 )
            {
                lReadOnlyTitle.Text = ActionTitle.Add( ConnectionOpportunity.FriendlyTypeName ).FormatAsHtmlTitle();
                connectionOpportunity.IconCssClass = "fa fa-long-arrow-right";
                hlStatus.Visible = false;
            }
            else
            {
                lReadOnlyTitle.Text = connectionOpportunity.Name.FormatAsHtmlTitle();
                if ( connectionOpportunity.IsActive )
                {
                    hlStatus.Text = "Active";
                    hlStatus.LabelType = LabelType.Success;
                }
                else
                {
                    hlStatus.Text = "Inactive";
                    hlStatus.LabelType = LabelType.Campus;
                }
            }

            lIcon.Text = string.Format( "<i class='{0}'></i>", connectionOpportunity.IconCssClass );
            tbName.Text = connectionOpportunity.Name;
            tbPublicName.Text = connectionOpportunity.PublicName;
            tbIconCssClass.Text = connectionOpportunity.IconCssClass;
            htmlSummary.Text = connectionOpportunity.Summary;
            htmlDescription.Text = connectionOpportunity.Description;
            cbIsActive.Checked = connectionOpportunity.IsActive;
            tglUseAllGroupsOfGroupType.Checked = connectionOpportunity.UseAllGroupsOfType;

            WorkflowsState = new List<WorkflowTypeStateObj>();
            foreach ( var connectionWorkflow in connectionOpportunity.ConnectionWorkflows )
            {
                WorkflowsState.Add( new WorkflowTypeStateObj( connectionWorkflow ) );
            }
            foreach ( var connectionWorkflow in connectionOpportunity.ConnectionType.ConnectionWorkflows )
            {
                WorkflowsState.Add( new WorkflowTypeStateObj( connectionWorkflow ) );
            }

            GroupsState = new List<GroupStateObj>();
            foreach( var opportunityGroup in connectionOpportunity.ConnectionOpportunityGroups )
            {
                GroupsState.Add( new GroupStateObj( opportunityGroup ) );
            }

            ConnectorGroupsState = new List<GroupStateObj>();
            foreach( var connectorGroup in connectionOpportunity.ConnectionOpportunityConnectorGroups )
            {
                ConnectorGroupsState.Add( new GroupStateObj( connectorGroup ) );
            }

            imgupPhoto.BinaryFileId = connectionOpportunity.PhotoId;

            DefaultConnectors = new Dictionary<int, int>();
            foreach( var campus in connectionOpportunity.ConnectionOpportunityCampuses
                .Where( c => 
                    c.DefaultConnectorPersonAlias != null &&
                    c.DefaultConnectorPersonAlias.Person != null ) )
            {
                var personAlias = campus.DefaultConnectorPersonAlias.Person.PrimaryAlias;
                if (personAlias != null )
                {
                    DefaultConnectors.AddOrReplace( campus.CampusId, personAlias.Id );
                }
            }

            LoadDropDowns( connectionOpportunity );

            ShowOpportunityAttributes();

            BindGroupGrid();
            BindWorkflowGrid();
            BindConnectorGroupsGrid();
        }

        /// <summary>
        /// Shows the opportunity attributes.
        /// </summary>
        private void ShowOpportunityAttributes()
        {
            wpAttributes.Visible = false;
            phAttributes.Controls.Clear();

            ConnectionOpportunity connectionOpportunity;
            int connectionOpportunityId = PageParameter( "ConnectionOpportunityId" ).AsInteger();
            if ( connectionOpportunityId == 0 )
            {
                connectionOpportunity = new ConnectionOpportunity { ConnectionTypeId = PageParameter( "ConnectionTypeId" ).AsInteger() };
            }
            else
            {
                connectionOpportunity = new ConnectionOpportunityService( new RockContext() ).Get( connectionOpportunityId );
            }

            connectionOpportunity.LoadAttributes();
            if ( connectionOpportunity.Attributes != null && connectionOpportunity.Attributes.Any() )
            {
                wpAttributes.Visible = true;
                if ( !Page.IsPostBack )
                {
                    Rock.Attribute.Helper.AddEditControls( connectionOpportunity, phAttributes, true, BlockValidationGroup );
                }
                else
                {
                    Rock.Attribute.Helper.AddEditControls( connectionOpportunity, phAttributes, false, BlockValidationGroup );
                }
            }
        }

        /// <summary>
        /// Gets the connectionOpportunity.
        /// </summary>
        /// <param name="connectionOpportunityId">The connectionOpportunity identifier.</param>
        /// <returns></returns>
        private ConnectionOpportunity GetConnectionOpportunity( int connectionOpportunityId, RockContext rockContext = null )
        {
            string key = string.Format( "ConnectionOpportunity:{0}", connectionOpportunityId );
            ConnectionOpportunity connectionOpportunity = RockPage.GetSharedItem( key ) as ConnectionOpportunity;
            if ( connectionOpportunity == null )
            {
                rockContext = rockContext ?? new RockContext();
                connectionOpportunity = new ConnectionOpportunityService( rockContext ).Queryable()
                    .Where( e => e.Id == connectionOpportunityId )
                    .FirstOrDefault();
                RockPage.SaveSharedItem( key, connectionOpportunity );
            }

            return connectionOpportunity;
        }

        /// <summary>
        /// Loads the drop downs.
        /// </summary>
        private void LoadDropDowns( ConnectionOpportunity connectionOpportunity )
        {
            cblCampus.Items.Clear();
            cblCampus.DataSource = CampusCache.All();
            cblCampus.DataBind();
            cblCampus.SetValues( connectionOpportunity.ConnectionOpportunityCampuses.Select( c => c.CampusId ).ToList() );
            // bind group types
            ddlGroupType.Items.Clear();

            using ( var rockContext = new RockContext() )
            {
                var groupTypeService = new Rock.Model.GroupTypeService( rockContext );

                // get all group types that have at least one role
                var groupTypes = groupTypeService.Queryable().Where( a => a.Roles.Any() ).OrderBy( a => a.Name ).ToList();

                foreach ( var g in groupTypes )
                {
                    ddlGroupType.Items.Add( new ListItem( g.Name, g.Id.ToString().ToUpper() ) );
                }
            }

            ddlGroupType.SetValue( connectionOpportunity.GroupTypeId.ToString() );
            LoadGroupRoles( ddlGroupType.SelectedValue.AsInteger() );
            ddlGroupRole.SetValue( connectionOpportunity.GroupMemberRoleId.ToString() );

            // bind group member status
            ddlGroupMemberStatus.BindToEnum<GroupMemberStatus>();
            if ( !String.IsNullOrWhiteSpace( connectionOpportunity.GroupMemberStatus.ToString() ) )
            {
                ddlGroupMemberStatus.SetValue( connectionOpportunity.GroupMemberStatus.ConvertToInt().ToString() );
            }
            else
            {
                ddlGroupMemberStatus.SetValue( GroupMemberStatus.Pending.ConvertToInt().ToString() );
            }
        }

        /// <summary>
        /// Loads the group roles.
        /// </summary>
        /// <param name="groupTypeId">The group type unique identifier.</param>
        private void LoadGroupRoles( int? groupTypeId )
        {
            int? currentGroupRoleId = ddlGroupRole.SelectedValue.AsIntegerOrNull();
            ddlGroupRole.SelectedValue = null;
            ddlGroupRole.Items.Clear();

            if ( groupTypeId.HasValue )
            {
                var groupRoleService = new Rock.Model.GroupTypeRoleService( new RockContext() );
                var groupRoles = groupRoleService.Queryable()
                    .Where( r =>
                        r.GroupTypeId == groupTypeId.Value )
                    .OrderBy( a => a.Name )
                    .ToList();

                foreach ( var r in groupRoles )
                {
                    var roleItem = new ListItem( r.Name, r.Id.ToString().ToUpper() );
                    roleItem.Selected = r.Id == currentGroupRoleId;
                    ddlGroupRole.Items.Add( roleItem );
                }
            }
        }

        /// <summary>
        /// Shows the dialog.
        /// </summary>
        /// <param name="dialog">The dialog.</param>
        /// <param name="setValues">if set to <c>true</c> [set values].</param>
        private void ShowDialog( string dialog, bool setValues = false )
        {
            hfActiveDialog.Value = dialog.ToUpper().Trim();
            ShowDialog( setValues );
        }

        /// <summary>
        /// Shows the dialog.
        /// </summary>
        /// <param name="setValues">if set to <c>true</c> [set values].</param>
        private void ShowDialog( bool setValues = false )
        {
            switch ( hfActiveDialog.Value )
            {
                case "GROUPDETAILS":
                    dlgGroupDetails.Show();
                    break;

                case "CONNECTORGROUPDETAILS":
                    dlgConnectorGroupDetails.Show();
                    break;

                case "WORKFLOWDETAILS":
                    dlgWorkflowDetails.Show();
                    break;
            }
        }

        /// <summary>
        /// Hides the dialog.
        /// </summary>
        private void HideDialog()
        {
            switch ( hfActiveDialog.Value )
            {
                case "GROUPDETAILS":
                    dlgGroupDetails.Hide();
                    break;

                case "CONNECTORGROUPDETAILS":
                    dlgConnectorGroupDetails.Hide();
                    break;

                case "WORKFLOWDETAILS":
                    dlgWorkflowDetails.Hide();
                    break;
            }

            hfActiveDialog.Value = string.Empty;
        }

        #endregion

        #region Helper Classes

        [Serializable]
        public class GroupStateObj
        {
            public int Id { get; set; }
            public Guid Guid { get; set; }
            public int? CampusId { get; set; }
            public int GroupId { get; set; }
            public string GroupName { get; set; }
            public string CampusName { get; set; }
            public int GroupTypeId { get; set; }

            public GroupStateObj()
            {

            }

            public GroupStateObj( ConnectionOpportunityGroup opportunityGroup )
            {
                Id = opportunityGroup.Id;
                Guid = opportunityGroup.Guid;
                if ( opportunityGroup.Group != null )
                {
                    GroupId = opportunityGroup.Group.Id;
                    GroupName = opportunityGroup.Group.Name;
                    GroupTypeId = opportunityGroup.Group.GroupTypeId;
                    CampusId = opportunityGroup.Group.CampusId;
                    CampusName = opportunityGroup.Group.Campus != null ? opportunityGroup.Group.Campus.Name : string.Empty;
                }
            }

            public GroupStateObj( ConnectionOpportunityConnectorGroup connectorGroup )
            {
                Id = connectorGroup.Id;
                Guid = connectorGroup.Guid;
                if ( connectorGroup.ConnectorGroup != null )
                {
                    GroupId = connectorGroup.ConnectorGroup.Id;
                    GroupName = connectorGroup.ConnectorGroup.Name;
                    GroupTypeId = connectorGroup.ConnectorGroup.GroupTypeId;
                }
                if ( connectorGroup.Campus != null )
                {
                    CampusId = connectorGroup.CampusId;
                    CampusName = connectorGroup.Campus.Name;
                }
                else
                {
                    CampusName = "all";
                }
            }
        }

        [Serializable]
        public class WorkflowTypeStateObj
        {
            public int Id { get; set; }
            public Guid Guid { get; set; }
            public int? ConnectionTypeId { get; set; }
            public int? WorkflowTypeId { get; set; }
            public ConnectionWorkflowTriggerType TriggerType { get; set; }
            public string QualifierValue { get; set; }
            public string WorkflowTypeName { get; set; }

            public WorkflowTypeStateObj()
            {

            }

            public WorkflowTypeStateObj( ConnectionWorkflow connectionWorkflow )
            {
                Id = connectionWorkflow.Id;
                Guid = connectionWorkflow.Guid;
                ConnectionTypeId = connectionWorkflow.ConnectionTypeId;
                TriggerType = connectionWorkflow.TriggerType;
                QualifierValue = connectionWorkflow.QualifierValue;
                if ( connectionWorkflow.WorkflowType != null )
                {
                    WorkflowTypeId = connectionWorkflow.WorkflowType.Id;
                    WorkflowTypeName = connectionWorkflow.WorkflowType.Name;
                }
            }
        }

        public class DefaultConnector
        {
            public int CampusId { get; set; }
            public string CampusName { get; set; }
            public int? PersonAliasId { get; set; }
            public Dictionary<int, string> Options { get; set; }
        }

        #endregion

}
}<|MERGE_RESOLUTION|>--- conflicted
+++ resolved
@@ -1125,8 +1125,6 @@
                     ddlSecondaryQualifier.Visible = false;
                     ddlSecondaryQualifier.Items.Clear();
                     break;
-<<<<<<< HEAD
-=======
 
                 /* START - CCV Specific Change. This is something specific to CCV that was needed.  
                  * Core did eventually pull this in and refactor it, so we might be able to just use the regular core version in the future  */
@@ -1137,7 +1135,6 @@
                     ddlSecondaryQualifier.Items.Clear();
                     break;
                 /* END*/
->>>>>>> 04fc1f60
             }
 
             if ( workflowTypeStateObj != null )
