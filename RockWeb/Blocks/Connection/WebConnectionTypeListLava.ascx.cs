--- conflicted
+++ resolved
@@ -75,18 +75,6 @@
         {
             public const string ConnectionTypes = @"
 /-
-<<<<<<< HEAD
-   This is the default lava template for the ConnectionOpportunitySelect block
-
-   Available Lava Fields:
-       ConnectionTypes
-       DetailPage (Detail Page GUID)
-       ConnectionRequestCounts
-       CurrentPerson
-       Context
-       PageParameter
-       Campuses
-=======
    This is the default lava template for the block
 
    Available Lava Fields:
@@ -94,7 +82,6 @@
        DetailPage (page GUID)
        ConnectionRequestCounts (a dictionary with key of Type Id and value is the count; where count is either the total count or count of requests assigned to the individual)
        SumTotalConnectionRequests (a sum total of all the counts from that dictionary)
->>>>>>> ad1220d1
 -/
 <style>
     .card:hover {
@@ -102,29 +89,12 @@
       box-shadow: 0 10px 20px rgba(0,0,0,.12), 0 4px 8px rgba(0,0,0,.06);
     }
 </style>
-<<<<<<< HEAD
-
-{% if ConnectionRequestCounts.size > 0 %}
-=======
 {% if SumTotalConnectionRequests > 0 %}
->>>>>>> ad1220d1
     {% for connectionType in ConnectionTypes %}
         {% assign typeId = connectionType.Id | ToString %}
         {% assign count = ConnectionRequestCounts[typeId] | AsInteger %}
 
         {% if count > 0 %}
-<<<<<<< HEAD
-            <div class=""card card-sm mb-2"">
-                {% if DetailPage != '' and DetailPage != null %}
-                {% capture pageRouteParams %}ConnectionTypeGuid={{ connectionType.Guid }}{% endcapture %}
-                <a href=""{{ DetailPage | PageRoute:pageRouteParams }}"" class=""stretched-link""></a>
-                {% endif %}
-                <div class=""card-body d-flex flex-wrap align-items-center"" style=""min-height:60px;"">
-                    <i class=""{{ connectionType.IconCssClass }} text-muted fa-fw fa-2x""></i>
-                    <div class=""px-3 flex-fill"">
-                        <span class=""d-block text-color""><strong>{{ connectionType.Name }}</strong></span>
-                        <span class=""text-muted small"">{{ connectionType.Description }}</span>
-=======
             <a href='{{ DetailPage | Default:'0' | PageRoute }}?ConnectionTypeGuid={{ connectionType.Guid }}' stretched-link>
                 <div class='card mb-2'>
                     <div class='card-body'>
@@ -141,23 +111,15 @@
                                 <span class='badge badge-pill badge-primary bg-blue-500'><small>{{ count }}</small></span>
                             </div>
                         </div>
->>>>>>> ad1220d1
                     </div>
                     <span class=""badge badge-pill badge-info small"">{{ count }}</span>
                 </div>
-<<<<<<< HEAD
-            </div>
-        {% endif %}
-    {% endfor %}
-{% else %}
-    <div class=""alert alert-info"">No Connection Requests Currently Available</div>
-=======
+                </div>
                </a>
         {% endif %}
     {% endfor %}
 {% else %}
     <div class=""alert alert-info"">No connection requests currently available</div>
->>>>>>> ad1220d1
 {% endif %}";
 
         }
