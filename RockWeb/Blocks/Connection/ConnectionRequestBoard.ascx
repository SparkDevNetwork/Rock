<%@ Control Language="C#" AutoEventWireup="true" CodeFile="ConnectionRequestBoard.ascx.cs" Inherits="RockWeb.Blocks.Connection.ConnectionRequestBoard" %>

<script type="text/javascript">
    // This is the source for the "dragscroll" library. It has a modification in the
    // mousedown handler. The modification is to prevent dragscroll from acting
    // on events that originate within cards. Cards can be dragged using Dragula.
    // We do not want these events conflicting. All of the source is the original
    // from GitHub except for the called out modifications.

    /**
     * @fileoverview dragscroll - scroll area by dragging
     * @version 0.0.8
     *
     * @license MIT, see http://github.com/asvd/dragscroll
     * @copyright 2015 asvd <heliosframework@gmail.com>
     */

    (function (root, factory) {
        if (typeof define === 'function' && define.amd) {
            define(['exports'], factory);
        } else if (typeof exports !== 'undefined') {
            factory(exports);
        } else {
            factory((root.dragscroll = {}));
        }
    }(this, function (exports) {
        var _window = window;
        var _document = document;
        var mousemove = 'mousemove';
        var mouseup = 'mouseup';
        var mousedown = 'mousedown';
        var EventListener = 'EventListener';
        var addEventListener = 'add' + EventListener;
        var removeEventListener = 'remove' + EventListener;
        var newScrollX, newScrollY;

        var dragged = [];
        var reset = function (i, el) {
            for (i = 0; i < dragged.length;) {
                el = dragged[i++];
                el = el.container || el;
                el[removeEventListener](mousedown, el.md, 0);
                _window[removeEventListener](mouseup, el.mu, 0);
                _window[removeEventListener](mousemove, el.mm, 0);
            }

            // cloning into array since HTMLCollection is updated dynamically
            dragged = [].slice.call(_document.getElementsByClassName('dragscroll'));
            for (i = 0; i < dragged.length;) {
                (function (el, lastClientX, lastClientY, pushed, scroller, cont) {
                    (cont = el.container || el)[addEventListener](
                        mousedown,
                        cont.md = function (e) {
                            //
                            // *** BEGIN: Modifications for this block ***
                            //
                            if ($(e.target).closest('.board-card-content').length) {
                                // This event originated within a card. Do no drag scrolling because
                                // that will interfere with card dragging
                                return;
                            }
                            //
                            // *** END: Modifications for this block ***
                            //

                            if (!el.hasAttribute('nochilddrag') ||
                                _document.elementFromPoint(
                                    e.pageX, e.pageY
                                ) == cont
                            ) {
                                pushed = 1;
                                lastClientX = e.clientX;
                                lastClientY = e.clientY;

                                e.preventDefault();
                            }
                        }, 0
                    );

                    _window[addEventListener](
                        mouseup, cont.mu = function () { pushed = 0; }, 0
                    );

                    _window[addEventListener](
                        mousemove,
                        cont.mm = function (e) {
                            if (pushed) {
                                (scroller = el.scroller || el).scrollLeft -=
                                    newScrollX = (- lastClientX + (lastClientX = e.clientX));
                                scroller.scrollTop -=
                                    newScrollY = (- lastClientY + (lastClientY = e.clientY));
                                if (el == _document.body) {
                                    (scroller = _document.documentElement).scrollLeft -= newScrollX;
                                    scroller.scrollTop -= newScrollY;
                                }
                            }
                        }, 0
                    );
                })(dragged[i++]);
            }
        }


        if (_document.readyState == 'complete') {
            reset();
        } else {
            _window[addEventListener]('load', reset, 0);
        }

        exports.reset = reset;
    }));
</script>

<script type="text/javascript">
    Sys.Application.add_load(function () {
        // Transfer mode: when user selects "Select Connector" show the connector picker
        var syncTransferConnectorControls = function () {
            var selectedOptionIsSelectConnector = $(this).is('#<%= rbRequestModalViewModeTransferModeSelectConnector.ClientID %>');
                $("#<%=ddlRequestModalViewModeTransferModeOpportunityConnector.ClientID%>").toggle(selectedOptionIsSelectConnector);
            };

        $('#<%= upnlRoot.ClientID %> .js-transfer-connector').on('click', syncTransferConnectorControls);
        $("#<%=ddlRequestModalViewModeTransferModeOpportunityConnector.ClientID%>").toggle($('#<%=rbRequestModalViewModeTransferModeSelectConnector.ClientID%>').is(":checked"));
    });

    const toggleFilterDrawer = function () {
        $('#<%= divFilterDrawer.ClientID %>').slideToggle();
    };
</script>

<asp:UpdatePanel ID="upnlRoot" runat="server" UpdateMode="Conditional">
    <ContentTemplate>

        <asp:UpdatePanel ID="upnlBlockLevelControls" runat="server">
            <ContentTemplate>
                <asp:LinkButton ID="lbJavaScriptCommand" runat="server" CssClass="hidden" />
                <Rock:NotificationBox runat="server" ID="nbNotificationBox" Visible="false" />
            </ContentTemplate>
        </asp:UpdatePanel>

        <asp:Panel ID="pnlView" runat="server" CssClass="panel panel-block styled-scroll">

            <asp:UpdatePanel ID="upnlHeader" runat="server" UpdateMode="Conditional" class="panel-heading panel-follow">
                <ContentTemplate>

                        <h2 class="panel-title">
                            <asp:Literal ID="lTitle" runat="server" />
                        </h2>
                        <div class="d-block">
                            <asp:LinkButton ID="btnAddCampaignRequests" runat="server" OnClick="btnAddCampaignRequests_Click" CssClass="btn btn-default btn-xs">
                                <i class="fa fa-plus"></i>
                                Campaign Requests
                            </asp:LinkButton>
                        </div>
                        <asp:Panel runat="server" ID="pnlFollowing" CssClass="panel-follow-status js-follow-status" data-toggle="tooltip" data-placement="top" title="Click to Follow"></asp:Panel>

                </ContentTemplate>
            </asp:UpdatePanel>

                    <div class="panel-collapsible">
                        <div class="panel-toolbar">
                            <asp:UpdatePanel ID="upnlOpportunitiesList" runat="server" class="toolbar-group">
                                <ContentTemplate>
                                    <div class="d-inline-block btn-group-mega js-btn-group-mega">
                                        <button type="button" class="btn btn-xs btn-tool dropdown-toggle js-dropdown-toggle" data-toggle="dropdown" aria-haspopup="true" aria-expanded="false">
                                            <i class="fa fa-plug"></i>
                                            Opportunities
                                        </button>
                                        <ul class="dropdown-menu dropdown-menu-mega js-dropdown-menu-mega">
                                            <li runat="server" id="liFavoritesHeader" class="dropdown-header">
                                                <i class="far fa-star"></i>
                                                Favorites
                                            </li>
                                            <asp:Repeater ID="rptFavoriteConnectionOpportunities" runat="server" OnItemCommand="rptFavoriteConnectionOpportunities_ItemCommand">
                                                <ItemTemplate>
                                                    <li>
                                                        <asp:LinkButton runat="server" CommandArgument='<%# Eval("Id") %>'>
                                                            <i class="<%# Eval("IconCssClass") %>"></i>
                                                            <%# Eval("PublicName") %>
                                                            <span class="pull-right text-muted small"><%# Eval("ConnectionTypeName") %></span>
                                                        </asp:LinkButton>
                                                    </li>
                                                </ItemTemplate>
                                            </asp:Repeater>

                                            <asp:Repeater ID="rptConnnectionTypes" runat="server" OnItemDataBound="rptConnnectionTypes_ItemDataBound">
                                                <ItemTemplate>
                                                    <li class="dropdown-header">
                                                        <i class="<%# Eval("IconCssClass") %>"></i>
                                                        <%# Eval("Name") %>
                                                    </li>
                                                    <asp:Repeater ID="rptConnectionOpportunities" runat="server" OnItemCommand="rptConnectionOpportunities_ItemCommand">
                                                        <ItemTemplate>
                                                            <li>
                                                                <asp:LinkButton runat="server" CommandArgument='<%# Eval("Id") %>'>
                                                                    <i class="<%# Eval("IconCssClass") %>"></i>
                                                                    <%# Eval("PublicName") %>
                                                                </asp:LinkButton>
                                                            </li>
                                                        </ItemTemplate>
                                                    </asp:Repeater>
                                                </ItemTemplate>
                                            </asp:Repeater>
                                        </ul>
                                    </div>
                                    <asp:LinkButton ID="lbAddRequest" runat="server" CssClass="btn btn-xs btn-tool" OnClick="lbAddRequest_Click" CausesValidation="false">
                                        <i class="fa fa-plus"></i>
                                        Add Request
                                    </asp:LinkButton>
                                </ContentTemplate>
                            </asp:UpdatePanel>
                            <div class="toolbar-group">
                                <div class="btn-group">
                                    <button id="btnConnectors" runat="server" type="button" class="btn btn-xs btn-tool dropdown-toggle" data-toggle="dropdown" aria-haspopup="true" aria-expanded="false">
                                        <i class="fa fa-user"></i>
                                        <asp:Literal runat="server" ID="lConnectorText" />
                                    </button>
                                    <ul class="dropdown-menu">
                                        <li>
                                            <asp:LinkButton runat="server" ID="lbAllConnectors" OnClick="lbAllConnectors_Click">
                                                All Connectors
                                            </asp:LinkButton>
                                        </li>
                                        <li>
                                            <asp:LinkButton runat="server" ID="lbMyConnections" OnClick="lbMyConnections_Click">
                                                My Connections
                                            </asp:LinkButton>
                                        </li>
                                        <li role="separator" class="divider"></li>
                                        <asp:Repeater ID="rConnectors" runat="server" OnItemCommand="rConnectors_ItemCommand">
                                            <ItemTemplate>
                                                <li>
                                                    <asp:LinkButton runat="server" CommandArgument='<%# Eval("PersonAliasId") %>'>
                                                        <%# Eval("FullName") %>
                                                    </asp:LinkButton>
                                                </li>
                                            </ItemTemplate>
                                        </asp:Repeater>
                                    </ul>
                                </div>
                            </div>
                            <div class="toolbar-group">
                                <div class="btn-group">
                                    <button type="button" class="btn btn-xs btn-tool dropdown-toggle" data-toggle="dropdown" aria-haspopup="true" aria-expanded="false">
                                        <i class="fa fa-sort"></i>
                                        <asp:Literal runat="server" ID="lSortText" />
                                    </button>
                                    <ul class="dropdown-menu">
                                        <asp:Repeater ID="rptSort" runat="server" OnItemCommand="rptSort_ItemCommand">
                                            <ItemTemplate>
                                                <li>
                                                    <asp:LinkButton runat="server" CommandArgument='<%# Eval("SortBy") %>'>
                                                        <%# Eval("Title") %>
                                                        &nbsp;
                                                        <small class="text-muted"><%# Eval("SubTitle") %></small>
                                                    </asp:LinkButton>
                                                </li>
                                            </ItemTemplate>
                                        </asp:Repeater>
                                    </ul>
                                </div>
                                <a ID="aFilterDrawerToggle" runat="server" href="javascript:toggleFilterDrawer()" class="btn btn-xs btn-tool">
                                    <i class="fa fa-filter"></i>
                                    Filters
                                </a>
                                <div runat="server" id="divCampusBtnGroup" class="btn-group">
                                    <button type="button" class="btn btn-xs btn-tool dropdown-toggle" data-toggle="dropdown" aria-haspopup="true" aria-expanded="false">
                                        <i class="fa fa-building"></i>
                                        <asp:Literal runat="server" ID="lCurrentCampusName" />
                                    </button>
                                    <ul class="dropdown-menu">
                                        <li>
                                            <asp:LinkButton runat="server" ID="lbAllCampuses" OnClick="lbAllCampuses_Click">&nbsp</asp:LinkButton>
                                        </li>
                                        <asp:Repeater ID="rptCampuses" runat="server" OnItemCommand="rptCampuses_ItemCommand">
                                            <ItemTemplate>
                                                <li>
                                                    <asp:LinkButton runat="server" CommandArgument='<%# Eval("Id") %>'>
                                                        <%# Eval("Name") %>
                                                    </asp:LinkButton>
                                                </li>
                                            </ItemTemplate>
                                        </asp:Repeater>
                                    </ul>
                                </div>
                                <asp:LinkButton ID="lbToggleViewMode" runat="server" CssClass="btn btn-xs btn-tool" OnClick="lbToggleViewMode_Click" />
                            </div>
                        </div>

                        <div runat="server" id="divFilterDrawer" class="panel-drawer" style="display: none;">
                            <div class="container-fluid py-3">
                                <div class="row">
                                    <div class="col-md-4">
                                        <Rock:SlidingDateRangePicker ID="sdrpLastActivityDateRangeFilter" runat="server" Label="Last Activity Date Range" EnabledSlidingDateRangeUnits="Day, Week, Month, Year" EnabledSlidingDateRangeTypes="Previous, Last, Current, DateRange" />
                                    </div>
                                    <div class="col-md-4">
                                        <Rock:PersonPicker ID="ppRequesterFilter" runat="server" Label="Requester" />
                                    </div>
                                    <div class="col-md-4">
                                        <Rock:RockCheckBoxList ID="cblStatusFilter" runat="server" Label="Status" DataValueField="Value" DataTextField="Text" />
                                    </div>
                                </div>
                                <div class="row">
                                    <div class="col-md-4">
                                        <Rock:RockCheckBoxList ID="cblStateFilter" runat="server" Label="State" DataValueField="Value" DataTextField="Text" />
                                    </div>
                                    <div class="col-md-4">
                                        <Rock:RockCheckBox ID="rcbPastDueOnly" runat="server" Label="Only Past Due" Help="Only show future follow-up requests that are past due." />
                                    </div>
                                    <div class="col-md-4">
                                        <Rock:RockCheckBoxList ID="cblLastActivityFilter" runat="server" Label="Last Activity" DataValueField="Value" DataTextField="Text" />
                                    </div>
                                </div>
                                <div class="row">
                                    <div class="col-sm-12">
                                        <asp:LinkButton runat="server" ID="lbApplyFilter" CssClass="btn btn-primary btn-xs" OnClick="lbApplyFilter_Click">
                                            Apply
                                        </asp:LinkButton>
                                        <asp:LinkButton runat="server" ID="lbClearFilter" CssClass="btn btn-link btn-xs" OnClick="lbClearFilter_Click">
                                            Clear
                                        </asp:LinkButton>
                                    </div>
                                </div>
                            </div>
                        </div>
                    </div>

            <asp:UpdatePanel ID="upnlGridView" runat="server">
                <ContentTemplate>
                    <Rock:Grid ID="gRequests" CssClass="border-top-0" runat="server" OnRowDataBound="gRequests_RowDataBound" OnRowSelected="gRequests_RowSelected" OnGridRebind="gRequests_GridRebind">
                        <Columns>
                            <Rock:SelectField></Rock:SelectField>
                            <Rock:RockLiteralField ID="lStatusIcons" HeaderText="" HeaderStyle-CssClass="w-1" ItemStyle-CssClass="w-1 align-middle" />
                            <Rock:RockBoundField DataField="PersonFullname" HeaderText="Name" />
                            <Rock:RockBoundField DataField="CampusName" HeaderText="Campus" />
                            <Rock:RockBoundField DataField="GroupName" HeaderText="Group" />
                            <Rock:RockBoundField DataField="ConnectorPersonFullname" HeaderText="Connector" />
                            <Rock:RockBoundField DataField="LastActivityText" HeaderText="Last Activity" HtmlEncode="false" />
                            <Rock:RockLiteralField ID="lState" HeaderText="State" HeaderStyle-CssClass="w-1" ItemStyle-CssClass="w-1" />
                            <Rock:RockLiteralField ID="lStatus" HeaderText="Status" HeaderStyle-CssClass="w-1" ItemStyle-CssClass="w-1" />
                            <Rock:SecurityField />
                            <Rock:PersonProfileLinkField LinkedPageAttributeKey="PersonProfilePage" />
                            <Rock:DeleteField OnClick="gRequests_Delete" />
                        </Columns>
                    </Rock:Grid>
                </ContentTemplate>
            </asp:UpdatePanel>

            <asp:UpdatePanel ID="upnlBoardView" runat="server" UpdateMode="Conditional" Class="drag-scroll-zone-container">
                <ContentTemplate>
                        <div class="panel-body p-0 overflow-scroll dragscroll js-dragscroll">
                            <div class="board-column-container js-column-container"></div>
                            <div class="js-drag-scroll-zone js-drag-scroll-zone-left drag-scroll-zone drag-scroll-zone-left"></div>
                            <div class="js-drag-scroll-zone js-drag-scroll-zone-right drag-scroll-zone drag-scroll-zone-right"></div>
                        </div>
                </ContentTemplate>
            </asp:UpdatePanel>

        </asp:Panel>

        <asp:UpdatePanel ID="upnlModals" runat="server">
            <ContentTemplate>

                <Rock:ModalDialog ID="mdAddCampaignRequests" runat="server" Title="Get Additional Requests" SaveButtonText="Assign" CancelLinkVisible="true" ValidationGroup="vgAddCampaignRequests" OnSaveClick="mdAddCampaignRequests_SaveClick">
                    <Content>
                        <Rock:RockLiteral ID="lCampaignConnectionItemSingle" runat="server" Label="Campaign" />
                        <Rock:RockDropDownList ID="ddlCampaignConnectionItemsMultiple" runat="server" Label="Campaign" AutoPostBack="true" OnSelectedIndexChanged="ddlCampaignConnectionItem_SelectedIndexChanged" />
                        <Rock:NotificationBox ID="nbAddConnectionRequestsMessage" runat="server" Visible="False" />

                        <Rock:NumberBox ID="nbNumberOfRequests" runat="server" Label="Number of Requests" NumberType="Integer" Required="true" MinimumValue="0"  ValidationGroup="vgAddCampaignRequests"/>
                    </Content>
                </Rock:ModalDialog>

                <Rock:ModalDialog ID="mdRequest" runat="server" ValidationGroup="vgRequestModal" Title="Connection Request" Visible="false" ClickBackdropToClose="true">
                    <Content>
                        <Rock:NotificationBox runat="server" ID="nbRequestModalNotificationBox" Visible="false" />
                        <asp:CustomValidator ID="cvRequestModalCustomValidator" runat="server" Display="None" />

                        <div id="divRequestModalViewMode" runat="server">
                            <asp:Literal ID="lRequestModalViewModeHeading" runat="server" />
                            <div class="row">
                                <div class="col-sm-2">
                                    <div id="divRequestModalViewModePhoto" runat="server" class="request-modal-photo"></div>
                                </div>
                                <div class="col-sm-10">
                                    <asp:Literal runat="server" ID="lRequestModalViewModeStatusIcons" />
                                    <a runat="server" class="small pull-right" ID="aRequestModalViewModeProfileLink">
                                        <i class="fa fa-user-alt"></i>
                                        Person Profile
                                    </a>
                                    <h3 class="mt-0 mb-3">
                                        <asp:Literal ID="lRequestModalViewModePersonFullName" runat="server" />
                                    </h3>
                                    <div class="row">
                                        <div class="col-sm-6 col-md-5 mb-3">
                                            <h6 class="mt-0 mb-1">Contact Information</h6>
                                            <div class="personcontact">
                                                <ul class="list-unstyled phonenumbers mb-1">
                                                    <asp:Repeater ID="rRequestModalViewModePhones" runat="server">
                                                        <ItemTemplate>
                                                            <li>
                                                                <%# Eval("FormattedPhoneNumber") %>
                                                                <small>
                                                                    <%# Eval("PhoneType") %>
                                                                    <%# Eval("SmsLinkHtml") %>
                                                                </small>
                                                            </li>
                                                        </ItemTemplate>
                                                    </asp:Repeater>
                                                </ul>
                                                <div class="email">
                                                    <asp:Literal ID="lRequestModalViewModeEmail" runat="server" />
                                                </div>
                                            </div>
                                        </div>
                                        <div class="col-sm-6 col-md-4 mb-3">
                                            <h6 class="mt-0 mb-1">Connector</h6>
                                            <div class="btn-group">
                                                <div class="dropdown-toggle cursor-pointer" data-toggle="dropdown" aria-haspopup="true" aria-expanded="false">
                                                    <asp:Literal runat="server" ID="lRequestModalViewModeConnectorProfilePhoto" />
                                                    <asp:Literal ID="lRequestModalViewModeConnectorFullName" runat="server" />
                                                </div>
                                                <ul class="dropdown-menu">
                                                    <asp:Repeater ID="rRequestModalViewModeConnectorSelect" runat="server" OnItemCommand="rRequestModalViewModeConnectorSelect_ItemCommand">
                                                        <ItemTemplate>
                                                            <li>
                                                                <asp:LinkButton runat="server" CommandArgument='<%# Eval("PersonAliasId") %>'>
                                                                    <%# Eval("FullName") %>
                                                                </asp:LinkButton>
                                                            </li>
                                                        </ItemTemplate>
                                                    </asp:Repeater>
                                                </ul>
                                            </div>
                                        </div>

                                        <div class="col-sm-12 col-md-3 text-left text-md-right mb-3 mb-md-0">
                                            <asp:Literal ID="lRequestModalViewModeSideDescription" runat="server" />
                                        </div>

                                    </div>

                                    <asp:Panel runat="server" CssClass="badge-bar mb-2" ID="pnlRequestModalViewModeBadges">
                                        <Rock:BadgeListControl ID="blRequestModalViewModeBadges" runat="server" />
                                    </asp:Panel>
                                </div>

                            </div>
                            <div class="row">
                                <div class="col-md-12">
                                    <asp:Literal ID="lRequestModalViewModeComments" runat="server" />
                                </div>
                            </div>
                            <asp:Literal ID="lRequestModalViewModeBadgeBar" runat="server" />
                            <div class="row">
                                <div class="col-md-12">
                                    <Rock:AttributeValuesContainer ID="avcRequestModalViewModeAttributesReadOnly" runat="server" DisplayAsTabs="true" NumberOfColumns="2" />
                                </div>
                                <div id="divRequestModalViewModeWorkflows" runat="server" class="col-md-6">
                                    <Rock:ModalAlert ID="mdWorkflowLaunched" runat="server" />
                                    <asp:Label ID="lblWorkflows" Text="Available Workflows" Font-Bold="true" runat="server" />
                                    <div class="mb-4">
                                        <asp:Repeater ID="rptRequestWorkflows" runat="server" OnItemCommand="rptRequestWorkflows_ItemCommand">
                                            <ItemTemplate>
                                                <asp:LinkButton ID="lbRequestWorkflow" runat="server" CssClass="btn btn-default btn-xs" CommandArgument='<%# Eval("Id") %>' CommandName="LaunchWorkflow">
                                                    <%# Eval("WorkflowType.Name") %>
                                                </asp:LinkButton>
                                            </ItemTemplate>
                                        </asp:Repeater>
                                    </div>
                                </div>
                                <div class="col-md-6">
                                    <asp:Panel ID="pnlRequestModalViewModeRequirements" runat="server">
                                        <Rock:RockControlWrapper ID="rcwRequestModalViewModeRequirements" runat="server" Label="Group Requirements">
                                            <Rock:RockCheckBoxList ID="cblRequestModalViewModeManualRequirements" RepeatDirection="Vertical" runat="server" Label="" />
                                            <div class="labels">
                                                <asp:Literal ID="lRequestModalViewModeRequirementsLabels" runat="server" />
                                            </div>
                                        </Rock:RockControlWrapper>
                                    </asp:Panel>
                                </div>
                            </div>
                            <div class="actions d-flex mb-4 mt-md-4 mb-md-5">
                                <asp:LinkButton ID="btnRequestModalViewModeEdit" runat="server" Text="Edit" CssClass="btn btn-primary" OnClick="btnRequestModalViewModeEdit_Click" CausesValidation="false" />
                                <asp:LinkButton ID="btnRequestModalViewModeTransfer" runat="server" Text="Transfer" CssClass="btn btn-link" CausesValidation="false" OnClick="btnRequestModalViewModeTransfer_Click" />
                                <asp:LinkButton ID="btnRequestModalViewModeConnect" runat="server" Text="Connect" CssClass="btn btn-primary ml-auto" CausesValidation="false" OnClick="btnRequestModalViewModeConnect_Click" />
                            </div>

                            <div runat="server" id="divRequestModalViewModeActivityGridMode" class="mb-4">
                                <div class="row">
                                    <div class="col-md-6"><h5 class="mt-0">Activities</h5></div>
                                    <div class="col-md-6 text-right">
                                        <asp:LinkButton runat="server" ID="lbRequestModalViewModeAddActivity" OnClick="lbRequestModalViewModeAddActivity_Click" CssClass="btn btn-default btn-xs">
                                            <i class="fa fa-plus"></i>
                                            Add Activity
                                        </asp:LinkButton>
                                    </div>
                                </div>
                                <Rock:Grid ID="gRequestModalViewModeActivities" runat="server" AllowPaging="false" DisplayType="Light" AllowSorting="false" OnRowSelected="gRequestModalViewModeActivities_RowSelected" OnRowDataBound="gRequestModalViewModeActivities_RowDataBound">
                                    <Columns>
                                        <Rock:DateTimeField HeaderText="Date" DataField="Date" DataFormatString="{0:d}" />
                                        <Rock:RockBoundField DataField="ActivityMarkup" HeaderText="Activity" HtmlEncode="false" />
                                        <Rock:RockBoundField DataField="ConnectorPersonFullname" HeaderText="Connector" />
                                        <Rock:RockBoundField DataField="OpportunityMarkup" HeaderText="Opportunity" HtmlEncode="false" />
                                        <Rock:DeleteField OnClick="gRequestModalViewModeActivities_Delete" />
                                    </Columns>
                                </Rock:Grid>
                                <div class="row">
                                    <div class="col-12 text-right">
                                        <asp:LinkButton runat="server" ID="lbRequestModalViewModeShowAllActivities" OnClick="lbRequestModalViewModeShowAllActivities_Click" CssClass="small">
                                            View More
                                        </asp:LinkButton>
                                    </div>
                                </div>
                                <Rock:PanelWidget ID="wpRequestModalViewModeWorkflow" runat="server" Title="Workflows" CssClass="clickable mt-4 mb-0">
                                    <div class="grid">
                                        <Rock:Grid ID="gRequestModalViewModeWorkflows" runat="server" AllowPaging="false" DisplayType="Light" RowItemText="Location" OnRowSelected="gRequestModalViewModeWorkflows_RowSelected">
                                            <Columns>
                                                <Rock:RockBoundField DataField="WorkflowType" HeaderText="Workflow Type" />
                                                <Rock:RockBoundField DataField="Trigger" HeaderText="Trigger" />
                                                <Rock:RockBoundField DataField="CurrentActivity" HeaderText="Current Activity" />
                                                <Rock:RockBoundField DataField="Date" HeaderText="Start Date" />
                                                <Rock:RockBoundField DataField="Status" HeaderText="Status" HtmlEncode="false" />
                                            </Columns>
                                        </Rock:Grid>
                                    </div>
                                </Rock:PanelWidget>
                            </div>

                            <div runat="server" id="divRequestModalViewModeAddActivityMode">
                                <h5>Activities</h5>
                                <div class="row">
                                    <Rock:RockDropDownList runat="server" ID="ddlRequestModalViewModeAddActivityModeType" Label="Activity Type" FormGroupCssClass="col-md-6" />
                                    <Rock:RockDropDownList runat="server" ID="ddlRequestModalViewModeAddActivityModeConnector" Label="Connector" FormGroupCssClass="col-md-6" />
                                    <Rock:RockTextBox runat="server" ID="tbRequestModalViewModeAddActivityModeNote" Label="Note" TextMode="MultiLine" Rows="4" FormGroupCssClass="col-md-12" />
                                </div>
                                <div class="actions text-right">
                                    <asp:LinkButton ID="btnRequestModalViewModeAddActivityModeSave" runat="server" AccessKey="s" ToolTip="Alt+s" Text="Save" CssClass="btn btn-primary" OnClick="btnRequestModalViewModeAddActivityModeSave_Click" />
                                    <asp:LinkButton ID="btnRequestModalViewModeAddActivityModeCancel" runat="server" AccessKey="c" ToolTip="Alt+c" Text="Cancel" CssClass="btn btn-link" OnClick="btnRequestModalViewModeAddActivityModeCancel_Click" CausesValidation="false" />
                                </div>
                            </div>

                            <div runat="server" id="divRequestModalViewModeTransferMode">
                                <div class="row">
                                    <div class="col-md-6">
                                        <Rock:RockControlWrapper ID="rcwRequestModalViewModeTransferModeTransferOpportunity" runat="server" Label="Opportunity">
                                            <div class="row">
                                                <div class="col-md-8">
                                                    <Rock:RockDropDownList ID="ddlRequestModalViewModeTransferModeOpportunity" runat="server" AutoPostBack="true" OnSelectedIndexChanged="ddlRequestModalViewModeTransferModeOpportunity_SelectedIndexChanged" EnhanceForLongLists="true" />
                                                </div>
                                                <div class="col-md-4">
                                                    <Rock:BootstrapButton ID="btnRequestModalViewModeTransferModeSearch" runat="server" CssClass="btn btn-primary" Text="Search" OnClick="btnRequestModalViewModeTransferModeSearch_Click" />
                                                </div>
                                            </div>
                                        </Rock:RockControlWrapper>

                                        <Rock:RockControlWrapper ID="rcwRequestModalViewModeTransferModeConnector" runat="server" Label="Connector">
                                            <div>
                                                <Rock:RockRadioButton ID="rbRequestModalViewModeTransferModeDefaultConnector" runat="server" CssClass="js-transfer-connector" Text="Default Connector" GroupName="TransferOpportunityConnector" />
                                            </div>
                                            <div>
                                                <Rock:RockRadioButton ID="rbTRequestModalViewModeTransferModeCurrentConnector" runat="server" CssClass="js-transfer-connector" Text="Current Connector" GroupName="TransferOpportunityConnector" />
                                            </div>
                                            <div>
                                                <Rock:RockRadioButton ID="rbRequestModalViewModeTransferModeSelectConnector" runat="server" CssClass="js-transfer-connector" Text="Select Connector" GroupName="TransferOpportunityConnector" />
                                                <Rock:RockDropDownList ID="ddlRequestModalViewModeTransferModeOpportunityConnector" CssClass="ml-4" runat="server" Style="display: none" />
                                            </div>
                                            <div>
                                                <Rock:RockRadioButton ID="rbRequestModalViewModeTransferModeNoConnector" runat="server" CssClass="js-transfer-connector" Text="No Connector" GroupName="TransferOpportunityConnector" />
                                            </div>
                                        </Rock:RockControlWrapper>
                                    </div>
                                    <div class="col-md-6">
                                        <Rock:RockDropDownList ID="ddlRequestModalViewModeTransferModeStatus" runat="server" Label="Status" />
                                        <Rock:CampusPicker ID="cpTransferCampus" runat="server" Label="Campus" AutoPostBack="true" OnSelectedIndexChanged="cpTransferCampus_SelectedIndexChanged" />
                                    </div>
                                </div>
                                <Rock:RockTextBox ID="tbRequestModalViewModeTransferModeNote" runat="server" Label="Note" TextMode="MultiLine" Rows="4" />
                                <div class="actions text-right">
                                    <asp:LinkButton ID="btnRequestModalViewModeTransferModeSave" runat="server" AccessKey="s" ToolTip="Alt+s" Text="Transfer" CssClass="btn btn-primary" OnClick="btnRequestModalViewModeTransferModeSave_Click"></asp:LinkButton>
                                    <asp:LinkButton ID="btnRequestModalViewModeTransferModeCancel" runat="server" AccessKey="c" ToolTip="Alt+c" Text="Cancel" CssClass="btn btn-link" OnClick="btnRequestModalViewModeTransferModeCancel_Click" CausesValidation="false"></asp:LinkButton>
                                </div>

                            </div>

                        </div>

                        <div id="divRequestModalAddEditMode" runat="server">
                            <div class="row">
                                <div class="col-md-3">
                                    <Rock:PersonPicker runat="server" ID="ppRequestModalAddEditModePerson" Label="Requester" Required="true" OnSelectPerson="ppRequestModalAddEditModePerson_SelectPerson" />
                                </div>
                                <div class="col-md-3">
                                    <Rock:RockDropDownList ID="ddlRequestModalAddEditModeConnector" runat="server" Label="Connector" EnhanceForLongLists="true" />
                                </div>
                                <div class="col-md-4 col-md-offset-2">
                                    <Rock:RockRadioButtonList ID="rblRequestModalAddEditModeState" runat="server" Label="State" RepeatDirection="Horizontal" OnSelectedIndexChanged="rblRequestModalAddEditModeState_SelectedIndexChanged" AutoPostBack="true" />
                                    <Rock:DatePicker ID="dpRequestModalAddEditModeFollowUp" runat="server" Label="Follow-up Date" AllowPastDateSelection="false" Visible="false" />
                                </div>
                            </div>

                            <Rock:RockTextBox ID="tbRequestModalAddEditModeComments" Label="Comments" runat="server" TextMode="MultiLine" Rows="4" ValidateRequestMode="Disabled" />

                            <Rock:RockRadioButtonList ID="rblRequestModalAddEditModeStatus" runat="server" Label="Status" RepeatDirection="Horizontal" />

                            <div class="row">
                                <div class="col-md-6">
                                    <Rock:RockDropDownList ID="ddlRequestModalAddEditModePlacementGroup" runat="server" Label="Placement Group" AutoPostBack="true" OnSelectedIndexChanged="ddlRequestModalAddEditModePlacementGroup_SelectedIndexChanged" EnhanceForLongLists="true" />
                                    <Rock:RockDropDownList ID="ddlRequestModalAddEditModePlacementRole" runat="server" Label="Group Member Role" Visible="false" AutoPostBack="true" OnSelectedIndexChanged="ddlRequestModalAddEditModePlacementRole_SelectedIndexChanged" />
                                    <Rock:RockDropDownList ID="ddlRequestModalAddEditModePlacementStatus" runat="server" Label="Group Member Status" Visible="false" />
                                </div>
                                <div class="col-md-6">
                                    <Rock:CampusPicker ID="cpRequestModalAddEditModeCampus" runat="server" Label="Campus" AutoPostBack="true" OnSelectedIndexChanged="cpRequestModalAddEditModeCampus_SelectedIndexChanged" IncludeInactive="false" />
                                </div>
                            </div>

                            <Rock:AttributeValuesContainer ID="avcRequestModalAddEditModeRequest" runat="server" NumberOfColumns="2" />
                            <Rock:AttributeValuesContainer ID="avcRequestModalAddEditModeGroupMember" runat="server" NumberOfColumns="2" />

                            <div class="actions text-right">
                                <asp:LinkButton ID="lbRequestModalAddEditModeSave" runat="server" AccessKey="s" ToolTip="Alt+s" Text="Save" CssClass="btn btn-primary" OnClick="lbRequestModalAddEditModeSave_Click" />
                                <asp:LinkButton ID="lbRequestModalAddEditModeCancel" runat="server" AccessKey="c" ToolTip="Alt+c" Text="Cancel" CssClass="btn btn-link" OnClick="lbRequestModalAddEditModeCancel_Click" CausesValidation="false" />
                            </div>
                        </div>

                    </Content>
                </Rock:ModalDialog>

                <Rock:ModalDialog ID="mdSearchModal" runat="server" ValidationGroup="Search" Title="Search Opportunities">
                    <Content>
                        <div class="row">
                            <div class="col-md-6">
                                <Rock:RockTextBox ID="tbSearchModalName" runat="server" Label="Name" />
                                <Rock:RockCheckBoxList ID="cblSearchModalCampus" runat="server" Label="Campuses" DataTextField="Name" DataValueField="Id" RepeatDirection="Horizontal" />
                                <Rock:DynamicPlaceHolder ID="phSearchModalAttributeFilters" runat="server" />
                            </div>
                            <div class="col-md-6">
                                <asp:Repeater ID="rptSearchModalResult" runat="server" OnItemCommand="rptSearchModalResult_ItemCommand">
                                    <ItemTemplate>
                                        <Rock:PanelWidget ID="pwSearchModalPanel" runat="server" CssClass="panel panel-block" TitleIconCssClass='<%# Eval("IconCssClass") %>' Title='<%# Eval("Name") %>'>
                                            <div class="row">
                                                <div class="col-md-4">
                                                    <div class="photo">
                                                        <img src='<%# Eval("PhotoUrl") %>'></img>
                                                    </div>
                                                </div>
                                                <div class="col-md-8">
                                                    <%# Eval("Description") %>
                                                    <br />
                                                    <Rock:BootstrapButton ID="btnSearchModalSelect" runat="server" CommandArgument='<%# Eval("Id") %>' CommandName="Display" Text="Select" CssClass="btn btn-default btn-sm" />
                                                </div>
                                            </div>
                                        </Rock:PanelWidget>
                                    </ItemTemplate>
                                </asp:Repeater>
                            </div>
                        </div>
                        <div class="actions">
                            <asp:LinkButton ID="lbSearchModalSearch" runat="server" AccessKey="s" ToolTip="Alt+s" Text="Search" CssClass="btn btn-primary" OnClick="lbSearchModalSearch_Click" />
                            <asp:LinkButton ID="lbSearchModalCancel" runat="server" AccessKey="c" ToolTip="Alt+c" Text="Cancel" CssClass="btn btn-link" OnClick="lbSearchModalCancel_Click" CausesValidation="false" />
                        </div>
                    </Content>
                </Rock:ModalDialog>

            </ContentTemplate>
        </asp:UpdatePanel>

    </ContentTemplate>
</asp:UpdatePanel>

<div class="js-connection-board-loading" role="status" aria-hidden="true" style="display: none;">
    <div class="updateprogress-status">
        <div class="spinner">
            <div class="rect1"></div><div class="rect2"></div><div class="rect3"></div><div class="rect4"></div><div class="rect5"></div>
        </div>
    </div>
    <div class="updateprogress-bg modal-backdrop"></div>
</div>

<asp:UpdatePanel ID="upnlJavaScript" runat="server" UpdateMode="Conditional">
</asp:UpdatePanel>

<script id="js-template-column" type="text/template">
    <div class="board-column">
        <div class="board-heading">
<<<<<<< HEAD
            <div class="d-flex justify-content-between align-items-center">
=======
            <div class="board-heading-details">
>>>>>>> 32bd920b
                <span class="board-column-title">{{Name}}</span>
                <span class="board-count">{{RequestCount}}</span>
            </div>
            <div class="board-heading-pill" style="background: {{HighlightColor}}"></div>
        </div>
        <div class="board-cards js-card-container" data-status-id="{{Id}}">
        </div>
        <div class="js-drag-scroll-zone js-drag-scroll-zone-top drag-scroll-zone drag-scroll-zone-top"></div>
        <div class="js-drag-scroll-zone js-drag-scroll-zone-bottom drag-scroll-zone drag-scroll-zone-bottom"></div>
    </div>
</script>

<script id="js-template-column-sentry" type="text/template">
    <div class="board-card-base board-column-sentry small">
        <p class="mb-2"><strong>More requests exist</strong></p>
        <p>Please adjust sorting, use filters, or even use the grid mode to interact with them.</p>
    </div>
</script>

<script id="js-template-card" type="text/template">
    <div class="board-card js-board-card" data-request-id="{{Id}}" data-opportunity-id="{{ConnectionOpportunityId}}">
        <div class="board-card-content js-board-card-content">
            <div class="board-card-header">
                {{StatusIconsHtml}}
                {{CampusHtml}}
            </div>
<<<<<<< HEAD
            <div class="board-card-body">
=======
            <div class="board-card-main">
>>>>>>> 32bd920b
                <div class="flex-grow-1 mb-2">
                    <div class="board-card-photo" style="background-image: url( '{{PersonPhotoUrl}}' );" title="{{PersonFullname}} Profile Photo"></div>
                    <div class="board-card-name">
                        {{PersonFullname}}
                    </div>
                    <span class="board-card-assigned">
                        {{ConnectorPersonFullname}}
                    </span>
                </div>
                <div>
                    <div class="btn-group dropdown-right">
                        <button type="button" class="btn btn-sm text-muted bg-white dropdown-toggle pr-0" data-toggle="dropdown">
                            <i class="fa fa-ellipsis-h"></i>
                        </button>
                        <ul class="dropdown-menu">
                            <li>
                                <a href="javascript:void(0);" class="js-view">
                                    View Details
                                </a>
                            </li>
                            <li class="can-connect-{{CanConnect}}">
                                <a href="javascript:void(0);" class="js-connect">
                                    Connect
                                </a>
                            </li>
                            <li role="separator" class="divider"></li>
                            <li>
                                <a href="javascript:void(0);" class="dropdown-item-danger js-delete">
                                    Delete
                                </a>
                            </li>
                        </ul>
                    </div>
                </div>
            </div>
            <div class="board-card-meta">
<<<<<<< HEAD
                <span class="text-muted" title="{{ActivityCountText}} - {{DaysSinceLastActivityLongText}}">
=======
                <span title="{{ActivityCountText}} - {{DaysSinceLastActivityLongText}}">
>>>>>>> 32bd920b
                    <i class="fa fa-list"></i>
                    {{ActivityCount}} - {{DaysSinceLastActivityShortText}}
                </span>
                <span title="{{DaysSinceOpeningLongText}}">
                    <i class="fa fa-calendar"></i>
                    {{DaysSinceOpeningShortText}}
                </span>
            </div>
        </div>
    </div>
</script><|MERGE_RESOLUTION|>--- conflicted
+++ resolved
@@ -683,11 +683,7 @@
 <script id="js-template-column" type="text/template">
     <div class="board-column">
         <div class="board-heading">
-<<<<<<< HEAD
-            <div class="d-flex justify-content-between align-items-center">
-=======
             <div class="board-heading-details">
->>>>>>> 32bd920b
                 <span class="board-column-title">{{Name}}</span>
                 <span class="board-count">{{RequestCount}}</span>
             </div>
@@ -714,11 +710,7 @@
                 {{StatusIconsHtml}}
                 {{CampusHtml}}
             </div>
-<<<<<<< HEAD
-            <div class="board-card-body">
-=======
             <div class="board-card-main">
->>>>>>> 32bd920b
                 <div class="flex-grow-1 mb-2">
                     <div class="board-card-photo" style="background-image: url( '{{PersonPhotoUrl}}' );" title="{{PersonFullname}} Profile Photo"></div>
                     <div class="board-card-name">
@@ -755,11 +747,7 @@
                 </div>
             </div>
             <div class="board-card-meta">
-<<<<<<< HEAD
-                <span class="text-muted" title="{{ActivityCountText}} - {{DaysSinceLastActivityLongText}}">
-=======
                 <span title="{{ActivityCountText}} - {{DaysSinceLastActivityLongText}}">
->>>>>>> 32bd920b
                     <i class="fa fa-list"></i>
                     {{ActivityCount}} - {{DaysSinceLastActivityShortText}}
                 </span>
