﻿<%@ Control Language="C#" AutoEventWireup="true" CodeFile="WebConnectionOpportunityListLava.ascx.cs" Inherits="RockWeb.Blocks.Connection.WebConnectionOpportunityListLava" %>

<asp:UpdatePanel ID="upConnectionSelectLava" runat="server">
    <ContentTemplate>
        <!-- Content -->
        <asp:Panel ID="pnlView" runat="server" CssClass="panel panel-block">
            <div class="panel-body">
                <asp:Literal ID="lTitle" runat="server"></asp:Literal>
<<<<<<< HEAD
                <div class="row">
                    <div class="col-xs-12 pb-2">
                        <asp:LinkButton ID="lbOptions" runat="server" CssClass="text-muted text-semibold pull-right pr-1" OnClick="lbOptions_Click"><i class="fa fa-sliders"></i>&nbsp;&nbsp;Options</asp:LinkButton>
=======
                <div class="row options-filter-row">
                    <div class="col-xs-12">
                        <asp:LinkButton ID="lbOptions" runat="server" CssClass="text-muted text-semibold pull-right mb-2 pr-1" OnClick="lbOptions_Click"><i class="fa fa-sliders"></i>&nbsp;&nbsp;Options</asp:LinkButton>
>>>>>>> efa168be
                    </div>
                </div>

                <asp:Literal ID="lContent" runat="server"></asp:Literal>
            </div>
        </asp:Panel>


        <Rock:ModalDialog ID="mdOptions" runat="server" Title="Options" SaveButtonText="Save" OnSaveClick="mdOptions_SaveClick">
            <Content>
                <div class="row">
                    <div class="col-xs-12">
                        <Rock:Switch
                            ID="swOnlyShowOpportunitiesWithRequestsForUser"
                            runat="server"
                            Checked="true"
                            FormGroupCssClass="custom-switch-centered hide-label-sm"
                            Text="Only Show Opportunities with Requests Assigned to Me" />
                    </div>
                </div>
            </Content>
        </Rock:ModalDialog>
    </ContentTemplate>
</asp:UpdatePanel><|MERGE_RESOLUTION|>--- conflicted
+++ resolved
@@ -6,15 +6,9 @@
         <asp:Panel ID="pnlView" runat="server" CssClass="panel panel-block">
             <div class="panel-body">
                 <asp:Literal ID="lTitle" runat="server"></asp:Literal>
-<<<<<<< HEAD
-                <div class="row">
-                    <div class="col-xs-12 pb-2">
-                        <asp:LinkButton ID="lbOptions" runat="server" CssClass="text-muted text-semibold pull-right pr-1" OnClick="lbOptions_Click"><i class="fa fa-sliders"></i>&nbsp;&nbsp;Options</asp:LinkButton>
-=======
                 <div class="row options-filter-row">
                     <div class="col-xs-12">
                         <asp:LinkButton ID="lbOptions" runat="server" CssClass="text-muted text-semibold pull-right mb-2 pr-1" OnClick="lbOptions_Click"><i class="fa fa-sliders"></i>&nbsp;&nbsp;Options</asp:LinkButton>
->>>>>>> efa168be
                     </div>
                 </div>
 
