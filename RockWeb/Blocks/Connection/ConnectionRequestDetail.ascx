--- conflicted
+++ resolved
@@ -42,7 +42,7 @@
                                     <h3><asp:Literal ID="lTitle" runat="server" /></h3>
                                 </div>
                                 <div class="col-md-3 text-right">
-                                    <asp:LinkButton ID="lbProfilePage" runat="server" CssClass="btn btn-default btn-xs"><i class="fa fa-user"></i> Profile</asp:LinkButton>
+                                    <asp:HyperLink ID="lbProfilePage" runat="server" CssClass="btn btn-default btn-xs"><i class="fa fa-user"></i> Profile</asp:HyperLink>
                                 </div>
                             </div>
                             
@@ -63,14 +63,7 @@
                             </div>
        
                         </div>
-<<<<<<< HEAD
-
-                        <div class="col-md-2 text-right">
-                            <asp:HyperLink ID="lbProfilePage" runat="server" CssClass="btn btn-default btn-xs"><i class="fa fa-user"></i> Profile</asp:HyperLink>
-                        </div>
-=======
                         
->>>>>>> 67ebea65
                     </div>
 
                     <div class="row">
