﻿// <copyright>
// Copyright by the Spark Development Network
//
// Licensed under the Rock Community License (the "License");
// you may not use this file except in compliance with the License.
// You may obtain a copy of the License at
//
// http://www.rockrms.com/license
//
// Unless required by applicable law or agreed to in writing, software
// distributed under the License is distributed on an "AS IS" BASIS,
// WITHOUT WARRANTIES OR CONDITIONS OF ANY KIND, either express or implied.
// See the License for the specific language governing permissions and
// limitations under the License.
// </copyright>
//
using System;
using System.Collections.Generic;
using System.ComponentModel;
using System.Data.Entity;
using System.Data.Entity.SqlServer;
using System.Linq;
using System.Text;
using System.Web.UI;
using System.Web.UI.WebControls;
using Rock;
using Rock.Attribute;
using Rock.Data;
using Rock.Model;
using Rock.Security;
using Rock.Web.Cache;
using Rock.Web.UI.Controls;

namespace RockWeb.Blocks.Connection
{
    /// <summary>
    /// Block to display the connectionOpportunities that user is authorized to view, and the activities that are currently assigned to the user.
    /// </summary>
    [DisplayName( "My Connection Opportunities" )]
    [Category( "Connection" )]
    [Description( "Block to display the connection opportunities that user is authorized to view, and the opportunities that are currently assigned to the user." )]

    [LinkedPage( "Configuration Page", "Page used to modify and create connection opportunities.", true, "", "", 0 )]
    [LinkedPage( "Detail Page", "Page used to view details of an requests.", true, "", "", 1 )]
    [ConnectionTypesField("Connection Types", "Optional list of connection types to limit the display to (All will be displayed by default).", false, order:2 )]
    [BooleanField( "Show Request Total", "If enabled, the block will show the total number of requests.", true, order: 3 )]
    [BooleanField( "Show Last Activity Note", "If enabled, the block will show the last activity note for each request in the list.", false, order:4 )]

    [CodeEditorField( "Status Template", "Lava Template that can be used to customize what is displayed in the status bar. Includes common merge fields plus ConnectionOpportunities, ConnectionTypes and the default IdleTooltip.", CodeEditorMode.Lava, CodeEditorTheme.Rock, defaultValue:
@"<div class='pull-left badge-legend padding-r-md'>
    <span class='pull-left badge badge-info js-legend-badge' data-toggle='tooltip' data-original-title='Assigned To You'>&nbsp;</span>
    <span class='pull-left badge badge-warning js-legend-badge' data-toggle='tooltip' data-original-title='Unassigned Item'>&nbsp;</span>
    <span class='pull-left badge badge-critical js-legend-badge' data-toggle='tooltip' data-original-title='Critical Status'>&nbsp;</span>
    <span class='pull-left badge badge-danger js-legend-badge' data-toggle='tooltip' data-original-title='{{ IdleTooltip }}'>&nbsp;</span> 
</div>", order:5
)]

    [CodeEditorField( "Opportunity Summary Template", "Lava Template that can be used to customize what is displayed in each Opportunity Summary. Includes common merge fields plus the OpportunitySummary, ConnectionOpportunity, and its ConnectionRequests.", CodeEditorMode.Lava, CodeEditorTheme.Rock, defaultValue:
@"<i class='{{ OpportunitySummary.IconCssClass }}'></i>
<h3>{{ OpportunitySummary.Name }}</h3>
<div class='status-list'>
    <span class='badge badge-info'>{{ OpportunitySummary.AssignedToYou | Format:'#,###,###' }}</span>
    <span class='badge badge-warning'>{{ OpportunitySummary.UnassignedCount | Format:'#,###,###' }}</span>
    <span class='badge badge-critical'>{{ OpportunitySummary.CriticalCount | Format:'#,###,###' }}</span>
    <span class='badge badge-danger'>{{ OpportunitySummary.IdleCount | Format:'#,###,###' }}</span>
</div>
", order:6
)]
    [CodeEditorField( "Connection Request Status Icons Template", "Lava Template that can be used to customize what is displayed for the status icons in the connection request grid.", CodeEditorMode.Lava, CodeEditorTheme.Rock, defaultValue:
@"
<div class='status-list'>
    {% if ConnectionRequestStatusIcons.IsAssignedToYou %}
    <span class='badge badge-info js-legend-badge' data-toggle='tooltip' data-original-title='Assigned To You'>&nbsp;</span>
    {% endif %}
    {% if ConnectionRequestStatusIcons.IsUnassigned %}
    <span class='badge badge-warning js-legend-badge' data-toggle='tooltip' data-original-title='Unassigned'>&nbsp;</span>
    {% endif %}
    {% if ConnectionRequestStatusIcons.IsCritical %}
    <span class='badge badge-critical js-legend-badge' data-toggle='tooltip' data-original-title='Critical'>&nbsp;</span>
    {% endif %}
    {% if ConnectionRequestStatusIcons.IsIdle %}
    <span class='badge badge-danger js-legend-badge' data-toggle='tooltip' data-original-title='{{ IdleTooltip }}'>&nbsp;</span> 
    {% endif %}
</div>
", key: "ConnectionRequestStatusIconsTemplate", order:7
)]

    public partial class MyConnectionOpportunities : Rock.Web.UI.RockBlock
    {
        #region Fields

        private const string TOGGLE_SETTING = "MyConnectionOpportunities_Toggle";
        private const string SELECTED_OPPORTUNITY_SETTING = "MyConnectionOpportunities_SelectedOpportunity";
        private const string CAMPUS_SETTING = "MyConnectionOpportunities_SelectedCampus";
        DateTime _midnightToday = RockDateTime.Today.AddDays( 1 );
        #endregion

        #region Properties

        protected int? SelectedOpportunityId { get; set; }
        protected List<ConnectionTypeSummary> SummaryState { get; set; }
        #endregion

        #region Base Control Methods

        /// <summary>
        /// Restores the view-state information from a previous user control request that was saved by the <see cref="M:System.Web.UI.UserControl.SaveViewState" /> method.
        /// </summary>
        /// <param name="savedState">An <see cref="T:System.Object" /> that represents the user control state to be restored.</param>
        protected override void LoadViewState( object savedState )
        {
            base.LoadViewState( savedState );

            SelectedOpportunityId = ViewState["SelectedOpportunityId"] as int?;
            SummaryState = ViewState["SummaryState"] as List<ConnectionTypeSummary>;
        }

        /// <summary>
        /// Raises the <see cref="E:System.Web.UI.Control.Init" /> event.
        /// </summary>
        /// <param name="e">An <see cref="T:System.EventArgs" /> object that contains the event data.</param>
        protected override void OnInit( EventArgs e )
        {
            base.OnInit( e );

            lbConnectionTypes.Visible = UserCanAdministrate;

            rFilter.ApplyFilterClick += rFilter_ApplyFilterClick;

            gRequests.DataKeyNames = new string[] { "Id" };
            gRequests.Actions.ShowAdd = true;
            gRequests.Actions.AddClick += gRequests_Add;
            gRequests.IsDeleteEnabled = true;
            gRequests.GridRebind += gRequests_GridRebind;
            gRequests.ShowConfirmDeleteDialog = false;
            gRequests.PersonIdField = "PersonId";
            gRequests.Columns[6].Visible = GetAttributeValue( "ShowLastActivityNote" ).AsBoolean();

            this.BlockUpdated += Block_BlockUpdated;
            this.AddConfigurationUpdateTrigger( upnlContent );

            string deleteScript = @"
    $('table.js-grid-requests a.grid-delete-button').click(function( e ){
        e.preventDefault();
        Rock.dialogs.confirm('Are you sure you want to delete this connection request? All of the activities for this request will also be deleted, and any existing workflow associations will be lost!', function (result) {
            if (result) {
                window.location = e.target.href ? e.target.href : e.target.parentElement.href; 
            }
        });
    });
";
            ScriptManager.RegisterStartupScript( gRequests, gRequests.GetType(), "deleteRequestScript", deleteScript, true );
        }

        /// <summary>
        /// Raises the <see cref="E:System.Web.UI.Control.Load" /> event.
        /// </summary>
        /// <param name="e">The <see cref="T:System.EventArgs" /> object that contains the event data.</param>
        protected override void OnLoad( EventArgs e )
        {
            base.OnLoad( e );

            if ( !Page.IsPostBack )
            {
                tglMyOpportunities.Checked = GetUserPreference( TOGGLE_SETTING ).AsBoolean( true );
                SelectedOpportunityId = GetUserPreference( SELECTED_OPPORTUNITY_SETTING ).AsIntegerOrNull();

                // Reset the state filter on every initial request to be Active and Past Due future follow up
                rFilter.SaveUserPreference( "State", "State", "0;-2" );

                // NOTE: Don't include Inactive Campuses for the "Campus Filter for Page"
                cpCampusFilterForPage.Campuses = CampusCache.All( false );
                cpCampusFilterForPage.Items[0].Text = "All";

                cpCampusFilterForPage.SelectedCampusId = GetUserPreference( CAMPUS_SETTING ).AsIntegerOrNull();

                GetSummaryData();

                RockPage.AddScriptLink( ResolveRockUrl( "~/Scripts/jquery.visible.min.js" ) );
            }
        }

        /// <summary>
        /// Saves any user control view-state changes that have occurred since the last page postback.
        /// </summary>
        /// <returns>
        /// Returns the user control's current view state. If there is no view state associated with the control, it returns null.
        /// </returns>
        protected override object SaveViewState()
        {
            ViewState["SelectedOpportunityId"] = SelectedOpportunityId;
            ViewState["SummaryState"] = SummaryState;

            return base.SaveViewState();
        }

        /// <summary>
        /// Handles the BlockUpdated event of the control.
        /// </summary>
        /// <param name="sender">The source of the event.</param>
        /// <param name="e">The <see cref="EventArgs"/> instance containing the event data.</param>
        protected void Block_BlockUpdated( object sender, EventArgs e )
        {
            GetSummaryData();
        }

        #endregion

        /// <summary>
        /// Handles the SelectedIndexChanged event of the cpCampusPickerForPage control.
        /// </summary>
        /// <param name="sender">The source of the event.</param>
        /// <param name="e">The <see cref="EventArgs"/> instance containing the event data.</param>
        protected void cpCampusPickerForPage_SelectedIndexChanged( object sender, EventArgs e )
        {
            SetUserPreference( CAMPUS_SETTING, cpCampusFilterForPage.SelectedCampusId.ToString() );
            GetSummaryData();
        }

        #region Events

        #region Summary Panel Events

        /// <summary>
        /// Handles the CheckedChanged event of the tgl control.
        /// </summary>
        /// <param name="sender">The source of the event.</param>
        /// <param name="e">The <see cref="EventArgs"/> instance containing the event data.</param>
        protected void tglMyOpportunities_CheckedChanged( object sender, EventArgs e )
        {
            SetUserPreference( TOGGLE_SETTING, tglMyOpportunities.Checked.ToString() );
            BindSummaryData();
        }

        /// <summary>
        /// Handles the Click event of the lbConnectionTypes control.
        /// </summary>
        /// <param name="sender">The source of the event.</param>
        /// <param name="e">The <see cref="EventArgs"/> instance containing the event data.</param>
        protected void lbConnectionTypes_Click( object sender, EventArgs e )
        {
            NavigateToLinkedPage( "ConfigurationPage" );
        }

        /// <summary>
        /// Handles the ItemDataBound event of the rptConnnectionTypes control.
        /// </summary>
        /// <param name="sender">The source of the event.</param>
        /// <param name="e">The <see cref="RepeaterItemEventArgs"/> instance containing the event data.</param>
        protected void rptConnnectionTypes_ItemDataBound( object sender, RepeaterItemEventArgs e )
        {
            var rptConnectionOpportunities = e.Item.FindControl( "rptConnectionOpportunities" ) as Repeater;
            var lConnectionTypeName = e.Item.FindControl( "lConnectionTypeName" ) as Literal;
            var connectionType = e.Item.DataItem as ConnectionTypeSummary;
            if ( rptConnectionOpportunities != null && lConnectionTypeName != null && connectionType != null )
            {
                if ( tglMyOpportunities.Checked )
                {
                    // if 'My Opportunities' is selected, only include the opportunities that have active requests with current person as the connector
                    rptConnectionOpportunities.DataSource = connectionType.Opportunities.Where( o => o.HasActiveRequestsForConnector ).ToList();
                }
                else
                {
                    // if 'All Opportunities' is selected, show all the opportunities for the type
                    rptConnectionOpportunities.DataSource = connectionType.Opportunities.OrderBy(c => c.Name);
                }
                rptConnectionOpportunities.DataBind();
                //rptConnectionOpportunities.ItemCommand += rptConnectionOpportunities_ItemCommand;

                lConnectionTypeName.Text = String.Format( "<h4 class='block-title'>{0}</h4>", connectionType.Name );
            }
        }

        /// <summary>
        /// Gets the opportunity summary HTML.
        /// </summary>
        /// <param name="opportunitySummaryId">The opportunity summary identifier.</param>
        /// <returns></returns>
        public string GetOpportunitySummaryHtml( OpportunitySummary opportunitySummary )
        {
            var template = this.GetAttributeValue( "OpportunitySummaryTemplate" );

            var mergeFields = Rock.Lava.LavaHelper.GetCommonMergeFields( this.RockPage, this.CurrentPerson, new Rock.Lava.CommonMergeFieldsOptions { GetLegacyGlobalMergeFields = false } );
            mergeFields.Add( "OpportunitySummary", DotLiquid.Hash.FromAnonymousObject( opportunitySummary ) );

            string result = null; 
            using ( var rockContext = new RockContext() )
            {
                var connectionOpportunity = new ConnectionOpportunityService( rockContext ).Queryable().AsNoTracking().FirstOrDefault( a => a.Id == opportunitySummary.Id );
                mergeFields.Add( "ConnectionOpportunity", connectionOpportunity );
                mergeFields.Add( "ConnectionRequests", connectionOpportunity.ConnectionRequests );

                result = template.ResolveMergeFields( mergeFields );
            }

            return result;
        }

        /// <summary>
        /// Handles the ItemCommand event of the rptConnectionOpportunities control.
        /// </summary>
        /// <param name="source">The source of the event.</param>
        /// <param name="e">The <see cref="RepeaterCommandEventArgs"/> instance containing the event data.</param>
        protected void rptConnectionOpportunities_ItemCommand( object source, RepeaterCommandEventArgs e )
        {
            string selectedOpportunityValue = e.CommandArgument.ToString();
            SetUserPreference( SELECTED_OPPORTUNITY_SETTING, selectedOpportunityValue );

            SelectedOpportunityId = selectedOpportunityValue.AsIntegerOrNull();

            BindSummaryData();

            ScriptManager.RegisterStartupScript(
                Page,
                GetType(),
                "ScrollToGrid",
                "scrollToGrid();",
                true );
        }

        #endregion

        #region Request Grid/Filter Events

        /// <summary>
        /// Handles the ApplyFilterClick event of the rFilter control.
        /// </summary>
        /// <param name="sender">The source of the event.</param>
        /// <param name="e">The <see cref="EventArgs" /> instance containing the event data.</param>
        protected void rFilter_ApplyFilterClick( object sender, EventArgs e )
        {
            int? personId = ppRequester.PersonId;
            rFilter.SaveUserPreference( "Requester", "Requester", personId.HasValue ? personId.Value.ToString() : string.Empty );

            personId = ppConnector.PersonId;
            rFilter.SaveUserPreference( "Connector", "Connector", personId.HasValue ? personId.Value.ToString() : string.Empty );

            rFilter.SaveUserPreference( "Campus", "Campus", cblCampusGridFilter.SelectedValues.AsDelimited( ";" ) );
            rFilter.SaveUserPreference( "State", "State", cblState.SelectedValues.AsDelimited( ";" ) );
            rFilter.SaveUserPreference( MakeKeyUniqueToOpportunity( "Status" ), "Status", cblStatus.SelectedValues.AsDelimited( ";" ) );
            rFilter.SaveUserPreference( MakeKeyUniqueToOpportunity( "LastActivity" ), "Last Activity", cblLastActivity.SelectedValues.AsDelimited( ";" ) );

            BindGrid();
        }
        
        /// <summary>
        /// Rs the filter_ display filter value.
        /// </summary>
        /// <param name="sender">The sender.</param>
        /// <param name="e">The e.</param>
        protected void rFilter_DisplayFilterValue( object sender, GridFilter.DisplayFilterValueArgs e )
        {
            using ( var rockContext = new RockContext() )
            {
                if ( e.Key == "Requester" )
                {
                    string personName = string.Empty;
                    int? personId = e.Value.AsIntegerOrNull();
                    if ( personId.HasValue )
                    {
                        var person = new PersonService( rockContext ).Get( personId.Value );
                        if ( person != null )
                        {
                            personName = person.FullName;
                        }
                    }
                    e.Value = personName;
                }
                else if ( e.Key == "Connector" )
                {
                    string personName = string.Empty;
                    int? personId = e.Value.AsIntegerOrNull();
                    if ( personId.HasValue )
                    {
                        var person = new PersonService( rockContext ).Get( personId.Value );
                        if ( person != null )
                        {
                            personName = person.FullName;
                        }
                    }
                    e.Value = personName;
                }
                else if ( e.Key == "Campus" )
                {
                    if ( cpCampusFilterForPage.SelectedCampusId.HasValue )
                    {
                        // using the Campus Filter for the Page, and not the grid filter, so don't show the campus grid filter value
                        e.Value = null;
                    }
                    else
                    {
                        e.Value = ResolveValues( e.Value, cblCampusGridFilter );
                    }
                }
                else if ( e.Key == "State" )
                {
                    e.Value = ResolveValues( e.Value, cblState );
                }
                else if ( e.Key == MakeKeyUniqueToOpportunity( "Status" ) )
                {
                    e.Value = ResolveValues( e.Value, cblStatus );
                }
                else if ( e.Key == MakeKeyUniqueToOpportunity( "LastActivity" ) )
                {
                    e.Value = ResolveValues( e.Value, cblLastActivity );
                }
                else
                {
                    e.Value = string.Empty;
                }
            }
        }

        /// <summary>
        /// Handles the Add event of the gRequests control.
        /// </summary>
        /// <param name="sender">The source of the event.</param>
        /// <param name="e">The <see cref="EventArgs"/> instance containing the event data.</param>
        protected void gRequests_Add( object sender, EventArgs e )
        {
            NavigateToLinkedPage( "DetailPage", "ConnectionRequestId", 0, "ConnectionOpportunityId", SelectedOpportunityId );
        }

        /// <summary>
        /// Handles the Edit event of the gRequests control.
        /// </summary>
        /// <param name="sender">The source of the event.</param>
        /// <param name="e">The <see cref="RowEventArgs" /> instance containing the event data.</param>
        protected void gRequests_Edit( object sender, RowEventArgs e )
        {
            NavigateToLinkedPage( "DetailPage", "ConnectionRequestId", e.RowKeyId, "ConnectionOpportunityId", SelectedOpportunityId );
        }

        protected void gRequests_Delete( object sender, RowEventArgs e )
        {
            using ( RockContext rockContext = new RockContext() )
            {
                var service = new ConnectionRequestService( rockContext );
                var connectionRequest = service.Get( e.RowKeyId );
                if ( connectionRequest != null )
                {
                    string errorMessage;
                    if ( !service.CanDelete( connectionRequest, out errorMessage ) )
                    {
                        mdGridWarning.Show( errorMessage, ModalAlertType.Information );
                        return;
                    }

                    rockContext.WrapTransaction( () =>
                    {
                        new ConnectionRequestActivityService( rockContext ).DeleteRange( connectionRequest.ConnectionRequestActivities );
                        service.Delete( connectionRequest );
                        rockContext.SaveChanges();
                    } );
                }
            }

            BindGrid();
        }

        /// <summary>
        /// Handles the GridRebind event of the gRequests control.
        /// </summary>
        /// <param name="sender">The source of the event.</param>
        /// <param name="e">The <see cref="EventArgs"/> instance containing the event data.</param>
        /// <exception cref="System.NotImplementedException"></exception>
        protected void gRequests_GridRebind( object sender, EventArgs e )
        {
            BindGrid();
        }

        /// <summary>
        /// Handles the RowDataBound event of the gRequests control.
        /// </summary>
        /// <param name="sender">The source of the event.</param>
        /// <param name="e">The <see cref="GridViewRowEventArgs"/> instance containing the event data.</param>
        protected void gRequests_RowDataBound( object sender, GridViewRowEventArgs e )
        {
            if ( e.Row.RowType == DataControlRowType.DataRow )
            {
                Literal lStatusIcons = e.Row.FindControl( "lStatusIcons" ) as Literal;
                if ( SelectedOpportunityId.HasValue && lStatusIcons != null )
                {
                    var opportunitySummary = SummaryState.SelectMany( a => a.Opportunities ).FirstOrDefault( a => a.Id == SelectedOpportunityId.Value );
                    if ( opportunitySummary != null )
                    {
                        dynamic connectionRequestInfo = e.Row.DataItem;
                        int connectionRequestId = connectionRequestInfo.Id;

                        string connectionRequestStatusIconTemplate = this.GetAttributeValue( "ConnectionRequestStatusIconsTemplate" );

                        Dictionary<string, object> mergeFields = new Dictionary<string, object>();
                        ConnectionRequestStatusIcons connectionRequestStatusIcons = new ConnectionRequestStatusIcons
                        {
                            IsAssignedToYou = opportunitySummary.AssignedToYouConnectionRequests.Contains( connectionRequestId ),
                            IsCritical = opportunitySummary.CriticalConnectionRequests.Contains( connectionRequestId ),
                            IsIdle = opportunitySummary.IdleConnectionRequests.Contains( connectionRequestId ),
                            IsUnassigned = opportunitySummary.UnassignedConnectionRequests.Contains( connectionRequestId )
                        };

                        mergeFields.Add( "ConnectionRequestStatusIcons", DotLiquid.Hash.FromAnonymousObject( connectionRequestStatusIcons ) );
                        mergeFields.Add( "IdleTooltip", string.Format( "Idle (no activity in {0} days)", opportunitySummary.DaysUntilRequestIdle ) );
                        lStatusIcons.Text = connectionRequestStatusIconTemplate.ResolveMergeFields( mergeFields );
                    }
                }
            }
        }

        #endregion

        #endregion

        #region Methods

        /// <summary>
        /// Gets the summary data.
        /// </summary>
        private void GetSummaryData()
        {
            SummaryState = new List<ConnectionTypeSummary>();

            var rockContext = new RockContext();
            var opportunities = new ConnectionOpportunityService( rockContext )
                .Queryable().AsNoTracking();

            var typeFilter = GetAttributeValue( "ConnectionTypes" ).SplitDelimitedValues().AsGuidList();
            if ( typeFilter.Any() )
            {
                opportunities = opportunities.Where( o => typeFilter.Contains( o.ConnectionType.Guid ) );
            }

            // Loop through opportunities
            foreach ( var opportunity in opportunities )
            {
                // Check to see if person can view the opportunity because of admin rights to this block or admin rights to
                // the opportunity
                bool canView = UserCanAdministrate || opportunity.IsAuthorized( Authorization.ADMINISTRATE, CurrentPerson );
                bool campusSpecificConnector = false;
                var campusIds = new List<int>();

                if ( CurrentPersonId.HasValue )
                {
                    // Check to see if person belongs to any connector group that is not campus specific
                    if ( !canView )
                    {
                        canView = opportunity
                            .ConnectionOpportunityConnectorGroups
                            .Any( g =>
                                !g.CampusId.HasValue &&
                                g.ConnectorGroup != null &&
                                g.ConnectorGroup.Members.Any( m => m.PersonId == CurrentPersonId.Value ) );
                    }

                    // If user is not yet authorized to view the opportunity, check to see if they are a member of one of the 
                    // campus-specific connector groups for the opportunity, and note the campus
                    if ( !canView )
                    {
                        foreach ( var groupCampus in opportunity
                            .ConnectionOpportunityConnectorGroups
                            .Where( g =>
                                g.CampusId.HasValue &&
                                g.ConnectorGroup != null &&
                                g.ConnectorGroup.Members.Any( m => m.PersonId == CurrentPersonId.Value ) ) )
                        {
                            campusSpecificConnector = true;
                            canView = true;
                            campusIds.Add( groupCampus.CampusId.Value );
                        }
                    }
                }

                // Is user is authorized to view this opportunity type...
                if ( canView )
                {
                    // Check if the opportunity's type has been added to summary yet, and if not, add it
                    var connectionTypeSummary = SummaryState.Where( c => c.Id == opportunity.ConnectionTypeId ).FirstOrDefault();
                    if ( connectionTypeSummary == null )
                    {
                        connectionTypeSummary = new ConnectionTypeSummary
                        {
                            Id = opportunity.ConnectionTypeId,
                            Name = opportunity.ConnectionType.Name,
                            Opportunities = new List<OpportunitySummary>()
                        };
                        SummaryState.Add( connectionTypeSummary );
                    }

                    // get list of idle requests (no activity in past X days)

                    var connectionRequestsQry = new ConnectionRequestService( rockContext ).Queryable().Where( a => a.ConnectionOpportunityId == opportunity.Id );
                    if ( cpCampusFilterForPage.SelectedCampusId.HasValue )
                    {
                        connectionRequestsQry = connectionRequestsQry.Where( a => a.CampusId.HasValue && a.CampusId == cpCampusFilterForPage.SelectedCampusId );
                    }

                    var currentDateTime = RockDateTime.Now;
                    int activeRequestCount = connectionRequestsQry
                        .Where( cr =>
                                cr.ConnectionState == ConnectionState.Active
                                || ( cr.ConnectionState == ConnectionState.FutureFollowUp && cr.FollowupDate.HasValue && cr.FollowupDate.Value < _midnightToday )
                        )
                        .Count();

                    // only show if the oppportunity is active and there are active requests
                    if ( opportunity.IsActive || ( !opportunity.IsActive && activeRequestCount > 0 ) )
                    {
                        // idle count is: 
                        //  (the request is active OR future follow-up who's time has come) 
                        //  AND 
                        //  (where the activity is more than DaysUntilRequestIdle days old OR no activity but created more than DaysUntilRequestIdle days ago)
                    List<int> idleConnectionRequests = connectionRequestsQry
                                        .Where( cr =>
                                            (
                                                cr.ConnectionState == ConnectionState.Active
                                                || ( cr.ConnectionState == ConnectionState.FutureFollowUp && cr.FollowupDate.HasValue && cr.FollowupDate.Value < _midnightToday )
                                            )
                                            &&
                                            (
                                                ( cr.ConnectionRequestActivities.Any() && cr.ConnectionRequestActivities.Max( ra => ra.CreatedDateTime ) < SqlFunctions.DateAdd( "day", -cr.ConnectionOpportunity.ConnectionType.DaysUntilRequestIdle, currentDateTime ) )
                                                || ( !cr.ConnectionRequestActivities.Any() && cr.CreatedDateTime < SqlFunctions.DateAdd( "day", -cr.ConnectionOpportunity.ConnectionType.DaysUntilRequestIdle, currentDateTime ) )
                                            )
                                        )
                                        .Select( a => a.Id ).ToList();

                    // get list of requests that have a status that is considered critical.
                    List<int> criticalConnectionRequests = connectionRequestsQry
                                                .Where( r =>
                                                    r.ConnectionStatus.IsCritical
                                                    && (
                                                            r.ConnectionState == ConnectionState.Active
                                                            || ( r.ConnectionState == ConnectionState.FutureFollowUp && r.FollowupDate.HasValue && r.FollowupDate.Value < _midnightToday )
                                                       )
                                                )
                                                .Select( a => a.Id ).ToList();

                        // Add the opportunity
                        var opportunitySummary = new OpportunitySummary
                        {
                            Id = opportunity.Id,
                            Name = opportunity.Name,
                            IsActive = opportunity.IsActive,
	                        IconCssClass = opportunity.IconCssClass,
	                        IdleConnectionRequests = idleConnectionRequests,
	                        CriticalConnectionRequests = criticalConnectionRequests,
                            DaysUntilRequestIdle = opportunity.ConnectionType.DaysUntilRequestIdle
                        };

                        // If the user is limited requests with specific campus(es) set the list, otherwise leave it to be null
                        opportunitySummary.CampusSpecificConnector = campusSpecificConnector;
                        opportunitySummary.ConnectorCampusIds = campusIds.Distinct().ToList();

                        connectionTypeSummary.Opportunities.Add( opportunitySummary );
                    }
                }
            }

            // Get a list of all the authorized opportunity ids
            var allOpportunities = SummaryState.SelectMany( s => s.Opportunities ).Select( o => o.Id ).Distinct().ToList();

            // Get all the active and past-due future followup request ids, and include the campus id and personid of connector
            var midnightToday = RockDateTime.Today.AddDays( 1 );
            var activeRequestsQry = new ConnectionRequestService( rockContext )
                .Queryable().AsNoTracking()
                .Where( r =>
                    allOpportunities.Contains( r.ConnectionOpportunityId ) &&
                    ( r.ConnectionState == ConnectionState.Active ||
                        ( r.ConnectionState == ConnectionState.FutureFollowUp && r.FollowupDate.HasValue && r.FollowupDate.Value < midnightToday ) ) )
                .Select( r => new
                {
                    r.Id,
                    r.ConnectionOpportunityId,
                    r.CampusId,
                    ConnectorPersonId = r.ConnectorPersonAlias != null ? r.ConnectorPersonAlias.PersonId : -1
                } );
                

            if ( cpCampusFilterForPage.SelectedCampusId.HasValue )
            {
                activeRequestsQry = activeRequestsQry.Where( a => a.CampusId.HasValue && a.CampusId == cpCampusFilterForPage.SelectedCampusId );
            }

            var activeRequests = activeRequestsQry.ToList();

            // Based on the active requests, set additional properties for each opportunity
            foreach ( var opportunity in SummaryState.SelectMany( s => s.Opportunities ) )
            {
                // Get the active requests for this opportunity that user is authorized to view (based on campus connector)
                var opportunityRequests = activeRequests
                    .Where( r =>
                        r.ConnectionOpportunityId == opportunity.Id &&
                        (
                            !opportunity.CampusSpecificConnector ||
                            ( r.CampusId.HasValue && opportunity.ConnectorCampusIds.Contains( r.CampusId.Value ) )
                        ) )
                    .ToList();

                // The active requests assigned to the current person
                opportunity.AssignedToYouConnectionRequests = opportunityRequests.Where( r => r.ConnectorPersonId == CurrentPersonId ).Select( a => a.Id ).ToList();

                // The active requests that are unassigned
                opportunity.UnassignedConnectionRequests = opportunityRequests.Where( r => r.ConnectorPersonId == -1 ).Select( a => a.Id ).ToList();

                // Flag indicating if current user is connector for any of the active types
                opportunity.HasActiveRequestsForConnector = opportunityRequests.Any( r => r.ConnectorPersonId == CurrentPersonId );

                // Total number of requests for opportunity/campus/connector
                opportunity.TotalRequests = opportunityRequests.Count();
            }

            //Set the Idle tooltip
            var connectionTypes = opportunities.Where( o => allOpportunities.Contains( o.Id ) ).Select( o => o.ConnectionType ).Distinct().ToList();
            StringBuilder sb = new StringBuilder();
            if ( connectionTypes.Select( t => t.DaysUntilRequestIdle ).Distinct().Count() == 1 )
            {
                sb.Append( String.Format( "Idle (no activity in {0} days)", connectionTypes.Select( t => t.DaysUntilRequestIdle ).Distinct().First() ) );
            }
            else
            {
                sb.Append( "Idle (no activity in several days)<br/><ul class='list-unstyled'>" );
                foreach ( var connectionType in connectionTypes )
                {
                    sb.Append( String.Format( "<li>{0}: {1} days</li>", connectionType.Name, connectionType.DaysUntilRequestIdle ) );
                }
                sb.Append( "</ul>" );
            }

            var statusTemplate = this.GetAttributeValue( "StatusTemplate" );
            var statusMergeFields = Rock.Lava.LavaHelper.GetCommonMergeFields(this.RockPage);
            statusMergeFields.Add( "ConnectionOpportunities", allOpportunities );
            statusMergeFields.Add( "ConnectionTypes", connectionTypes );
            statusMergeFields.Add( "IdleTooltip", sb.ToString().EncodeHtml() );
            lStatusBarContent.Text = statusTemplate.ResolveMergeFields( statusMergeFields );
            BindSummaryData();

            if ( GetAttributeValue( "ShowRequestTotal" ).AsBoolean( true ) )
            {
                lTotal.Visible = true;
<<<<<<< HEAD
                lTotal.Text = string.Format( "Total Requests: {0:N0}", activeRequests.Count() );
=======
                lTotal.Text = string.Format( "Total Requests: {0:N0}", SummaryState.SelectMany( s => s.Opportunities ).Sum( o => o.TotalRequests ) );
>>>>>>> 4b89deb4
            }
            else
            {
                lTotal.Visible = false;
            }
        }

        /// <summary>
        /// Binds the summary data.
        /// </summary>
        private void BindSummaryData()
        {
            if ( SummaryState == null )
            {
                GetSummaryData();
            }

            var viewableOpportunityIds = SummaryState
                .SelectMany( c => c.Opportunities )
                .Where( o => !tglMyOpportunities.Checked || o.HasActiveRequestsForConnector )
                .Select( o => o.Id )
                .ToList();

            // Make sure that the selected opportunity is actually one that is being displayed
            if ( SelectedOpportunityId.HasValue && !viewableOpportunityIds.Contains( SelectedOpportunityId.Value ) )
            {
                SelectedOpportunityId = null;
            }

            nbNoOpportunities.Visible = !viewableOpportunityIds.Any();

            rptConnnectionTypes.DataSource = SummaryState.Where( t => t.Opportunities.Any( o => viewableOpportunityIds.Contains( o.Id ) ) );
            rptConnnectionTypes.DataBind();

            if ( SelectedOpportunityId.HasValue )
            {
                SetFilter();
                BindGrid();
                pnlGrid.Visible = true;
            }
            else
            {
                pnlGrid.Visible = false;
            }

        }

        /// <summary>
        /// Sets the filter.
        /// </summary>
        private void SetFilter()
        {
            using ( var rockContext = new RockContext() )
            {
                var personService = new PersonService( rockContext );
                int? personId = rFilter.GetUserPreference( "Requester" ).AsIntegerOrNull();
                if ( personId.HasValue )
                {
                    ppRequester.SetValue( personService.Get( personId.Value ) );
                }

                rFilter.AdditionalFilterDisplay.Clear();
                if ( tglMyOpportunities.Checked )
                {
                    ppConnector.Visible = false;
                    rFilter.AdditionalFilterDisplay.Add( "Connector", CurrentPerson.FullName );

                    cblState.Visible = false;
                    rFilter.AdditionalFilterDisplay.Add( "State", "Active, Future Follow Up (Past Due)" );
                }
                else
                {
                    ppConnector.Visible = true;
                    personId = rFilter.GetUserPreference( "Connector" ).AsIntegerOrNull();
                    if ( personId.HasValue )
                    {
                        ppConnector.SetValue( personService.Get( personId.Value ) );
                    }

                    cblState.Visible = true;
                    cblState.SetValues( rFilter.GetUserPreference( "State" ).SplitDelimitedValues().AsIntegerList() );
                }

                cblCampusGridFilter.Visible = !cpCampusFilterForPage.SelectedCampusId.HasValue;
                cblCampusGridFilter.DataSource = CampusCache.All();
                cblCampusGridFilter.DataBind();
                cblCampusGridFilter.SetValues( rFilter.GetUserPreference( "Campus" ).SplitDelimitedValues().AsIntegerList() );

                cblStatus.Items.Clear();
                if ( SelectedOpportunityId.HasValue )
                {
                    cblStatus.DataSource = new ConnectionOpportunityService( rockContext ).Get( SelectedOpportunityId.Value ).ConnectionType.ConnectionStatuses.ToList();
                    cblStatus.DataBind();
                    cblStatus.SetValues( rFilter.GetUserPreference( MakeKeyUniqueToOpportunity( "Status" ) ).SplitDelimitedValues().AsIntegerList() );
                }

                cblLastActivity.Items.Clear();
                if ( SelectedOpportunityId.HasValue )
                {
                    cblLastActivity.DataSource = new ConnectionOpportunityService( rockContext ).Get( SelectedOpportunityId.Value ).ConnectionType.ConnectionActivityTypes.ToList();
                    cblLastActivity.DataBind();
                    cblLastActivity.SetValues( rFilter.GetUserPreference( MakeKeyUniqueToOpportunity( "LastActivity" ) ).SplitDelimitedValues().AsIntegerList() );
                }
            }
        }

        /// <summary>
        /// Binds the grid.
        /// </summary>
        private void BindGrid()
        {
            OpportunitySummary opportunitySummary = null;

            if ( SelectedOpportunityId.HasValue )
            {
                opportunitySummary = SummaryState.SelectMany( t => t.Opportunities.Where( o => o.Id == SelectedOpportunityId.Value ) ).FirstOrDefault();
            }

            if ( opportunitySummary != null )
            {
                using ( var rockContext = new RockContext() )
                {

                    // Get queryable of all requests that belong to the selected opportunity, and user is authorized to view (based on security or connector group)
                    var requests = new ConnectionRequestService( rockContext )
                        .Queryable().AsNoTracking()
                        .Where( r =>
                            r.ConnectionOpportunityId == SelectedOpportunityId.Value &&
                            (
                                !opportunitySummary.CampusSpecificConnector ||
                                ( r.CampusId.HasValue && opportunitySummary.ConnectorCampusIds.Contains( r.CampusId.Value ) )
                            ) );

                    // Filter by Requester
                    if ( ppRequester.PersonId.HasValue )
                    {
                        requests = requests
                            .Where( r =>
                                r.PersonAlias != null &&
                                r.PersonAlias.PersonId == ppRequester.PersonId.Value );
                    }

                    // Filter by Connector
                    if ( tglMyOpportunities.Checked )
                    {
                        requests = requests
                            .Where( r =>
                                r.ConnectorPersonAlias != null &&
                                r.ConnectorPersonAlias.PersonId == CurrentPersonId );
                    }
                    else if ( ppConnector.PersonId.HasValue )
                    {
                        requests = requests
                            .Where( r =>
                                r.ConnectorPersonAlias != null &&
                                r.ConnectorPersonAlias.PersonId == ppConnector.PersonId.Value );
                    }

                    // Filter by State
                    
                    if ( tglMyOpportunities.Checked )
                    {
                        requests = requests
                            .Where( r => r.ConnectionState == ConnectionState.Active || 
                                    ( r.ConnectionState == ConnectionState.FutureFollowUp && r.FollowupDate.HasValue && r.FollowupDate.Value < _midnightToday ) );
                    }
                    else
                    {
                        var states = new List<ConnectionState>();
                        bool futureFollowup = false;
                        foreach ( string stateValue in cblState.SelectedValues )
                        {
                            futureFollowup = futureFollowup || stateValue.AsInteger() == -2;
                            var state = stateValue.ConvertToEnumOrNull<ConnectionState>();
                            if ( state.HasValue )
                            {
                                states.Add( state.Value );
                            }
                        }
                        if ( futureFollowup || states.Any() )
                        {
                            requests = requests
                                .Where( r =>
                                    ( futureFollowup && r.ConnectionState == ConnectionState.FutureFollowUp &&
                                        r.FollowupDate.HasValue && r.FollowupDate.Value < _midnightToday ) ||
                                    states.Contains( r.ConnectionState ) );
                        }
                    }

                    // Filter by Status
                    List<int> statusIds = cblStatus.SelectedValuesAsInt;
                    if ( statusIds.Any() )
                    {
                        requests = requests
                            .Where( r => statusIds.Contains( r.ConnectionStatusId ) );
                    }

                    // Filter by Campus
                    if ( cpCampusFilterForPage.SelectedCampusId.HasValue )
                    {
                        int campusId = cpCampusFilterForPage.SelectedCampusId.Value;
                        requests = requests
                                .Where( r =>
                                    r.CampusId.HasValue && r.CampusId == campusId );
                    }
                    else
                    {
                        List<int> campusIds = cblCampusGridFilter.SelectedValuesAsInt;
                        if ( campusIds.Count > 0 )
                        {
                            requests = requests
                                .Where( r =>
                                    r.Campus != null &&
                                    campusIds.Contains( r.CampusId.Value ) );
                        }
                    }

                    // Filter by Last Activity Note
                    List<int> lastActivityIds = cblLastActivity.SelectedValuesAsInt;
                    if ( lastActivityIds.Any() )
                    {
                        requests = requests
                            .Where( r => lastActivityIds.Contains(
                                r.ConnectionRequestActivities.OrderByDescending( a => a.CreatedDateTime ).Select( a => a.ConnectionActivityTypeId ).FirstOrDefault() ) );
                    }


                    SortProperty sortProperty = gRequests.SortProperty;
                    if ( sortProperty != null )
                    {
                        requests = requests.Sort( sortProperty );
                    }
                    else
                    {
                        requests = requests
                            .OrderBy( r => r.PersonAlias.Person.LastName )
                            .ThenBy( r => r.PersonAlias.Person.NickName );
                    }

                    var requestList = requests.ToList();
                    var roleIds = requestList.Where( r => r.AssignedGroupMemberRoleId.HasValue).Select( r => r.AssignedGroupMemberRoleId.Value ).ToList();

                    var roles = new GroupTypeRoleService( rockContext )
                        .Queryable().AsNoTracking()
                        .Where( r => roleIds.Contains( r.Id ) )
                        .ToDictionary( k => k.Id, v => v.Name );

                    gRequests.DataSource = requests.ToList()
                    .Select( r => new
                    {
                        r.Id,
                        r.Guid,
                        PersonId = r.PersonAlias.PersonId,
                        Name = r.PersonAlias.Person.FullNameReversed,
                        Campus = r.Campus,
                        Group = r.AssignedGroup != null ? r.AssignedGroup.Name : "",
                        GroupStatus = r.AssignedGroupMemberStatus != null ? r.AssignedGroupMemberStatus.ConvertToString() : "",
                        GroupRole = r.AssignedGroupMemberRoleId.HasValue ? roles[r.AssignedGroupMemberRoleId.Value] : "",
                        Connector = r.ConnectorPersonAlias != null ? r.ConnectorPersonAlias.Person.FullName : "",
                        LastActivity = FormatActivity( r.ConnectionRequestActivities.OrderByDescending( a => a.CreatedDateTime ).FirstOrDefault() ),
                        LastActivityNote = gRequests.Columns[6].Visible ? r.ConnectionRequestActivities.OrderByDescending(
                            a => a.CreatedDateTime ).Select( a => a.Note ).FirstOrDefault() : "",
                        Status = r.ConnectionStatus.Name,
                        StatusLabel = r.ConnectionStatus.IsCritical ? "warning" : "info",
                        ConnectionState = r.ConnectionState,
                        StateLabel = FormatStateLabel( r.ConnectionState, r.FollowupDate )
                    } )
                   .ToList();
                    gRequests.DataBind();

                    lOpportunityIcon.Text = string.Format( "<i class='{0}'></i>", opportunitySummary.IconCssClass );
                    lConnectionRequest.Text = String.Format( "{0} Connection Requests", opportunitySummary.Name );
                }
            }
            else
            {
                pnlGrid.Visible = false;
            }
        }

        protected string FormatGroupName( object group, object groupRole, object groupStatus )
        {
            string groupName = group != null ? group.ToString() : string.Empty;
            string roleName = groupRole != null ? groupRole.ToString() : string.Empty;
            string statusName = groupStatus != null ? groupStatus.ToString() : string.Empty;

            if ( !string.IsNullOrWhiteSpace( groupName ) )
            {
                var result = new StringBuilder();
                result.Append( group.ToString() );
                if ( !string.IsNullOrWhiteSpace( roleName ) || !string.IsNullOrWhiteSpace( statusName ) )
                {
                    result.AppendFormat( " ({0}{1}{2})",
                        statusName,
                        !string.IsNullOrWhiteSpace( roleName ) && !string.IsNullOrWhiteSpace( statusName ) ? " " : "",
                        roleName );
                }

                return result.ToString();
            }

            return string.Empty;
        }

        /// <summary>
        /// Makes the key unique to opportunity.
        /// </summary>
        /// <param name="key">The key.</param>
        /// <returns></returns>
        private string MakeKeyUniqueToOpportunity( string key )
        {
            return string.Format( "{0}-{1}", SelectedOpportunityId ?? 0, key );
        }

        private string FormatActivity( object item )
        {
            var connectionRequestActivity = item as ConnectionRequestActivity;
            if ( connectionRequestActivity != null )
            {
                return string.Format( "{0} (<span class='small'>{1}</small>)",
                    connectionRequestActivity.ConnectionActivityType.Name, connectionRequestActivity.CreatedDateTime.ToRelativeDateString() );
            }
            return string.Empty;
        }

        /// <summary>
        /// Resolves the values.
        /// </summary>
        /// <param name="values">The values.</param>
        /// <param name="checkBoxList">The check box list.</param>
        /// <returns></returns>
        private string ResolveValues( string values, CheckBoxList checkBoxList )
        {
            var resolvedValues = new List<string>();

            foreach ( string value in values.Split( ';' ) )
            {
                var item = checkBoxList.Items.FindByValue( value );
                if ( item != null )
                {
                    resolvedValues.Add( item.Text );
                }
            }

            return resolvedValues.AsDelimited( ", " );
        }

        private string FormatStateLabel( ConnectionState connectionState, DateTime? followupDate )
        {
            string css = string.Empty;
            switch ( connectionState )
            {
                case ConnectionState.Active: css = "success"; break;
                case ConnectionState.Inactive: css = "danger"; break;
                case ConnectionState.FutureFollowUp: css = ( followupDate.HasValue && followupDate.Value >= RockDateTime.Today.AddDays( 1 ) ) ? "info" : "info"; break;
                case ConnectionState.Connected: css = "success"; break;
            }

            string text = connectionState.ConvertToString();
            if ( connectionState == ConnectionState.FutureFollowUp && followupDate.HasValue )
            {
                text += string.Format( " ({0})", followupDate.Value.ToShortDateString() );
            }

            return string.Format( "<span class='label label-{0}'>{1}</span>", css, text );
        }

        #endregion

        #region Helper Classes

        [Serializable]
        public class ConnectionTypeSummary
        {
            public int Id { get; set; }
            public string Name { get; set; }
            public List<OpportunitySummary> Opportunities { get; set; }
        }

        [Serializable]
        public class OpportunitySummary
        {
            public int Id { get; set; }
            public string Name { get; set; }
            public string IconCssClass { get; set; }
            public bool IsActive { get; set; }
            public bool CampusSpecificConnector { get; set; }
            public List<int> ConnectorCampusIds { get; set; }  // Will be null if user is a connector for all campuses
            public int DaysUntilRequestIdle { get; set; }
            public int AssignedToYou
            {
                get
                {
                    return AssignedToYouConnectionRequests.Count();
                }
            }

            public int UnassignedCount
            {
                get
                {
                    return UnassignedConnectionRequests.Count();
                }
            }

            public int CriticalCount
            {
                get
                {
                    return CriticalConnectionRequests.Count();
                }
            }

            public int IdleCount
            {
                get
                {
                    return IdleConnectionRequests.Count();
                }
            }

            public bool HasActiveRequestsForConnector { get; set; }
            public List<int> AssignedToYouConnectionRequests { get; internal set; }
            public List<int> UnassignedConnectionRequests { get; internal set; }
            public List<int> IdleConnectionRequests { get; internal set; }
            public List<int> CriticalConnectionRequests { get; internal set; }
            public int TotalRequests { get; internal set; }
        }

        [Serializable]
        public class ConnectionRequestStatusIcons
        {
            public bool IsAssignedToYou { get; set; }
            public bool IsUnassigned { get; set; }
            public bool IsIdle { get; set; }
            public bool IsCritical { get; set; }
        }

        #endregion
    }
}<|MERGE_RESOLUTION|>--- conflicted
+++ resolved
@@ -735,11 +735,7 @@
             if ( GetAttributeValue( "ShowRequestTotal" ).AsBoolean( true ) )
             {
                 lTotal.Visible = true;
-<<<<<<< HEAD
-                lTotal.Text = string.Format( "Total Requests: {0:N0}", activeRequests.Count() );
-=======
                 lTotal.Text = string.Format( "Total Requests: {0:N0}", SummaryState.SelectMany( s => s.Opportunities ).Sum( o => o.TotalRequests ) );
->>>>>>> 4b89deb4
             }
             else
             {
