--- conflicted
+++ resolved
@@ -1554,11 +1554,7 @@
             if ( person != null && ( person.PhoneNumbers.Any() || !String.IsNullOrWhiteSpace( person.Email ) ) )
             {
                 List<String> contactList = new List<string>();
-<<<<<<< HEAD
-                var hasSmsLink = GetAttributeValue( AttributeKey.SmsLinkPage ).IsNotNullOrWhiteSpace();
-=======
                 var hasSmsLink = GetAttributeValue( AttributeKeys.SmsLinkPage ).IsNotNullOrWhiteSpace();
->>>>>>> 67ebea65
 
                 foreach ( PhoneNumber phoneNumber in person.PhoneNumbers )
                 {
