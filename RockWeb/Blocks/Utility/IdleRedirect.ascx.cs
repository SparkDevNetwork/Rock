﻿//
// THIS WORK IS LICENSED UNDER A CREATIVE COMMONS ATTRIBUTION-NONCOMMERCIAL-
// SHAREALIKE 3.0 UNPORTED LICENSE:
// http://creativecommons.org/licenses/by-nc-sa/3.0/
//

using System;
using System.ComponentModel;
using System.Web.UI;
using Rock.Attribute;
using Rock.Web.UI;

namespace RockWeb.Blocks.Utility
{
    [Description( "Redirects user to a new url after a specific number of idle seconds" )]
    [TextField( "New Location", "The new location URL to send user to after idle time" )]
    [IntegerField( "Idle Seconds", "How many seconds of idle time to wait before redirecting user", false, 20 )]
    public partial class IdleRedirect : RockBlock
    {
        protected override void OnInit( EventArgs e )
        {
            base.OnInit( e );

            CurrentPage.AddScriptLink( this.Page, "~/Scripts/idle-timer.min.js" );
        }
        protected override void OnLoad( EventArgs e )
        {
            base.OnLoad( e );
            int idleSeconds;

<<<<<<< HEAD
            int idleSeconds = 30;
=======
>>>>>>> b67f9a72
            if ( !int.TryParse( GetAttributeValue( "IdleSeconds" ), out idleSeconds ) )
                idleSeconds = 30;

            int ms = idleSeconds * 1000;
            string script = string.Format( @"
<<<<<<< HEAD

            $.idleTimer({0});
            $(document).bind('idle.idleTimer', function(){{
                window.location = '{1}';
            }});                
            ", ms, GetAttributeValue( "NewLocation" ) );
                    Page.ClientScript.RegisterClientScriptBlock( this.GetType(), "idle-timeout", script, true );
=======
$(function () {{
    $.idleTimer({0});
    $(document).bind('idle.idleTimer', function() {{
        window.location = '{1}';
    }});
}});
", ms, GetAttributeValue( "NewLocation" ) );
            ScriptManager.RegisterStartupScript( Page, this.GetType(), "idle-timeout", script, true );
>>>>>>> b67f9a72
        }
   }
}<|MERGE_RESOLUTION|>--- conflicted
+++ resolved
@@ -28,33 +28,19 @@
             base.OnLoad( e );
             int idleSeconds;
 
-<<<<<<< HEAD
-            int idleSeconds = 30;
-=======
->>>>>>> b67f9a72
             if ( !int.TryParse( GetAttributeValue( "IdleSeconds" ), out idleSeconds ) )
                 idleSeconds = 30;
 
             int ms = idleSeconds * 1000;
             string script = string.Format( @"
-<<<<<<< HEAD
-
-            $.idleTimer({0});
-            $(document).bind('idle.idleTimer', function(){{
-                window.location = '{1}';
-            }});                
+            $(function () {{
+                $.idleTimer({0});
+                $(document).bind('idle.idleTimer', function() {{
+                    window.location = '{1}';
+                }});
+            }});
             ", ms, GetAttributeValue( "NewLocation" ) );
-                    Page.ClientScript.RegisterClientScriptBlock( this.GetType(), "idle-timeout", script, true );
-=======
-$(function () {{
-    $.idleTimer({0});
-    $(document).bind('idle.idleTimer', function() {{
-        window.location = '{1}';
-    }});
-}});
-", ms, GetAttributeValue( "NewLocation" ) );
             ScriptManager.RegisterStartupScript( Page, this.GetType(), "idle-timeout", script, true );
->>>>>>> b67f9a72
         }
    }
 }