﻿// <copyright>
// Copyright by the Spark Development Network
//
// Licensed under the Rock Community License (the "License");
// you may not use this file except in compliance with the License.
// You may obtain a copy of the License at
//
// http://www.rockrms.com/license
//
// Unless required by applicable law or agreed to in writing, software
// distributed under the License is distributed on an "AS IS" BASIS,
// WITHOUT WARRANTIES OR CONDITIONS OF ANY KIND, either express or implied.
// See the License for the specific language governing permissions and
// limitations under the License.
// </copyright>
using System;
using System.ComponentModel;
using System.Linq;
using System.Net;
using System.Web.UI;

using Rock;
using Rock.Attribute;
using Rock.Data;
using Rock.Financial;
using Rock.Model;
using Rock.Web.UI;

namespace RockWeb.Blocks.Finance
{
    /// <summary>
    /// </summary>
    [DisplayName( "Contribution Statement Generator" )]
    [Category( "Finance" )]
    [Description( "Block for generating a Contribution Statement" )]


    [BooleanField(
        "Allow Person QueryString",
        Key = AttributeKey.AllowPersonQueryString,
        Description = "Determines if any person other than the currently logged in person is allowed to be passed through the query string. For security reasons this is not allowed by default.",
        DefaultBooleanValue = false,
        Order = 0 )]

    [FinancialStatementTemplateField(
        "Statement Template",
        Key = AttributeKey.FinancialStatementTemplate,
        DefaultValue = Rock.SystemGuid.FinancialStatementTemplate.ROCK_DEFAULT,
        Order = 1 )]

    [Rock.SystemGuid.BlockTypeGuid( "E0A699C3-61AA-4522-9067-1FE56FA80972" )]
    public partial class ContributionStatementGenerator : RockBlock
    {
        #region Attribute Keys

        private static class AttributeKey
        {
            public const string FinancialStatementTemplate = "FinancialStatementTemplate";
            public const string AllowPersonQueryString = "AllowPersonQueryString";
        }

        #endregion Attribute Keys

        #region PageParameterKeys

        private static class PageParameterKey
        {
            public const string StatementYear = "StatementYear";
            public const string StatementEndMonth = "StatementEndMonth";
            public const string PersonActionIdentifier = "rckid";
            public const string PersonGuid = "PersonGuid";
        }

        #endregion PageParameterKeys

        #region Events

        /// <summary>
        /// Raises the <see cref="E:System.Web.UI.Control.Init" /> event.
        /// </summary>
        /// <param name="e">An <see cref="T:System.EventArgs" /> object that contains the event data.</param>
        protected override void OnInit( EventArgs e )
        {
            base.OnInit( e );

            // this event gets fired after block settings are updated. it's nice to repaint the screen if these settings would alter it
            this.BlockUpdated += Block_BlockUpdated;
        }

        /// <summary>
        /// Raises the <see cref="E:System.Web.UI.Control.Load" /> event.
        /// </summary>
        /// <param name="e">The <see cref="T:System.EventArgs" /> object that contains the event data.</param>
        protected override void OnLoad( EventArgs e )
        {
            base.OnLoad( e );

            if ( !Page.IsPostBack )
            {
                DisplayResults();
            }
        }

        /// <summary>
        /// Handles the BlockUpdated event of the control.
        /// </summary>
        /// <param name="sender">The source of the event.</param>
        /// <param name="e">The <see cref="EventArgs"/> instance containing the event data.</param>
        protected void Block_BlockUpdated( object sender, EventArgs e )
        {
            DisplayResults();
        }

        #endregion

        #region Methods

        private void DisplayResults()
        {
            Person targetPerson = CurrentPerson;

<<<<<<< HEAD
=======
            if ( targetPerson == null )
            {
                Response.StatusCode = ( int ) HttpStatusCode.BadRequest;
                Response.Write( "Invalid Person" );
                Response.End();
            }

            RockContext rockContext = new RockContext();
                        
>>>>>>> 11292c22
            var statementYear = PageParameter( PageParameterKey.StatementYear ).AsIntegerOrNull() ?? RockDateTime.Now.Year;
            var statementEndMonth = PageParameter( PageParameterKey.StatementEndMonth ).AsIntegerOrNull() ?? 0;
            var personActionId = PageParameter( PageParameterKey.PersonActionIdentifier );
            var personGuid = PageParameter( PageParameterKey.PersonGuid ).AsGuidOrNull();
            var allowPersonQueryString = GetAttributeValue( AttributeKey.AllowPersonQueryString ).AsBoolean();

            if ( personActionId.IsNotNullOrWhiteSpace() )
            {
                var person = new PersonService( rockContext ).GetByPersonActionIdentifier( personActionId, "contribution-statement" );
                var isCurrentPersonsBusiness = targetPerson != null && targetPerson.GetBusinesses().Any( b => b.Guid == person.Guid );
                if ( person != null && ( allowPersonQueryString || isCurrentPersonsBusiness ) )
                {
                    targetPerson = person;
                }
            }
            else if ( personGuid.HasValue )
            {
                // if "AllowPersonQueryString is False", only use the PersonGuid if it is a Guid of one of the current person's businesses
                var isCurrentPersonsBusiness = targetPerson != null && targetPerson.GetBusinesses().Any( b => b.Guid == personGuid.Value );

                if ( allowPersonQueryString || isCurrentPersonsBusiness )
                {
                    var person = new PersonService( rockContext ).Get( personGuid.Value );
                    if ( person != null )
                    {
                        targetPerson = person;
                    }
                }
            }

            FinancialStatementGeneratorOptions financialStatementGeneratorOptions = new FinancialStatementGeneratorOptions();
            var startDate = new DateTime( statementYear, 1, 1 );
            // If the statementEndMonth page parameter exists and its value is between 1 and 12 use it, otherwise endDate retains the normal behavior.
            var endDate = ( statementEndMonth > 0 && statementEndMonth < 12 ) ? ( new DateTime( statementYear, statementEndMonth, 1 ) ).AddMonths( 1 ) : startDate.AddYears( 1 );
            financialStatementGeneratorOptions.StartDate = startDate;
            financialStatementGeneratorOptions.EndDate = endDate;
            financialStatementGeneratorOptions.RenderMedium = "Html";

            var financialStatementTemplateGuid = this.GetAttributeValue( AttributeKey.FinancialStatementTemplate ).AsGuidOrNull() ?? Rock.SystemGuid.FinancialStatementTemplate.ROCK_DEFAULT.AsGuid();

            financialStatementGeneratorOptions.FinancialStatementTemplateId = new FinancialStatementTemplateService( rockContext ).GetId( financialStatementTemplateGuid );

            FinancialStatementGeneratorRecipient financialStatementGeneratorRecipient = new FinancialStatementGeneratorRecipient();

            // It's required that we set the LocationId in order for the GetStatementGeneratorRecipientResult() to
            // fetch all the required data for the Lava.
            financialStatementGeneratorRecipient.LocationId = targetPerson.GetMailingLocation()?.Id;
    
            if ( targetPerson.GivingGroupId.HasValue )
            {
                financialStatementGeneratorRecipient.GroupId = targetPerson.GivingGroupId.Value;
            }
            else
            {
                financialStatementGeneratorRecipient.GroupId = targetPerson.PrimaryFamilyId ?? 0;
                financialStatementGeneratorRecipient.PersonId = targetPerson.Id;
            }

            FinancialStatementGeneratorRecipientRequest financialStatementGeneratorRecipientRequest = new FinancialStatementGeneratorRecipientRequest( financialStatementGeneratorOptions )
            {
                FinancialStatementGeneratorRecipient = financialStatementGeneratorRecipient
            };

            var result = FinancialStatementGeneratorHelper.GetStatementGeneratorRecipientResult( financialStatementGeneratorRecipientRequest, this.CurrentPerson );

            Response.Write( result.Html );
            Response.End();
        }

        #endregion Methods
    }
}<|MERGE_RESOLUTION|>--- conflicted
+++ resolved
@@ -119,8 +119,6 @@
         {
             Person targetPerson = CurrentPerson;
 
-<<<<<<< HEAD
-=======
             if ( targetPerson == null )
             {
                 Response.StatusCode = ( int ) HttpStatusCode.BadRequest;
@@ -130,7 +128,6 @@
 
             RockContext rockContext = new RockContext();
                         
->>>>>>> 11292c22
             var statementYear = PageParameter( PageParameterKey.StatementYear ).AsIntegerOrNull() ?? RockDateTime.Now.Year;
             var statementEndMonth = PageParameter( PageParameterKey.StatementEndMonth ).AsIntegerOrNull() ?? 0;
             var personActionId = PageParameter( PageParameterKey.PersonActionIdentifier );
