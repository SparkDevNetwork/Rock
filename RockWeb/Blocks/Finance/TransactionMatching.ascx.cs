--- conflicted
+++ resolved
@@ -706,9 +706,12 @@
 
             mdAccountsPersonalFilter.Hide();
 
-<<<<<<< HEAD
-            Block_BlockUpdated( null, null );
-
+            // load the dropdowns again since account filter may have changed
+            LoadDropDowns();
+
+            // load the current transaction again to make sure UI shows the accounts based on the updated filter settings
+            NavigateToTransaction( Direction.Current );
+            
             // Reload the transaction amounts after changing the displayed accounts.
             int? transactionId = hfTransactionId.Value.AsIntegerOrNull();
             if (transactionId.HasValue)
@@ -730,13 +733,6 @@
             }
 
 
-=======
-            // load the dropdowns again since account filter may have changed
-            LoadDropDowns();
-
-            // load the current transaction again to make sure UI shows the accounts based on the updated filter settings
-            NavigateToTransaction( Direction.Current );
->>>>>>> a66fc613
         }
 
         /// <summary>
