--- conflicted
+++ resolved
@@ -894,13 +894,6 @@
                                 groupService.AddNewFamilyAddress(familyGroup, GetAttributeValue( "AddressType" ), 
                                     txtStreet.Text, string.Empty, txtCity.Text , ddlState.SelectedValue, txtZip.Text, CurrentPersonId );
                             }
-<<<<<<< HEAD
-=======
-
-                            var groupService = new GroupService();
-                            groupService.Add( group, CurrentPersonAlias );
-                            groupService.Save( group, CurrentPersonAlias );
->>>>>>> e15858ac
                         }
 
                         ViewState["PersonId"] = person != null ? person.Id : 0;
