<<<<<<< HEAD
﻿<%@ Control Language="C#" AutoEventWireup="true" CodeFile="TransactionMatching.ascx.cs" Inherits="RockWeb.Blocks.Finance.TransactionMatching" %>

<asp:UpdatePanel ID="upnlContent" runat="server">
    <ContentTemplate>
        <script>
            $(function () {
                $(".transaction-image a").fluidbox();
            });
        </script>
        <asp:HiddenField ID="hfBackNextHistory" runat="server" />
        <asp:HiddenField ID="hfHistoryPosition" runat="server" />
        <asp:HiddenField ID="hfTransactionId" runat="server" />
        <asp:HiddenField ID="hfBatchId" runat="server" />
        <asp:HiddenField ID="hfCheckMicrHashed" runat="server" />
        <asp:HiddenField ID="hfDoFadeIn" runat="server" />
        <asp:Panel ID="pnlView" runat="server" CssClass="panel panel-block">

            <div class="panel-heading">
                <h1 class="panel-title">
                    <asp:Literal ID="lPanelTitle" runat="server" /></h1>

                <asp:Literal ID="lProgressBar" runat="server"></asp:Literal>

                <asp:LinkButton ID="btnFilter" runat="server" CssClass="btn btn-xs btn-default pull-right margin-l-sm" OnClick="btnFilter_Click"><i class="fa fa-gear" title="Filter Accounts"></i></asp:LinkButton>

                <Rock:RockControlWrapper ID="rcwAddNewBusiness" runat="server" Visible="false">
                    <a id="hlAddNewBusiness" class="btn btn-default btn-xs margin-r-sm pull-right" runat="server" href="#">Add Business</a>
                </Rock:RockControlWrapper>

                <Rock:RockControlWrapper ID="rcwAddNewFamily" runat="server" Visible="false">
                    <a id="hlAddNewFamily" class="btn btn-default btn-xs margin-r-sm pull-right" runat="server" href="#">Add Family</a>
                </Rock:RockControlWrapper>
            </div>

            <div class="panel-body">
                <Rock:NotificationBox ID="nbNoUnmatchedTransactionsRemaining" runat="server" NotificationBoxType="Success" Text="<i class='fa fa-check-circle'></i> There are no more unmatched transactions in this batch. Click 'Done' to indicate that the batch is no longer pending and return to batch details." />
                <asp:LinkButton ID="lbFinish" runat="server" CssClass="btn btn-default" OnClick="lbFinish_Click">Done</asp:LinkButton>
                <asp:Panel ID="pnlEdit" runat="server">
                    <div class="row">
                        <div class="col-md-6">
                            <Rock:NotificationBox ID="nbNoTransactionImageWarning" runat="server" NotificationBoxType="Warning" Text="Warning. No Images found for this transaction." />
                            <Rock:NotificationBox ID="nbIsInProcess" runat="server" NotificationBoxType="Warning" Text="Warning. This transaction is getting processed by ...." />
                            <div class="photo transaction-image">
                                <asp:Literal ID="lImage" runat="server" />
                            </div>
                            <div>
                                <asp:Repeater ID="rptrImages" runat="server">
                                    <ItemTemplate>
                                        <asp:Image ID="imgOther" ImageUrl='<%# ImageUrl( (int)Eval("BinaryFileId") ) %>' runat="server" CssClass="transaction-image-thumbnail" ToolTip="Click to toggle" />
                                    </ItemTemplate>
                                </asp:Repeater>
                            </div>
                        </div>
                        <div class="col-md-6">
                            <div class="row">
                                <div class="col-md-6">
                                    <Rock:RockDropDownList ID="ddlIndividual" runat="server" Label="Individual" Help="Select a person that has previously been matched to the bank account. If the person isn't in this list, use the 'Assign to New' to select the matching person." AutoPostBack="true" OnSelectedIndexChanged="ddlIndividual_SelectedIndexChanged" />
                                    <span id="badgeIndividualCount" runat="server" class="pull-right badge badge-danger"
                                        style="position: relative; top: -58px; left: 10px"></span>

                                    <div>
                                        <Rock:PersonPicker ID="ppSelectNew" runat="server" Label="Assign to New" FormGroupCssClass="pull-left" Help="Select a new person to match to the bank account." IncludeBusinesses="true" OnSelectPerson="ppSelectNew_SelectPerson" />
                                        <Rock:RockControlWrapper ID="rcwEnvelope" runat="server" Label="Envelope #" Help="Select a person based on their assigned envelope number">
                                            <Rock:RockTextBox ID="tbEnvelopeNumber" runat="server" CssClass="input-width-sm pull-left" />
                                            <asp:LinkButton ID="btnFindByEnvelopeNumber" runat="server" CssClass="btn btn-default margin-l-sm" Text="Find" OnClick="btnFindByEnvelopeNumber_Click" />
                                        </Rock:RockControlWrapper>
                                        <Rock:ModalDialog ID="mdEnvelopeSearchResults" runat="server" Title="Alert" OnSaveClick="mdEnvelopeSearchResults_SaveClick" ValidationGroup="vgEnvelopeSearchResults">
                                            <Content>
                                                <asp:Literal ID="lEnvelopeSearchResults" runat="server" />
                                                <br />
                                                <Rock:RockRadioButtonList ID="cblEnvelopeSearchPersons" runat="server" ValidationGroup="vgEnvelopeSearchResults" Required="true" />
                                            </Content>
                                        </Rock:ModalDialog>
                                    </div>
                                </div>

                                <div class="col-md-6">
                                    <asp:Panel ID="pnlPreview" CssClass="contents" runat="server">
                                        <asp:Literal ID="lPersonName" runat="server" />
                                        <asp:Literal ID="lSpouseName" runat="server" />
                                        <asp:Literal ID="lCampus" runat="server" />

                                        <!-- List of addresses associated with this person -->
                                        <ul class="list-unstyled">
                                            <asp:Repeater ID="rptrAddresses" runat="server">
                                                <ItemTemplate>
                                                    <li class="address clearfix">

                                                        <strong><%# Eval("GroupLocationTypeValue.Value") %></strong>
                                                        <p>
                                                            <%# Eval("Location.FormattedHtmlAddress") %>
                                                        </p>
                                                    </li>
                                                </ItemTemplate>
                                            </asp:Repeater>
                                        </ul>


                                    </asp:Panel>
                                </div>
                            </div>

                            <div class="row">
                                <div class="col-md-6">
                                    <Rock:DynamicPlaceholder ID="phPaymentAttributeEdits" runat="server" />
                                </div>
                            </div>

                            <Rock:NotificationBox ID="nbSaveError" runat="server" NotificationBoxType="Danger" Dismissable="true" Text="Warning. Unable to save..." />
                            <Rock:RockControlWrapper ID="rcwAccountSplit" runat="server" Label="Account Split" Help="Enter the amount that should be allocated to each account. The total must match the amount shown on the transaction image">
                                <div class="form-horizontal label-xl js-accounts">
                                    <asp:Repeater ID="rptAccounts" runat="server">
                                        <ItemTemplate>
                                            <Rock:CurrencyBox ID="cbAccountAmount" runat="server" Label='<%#Eval( "Name" )%>' data-account-id='<%#Eval("Id")%>' CssClass="js-account-amount input-width-md" onkeydown="javascript:return handleAmountBoxKeyPress(this, event.keyCode);" onkeyup="javascript:handleAmountBoxKeyUp(event.keyCode)" />
                                        </ItemTemplate>
                                    </asp:Repeater>
                                </div>
                                <asp:Panel ID="pnlAddOptionalAccount" runat="server" CssClass="row" Visible="false">
                                    <div class="col-md-8">
                                        <Rock:RockDropDownList ID="ddlAddAccount" runat="server" CssClass="js-add-account" EnhanceForLongLists="true" />
                                    </div>
                                    <div class="col-md-4" style="margin-left: -10px">
                                        <Rock:CurrencyBox ID="cbOptionalAccountAmount" runat="server" CssClass="input-width-md" />
                                    </div>
                                </asp:Panel>
                            </Rock:RockControlWrapper>

                            <%-- note: using disabled instead of readonly so that we can set the postback value in javascript --%>
                            <Rock:RockTextBox ID="tbTransactionCode" runat="server" Label="Transaction Code" />

                            <Rock:CurrencyBox ID="cbUnallocatedAmount" runat="server" Label="Unallocated Amount" FormGroupCssClass="js-unallocated-amount has-error" Help="The unallocated amount based on the original total amount." disabled="disabled" />
                            <Rock:CurrencyBox ID="cbTotalAmount" runat="server" Label="Total Amount" CssClass="js-total-amount" Help="Allocates amounts to the above account(s) until the total amount matches what is shown on the transaction image." disabled="disabled" Text="0.00"></Rock:CurrencyBox>
                            <Rock:HiddenFieldWithClass ID="hfOriginalTotalAmount" runat="server" CssClass="js-original-total-amount" />
                            <Rock:HiddenFieldWithClass ID="hfCurrencySymbol" runat="server" CssClass="js-currencysymbol" />

                            <Rock:RockTextBox ID="tbSummary" runat="server" Label="Summary" TextMode="MultiLine" Rows="2" />
                        </div>
                    </div>

                    <div class="row">
                        <div class="col-md-12">
                            <asp:LinkButton ID="btnPrevious" runat="server" CssClass="btn" OnClick="btnPrevious_Click">Previous</asp:LinkButton>
                            <div class="pull-right">
                                <asp:LinkButton ID="btnCancel" runat="server" CssClass="btn btn-default" Visible="false" OnClick="btnCancel_Click">Cancel</asp:LinkButton>
                                <asp:LinkButton ID="btnNext" runat="server" AccessKey="n" ToolTip="Alt+n" CssClass="btn btn-primary" OnClick="btnNext_Click">Next <i class="fa fa-chevron-right"></i></asp:LinkButton>
                            </div>
                            <div class="clearfix"></div>
                        </div>
                    </div>

                </asp:Panel>
            </div>

            <Rock:ModalDialog ID="mdAccountsPersonalFilter" runat="server" Title="Accounts Filter" OnSaveClick="mdAccountsPersonalFilter_SaveClick">
                <Content>
                    <div class="row">
                        <div class="col-sm-6">
                            <Rock:AccountPicker ID="apDisplayedPersonalAccounts" runat="server" AllowMultiSelect="true" Label="Displayed Accounts" DisplayActiveOnly="true" />
                            <Rock:RockCheckBox ID="cbOnlyShowSelectedAccounts" runat="server" Label="Limit to Existing" Text="Yes"
                                Help="If a transaction already has allocated amounts (i.e teller import), should only the accounts with values be displayed by default." />
                            <Rock:AccountPicker ID="apOptionalPersonalAccounts" runat="server" AllowMultiSelect="true" Label="Optional Accounts" DisplayActiveOnly="true" />
                        </div>
                        <div class="col-sm-6">
                            <Rock:CampusPicker ID="cpAccounts" runat="server" Label="Campus" Help="Only display selected accounts that are associated with this campus (or not associated with a campus)." />
                        </div>
                    </div>
                </Content>
            </Rock:ModalDialog>

        </asp:Panel>

        <script>
            // update the Total Amount UI text as amounts are edited
            function updateRemainingAccountAllocation() {
                // do currency math in Cents instead of Dollars to avoid floating point math issues
                var transactionTotalAmountCents = null;

                $('#<%=pnlView.ClientID%> .js-account-amount :input').each(function (index, elem) {
                    var accountAmountDollar = $(elem).val();
                    if (!isNaN(accountAmountDollar) && accountAmountDollar != "") {
                        transactionTotalAmountCents = (transactionTotalAmountCents || 0.00) + Number(accountAmountDollar) * 100;
                    }
                });

                var transactionTotalAmountDollars = transactionTotalAmountCents != null ? (transactionTotalAmountCents / 100).toFixed(2) : null;

                $('#<%=pnlView.ClientID%>').find('.js-total-amount :input').val(transactionTotalAmountDollars);

                $unallocatedAmountEl = $('#<%=pnlView.ClientID%>').find('.js-unallocated-amount');

                var originalTotalAmountCents = Number($('#<%=pnlView.ClientID%>').find('.js-original-total-amount').val());
                var unallocatedAmountCents = 0;
                if (originalTotalAmountCents && originalTotalAmountCents > 0) {
                    unallocatedAmountCents = originalTotalAmountCents - (transactionTotalAmountCents || 0);
                }

                $unallocatedAmountEl.find(':input').val((unallocatedAmountCents / 100).toFixed(2));
                if (Math.round(unallocatedAmountCents) == 0) {
                    $unallocatedAmountEl.hide();
                }
                else {
                    $unallocatedAmountEl.show();
                }

            }

            Sys.Application.add_load(function () {
                if ($('#<%=hfDoFadeIn.ClientID%>').val() == "1") {
                    $('#<%=pnlView.ClientID%>').rockFadeIn();
                }

                $('#<%=btnNext.ClientID%>').click(verifyUnallocated);

                updateRemainingAccountAllocation();

                // sort the amount boxes in the order that they were added
                $('.js-accounts .currency-box').detach().sort(function (a, b) {
                    var sortA = $(a).find("input").data("sort-order");
                    var sortB = $(b).find("input").data("sort-order");
                    if (sortA < sortB)
                        return -1
                    if (sortA > sortB)
                        return 1
                    return 0;

                }).appendTo('.js-accounts');

            })

            // handle onkeypress for the account amount input boxes
            function handleAmountBoxKeyPress(element, keyCode) {
                // if Enter was pressed when in one of the Amount boxes, click the Next button.
                if (keyCode == 13) {
                    $('#<%=btnNext.ClientID%>')[0].click();
                    return false;
                }
                else if (keyCode == 40) {
                    // pressing the down arrow goes to the next input or to the Next button
                    var clientId = element.getAttribute('id');
                    // find the "next" textbox
                    var textbox = $('#' + clientId).parent().parent().next().find('input');
                    if (textbox.length != 0) {
                        textbox.focus();
                    }
                    else {
                        $('#<%=btnNext.ClientID%>').focus();
                    }
                }
                else if (keyCode == 38) {
                    // pressing the up arrow goes to the previous input
                    var clientId = element.getAttribute('id');
                    // find the "previous" textbox
                    var textbox = $('#' + clientId).parent().parent().prev().find('input');
                    if (textbox.length != 0) {
                        textbox.focus();
                    }
                }
            }

            // handle onkeyup for the account amount input boxes
            function handleAmountBoxKeyUp(keyCode) {
                updateRemainingAccountAllocation();
            }

            // handle btnNext so that it warns if the total amount was changed from the original (if there was an amount to start with)
            function verifyUnallocated(e) {
                $unallocatedAmountEl = $('#<%=pnlView.ClientID%>').find('.js-unallocated-amount');
                if ($unallocatedAmountEl.is(':visible')) {
                    if (Number($unallocatedAmountEl.find('input').val()) != 0) {
                        e.preventDefault();

                        var originalTotalAmountCents = Number($('#<%=pnlView.ClientID%>').find('.js-original-total-amount').val());
                        var totalAmountCents = Number($('#<%=pnlView.ClientID%>').find('.js-total-amount :input').val()) * 100;
                        var currencySymbol = $('#<%=pnlView.ClientID%>').find('.js-currencysymbol').val()
                        var warningMsg = 'Note: The original transaction amount was ' + currencySymbol + (originalTotalAmountCents / 100).toFixed(2) + '. This has been changed to ' + currencySymbol + (totalAmountCents / 100).toFixed(2) + '. Are you sure you want to proceed with this change?';
                        Rock.dialogs.confirm(warningMsg, function (result) {
                            if (result) {
                                window.location = e.target.href ? e.target.href : e.target.parentElement.href;
                            }
                        });
                    }
                }
                else {
                    return true;
                }
            }
        </script>

    </ContentTemplate>
</asp:UpdatePanel>
=======
﻿<%@ Control Language="C#" AutoEventWireup="true" CodeFile="TransactionMatching.ascx.cs" Inherits="RockWeb.Blocks.Finance.TransactionMatching" %>

<asp:UpdatePanel ID="upnlContent" runat="server">
    <ContentTemplate>
        <script>
            $(function () {
                $(".transaction-image a").fluidbox();
            });
        </script>
        <asp:HiddenField ID="hfBackNextHistory" runat="server" />
        <asp:HiddenField ID="hfHistoryPosition" runat="server" />
        <asp:HiddenField ID="hfTransactionId" runat="server" />
        <asp:HiddenField ID="hfBatchId" runat="server" />
        <asp:HiddenField ID="hfCheckMicrHashed" runat="server" />
        <asp:HiddenField ID="hfDoFadeIn" runat="server" />
        <asp:Panel ID="pnlView" runat="server" CssClass="panel panel-block">

            <div class="panel-heading">
                <h1 class="panel-title">
                    <asp:Literal ID="lPanelTitle" runat="server" /></h1>

                <asp:Literal ID="lProgressBar" runat="server"></asp:Literal>

                <asp:LinkButton ID="btnFilter" runat="server" CssClass="btn btn-xs btn-default pull-right margin-l-sm" OnClick="btnFilter_Click"><i class="fa fa-gear" title="Filter Accounts"></i></asp:LinkButton>

                <div class="panel-labels">
                    <Rock:HighlightLabel ID="hlCampus" runat="server" LabelType="Campus" Visible="false"  />
                </div>

                <Rock:RockControlWrapper ID="rcwAddNewBusiness" runat="server" Visible="false">
                    <a id="hlAddNewBusiness" class="btn btn-default btn-xs margin-r-sm pull-right" runat="server" href="#">Add Business</a>
                </Rock:RockControlWrapper>

                <Rock:RockControlWrapper ID="rcwAddNewFamily" runat="server" Visible="false">
                    <a id="hlAddNewFamily" class="btn btn-default btn-xs margin-r-sm pull-right" runat="server" href="#">Add Family</a>
                </Rock:RockControlWrapper>
            </div>

            <div class="panel-body">
                <Rock:NotificationBox ID="nbNoUnmatchedTransactionsRemaining" runat="server" NotificationBoxType="Success" Text="<i class='fa fa-check-circle'></i> There are no more unmatched transactions in this batch. Click 'Done' to indicate that the batch is no longer pending and return to batch details." />
                <asp:LinkButton ID="lbFinish" runat="server" CssClass="btn btn-default" OnClick="lbFinish_Click">Done</asp:LinkButton>
                <asp:Panel ID="pnlEdit" runat="server">
                    <div class="row">
                        <div class="col-md-6">
                            <Rock:NotificationBox ID="nbNoTransactionImageWarning" runat="server" NotificationBoxType="Warning" Text="Warning. No Images found for this transaction." />
                            <Rock:NotificationBox ID="nbIsInProcess" runat="server" NotificationBoxType="Warning" Text="Warning. This transaction is getting processed by ...." />
                            <div class="photo transaction-image">
                                <asp:Literal ID="lImage" runat="server" />
                            </div>
                            <div>
                                <asp:Repeater ID="rptrImages" runat="server">
                                    <ItemTemplate>
                                        <asp:Image ID="imgOther" ImageUrl='<%# ImageUrl( (int)Eval("BinaryFileId") ) %>' runat="server" CssClass="transaction-image-thumbnail" ToolTip="Click to toggle" />
                                    </ItemTemplate>
                                </asp:Repeater>
                            </div>
                        </div>
                        <div class="col-md-6">
                            <div class="row">
                                <div class="col-md-6">
                                    <Rock:RockDropDownList ID="ddlIndividual" runat="server" EnhanceForLongLists="true" Label="Individual" Help="Select a person that has previously been matched to the bank account. If the person isn't in this list, use the 'Assign to New' to select the matching person." AutoPostBack="true" OnSelectedIndexChanged="ddlIndividual_SelectedIndexChanged" />
                                    <span id="badgeIndividualCount" runat="server" class="pull-right badge badge-danger"
                                        style="position: relative; top: -58px; left: 10px"></span>

                                    <div>
                                        <Rock:PersonPicker ID="ppSelectNew" runat="server" Label="Assign to New" FormGroupCssClass="pull-left" Help="Select a new person to match to the bank account." IncludeBusinesses="true" OnSelectPerson="ppSelectNew_SelectPerson" ExpandSearchOptions="true" />
                                        <Rock:RockControlWrapper ID="rcwEnvelope" runat="server" Label="Envelope #" Help="Select a person based on their assigned envelope number">
                                            <Rock:RockTextBox ID="tbEnvelopeNumber" runat="server" CssClass="input-width-sm pull-left" />
                                            <asp:LinkButton ID="btnFindByEnvelopeNumber" runat="server" CssClass="btn btn-default margin-l-sm" Text="Find" OnClick="btnFindByEnvelopeNumber_Click" />
                                        </Rock:RockControlWrapper>
                                        <Rock:ModalDialog ID="mdEnvelopeSearchResults" runat="server" Title="Alert" OnSaveClick="mdEnvelopeSearchResults_SaveClick" ValidationGroup="vgEnvelopeSearchResults">
                                            <Content>
                                                <asp:Literal ID="lEnvelopeSearchResults" runat="server" />
                                                <br />
                                                <Rock:RockRadioButtonList ID="cblEnvelopeSearchPersons" runat="server" ValidationGroup="vgEnvelopeSearchResults" Required="true" />
                                            </Content>
                                        </Rock:ModalDialog>
                                    </div>
                                </div>

                                <div class="col-md-6">
                                    <asp:Panel ID="pnlPreview" CssClass="contents" runat="server">
                                        <asp:Literal ID="lPersonName" runat="server" />
                                        <asp:Literal ID="lSpouseName" runat="server" />
                                        <asp:Literal ID="lCampus" runat="server" />

                                        <!-- List of addresses associated with this person -->
                                        <ul class="list-unstyled">
                                            <asp:Repeater ID="rptrAddresses" runat="server">
                                                <ItemTemplate>
                                                    <li class="address clearfix">

                                                        <strong><%# Eval("GroupLocationTypeValue.Value") %></strong>
                                                        <p>
                                                            <%# Eval("Location.FormattedHtmlAddress") %>
                                                        </p>
                                                    </li>
                                                </ItemTemplate>
                                            </asp:Repeater>
                                        </ul>


                                    </asp:Panel>
                                </div>
                            </div>

                            <div class="row">
                                <div class="col-md-6">
                                    <Rock:DynamicPlaceholder ID="phPaymentAttributeEdits" runat="server" />
                                </div>
                            </div>

                            <Rock:NotificationBox ID="nbSaveError" runat="server" NotificationBoxType="Danger" Dismissable="true" Text="Warning. Unable to save..." />
                            <Rock:RockControlWrapper ID="rcwAccountSplit" runat="server" Label="Account Split" Help="Enter the amount that should be allocated to each account. The total must match the amount shown on the transaction image">
                                <div class="form-horizontal label-xl js-accounts">
                                    <asp:Repeater ID="rptAccounts" runat="server">
                                        <ItemTemplate>
                                            <Rock:CurrencyBox ID="cbAccountAmount" runat="server" Label='<%#Eval( "Name" )%>' data-account-id='<%#Eval("Id")%>' CssClass="js-account-amount input-width-md" onkeydown="javascript:return handleAmountBoxKeyPress(this, event.keyCode);" onkeyup="javascript:handleAmountBoxKeyUp(event.keyCode)" />
                                        </ItemTemplate>
                                    </asp:Repeater>
                                </div>
                                <asp:Panel ID="pnlAddOptionalAccount" runat="server" CssClass="row" Visible="false">
                                    <div class="col-md-8">
                                        <Rock:RockDropDownList ID="ddlAddAccount" runat="server" CssClass="js-add-account" EnhanceForLongLists="true" />
                                    </div>
                                    <div class="col-md-4" style="margin-left: -10px">
                                        <Rock:CurrencyBox ID="cbOptionalAccountAmount" runat="server" CssClass="input-width-md" />
                                    </div>
                                </asp:Panel>
                            </Rock:RockControlWrapper>

                            <%-- note: using disabled instead of readonly so that we can set the postback value in javascript --%>
                            <Rock:RockTextBox ID="tbTransactionCode" runat="server" Label="Transaction Code" />

                            <Rock:CurrencyBox ID="cbUnallocatedAmount" runat="server" Label="Unallocated Amount" FormGroupCssClass="js-unallocated-amount has-error" Help="The unallocated amount based on the original total amount." disabled="disabled" />
                            <Rock:CurrencyBox ID="cbTotalAmount" runat="server" Label="Total Amount" CssClass="js-total-amount" Help="Allocates amounts to the above account(s) until the total amount matches what is shown on the transaction image." disabled="disabled" Text="0.00"></Rock:CurrencyBox>
                            <Rock:HiddenFieldWithClass ID="hfOriginalTotalAmount" runat="server" CssClass="js-original-total-amount" />
                            <Rock:HiddenFieldWithClass ID="hfCurrencySymbol" runat="server" CssClass="js-currencysymbol" />

                            <Rock:RockTextBox ID="tbSummary" runat="server" Label="Summary" TextMode="MultiLine" Rows="2" />
                        </div>
                    </div>

                    <div class="row">
                        <div class="col-md-12">
                            <asp:LinkButton ID="btnPrevious" runat="server" CssClass="btn" OnClick="btnPrevious_Click">Previous</asp:LinkButton>
                            <div class="pull-right">
                                <asp:LinkButton ID="btnCancel" runat="server" CssClass="btn btn-default" Visible="false" OnClick="btnCancel_Click">Cancel</asp:LinkButton>
                                <asp:LinkButton ID="btnNext" runat="server" AccessKey="n" ToolTip="Alt+n" CssClass="btn btn-primary" OnClick="btnNext_Click">Next <i class="fa fa-chevron-right"></i></asp:LinkButton>
                            </div>
                            <div class="clearfix"></div>
                        </div>
                    </div>

                </asp:Panel>
            </div>

            <Rock:ModalDialog ID="mdAccountsPersonalFilter" runat="server" Title="Accounts Filter" OnSaveClick="mdAccountsPersonalFilter_SaveClick">
                <Content>
                    <div class="row">
                        <div class="col-sm-6">
                            <Rock:AccountPicker ID="apDisplayedPersonalAccounts" runat="server" AllowMultiSelect="true" Label="Displayed Accounts" DisplayActiveOnly="true" />
                            <Rock:RockCheckBox ID="cbOnlyShowSelectedAccounts" runat="server" Label="Limit to Existing" Text="Yes"
                                Help="If a transaction already has allocated amounts (i.e teller import), should only the accounts with values be displayed by default." />
                            <Rock:AccountPicker ID="apOptionalPersonalAccounts" runat="server" AllowMultiSelect="true" Label="Optional Accounts" DisplayActiveOnly="true" />
                        </div>
                        <div class="col-sm-6">
                            <Rock:CampusPicker ID="cpAccounts" runat="server" Label="Campus" Help="Only display selected accounts that are associated with this campus (or not associated with a campus)." />
                            <Rock:RockCheckBox ID="cbIncludeChildAccounts" runat="server" Label="Include Child Accounts" Help="Checking this option will include all child and descendant accounts under all the selected accounts." />
                            <Rock:RockCheckBox ID="cbFilterAccountsByBatchsCampus" runat="server" Label="Filter Accounts By Batch Campus" Help="If checked, only accounts that have the same campus as the batch will be shown." />
                        </div>
                    </div>
                </Content>
            </Rock:ModalDialog>

        </asp:Panel>

        <script>
            // update the Total Amount UI text as amounts are edited
            function updateRemainingAccountAllocation() {
                // do currency math in Cents instead of Dollars to avoid floating point math issues
                var transactionTotalAmountCents = null;

                $('#<%=pnlView.ClientID%> .js-account-amount :input').each(function (index, elem) {
                    var accountAmountDollar = $(elem).val();
                    if (!isNaN(accountAmountDollar) && accountAmountDollar != "") {
                        transactionTotalAmountCents = (transactionTotalAmountCents || 0.00) + Number(accountAmountDollar) * 100;
                    }
                });

                var transactionTotalAmountDollars = transactionTotalAmountCents != null ? (transactionTotalAmountCents / 100).toFixed(2) : null;

                $('#<%=pnlView.ClientID%>').find('.js-total-amount :input').val(transactionTotalAmountDollars);

                $unallocatedAmountEl = $('#<%=pnlView.ClientID%>').find('.js-unallocated-amount');

                var originalTotalAmountCents = Number($('#<%=pnlView.ClientID%>').find('.js-original-total-amount').val());
                var unallocatedAmountCents = 0;
                if (originalTotalAmountCents && originalTotalAmountCents > 0) {
                    unallocatedAmountCents = originalTotalAmountCents - (transactionTotalAmountCents || 0);
                }

                $unallocatedAmountEl.find(':input').val((unallocatedAmountCents / 100).toFixed(2));
                if (Math.round(unallocatedAmountCents) == 0) {
                    $unallocatedAmountEl.hide();
                }
                else {
                    $unallocatedAmountEl.show();
                }

            }

            Sys.Application.add_load(function () {
                if ($('#<%=hfDoFadeIn.ClientID%>').val() == "1") {
                    $('#<%=pnlView.ClientID%>').rockFadeIn();
                }

                $('#<%=btnNext.ClientID%>').click(verifyUnallocated);

                updateRemainingAccountAllocation();

                // sort the amount boxes in the order that they were added
                $('.js-accounts .currency-box').detach().sort(function (a, b) {
                    var sortA = $(a).find("input").data("sort-order");
                    var sortB = $(b).find("input").data("sort-order");
                    if (sortA < sortB)
                        return -1
                    if (sortA > sortB)
                        return 1
                    return 0;

                }).appendTo('.js-accounts');

            })

            // handle onkeypress for the account amount input boxes
            function handleAmountBoxKeyPress(element, keyCode) {
                // if Enter was pressed when in one of the Amount boxes, click the Next button.
                if (keyCode == 13) {
                    $('#<%=btnNext.ClientID%>')[0].click();
                    return false;
                }
                else if (keyCode == 40) {
                    // pressing the down arrow goes to the next input or to the Next button
                    var clientId = element.getAttribute('id');
                    // find the "next" textbox
                    var textbox = $('#' + clientId).parent().parent().next().find('input');
                    if (textbox.length != 0) {
                        textbox.focus();
                    }
                    else {
                        $('#<%=btnNext.ClientID%>').focus();
                    }
                }
                else if (keyCode == 38) {
                    // pressing the up arrow goes to the previous input
                    var clientId = element.getAttribute('id');
                    // find the "previous" textbox
                    var textbox = $('#' + clientId).parent().parent().prev().find('input');
                    if (textbox.length != 0) {
                        textbox.focus();
                    }
                }
            }

            // handle onkeyup for the account amount input boxes
            function handleAmountBoxKeyUp(keyCode) {
                updateRemainingAccountAllocation();
            }

            // handle btnNext so that it warns if the total amount was changed from the original (if there was an amount to start with)
            function verifyUnallocated(e) {
                $unallocatedAmountEl = $('#<%=pnlView.ClientID%>').find('.js-unallocated-amount');
                if ($unallocatedAmountEl.is(':visible')) {
                    if (Number($unallocatedAmountEl.find('input').val()) != 0) {
                        e.preventDefault();

                        var originalTotalAmountCents = Number($('#<%=pnlView.ClientID%>').find('.js-original-total-amount').val());
                        var totalAmountCents = Number($('#<%=pnlView.ClientID%>').find('.js-total-amount :input').val()) * 100;
                        var currencySymbol = $('#<%=pnlView.ClientID%>').find('.js-currencysymbol').val()
                        var warningMsg = 'Note: The original transaction amount was ' + currencySymbol + (originalTotalAmountCents / 100).toFixed(2) + '. This has been changed to ' + currencySymbol + (totalAmountCents / 100).toFixed(2) + '. Are you sure you want to proceed with this change?';
                        Rock.dialogs.confirm(warningMsg, function (result) {
                            if (result) {
                                window.location = e.target.href ? e.target.href : e.target.parentElement.href;
                            }
                        });
                    }
                }
                else {
                    return true;
                }
            }
        </script>

    </ContentTemplate>
</asp:UpdatePanel>
>>>>>>> dd03fb05
<|MERGE_RESOLUTION|>--- conflicted
+++ resolved
@@ -1,4 +1,3 @@
-<<<<<<< HEAD
 ﻿<%@ Control Language="C#" AutoEventWireup="true" CodeFile="TransactionMatching.ascx.cs" Inherits="RockWeb.Blocks.Finance.TransactionMatching" %>
 
 <asp:UpdatePanel ID="upnlContent" runat="server">
@@ -24,297 +23,6 @@
 
                 <asp:LinkButton ID="btnFilter" runat="server" CssClass="btn btn-xs btn-default pull-right margin-l-sm" OnClick="btnFilter_Click"><i class="fa fa-gear" title="Filter Accounts"></i></asp:LinkButton>
 
-                <Rock:RockControlWrapper ID="rcwAddNewBusiness" runat="server" Visible="false">
-                    <a id="hlAddNewBusiness" class="btn btn-default btn-xs margin-r-sm pull-right" runat="server" href="#">Add Business</a>
-                </Rock:RockControlWrapper>
-
-                <Rock:RockControlWrapper ID="rcwAddNewFamily" runat="server" Visible="false">
-                    <a id="hlAddNewFamily" class="btn btn-default btn-xs margin-r-sm pull-right" runat="server" href="#">Add Family</a>
-                </Rock:RockControlWrapper>
-            </div>
-
-            <div class="panel-body">
-                <Rock:NotificationBox ID="nbNoUnmatchedTransactionsRemaining" runat="server" NotificationBoxType="Success" Text="<i class='fa fa-check-circle'></i> There are no more unmatched transactions in this batch. Click 'Done' to indicate that the batch is no longer pending and return to batch details." />
-                <asp:LinkButton ID="lbFinish" runat="server" CssClass="btn btn-default" OnClick="lbFinish_Click">Done</asp:LinkButton>
-                <asp:Panel ID="pnlEdit" runat="server">
-                    <div class="row">
-                        <div class="col-md-6">
-                            <Rock:NotificationBox ID="nbNoTransactionImageWarning" runat="server" NotificationBoxType="Warning" Text="Warning. No Images found for this transaction." />
-                            <Rock:NotificationBox ID="nbIsInProcess" runat="server" NotificationBoxType="Warning" Text="Warning. This transaction is getting processed by ...." />
-                            <div class="photo transaction-image">
-                                <asp:Literal ID="lImage" runat="server" />
-                            </div>
-                            <div>
-                                <asp:Repeater ID="rptrImages" runat="server">
-                                    <ItemTemplate>
-                                        <asp:Image ID="imgOther" ImageUrl='<%# ImageUrl( (int)Eval("BinaryFileId") ) %>' runat="server" CssClass="transaction-image-thumbnail" ToolTip="Click to toggle" />
-                                    </ItemTemplate>
-                                </asp:Repeater>
-                            </div>
-                        </div>
-                        <div class="col-md-6">
-                            <div class="row">
-                                <div class="col-md-6">
-                                    <Rock:RockDropDownList ID="ddlIndividual" runat="server" Label="Individual" Help="Select a person that has previously been matched to the bank account. If the person isn't in this list, use the 'Assign to New' to select the matching person." AutoPostBack="true" OnSelectedIndexChanged="ddlIndividual_SelectedIndexChanged" />
-                                    <span id="badgeIndividualCount" runat="server" class="pull-right badge badge-danger"
-                                        style="position: relative; top: -58px; left: 10px"></span>
-
-                                    <div>
-                                        <Rock:PersonPicker ID="ppSelectNew" runat="server" Label="Assign to New" FormGroupCssClass="pull-left" Help="Select a new person to match to the bank account." IncludeBusinesses="true" OnSelectPerson="ppSelectNew_SelectPerson" />
-                                        <Rock:RockControlWrapper ID="rcwEnvelope" runat="server" Label="Envelope #" Help="Select a person based on their assigned envelope number">
-                                            <Rock:RockTextBox ID="tbEnvelopeNumber" runat="server" CssClass="input-width-sm pull-left" />
-                                            <asp:LinkButton ID="btnFindByEnvelopeNumber" runat="server" CssClass="btn btn-default margin-l-sm" Text="Find" OnClick="btnFindByEnvelopeNumber_Click" />
-                                        </Rock:RockControlWrapper>
-                                        <Rock:ModalDialog ID="mdEnvelopeSearchResults" runat="server" Title="Alert" OnSaveClick="mdEnvelopeSearchResults_SaveClick" ValidationGroup="vgEnvelopeSearchResults">
-                                            <Content>
-                                                <asp:Literal ID="lEnvelopeSearchResults" runat="server" />
-                                                <br />
-                                                <Rock:RockRadioButtonList ID="cblEnvelopeSearchPersons" runat="server" ValidationGroup="vgEnvelopeSearchResults" Required="true" />
-                                            </Content>
-                                        </Rock:ModalDialog>
-                                    </div>
-                                </div>
-
-                                <div class="col-md-6">
-                                    <asp:Panel ID="pnlPreview" CssClass="contents" runat="server">
-                                        <asp:Literal ID="lPersonName" runat="server" />
-                                        <asp:Literal ID="lSpouseName" runat="server" />
-                                        <asp:Literal ID="lCampus" runat="server" />
-
-                                        <!-- List of addresses associated with this person -->
-                                        <ul class="list-unstyled">
-                                            <asp:Repeater ID="rptrAddresses" runat="server">
-                                                <ItemTemplate>
-                                                    <li class="address clearfix">
-
-                                                        <strong><%# Eval("GroupLocationTypeValue.Value") %></strong>
-                                                        <p>
-                                                            <%# Eval("Location.FormattedHtmlAddress") %>
-                                                        </p>
-                                                    </li>
-                                                </ItemTemplate>
-                                            </asp:Repeater>
-                                        </ul>
-
-
-                                    </asp:Panel>
-                                </div>
-                            </div>
-
-                            <div class="row">
-                                <div class="col-md-6">
-                                    <Rock:DynamicPlaceholder ID="phPaymentAttributeEdits" runat="server" />
-                                </div>
-                            </div>
-
-                            <Rock:NotificationBox ID="nbSaveError" runat="server" NotificationBoxType="Danger" Dismissable="true" Text="Warning. Unable to save..." />
-                            <Rock:RockControlWrapper ID="rcwAccountSplit" runat="server" Label="Account Split" Help="Enter the amount that should be allocated to each account. The total must match the amount shown on the transaction image">
-                                <div class="form-horizontal label-xl js-accounts">
-                                    <asp:Repeater ID="rptAccounts" runat="server">
-                                        <ItemTemplate>
-                                            <Rock:CurrencyBox ID="cbAccountAmount" runat="server" Label='<%#Eval( "Name" )%>' data-account-id='<%#Eval("Id")%>' CssClass="js-account-amount input-width-md" onkeydown="javascript:return handleAmountBoxKeyPress(this, event.keyCode);" onkeyup="javascript:handleAmountBoxKeyUp(event.keyCode)" />
-                                        </ItemTemplate>
-                                    </asp:Repeater>
-                                </div>
-                                <asp:Panel ID="pnlAddOptionalAccount" runat="server" CssClass="row" Visible="false">
-                                    <div class="col-md-8">
-                                        <Rock:RockDropDownList ID="ddlAddAccount" runat="server" CssClass="js-add-account" EnhanceForLongLists="true" />
-                                    </div>
-                                    <div class="col-md-4" style="margin-left: -10px">
-                                        <Rock:CurrencyBox ID="cbOptionalAccountAmount" runat="server" CssClass="input-width-md" />
-                                    </div>
-                                </asp:Panel>
-                            </Rock:RockControlWrapper>
-
-                            <%-- note: using disabled instead of readonly so that we can set the postback value in javascript --%>
-                            <Rock:RockTextBox ID="tbTransactionCode" runat="server" Label="Transaction Code" />
-
-                            <Rock:CurrencyBox ID="cbUnallocatedAmount" runat="server" Label="Unallocated Amount" FormGroupCssClass="js-unallocated-amount has-error" Help="The unallocated amount based on the original total amount." disabled="disabled" />
-                            <Rock:CurrencyBox ID="cbTotalAmount" runat="server" Label="Total Amount" CssClass="js-total-amount" Help="Allocates amounts to the above account(s) until the total amount matches what is shown on the transaction image." disabled="disabled" Text="0.00"></Rock:CurrencyBox>
-                            <Rock:HiddenFieldWithClass ID="hfOriginalTotalAmount" runat="server" CssClass="js-original-total-amount" />
-                            <Rock:HiddenFieldWithClass ID="hfCurrencySymbol" runat="server" CssClass="js-currencysymbol" />
-
-                            <Rock:RockTextBox ID="tbSummary" runat="server" Label="Summary" TextMode="MultiLine" Rows="2" />
-                        </div>
-                    </div>
-
-                    <div class="row">
-                        <div class="col-md-12">
-                            <asp:LinkButton ID="btnPrevious" runat="server" CssClass="btn" OnClick="btnPrevious_Click">Previous</asp:LinkButton>
-                            <div class="pull-right">
-                                <asp:LinkButton ID="btnCancel" runat="server" CssClass="btn btn-default" Visible="false" OnClick="btnCancel_Click">Cancel</asp:LinkButton>
-                                <asp:LinkButton ID="btnNext" runat="server" AccessKey="n" ToolTip="Alt+n" CssClass="btn btn-primary" OnClick="btnNext_Click">Next <i class="fa fa-chevron-right"></i></asp:LinkButton>
-                            </div>
-                            <div class="clearfix"></div>
-                        </div>
-                    </div>
-
-                </asp:Panel>
-            </div>
-
-            <Rock:ModalDialog ID="mdAccountsPersonalFilter" runat="server" Title="Accounts Filter" OnSaveClick="mdAccountsPersonalFilter_SaveClick">
-                <Content>
-                    <div class="row">
-                        <div class="col-sm-6">
-                            <Rock:AccountPicker ID="apDisplayedPersonalAccounts" runat="server" AllowMultiSelect="true" Label="Displayed Accounts" DisplayActiveOnly="true" />
-                            <Rock:RockCheckBox ID="cbOnlyShowSelectedAccounts" runat="server" Label="Limit to Existing" Text="Yes"
-                                Help="If a transaction already has allocated amounts (i.e teller import), should only the accounts with values be displayed by default." />
-                            <Rock:AccountPicker ID="apOptionalPersonalAccounts" runat="server" AllowMultiSelect="true" Label="Optional Accounts" DisplayActiveOnly="true" />
-                        </div>
-                        <div class="col-sm-6">
-                            <Rock:CampusPicker ID="cpAccounts" runat="server" Label="Campus" Help="Only display selected accounts that are associated with this campus (or not associated with a campus)." />
-                        </div>
-                    </div>
-                </Content>
-            </Rock:ModalDialog>
-
-        </asp:Panel>
-
-        <script>
-            // update the Total Amount UI text as amounts are edited
-            function updateRemainingAccountAllocation() {
-                // do currency math in Cents instead of Dollars to avoid floating point math issues
-                var transactionTotalAmountCents = null;
-
-                $('#<%=pnlView.ClientID%> .js-account-amount :input').each(function (index, elem) {
-                    var accountAmountDollar = $(elem).val();
-                    if (!isNaN(accountAmountDollar) && accountAmountDollar != "") {
-                        transactionTotalAmountCents = (transactionTotalAmountCents || 0.00) + Number(accountAmountDollar) * 100;
-                    }
-                });
-
-                var transactionTotalAmountDollars = transactionTotalAmountCents != null ? (transactionTotalAmountCents / 100).toFixed(2) : null;
-
-                $('#<%=pnlView.ClientID%>').find('.js-total-amount :input').val(transactionTotalAmountDollars);
-
-                $unallocatedAmountEl = $('#<%=pnlView.ClientID%>').find('.js-unallocated-amount');
-
-                var originalTotalAmountCents = Number($('#<%=pnlView.ClientID%>').find('.js-original-total-amount').val());
-                var unallocatedAmountCents = 0;
-                if (originalTotalAmountCents && originalTotalAmountCents > 0) {
-                    unallocatedAmountCents = originalTotalAmountCents - (transactionTotalAmountCents || 0);
-                }
-
-                $unallocatedAmountEl.find(':input').val((unallocatedAmountCents / 100).toFixed(2));
-                if (Math.round(unallocatedAmountCents) == 0) {
-                    $unallocatedAmountEl.hide();
-                }
-                else {
-                    $unallocatedAmountEl.show();
-                }
-
-            }
-
-            Sys.Application.add_load(function () {
-                if ($('#<%=hfDoFadeIn.ClientID%>').val() == "1") {
-                    $('#<%=pnlView.ClientID%>').rockFadeIn();
-                }
-
-                $('#<%=btnNext.ClientID%>').click(verifyUnallocated);
-
-                updateRemainingAccountAllocation();
-
-                // sort the amount boxes in the order that they were added
-                $('.js-accounts .currency-box').detach().sort(function (a, b) {
-                    var sortA = $(a).find("input").data("sort-order");
-                    var sortB = $(b).find("input").data("sort-order");
-                    if (sortA < sortB)
-                        return -1
-                    if (sortA > sortB)
-                        return 1
-                    return 0;
-
-                }).appendTo('.js-accounts');
-
-            })
-
-            // handle onkeypress for the account amount input boxes
-            function handleAmountBoxKeyPress(element, keyCode) {
-                // if Enter was pressed when in one of the Amount boxes, click the Next button.
-                if (keyCode == 13) {
-                    $('#<%=btnNext.ClientID%>')[0].click();
-                    return false;
-                }
-                else if (keyCode == 40) {
-                    // pressing the down arrow goes to the next input or to the Next button
-                    var clientId = element.getAttribute('id');
-                    // find the "next" textbox
-                    var textbox = $('#' + clientId).parent().parent().next().find('input');
-                    if (textbox.length != 0) {
-                        textbox.focus();
-                    }
-                    else {
-                        $('#<%=btnNext.ClientID%>').focus();
-                    }
-                }
-                else if (keyCode == 38) {
-                    // pressing the up arrow goes to the previous input
-                    var clientId = element.getAttribute('id');
-                    // find the "previous" textbox
-                    var textbox = $('#' + clientId).parent().parent().prev().find('input');
-                    if (textbox.length != 0) {
-                        textbox.focus();
-                    }
-                }
-            }
-
-            // handle onkeyup for the account amount input boxes
-            function handleAmountBoxKeyUp(keyCode) {
-                updateRemainingAccountAllocation();
-            }
-
-            // handle btnNext so that it warns if the total amount was changed from the original (if there was an amount to start with)
-            function verifyUnallocated(e) {
-                $unallocatedAmountEl = $('#<%=pnlView.ClientID%>').find('.js-unallocated-amount');
-                if ($unallocatedAmountEl.is(':visible')) {
-                    if (Number($unallocatedAmountEl.find('input').val()) != 0) {
-                        e.preventDefault();
-
-                        var originalTotalAmountCents = Number($('#<%=pnlView.ClientID%>').find('.js-original-total-amount').val());
-                        var totalAmountCents = Number($('#<%=pnlView.ClientID%>').find('.js-total-amount :input').val()) * 100;
-                        var currencySymbol = $('#<%=pnlView.ClientID%>').find('.js-currencysymbol').val()
-                        var warningMsg = 'Note: The original transaction amount was ' + currencySymbol + (originalTotalAmountCents / 100).toFixed(2) + '. This has been changed to ' + currencySymbol + (totalAmountCents / 100).toFixed(2) + '. Are you sure you want to proceed with this change?';
-                        Rock.dialogs.confirm(warningMsg, function (result) {
-                            if (result) {
-                                window.location = e.target.href ? e.target.href : e.target.parentElement.href;
-                            }
-                        });
-                    }
-                }
-                else {
-                    return true;
-                }
-            }
-        </script>
-
-    </ContentTemplate>
-</asp:UpdatePanel>
-=======
-﻿<%@ Control Language="C#" AutoEventWireup="true" CodeFile="TransactionMatching.ascx.cs" Inherits="RockWeb.Blocks.Finance.TransactionMatching" %>
-
-<asp:UpdatePanel ID="upnlContent" runat="server">
-    <ContentTemplate>
-        <script>
-            $(function () {
-                $(".transaction-image a").fluidbox();
-            });
-        </script>
-        <asp:HiddenField ID="hfBackNextHistory" runat="server" />
-        <asp:HiddenField ID="hfHistoryPosition" runat="server" />
-        <asp:HiddenField ID="hfTransactionId" runat="server" />
-        <asp:HiddenField ID="hfBatchId" runat="server" />
-        <asp:HiddenField ID="hfCheckMicrHashed" runat="server" />
-        <asp:HiddenField ID="hfDoFadeIn" runat="server" />
-        <asp:Panel ID="pnlView" runat="server" CssClass="panel panel-block">
-
-            <div class="panel-heading">
-                <h1 class="panel-title">
-                    <asp:Literal ID="lPanelTitle" runat="server" /></h1>
-
-                <asp:Literal ID="lProgressBar" runat="server"></asp:Literal>
-
-                <asp:LinkButton ID="btnFilter" runat="server" CssClass="btn btn-xs btn-default pull-right margin-l-sm" OnClick="btnFilter_Click"><i class="fa fa-gear" title="Filter Accounts"></i></asp:LinkButton>
-
                 <div class="panel-labels">
                     <Rock:HighlightLabel ID="hlCampus" runat="server" LabelType="Campus" Visible="false"  />
                 </div>
@@ -585,5 +293,4 @@
         </script>
 
     </ContentTemplate>
-</asp:UpdatePanel>
->>>>>>> dd03fb05
+</asp:UpdatePanel>