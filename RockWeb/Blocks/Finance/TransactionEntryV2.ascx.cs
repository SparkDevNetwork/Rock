--- conflicted
+++ resolved
@@ -1838,81 +1838,7 @@
                 }
             }
 
-<<<<<<< HEAD
-            var allowAccountsInUrl = this.GetAttributeValue( AttributeKey.AllowAccountOptionsInURL ).AsBoolean();
-            var rockContext = new RockContext();
-            List<int> selectableAccountIds = FinancialAccountCache.GetByGuids( this.GetAttributeValues( AttributeKey.AccountsToDisplay ).AsGuidList() ).Select( a => a.Id ).ToList();
-            CampusAccountAmountPicker.AccountIdAmount[] accountAmounts = null;
-
-            bool enableMultiAccount = this.GetAttributeValue( AttributeKey.EnableMultiAccount ).AsBoolean();
-            if ( enableMultiAccount )
-            {
-                caapPromptForAccountAmounts.AmountEntryMode = CampusAccountAmountPicker.AccountAmountEntryMode.MultipleAccounts;
-            }
-            else
-            {
-                caapPromptForAccountAmounts.AmountEntryMode = CampusAccountAmountPicker.AccountAmountEntryMode.SingleAccount;
-            }
-
-            caapPromptForAccountAmounts.AskForCampusIfKnown = this.GetAttributeValue( AttributeKey.AskForCampusIfKnown ).AsBoolean();
-            caapPromptForAccountAmounts.IncludeInactiveCampuses = this.GetAttributeValue( AttributeKey.IncludeInactiveCampuses ).AsBoolean();
-            var includedCampusStatusIds = this.GetAttributeValues( AttributeKey.IncludedCampusStatuses )
-                .ToList()
-                .AsGuidList()
-                .Select( a => DefinedValueCache.Get( a ) )
-                .Where( a => a != null )
-                .Select( a => a.Id ).ToArray();
-
-            caapPromptForAccountAmounts.IncludedCampusStatusIds = includedCampusStatusIds;
-
-            var includedCampusTypeIds = this.GetAttributeValues( AttributeKey.IncludedCampusTypes )
-                .ToList()
-                .AsGuidList()
-                .Select( a => DefinedValueCache.Get( a ) )
-                .Where( a => a != null )
-                .Select( a => a.Id ).ToArray();
-
-            caapPromptForAccountAmounts.IncludedCampusTypeIds = includedCampusTypeIds;
-
-            if ( allowAccountsInUrl )
-            {
-                List<ParameterAccountOption> parameterAccountOptions = ParseAccountUrlOptions();
-                if ( parameterAccountOptions.Any() )
-                {
-                    selectableAccountIds = parameterAccountOptions.Select( a => a.AccountId ).ToList();
-                    string invalidAccountInURLMessage = this.GetAttributeValue( AttributeKey.InvalidAccountInURLMessage );
-                    if ( invalidAccountInURLMessage.IsNotNullOrWhiteSpace() )
-                    {
-                        var validAccountUrlIdsQuery = FinancialAccountCache.GetByIds( selectableAccountIds )
-                            .Where( a =>
-                                 a.IsActive &&
-                                 ( a.StartDate == null || a.StartDate <= RockDateTime.Today ) &&
-                                 ( a.EndDate == null || a.EndDate >= RockDateTime.Today ) );
-
-                        if ( this.GetAttributeValue( AttributeKey.OnlyPublicAccountsInURL ).AsBooleanOrNull() ?? true )
-                        {
-                            validAccountUrlIdsQuery = validAccountUrlIdsQuery.Where( a => a.IsPublic == true );
-                        }
-
-                        var validAccountIds = validAccountUrlIdsQuery.Select( a => a.Id ).ToList();
-
-                        if ( selectableAccountIds.Where( a => !validAccountIds.Contains( a ) ).Any() )
-                        {
-                            nbConfigurationNotification.Text = invalidAccountInURLMessage;
-                            nbConfigurationNotification.NotificationBoxType = NotificationBoxType.Validation;
-                            nbConfigurationNotification.Visible = true;
-                        }
-                    }
-
-                    var parameterAccountAmounts = parameterAccountOptions.Select( a => new CampusAccountAmountPicker.AccountIdAmount( a.AccountId, a.Amount ) { ReadOnly = !a.Enabled } );
-                    accountAmounts = parameterAccountAmounts.ToArray();
-                }
-            }
-
-            caapPromptForAccountAmounts.SelectableAccountIds = selectableAccountIds.ToArray();
-=======
             ConfigureCampusAccountAmountPicker();
->>>>>>> 7baf80cd
 
             // if Gateways are configured, show a warning if no Accounts are configured (we don't want to show an Accounts warning if they haven't configured a gateway yet)
             if ( !caapPromptForAccountAmounts.SelectableAccountIds.Any() )
@@ -2057,7 +1983,7 @@
         {
             var allowAccountsInUrl = this.GetAttributeValue( AttributeKey.AllowAccountOptionsInURL ).AsBoolean();
             var rockContext = new RockContext();
-            List<int> selectableAccountIds = new FinancialAccountService( rockContext ).GetByGuids( this.GetAttributeValues( AttributeKey.AccountsToDisplay ).AsGuidList() ).Select( a => a.Id ).ToList();
+            List<int> selectableAccountIds = FinancialAccountCache.GetByGuids( this.GetAttributeValues( AttributeKey.AccountsToDisplay ).AsGuidList() ).Select( a => a.Id ).ToList();
             CampusAccountAmountPicker.AccountIdAmount[] accountAmounts = null;
 
             bool enableMultiAccount = this.GetAttributeValue( AttributeKey.EnableMultiAccount ).AsBoolean();
@@ -2101,7 +2027,7 @@
                     string invalidAccountInURLMessage = this.GetAttributeValue( AttributeKey.InvalidAccountInURLMessage );
                     if ( invalidAccountInURLMessage.IsNotNullOrWhiteSpace() )
                     {
-                        var validAccountUrlIdsQuery = new FinancialAccountService( rockContext ).GetByIds( selectableAccountIds )
+                        var validAccountUrlIdsQuery = FinancialAccountCache.GetByIds( selectableAccountIds )
                             .Where( a =>
                                  a.IsActive &&
                                  ( a.StartDate == null || a.StartDate <= RockDateTime.Today ) &&
