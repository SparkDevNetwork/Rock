﻿// <copyright>
// Copyright by the Spark Development Network
//
// Licensed under the Rock Community License (the "License");
// you may not use this file except in compliance with the License.
// You may obtain a copy of the License at
//
// http://www.rockrms.com/license
//
// Unless required by applicable law or agreed to in writing, software
// distributed under the License is distributed on an "AS IS" BASIS,
// WITHOUT WARRANTIES OR CONDITIONS OF ANY KIND, either express or implied.
// See the License for the specific language governing permissions and
// limitations under the License.
// </copyright>
//
using System;
using System.Collections.Generic;
using System.ComponentModel;
using System.Data.Entity;
using System.IO;
using System.IO.Compression;
using System.Linq;
using System.Threading.Tasks;
using System.Web.UI;
using System.Web.UI.WebControls;
using Microsoft.AspNet.SignalR;

using Rock;
using Rock.Attribute;
using Rock.Data;
using Rock.Financial;
using Rock.Model;
using Rock.MyWell;
using Rock.Web;
using Rock.Web.Cache;
using Rock.Web.UI;

namespace RockWeb.Blocks.Finance
{
    /// <summary>
    /// Financial Gateway Migration Utility
    /// </summary>
    [DisplayName( "Financial Gateway Migration Utility" )]
    [Category( "Finance" )]
    [Description( "Tool to assist in migrating records from NMI to My Well." )]

    #region Block Attributes

    #endregion Block Attributes
    public partial class GatewayMigrationUtility : RockBlock
    {

        #region UserPreference Keys

        private static class UserPreferenceKey
        {
            public const string MigrateSavedAccountsResultSummary = "MigrateSavedAccountsResultSummary";
            public const string MigrateScheduledTransactionsResultSummary = "MigrateScheduledTransactionsResultSummary";
            public const string MigrateSavedAccountsResultDetails = "MigrateSavedAccountsResultDetails";
            public const string MigrateScheduledTransactionsResultDetails = "MigrateScheduledTransactionsResultDetails";
            public const string MigrateSavedAccountsResultFileURL = "MigrateSavedAccountsResultFileURL";
            public const string MigrateScheduledTransactionsResultFileURL = "MigrateScheduledTransactionsResultFileURL";
        }

        #endregion UserPreference Keys

        /// <summary>
        /// This holds the reference to the RockMessageHub SignalR Hub context.
        /// </summary>
        private IHubContext _hubContext = GlobalHost.ConnectionManager.GetHubContext<RockMessageHub>();

        /// <summary>
        /// Gets the signal r notification key.
        /// </summary>
        /// <value>
        /// The signal r notification key.
        /// </value>
        public string SignalRNotificationKey
        {
            get
            {
                return string.Format( "GatewayMigrationUtility_BlockId:{0}_SessionId:{1}", this.BlockId, Session.SessionID );
            }
        }

        #region Base Control Methods

        /// <summary>
        /// Raises the <see cref="E:System.Web.UI.Control.Init" /> event.
        /// </summary>
        /// <param name="e">An <see cref="T:System.EventArgs" /> object that contains the event data.</param>
        protected override void OnInit( EventArgs e )
        {
            base.OnInit( e );
<<<<<<< HEAD
            RockPage.AddScriptLink( "~/Scripts/jquery.signalR-2.4.1.min.js", false );
=======
            RockPage.AddScriptLink( "~/Scripts/jquery.signalR-2.2.0.min.js", false );
            gNMIPersonProfiles.GridRebind += GNMIPersonProfiles_GridRebind;
        }

        /// <summary>
        /// Handles the GridRebind event of the GNMIPersonProfiles control.
        /// </summary>
        /// <param name="sender">The source of the event.</param>
        /// <param name="e">The <see cref="Rock.Web.UI.Controls.GridRebindEventArgs"/> instance containing the event data.</param>
        private void GNMIPersonProfiles_GridRebind( object sender, Rock.Web.UI.Controls.GridRebindEventArgs e )
        {
            BindGrid();
>>>>>>> 99c99f9d
        }

        /// <summary>
        /// Raises the <see cref="E:System.Web.UI.Control.Load" /> event.
        /// </summary>
        /// <param name="e">The <see cref="T:System.EventArgs" /> object that contains the event data.</param>
        protected override void OnLoad( EventArgs e )
        {
            base.OnLoad( e );

            // The ViewState of the scheduled transaction results might not be correct since the scheduled transaction migration runs in a separate thread
            // So, make sure the results are updated on every post back
            ShowScheduledTransactionResults();

            if ( !Page.IsPostBack )
            {
                ShowDetails();
            }
        }

        #endregion

        #region Methods

        /// <summary>
        /// Shows the details.
        /// </summary>
        protected void ShowDetails()
        {
            var migrateSavedAccountsResultSummary = this.GetBlockUserPreference( UserPreferenceKey.MigrateSavedAccountsResultSummary );
            var migrateSavedAccountsResultDetails = this.GetBlockUserPreference( UserPreferenceKey.MigrateSavedAccountsResultDetails );
            hfMigrateSavedAccountsResultFileURL.Value = this.GetBlockUserPreference( UserPreferenceKey.MigrateSavedAccountsResultFileURL );
            pnlMigrateSavedAccountsResults.Visible = false;
            pnlMigrateScheduledTransactionsResults.Visible = false;

            if ( migrateSavedAccountsResultSummary.IsNotNullOrWhiteSpace() )
            {
                nbMigrateSavedAccountsResults.NotificationBoxType = Rock.Web.UI.Controls.NotificationBoxType.Info;
                nbMigrateSavedAccountsResults.Text = "Migrate Saved Accounts has already been run.";
                nbMigrateSavedAccountsResults.Details = string.Format( "<pre>{0}</pre>", migrateSavedAccountsResultDetails.ToString() );
                pnlMigrateSavedAccountsResults.Visible = true;
            }

            hfMigrateScheduledTransactionsResultFileURL.Value = this.GetBlockUserPreference( UserPreferenceKey.MigrateScheduledTransactionsResultFileURL );

            nbMigrateScheduledTransactionsResult.Text = string.Empty;

            ShowScheduledTransactionResults();

            var rockContext = new RockContext();
            var financialGatewayService = new FinancialGatewayService( rockContext );
            var activeGatewayList = financialGatewayService.Queryable().Where( a => a.IsActive == true ).AsNoTracking().ToList();
            var myWellGateways = activeGatewayList.Where( a => a.GetGatewayComponent() is MyWellGateway ).ToList();
            ddlMyWellGateway.Items.Clear();
            foreach ( var myWellGateway in myWellGateways )
            {
                ddlMyWellGateway.Items.Add( new ListItem( myWellGateway.Name, myWellGateway.Id.ToString() ) );
            }

            var nmiGateways = activeGatewayList.Where( a => a.GetGatewayComponent() is Rock.NMI.Gateway ).ToList();
            ddlNMIGateway.Items.Clear();
            foreach ( var nmiGateway in nmiGateways )
            {
                ddlNMIGateway.Items.Add( new ListItem( nmiGateway.Name, nmiGateway.Id.ToString() ) );
            }

            PageReference downloadPaymentsPage = new PageReference( PageCache.GetId( Rock.SystemGuid.Page.DOWNLOAD_PAYMENTS.AsGuid() ) ?? 0 );

            nbScheduledTransactionsDownloadPayments.Text = string.Format( @"Before Migrating Scheduled Transactions:
<ol>
    <li>Go to the <a href='{0}'>Download Payments</a> page.</li>
    <li>Make sure the block settings are set correctly.</li>
    <li>Set Gateway to the NMI Gateway.</li>
    <li>Set Date Range to include today.</li>
    <li>Download Payments</li>
</ol>", downloadPaymentsPage.BuildUrl() );

            BindGrid();
        }

        /// <summary>
        /// Shows the scheduled transaction results.
        /// </summary>
        private void ShowScheduledTransactionResults()
        {
            var migrateScheduledTransactionsResultSummary = this.GetBlockUserPreference( UserPreferenceKey.MigrateScheduledTransactionsResultSummary );
            var migrateScheduledTransactionsResultDetails = this.GetBlockUserPreference( UserPreferenceKey.MigrateScheduledTransactionsResultDetails );
            if ( migrateScheduledTransactionsResultSummary.IsNotNullOrWhiteSpace() )
            {
                nbMigrateScheduledTransactionsResult.NotificationBoxType = Rock.Web.UI.Controls.NotificationBoxType.Info;
                nbMigrateScheduledTransactionsResult.Text = "Migrate Scheduled Transactions has already been run.";
                nbMigrateScheduledTransactionsResult.Details = string.Format( "<pre>{0}</pre>", migrateScheduledTransactionsResultDetails.ToString() );
                pnlMigrateScheduledTransactionsResults.Visible = true;
                btnDownloadScheduledTransactionsResultsJSON.Style[HtmlTextWriterStyle.Display] = "";
            }

            var oneTimeFrequencyId = DefinedValueCache.GetId( Rock.SystemGuid.DefinedValue.TRANSACTION_FREQUENCY_ONE_TIME.AsGuid() );
            var oneTimeScheduledTransactionQry = new FinancialScheduledTransactionService( new RockContext() ).Queryable()
                .Where( a => a.IsActive && a.TransactionFrequencyValueId == oneTimeFrequencyId && !string.IsNullOrEmpty( a.GatewayScheduleId ) )
                .Where( a => a.FinancialGatewayId.HasValue );

            var oneTimeScheduledTransactionCountText = oneTimeScheduledTransactionQry
                .GroupBy( a => a.FinancialGateway.Name )
                .Select( a => new
                {
                    GatewayName = a.Key,
                    TransactionCount = a.Count()
                } ).ToList().Select( a => string.Format( "<li>{0} - {1}</li>", a.GatewayName, a.TransactionCount ) ).ToList().AsDelimited( "" );

            if ( oneTimeScheduledTransactionQry.Any() )
            {
                nbUpdateOneTimeScheduleStatus.Text = string.Format( "Active one-time scheduled transactions remaining: <ul> {0} </ul> ", oneTimeScheduledTransactionCountText );
            }
            else
            {
                nbUpdateOneTimeScheduleStatus.Text = "No one-time scheduled transactions remaining.";
            }
        }

        public Dictionary<int, List<FinancialPersonSavedAccount>> _financialPersonSavedAccountLookupByPersonId = null;
        public Dictionary<int, List<FinancialScheduledTransaction>> _financialScheduledTransactionLookupByPersonId = null;

        /// <summary>
        /// Binds the grid.
        /// </summary>
        public void BindGrid()
        {
            var rockContext = new RockContext();
            var nmiGatewayId = ddlNMIGateway.SelectedValue.AsIntegerOrNull();
            if ( !nmiGatewayId.HasValue )
            {
                return;
            }

            var financialScheduledTransactionService = new FinancialScheduledTransactionService( rockContext );

            var financialPersonSavedAccountsQuery = new FinancialPersonSavedAccountService( rockContext ).Queryable()
                .Where( a => a.FinancialGatewayId == nmiGatewayId && a.PersonAliasId.HasValue );

            var scheduledTransactionsQuery = financialScheduledTransactionService.Queryable()
                .Where( a => a.FinancialGatewayId == nmiGatewayId && a.IsActive )
                .Include( a => a.FinancialGateway );

            var scheduledTransactionsList = scheduledTransactionsQuery.ToList();

            var nmiPersonQuery = new PersonService( rockContext ).Queryable()
                .Where( p =>
                     financialPersonSavedAccountsQuery.Any( sa => sa.PersonAlias.PersonId == p.Id )
                     || scheduledTransactionsQuery.Any( st => st.AuthorizedPersonAlias.PersonId == p.Id )
                    ).AsNoTracking();

            _financialPersonSavedAccountLookupByPersonId = financialPersonSavedAccountsQuery.GroupBy( a => a.PersonAlias.PersonId ).ToDictionary( k => k.Key, v => v.ToList() );
            _financialScheduledTransactionLookupByPersonId = scheduledTransactionsList.GroupBy( a => a.AuthorizedPersonAlias.PersonId ).ToDictionary( k => k.Key, v => v.ToList() );

            if ( gNMIPersonProfiles.SortProperty != null )
            {
                nmiPersonQuery = nmiPersonQuery.Sort( gNMIPersonProfiles.SortProperty );
            }
            else
            {
                nmiPersonQuery = nmiPersonQuery.OrderBy( a => a.LastName ).ThenBy( a => a.NickName );
            }

            gNMIPersonProfiles.SetLinqDataSource( nmiPersonQuery );
            gNMIPersonProfiles.DataBind();
        }

        /// <summary>
        /// Handles the RowDataBound event of the gNMIPersonProfiles control.
        /// </summary>
        /// <param name="sender">The source of the event.</param>
        /// <param name="e">The <see cref="GridViewRowEventArgs"/> instance containing the event data.</param>
        protected void gNMIPersonProfiles_RowDataBound( object sender, GridViewRowEventArgs e )
        {
            var person = e.Row.DataItem as Person;
            if ( person == null )
            {
                return;
            }

            Literal lPerson = e.Row.FindControl( "lPerson" ) as Literal;
            Literal lPersonSavedAccounts = e.Row.FindControl( "lPersonSavedAccounts" ) as Literal;
            Literal lPersonScheduledTransactions = e.Row.FindControl( "lPersonScheduledTransactions" ) as Literal;

            lPerson.Text = person.FullNameReversed;
            var personSavedAccounts = _financialPersonSavedAccountLookupByPersonId.GetValueOrNull( person.Id );
            if ( personSavedAccounts != null && personSavedAccounts.Any() )
            {
                lPersonSavedAccounts.Text = personSavedAccounts.Select( a => string.Format( "{0} ( {1} )", a.Name, a.FinancialPaymentDetail != null ? a.FinancialPaymentDetail.AccountNumberMasked : null ) ).ToList().AsDelimited( "<br />" );
            }

            var scheduledTransactions = _financialScheduledTransactionLookupByPersonId.GetValueOrNull( person.Id );
            if ( scheduledTransactions != null && scheduledTransactions.Any() )
            {
                var rowFormat = @"
<div class='row'>
    <div class='col-md-4'>
        {0}
    </div>
    <div class='col-md-4'>
        {1}
    </div>
    <div class='col-md-4'>
        {2}
    </div>
</div>
";
                lPersonScheduledTransactions.Text =
                    string.Format( rowFormat, "<strong>Amount</strong>", "<strong>Frequency</strong>", "<strong>Next Payment</strong>" )
                    +
                    scheduledTransactions.Select( a => string.Format( rowFormat, a.TotalAmount.FormatAsCurrency(), DefinedValueCache.Get( a.TransactionFrequencyValueId ), a.NextPaymentDate.ToShortDateString() ) ).ToList().AsDelimited( "" );
            }
        }

        #endregion

        #region Migrate Saved Accounts Related

        /// <summary>
        /// Handles the FileUploaded event of the fuCustomerVaultImportFile control.
        /// </summary>
        /// <param name="sender">The source of the event.</param>
        /// <param name="e">The <see cref="Rock.Web.UI.Controls.FileUploaderEventArgs"/> instance containing the event data.</param>
        protected void fuCustomerVaultImportFile_FileUploaded( object sender, Rock.Web.UI.Controls.FileUploaderEventArgs e )
        {
            ShowScheduledTransactionResults();
            btnMigrateSavedAccounts.Enabled = true;
        }

        /// <summary>
        ///
        /// </summary>
        private class CustomerVaultImportRecord
        {
            /// <summary>
            /// Gets or sets the NMI customer identifier.
            /// </summary>
            /// <value>
            /// The NMI customer identifier.
            /// </value>
            public string NMICustomerId { get; set; }

            /// <summary>
            /// Gets or sets the My Well customer identifier.
            /// </summary>
            /// <value>
            /// The My Well customer identifier.
            /// </value>
            public string MyWellCustomerId { get; set; }
        }

        /// <summary>
        /// 
        /// </summary>
        private abstract class MigrationResult
        {
            public string MyWellCustomerId { get; set; }
            public int? PersonId { get; set; }
            public string PersonFullName { get; set; }
            public DateTime MigrationDateTime { get; set; }
            public bool DidMigrateSuccessfully { get; set; }
            public string ResultMessage { get; set; }
            public abstract string GetSummaryDetails();
        }

        /// <summary>
        /// 
        /// </summary>
        private class SavedAccountMigrationResult : MigrationResult
        {
            public string NMICustomerId { get; set; }
            public int FinancialPersonSavedAccountId { get; set; }

            public override string GetSummaryDetails()
            {
                return string.Format( "FinancialPersonSavedAccount.Id: {0} NMI CustomerId: '{1}', My Well CustomerId: '{2}', Result: {3} ",
                FinancialPersonSavedAccountId,
                NMICustomerId,
                MyWellCustomerId,
                this.ResultMessage );
            }
        }

        /// <summary>
        /// 
        /// </summary>
        private class ScheduledTransactionMigrationResult : MigrationResult
        {
            public int ScheduledTransactionId { get; set; }
            public string NMISubscriptionId { get; internal set; }
            public DateTime? OriginalNextPaymentDate { get; internal set; }
            public DateTime? MyWellSubscriptionStartDate { get; internal set; }
            public bool IsNextPaymentDateAdjusted { get; internal set; }

            public override string GetSummaryDetails()
            {
                return string.Format( "ScheduledTransactionId.Id: {0}, NMI SubscriptionId: '{1}', My Well CustomerId: '{2}', Result: {3} ",
                ScheduledTransactionId,
                NMISubscriptionId,
                MyWellCustomerId,
                this.ResultMessage );
            }
        }

        /// <summary>
        /// Handles the Click event of the btnMigrateSavedAccounts control.
        /// </summary>
        /// <param name="sender">The source of the event.</param>
        /// <param name="e">The <see cref="EventArgs"/> instance containing the event data.</param>
        protected void btnMigrateSavedAccounts_Click( object sender, EventArgs e )
        {
            var rockContext = new RockContext();

            var financialGatewayService = new FinancialGatewayService( rockContext );
            var nmiFinancialGatewayID = ddlNMIGateway.SelectedValue.AsInteger();
            var nmiFinancialGateway = financialGatewayService.Get( nmiFinancialGatewayID );
            var nmiGatewayComponent = nmiFinancialGateway.GetGatewayComponent();
            var myWellFinancialGatewayId = ddlMyWellGateway.SelectedValue.AsInteger();
            var myWellFinancialGateway = financialGatewayService.Get( myWellFinancialGatewayId );
            var myWellGatewayComponent = myWellFinancialGateway.GetGatewayComponent() as IHostedGatewayComponent;

            var financialPersonSavedAccountService = new FinancialPersonSavedAccountService( rockContext );
            var nmiPersonSavedAccountQry = financialPersonSavedAccountService.Queryable().Where( a => a.FinancialGatewayId == nmiFinancialGatewayID && a.PersonAliasId.HasValue );
            string logFileUrl = string.Format( "~/App_Data/Logs/GatewayMigrationUtility_MigrateSavedAccounts_{0}.json", RockDateTime.Now.ToString( "yyyyMMddTHHmmss" ) );

            List<int> personIdsToMigrate = gNMIPersonProfiles.SelectedKeys.Select( a => a as int? ).Where( a => a.HasValue ).Select( a => a.Value ).Distinct().ToList();
            if ( personIdsToMigrate.Any() )
            {
                nmiPersonSavedAccountQry = nmiPersonSavedAccountQry.Where( a => personIdsToMigrate.Contains( a.PersonAlias.PersonId ) );
            }

            var nmiPersonSavedAccountList = nmiPersonSavedAccountQry.ToList();

            var nmiPersonSavedAccountListCount = nmiPersonSavedAccountList.Count();

            List<MigrationResult> migrateSavedAccountResultList = new List<MigrationResult>();

            foreach ( var nmiPersonSavedAccount in nmiPersonSavedAccountList )
            {
                SavedAccountMigrationResult migrateSavedAccountResult = new SavedAccountMigrationResult();

                migrateSavedAccountResult.FinancialPersonSavedAccountId = nmiPersonSavedAccount.Id;
                if ( nmiPersonSavedAccount.PersonAlias != null )
                {
                    migrateSavedAccountResult.PersonId = nmiPersonSavedAccount.PersonAlias.PersonId;
                    migrateSavedAccountResult.PersonFullName = nmiPersonSavedAccount.PersonAlias.Person.FullName;
                }
                else
                {
                    migrateSavedAccountResult.PersonId = null;
                    migrateSavedAccountResult.PersonFullName = "(No person record associated with saved account)";
                }

                // NMI Saves NMI CustomerId to ReferenceNumber and leaves GatewayPersonIdentifier blank, but just in case that changes, look if GatewayPersonIdentifier has a value first
                if ( nmiPersonSavedAccount.GatewayPersonIdentifier.IsNotNullOrWhiteSpace() )
                {
                    migrateSavedAccountResult.NMICustomerId = nmiPersonSavedAccount.GatewayPersonIdentifier;
                }
                else
                {
                    migrateSavedAccountResult.NMICustomerId = nmiPersonSavedAccount.ReferenceNumber;
                }

                if ( migrateSavedAccountResult.NMICustomerId.IsNotNullOrWhiteSpace() )
                {
                    /* 2020-01-13 MDP
                       When MyWell transfers Vault Data from NMI to MyWell, it uses the same ID as NMI for the customer_id.
                    */
                    migrateSavedAccountResult.MyWellCustomerId = migrateSavedAccountResult.NMICustomerId;
                }

                migrateSavedAccountResult.MigrationDateTime = RockDateTime.Now;

                if ( migrateSavedAccountResult.NMICustomerId.IsNullOrWhiteSpace() )
                {
                    migrateSavedAccountResult.DidMigrateSuccessfully = false;
                    migrateSavedAccountResult.ResultMessage = string.Format(
                        "Saved Account (FinancialPersonSavedAccount.Guid: {0},  GatewayPersonIdentifier: {1}, ReferenceNumber: {2}) doesn't have an NMI Customer ID reference",
                        nmiPersonSavedAccount.Guid,
                        nmiPersonSavedAccount.GatewayPersonIdentifier,
                        nmiPersonSavedAccount.ReferenceNumber );
                }
                else if ( migrateSavedAccountResult.MyWellCustomerId.IsNullOrWhiteSpace() )
                {
                    // NOTE: NMI Customer IDs created after the Vault import file was created won't have a myWellCustomerId
                    migrateSavedAccountResult.DidMigrateSuccessfully = false;
                    migrateSavedAccountResult.ResultMessage = string.Format(
                        "NMI CustomerId {0} not found in Vault Import file",
                        migrateSavedAccountResult.NMICustomerId );
                }
                else
                {
                    nmiPersonSavedAccount.GatewayPersonIdentifier = migrateSavedAccountResult.MyWellCustomerId;
                    nmiPersonSavedAccount.FinancialGatewayId = myWellFinancialGatewayId;
                    migrateSavedAccountResult.DidMigrateSuccessfully = true;
                    migrateSavedAccountResult.ResultMessage = "Success";
                }

                migrateSavedAccountResultList.Add( migrateSavedAccountResult );
            }

            rockContext.SaveChanges();

            string resultSummary;
            if ( migrateSavedAccountResultList.Where( a => a.DidMigrateSuccessfully == false ).Any() )
            {
                resultSummary = string.Format( "Migrated {0} Saved Accounts with {1} accounts that did not migrate.", migrateSavedAccountResultList.Where( a => a.DidMigrateSuccessfully ).Count(), migrateSavedAccountResultList.Where( a => a.DidMigrateSuccessfully == false ).Count() );
            }
            else
            {
                resultSummary = string.Format( "Migrated {0} Saved Accounts", nmiPersonSavedAccountList.Count(), migrateSavedAccountResultList.Where( a => a.DidMigrateSuccessfully == false ) );
            }

            if ( !nmiPersonSavedAccountList.Any() )
            {
                nbMigrateSavedAccountsResults.NotificationBoxType = Rock.Web.UI.Controls.NotificationBoxType.Warning;
                nbMigrateSavedAccountsResults.Text = "No NMI Saved Accounts Found";
            }
            else
            {
                nbMigrateSavedAccountsResults.NotificationBoxType = Rock.Web.UI.Controls.NotificationBoxType.Info;
                nbMigrateSavedAccountsResults.Text = resultSummary;
            }

            var migrationDetails = migrateSavedAccountResultList.Select( a => a.GetSummaryDetails() ).ToList().AsDelimited( Environment.NewLine );

            pnlMigrateSavedAccountsResults.Visible = true;
            nbMigrateSavedAccountsResults.Details = string.Format( "<pre>{0}</pre>", migrationDetails );
            this.SetBlockUserPreference( UserPreferenceKey.MigrateSavedAccountsResultSummary, nbMigrateSavedAccountsResults.Text );
            this.SetBlockUserPreference( UserPreferenceKey.MigrateSavedAccountsResultDetails, migrationDetails );

            try
            {
                this.SetBlockUserPreference( UserPreferenceKey.MigrateSavedAccountsResultFileURL, logFileUrl );
                hfMigrateSavedAccountsResultFileURL.Value = logFileUrl;

                string logFile = this.Context.Server.MapPath( logFileUrl );
                File.WriteAllText( logFile, migrateSavedAccountResultList.ToJson( Newtonsoft.Json.Formatting.Indented ) );
            }
            catch
            {
                //
            }
        }

        #endregion Migrate Saved Accounts Related

        #region Migrate Scheduled Transactions

        /// <summary>
        ///
        /// </summary>
        private class SubscriptionCustomerImportRecord
        {
            /// <summary>
            /// Gets or sets the NMI subscription identifier.
            /// </summary>
            /// <value>
            /// The NMI subscription identifier.
            /// </value>
            public string NMISubscriptionId { get; set; }

            /// <summary>
            /// Gets or sets the My Well customer identifier.
            /// </summary>
            /// <value>
            /// The My Well customer identifier.
            /// </value>
            public string MyWellCustomerId { get; set; }
        }

        /// <summary>
        /// Handles the FileUploaded event of the fuScheduleImportFile control.
        /// </summary>
        /// <param name="sender">The source of the event.</param>
        /// <param name="e">The <see cref="Rock.Web.UI.Controls.FileUploaderEventArgs"/> instance containing the event data.</param>
        protected void fuScheduleImportFile_FileUploaded( object sender, Rock.Web.UI.Controls.FileUploaderEventArgs e )
        {
            ShowScheduledTransactionResults();
            btnMigrateScheduledTransactions.Enabled = true;
        }

        /// <summary>
        /// Handles the Click event of the btnMigrateScheduledTransactions control.
        /// </summary>
        /// <param name="sender">The source of the event.</param>
        /// <param name="e">The <see cref="EventArgs"/> instance containing the event data.</param>
        protected void btnMigrateScheduledTransactions_Click( object sender, EventArgs e )
        {
            var rockContext = new RockContext();
            var financialGatewayService = new FinancialGatewayService( rockContext );
            var nmiFinancialGatewayId = ddlNMIGateway.SelectedValue.AsInteger();
            var nmiFinancialGateway = financialGatewayService.Get( nmiFinancialGatewayId );
            var nmiGatewayComponent = nmiFinancialGateway.GetGatewayComponent();
            var myWellFinancialGatewayId = ddlMyWellGateway.SelectedValue.AsInteger();
            var myWellFinancialGateway = financialGatewayService.Get( myWellFinancialGatewayId );
            var myWellGatewayComponent = myWellFinancialGateway.GetGatewayComponent() as IHostedGatewayComponent;

            var financialScheduledTransactionService = new FinancialScheduledTransactionService( rockContext );

            // Get the ScheduledTransaction with NoTracking. If we need to update it, we'll track it with a different rockContext then save it.
            // Limit to active subscriptions that have a NextPaymentDate (onetime or canceled schedules might not have a NextPaymentDate)
            var scheduledTransactionsQry = financialScheduledTransactionService.Queryable().Where( a => a.FinancialGatewayId == nmiFinancialGatewayId & a.IsActive && a.NextPaymentDate.HasValue );

            List<int> personIdsToMigrate = gNMIPersonProfiles.SelectedKeys.Cast<int>().ToList();
            if ( personIdsToMigrate.Any() )
            {
                scheduledTransactionsQry = scheduledTransactionsQry.Where( a => personIdsToMigrate.Contains( a.AuthorizedPersonAlias.PersonId ) );
            }

            var scheduledTransactions = scheduledTransactionsQry.Include( a => a.ScheduledTransactionDetails ).ToList();

            var earliestMyWellStartDate = myWellGatewayComponent.GetEarliestScheduledStartDate( myWellFinancialGateway );
            var oneTimeFrequencyId = DefinedValueCache.GetId( Rock.SystemGuid.DefinedValue.TRANSACTION_FREQUENCY_ONE_TIME.AsGuid() );

            string errorMessage;

            List<ScheduledTransactionMigrationResult> scheduledTransactionMigrationResults = new List<ScheduledTransactionMigrationResult>();

            var scheduledTransactionCount = scheduledTransactions.Count();
            var scheduledTransactionProgress = 0;
            string logFileUrl = string.Format( "~/App_Data/Logs/GatewayMigrationUtility_MigrateScheduledTransactions_{0}.json", RockDateTime.Now.ToString( "yyyyMMddTHHmmss" ) );
            hfMigrateScheduledTransactionsResultFileURL.Value = logFileUrl;
            var notificationboxJsHook = ".js-migrate-scheduled-notification";

            // Migrating Scheduled Transactions might take a while. Each migrated Scheduled Payment may take a half second or so to create on the MyWell Gateway.
            var importTask = new Task( () =>
            {
                // wait a little so the browser can render and start listening to events
                Task.Delay( 2000 ).Wait();

                _hubContext.Clients.All.setMigrateScheduledTransactionsButtonVisibility( this.SignalRNotificationKey, false );
                

                foreach ( var scheduledTransaction in scheduledTransactions )
                {
                    scheduledTransactionProgress++;

                    ScheduledTransactionMigrationResult scheduledTransactionMigrationResult = new ScheduledTransactionMigrationResult();
                    scheduledTransactionMigrationResult.MigrationDateTime = RockDateTime.Now;
                    scheduledTransactionMigrationResults.Add( scheduledTransactionMigrationResult );

                    scheduledTransactionMigrationResult.NMISubscriptionId = scheduledTransaction.GatewayScheduleId;
                    if ( scheduledTransactionMigrationResult.NMISubscriptionId.IsNotNullOrWhiteSpace() )
                    {
                        /* 2020-01-13 MDP
                        When MyWell transfers vault data from NMI to MyWell, they will also create CustomerVault records to associate with any scheduled transactions.
                        The reason is that Rock's implementation of NMI didn't associate VaultRecords and Subscriptions, and NMI also doesn't expose the link either.
                        Fortunately we able to link these back together again.  For mapping the new MyWell CustomerVaultId to scheduled transactions, MyWell uses the
                        NMI *SubscriptionId* as the MyWell *CustomerId* (not a typo!). So, since we now will now the CustomerVaultId for each subscription
                        (scheduled transaction), we can create new MyWell subscriptions based off of the data in FinancialScheduledTransaction plus keep an association
                        of VaultId to SubscriptionId both in FinancialScheduledTransaction.TransactionCode and also by using the MyWell API to get the customer_id for each subscription.
                         */

                        scheduledTransactionMigrationResult.MyWellCustomerId = scheduledTransactionMigrationResult.NMISubscriptionId;
                    }

                    scheduledTransactionMigrationResult.ScheduledTransactionId = scheduledTransaction.Id;
                    if ( scheduledTransaction.AuthorizedPersonAlias != null )
                    {
                        scheduledTransactionMigrationResult.PersonId = scheduledTransaction.AuthorizedPersonAlias.PersonId;
                        scheduledTransactionMigrationResult.PersonFullName = scheduledTransaction.AuthorizedPersonAlias.Person.FullName;
                    }
                    else
                    {
                        scheduledTransactionMigrationResult.PersonId = null;
                        scheduledTransactionMigrationResult.PersonFullName = "(No person record associated with saved account)";
                    }

                    if ( scheduledTransactionMigrationResult.MyWellCustomerId == null )
                    {
                        scheduledTransactionMigrationResult.ResultMessage = string.Format(
                            "WARNING: No My Well CustomerId found for Financial Scheduled Transaction with Id: {0} which is associated NMI SubscriptionId: '{1}'",
                            scheduledTransaction.Id,
                            scheduledTransactionMigrationResult.NMISubscriptionId
                        );

                        UpdateProgressMessage( string.Format( "Migrating Scheduled Transactions: {0} of {1}", scheduledTransactionProgress, scheduledTransactionCount ), scheduledTransactionMigrationResult.GetSummaryDetails(), notificationboxJsHook );

                        continue;
                    }

                    UpdateProgressMessage( string.Format( "Migrating Scheduled Transactions: {0} of {1}", scheduledTransactionProgress, scheduledTransactionCount ), scheduledTransactionMigrationResult.GetSummaryDetails(), notificationboxJsHook );

                    /* 2020-01-13 MDP
                       MyWell will return an error if trying to schedule the transaction sooner than UTC Tomorrow (see the details of what this means in the notes of MyWellGateway.GetEarliestScheduledStartDate)
                     */

                    // My Well requires that NextPaymentDate is in the Future (using UTC). That math is done in the gateway implementation...
                    // if the NextPayment null or earlier than whatever My Well considers the earliest start date, see if we can fix that up by calling GetStatus
                    if ( scheduledTransaction.NextPaymentDate == null || scheduledTransaction.NextPaymentDate < earliestMyWellStartDate )
                    {
                        // make sure we have the current data on what NMI thinks the next payment date is
                        financialScheduledTransactionService.GetStatus( scheduledTransaction, out errorMessage );
                        rockContext.SaveChanges();
                    }

                    if ( scheduledTransaction.NextPaymentDate == null )
                    {
                        // Shouldn't happen, but just in case
                        scheduledTransactionMigrationResult.ResultMessage = string.Format(
                            "WARNING: Unknown NextPaymentDate for FinancialScheduledTransaction.Id: {0} NMI SubscriptionId: '{1}'" + Environment.NewLine,
                            scheduledTransaction.Id,
                            scheduledTransactionMigrationResult.NMISubscriptionId
                            );

                        continue;
                    }

                    scheduledTransactionMigrationResult.OriginalNextPaymentDate = scheduledTransaction.NextPaymentDate;

                    if ( scheduledTransaction.NextPaymentDate < earliestMyWellStartDate )
                    {
                        if ( ( scheduledTransaction.NextPaymentDate > RockDateTime.Today ) && earliestMyWellStartDate.Subtract( scheduledTransaction.NextPaymentDate.Value ).TotalDays <= 2 )
                        {
                            /* 2020-01-13 MDP
                             If the NextPaymentDate is after Today but before the Earliest My Well Start Date, it'll be off by less than 24 hrs, so just reschedule it for the Earliest My Well Start Date.
                             For example, if the current datetime is 2020-01-13 5:01PM AZ and the NextPaymentDate is 2020-01-14, and the schedule is 'On the 14th of every month', we'll have to shift it
                             to 'on the 15th of every month' if UTC is a day ahead of the local time.
                            */
                            scheduledTransactionMigrationResult.IsNextPaymentDateAdjusted = true;
                            scheduledTransaction.NextPaymentDate = earliestMyWellStartDate;
                            scheduledTransactionMigrationResult.MyWellSubscriptionStartDate = scheduledTransaction.NextPaymentDate;
                        }
                        else
                        {
                            // if the NextPaymentDate is still too early AFTER getting the most recent status, then we can't safely figure it out, so report it
                            scheduledTransactionMigrationResult.ResultMessage = string.Format(
        "WARNING: NextPaymentDate of {0} for FinancialScheduledTransaction.Id: {1} and NMI SubscriptionId: '{2}' must have a NextPaymentDate of at least {3}." + Environment.NewLine,
        scheduledTransaction.NextPaymentDate,
        scheduledTransaction.Id,
        scheduledTransactionMigrationResult.NMISubscriptionId,
        earliestMyWellStartDate
        );
                            continue;
                        }
                    }

                    // create a subscription in the My Well System, then cancel the one on the NMI system
                    PaymentSchedule paymentSchedule = new PaymentSchedule
                    {
                        TransactionFrequencyValue = DefinedValueCache.Get( scheduledTransaction.TransactionFrequencyValueId ),
                        StartDate = scheduledTransaction.NextPaymentDate.Value,
                        PersonId = scheduledTransaction.AuthorizedPersonAlias.PersonId
                    };

                    scheduledTransactionMigrationResult.MyWellSubscriptionStartDate = paymentSchedule.StartDate;

                    ReferencePaymentInfo referencePaymentInfo = new ReferencePaymentInfo
                    {
                        GatewayPersonIdentifier = scheduledTransactionMigrationResult.MyWellCustomerId,
                        Description = string.Format( "Migrated from NMI SubscriptionID:{0}", scheduledTransactionMigrationResult.NMISubscriptionId ),
                        Amount = scheduledTransaction.TotalAmount
                    };

                    var myWellGateway = ( myWellGatewayComponent as MyWellGateway );
                    string alreadyMigratedMyWellSubscriptionId = null;

                    if ( myWellGateway != null )
                    {
                        var customerMyWellSubscriptions = myWellGateway.SearchCustomerSubscriptions( myWellFinancialGateway, scheduledTransactionMigrationResult.MyWellCustomerId );
                        if ( customerMyWellSubscriptions.TotalCount > 0 && customerMyWellSubscriptions.Data != null )
                        {
                            alreadyMigratedMyWellSubscriptionId = customerMyWellSubscriptions.Data.Where( a => a.Description.Contains( referencePaymentInfo.Description ) ).Select( a => a.Customer.Id ).FirstOrDefault();
                        }
                    }

                    if ( string.IsNullOrEmpty( alreadyMigratedMyWellSubscriptionId ) )
                    {
                        // hasn't already been migrated, so go ahead and migrate it
                        var tempFinancialScheduledTransaction = myWellGatewayComponent.AddScheduledPayment( myWellFinancialGateway, paymentSchedule, referencePaymentInfo, out errorMessage );
                        if ( tempFinancialScheduledTransaction != null )
                        {
                            //////////// This cannot be undone!! 
                            nmiGatewayComponent.CancelScheduledPayment( scheduledTransaction, out errorMessage );

<<<<<<< HEAD
                            // update the scheduled transaction to point to the Pi scheduled transaction
                            using ( var updateRockContext = new RockContext() )
                            {
                                // Attach the person to the updateRockContext so that it'll be tracked/saved using updateRockContext
                                updateRockContext.FinancialScheduledTransactions.Attach( scheduledTransaction );
                                scheduledTransaction.TransactionCode = tempFinancialScheduledTransaction.TransactionCode;
                                scheduledTransaction.GatewayScheduleId = tempFinancialScheduledTransaction.GatewayScheduleId;
                                scheduledTransaction.FinancialGatewayId = tempFinancialScheduledTransaction.FinancialGatewayId;
                                updateRockContext.SaveChanges();
                            }

                            scheduledTransactionResultsBuilder.AppendFormat(
                                "SUCCESS: Scheduled Transaction migration succeeded. (FinancialScheduledTransaction.Id: {0}, NMI SubscriptionId: '{1}', Pi CustomerId: {2}, Pi SubscriptionId: {3})" + Environment.NewLine,
=======
                            scheduledTransaction.TransactionCode = tempFinancialScheduledTransaction.TransactionCode;
                            scheduledTransaction.GatewayScheduleId = tempFinancialScheduledTransaction.GatewayScheduleId;
                            scheduledTransaction.FinancialGatewayId = tempFinancialScheduledTransaction.FinancialGatewayId;
                            scheduledTransaction.IsActive = tempFinancialScheduledTransaction.IsActive;
                            rockContext.SaveChanges();

                            scheduledTransactionMigrationResult.DidMigrateSuccessfully = true;

                            scheduledTransactionMigrationResult.ResultMessage = string.Format(
                                "SUCCESS: Scheduled Transaction migration succeeded. (FinancialScheduledTransaction.Id: {0}, NMI SubscriptionId: '{1}', My Well CustomerId: {2}, My Well SubscriptionId: {3})" + Environment.NewLine,
>>>>>>> 99c99f9d
                                scheduledTransaction.Id,
                                scheduledTransactionMigrationResult.NMISubscriptionId,
                                scheduledTransactionMigrationResult.MyWellCustomerId,
                                scheduledTransaction.GatewayScheduleId
                                );
                        }
                        else
                        {
                            scheduledTransactionMigrationResult.ResultMessage = string.Format(
                                "ERROR: Scheduled Transaction migration failed. ErrorMessage: {0}, FinancialScheduledTransaction.Id: {1}, NMI SubscriptionId: '{2}', My Well CustomerId: {3}" + Environment.NewLine,
                                errorMessage,
                                scheduledTransaction.Id,
                                scheduledTransactionMigrationResult.NMISubscriptionId,
                                scheduledTransactionMigrationResult.MyWellCustomerId
                                );
                        }
                    }
                    else
                    {
                        scheduledTransactionMigrationResult.ResultMessage = string.Format(
                            "INFO: Scheduled Transaction already migrated to My Well. FinancialScheduledTransaction.Id: {0}, NMI SubscriptionId: '{1}', My Well SubscriptionId: '{2}', My Well CustomerId: {3}" + Environment.NewLine,
                            scheduledTransaction.Id,
                            scheduledTransactionMigrationResult.NMISubscriptionId,
                            alreadyMigratedMyWellSubscriptionId,
                            scheduledTransactionMigrationResult.MyWellCustomerId
                            );
                    }
                }
            } );

            string importResult = string.Empty;

            importTask.ContinueWith( ( c ) =>
             {
                 _hubContext.Clients.All.setMigrateScheduledTransactionsButtonVisibility( this.SignalRNotificationKey, true );
                 var migrationDetails = scheduledTransactionMigrationResults.Select( a => a.GetSummaryDetails() ).ToList().AsDelimited( Environment.NewLine );

                 if ( c.Exception != null )
                 {
                     ExceptionLogService.LogException( c.Exception );
                     migrationDetails += string.Format( "EXCEPTION: {0}", c.Exception.Flatten().Message );
                     importResult = "EXCEPTION";
                     UpdateProgressMessage( importResult, migrationDetails, notificationboxJsHook );
                 }
                 else
                 {
                     importResult = "Migrate Scheduled Transactions Completed Successfully";
                     UpdateProgressMessage( importResult, migrationDetails, notificationboxJsHook );
                 }

                 this.SetBlockUserPreference( UserPreferenceKey.MigrateScheduledTransactionsResultSummary, importResult );
                 this.SetBlockUserPreference( UserPreferenceKey.MigrateScheduledTransactionsResultDetails, migrationDetails );

                 try
                 {

                     string logFile = this.Context.Server.MapPath( logFileUrl );
                     this.SetBlockUserPreference( UserPreferenceKey.MigrateScheduledTransactionsResultFileURL, logFileUrl );
                     File.WriteAllText( logFile, scheduledTransactionMigrationResults.ToJson( Newtonsoft.Json.Formatting.Indented ) );
                 }
                 catch
                 {
                     //
                 }
             } );

            importTask.Start();

            btnMigrateScheduledTransactions.Style[HtmlTextWriterStyle.Display] = "none";
            btnDownloadScheduledTransactionsResultsJSON.Style[HtmlTextWriterStyle.Display] = "none";
            nbMigrateScheduledTransactionsResult.Text = "Migrating Scheduled Transactions...";
            nbMigrateScheduledTransactionsResult.Details = string.Empty;
            pnlMigrateScheduledTransactionsResults.Visible = true;
        }

<<<<<<< HEAD
            // wait for 5 seconds to see if this happens fast enough to do without Signal R. Otherwise, let the importTask continue and send progress to Signal R.
            var waitResult = importTask.Wait( 5000 );
            if ( waitResult )
=======
        /// <summary>
        /// Updates the progress message.
        /// </summary>
        /// <param name="progressMessage">The progress message.</param>
        /// <param name="results">The results.</param>
        /// <param name="notificationboxJsHook">The js target.</param>
        public void UpdateProgressMessage( string progressMessage, string results, string notificationboxJsHook )
        {
            _hubContext.Clients.All.showProgress( this.SignalRNotificationKey, progressMessage, results, notificationboxJsHook );
        }

        /// <summary>
        /// Handles the SelectedIndexChanged event of the ddlNMIGateway control.
        /// </summary>
        /// <param name="sender">The source of the event.</param>
        /// <param name="e">The <see cref="EventArgs"/> instance containing the event data.</param>
        protected void ddlNMIGateway_SelectedIndexChanged( object sender, EventArgs e )
        {
            BindGrid();
        }

        /// <summary>
        /// Handles the Click event of the btnDownloadSavedAccountsResultsJSON control.
        /// </summary>
        /// <param name="sender">The source of the event.</param>
        /// <param name="e">The <see cref="System.EventArgs" /> instance containing the event data.</param>
        protected void btnDownloadSavedAccountsResultsJSON_Click( object sender, EventArgs e )
        {
            string logFile = this.Context.Server.MapPath( hfMigrateSavedAccountsResultFileURL.Value );
            Response.Clear();
            Response.ContentType = "text/json";
            Response.AppendHeader( "Content-Disposition", "attachment; filename=" + Path.GetFileName( logFile ) );

            Response.Charset = string.Empty;
            var jsonData = File.ReadAllText( logFile );
            Response.BinaryWrite( jsonData.ToMemoryStream().ToArray() );
            Response.Flush();
            Response.End();
        }

        /// <summary>
        /// Handles the Click event of the btnDownloadScheduledTransactionResultsJSON control.
        /// </summary>
        /// <param name="sender">The source of the event.</param>
        /// <param name="e">The <see cref="System.EventArgs" /> instance containing the event data.</param>
        protected void btnDownloadScheduledTransactionsResultsJSON_Click( object sender, EventArgs e )
        {
            string logFile = this.Context.Server.MapPath( hfMigrateScheduledTransactionsResultFileURL.Value );
            Response.Clear();
            Response.ContentType = "text/json";
            Response.AppendHeader( "Content-Disposition", "attachment; filename=" + Path.GetFileName( logFile ) );

            Response.Charset = string.Empty;
            var jsonData = File.ReadAllText( logFile );
            Response.BinaryWrite( jsonData.ToMemoryStream().ToArray() );
            Response.Flush();
            Response.End();
        }

        /// <summary>
        /// Handles the Click event of the btnRemoveEmailAddresses control.
        /// </summary>
        /// <param name="sender">The source of the event.</param>
        /// <param name="e">The <see cref="EventArgs"/> instance containing the event data.</param>
        protected void btnRemoveEmailAddresses_Click( object sender, EventArgs e )
        {
            var rockContext = new RockContext();

            var financialGatewayService = new FinancialGatewayService( rockContext );
            var myWellFinancialGatewayId = ddlMyWellGateway.SelectedValue.AsInteger();
            var myWellFinancialGateway = financialGatewayService.Get( myWellFinancialGatewayId );
            var myWellGatewayComponent = myWellFinancialGateway.GetGatewayComponent() as MyWellGateway;

            var notificationboxJsHook = ".js-remove-emails-notification";

            // Migrating Scheduled Transactions might take a while. Each migrated Scheduled Payment may take a half second or so to create on the MyWell Gateway.
            var updateEmailTask = new Task( () =>
>>>>>>> 99c99f9d
            {
                // wait a little so the browser can render and start listening to events
                Task.Delay( 2000 ).Wait();

                UpdateProgressMessage( "Removing Emails...", "", notificationboxJsHook );

                var emailsRemoveCount = myWellGatewayComponent.RemoveEmails( myWellFinancialGateway, updateEmailOnProgress );
                if ( emailsRemoveCount == 0 )
                {
                    UpdateProgressMessage( string.Format( "Success: All emails were already removed.", emailsRemoveCount ), "", notificationboxJsHook );
                }
                else
                {
                    UpdateProgressMessage( string.Format( "Success: {0} emails were removed", emailsRemoveCount ), "", notificationboxJsHook );
                }
            } );

            nbRemoveEmailAddressesResult.Text = "Removing Emails...";
            nbRemoveEmailAddressesResult.Details = "";

            updateEmailTask.Start();
        }

        /// <summary>
        /// Updates the email on progress.
        /// </summary>
        /// <param name="sender">The sender.</param>
        /// <param name="e">The e.</param>
        private void updateEmailOnProgress( object sender, string e )
        {
            var notificationboxJsHook = ".js-remove-emails-notification";
            UpdateProgressMessage( e, string.Empty, notificationboxJsHook );
        }

        /// <summary>
        /// Handles the Click event of the btnExportVaultTransferRequestFiles control.
        /// </summary>
        /// <param name="sender">The source of the event.</param>
        /// <param name="e">The <see cref="EventArgs"/> instance containing the event data.</param>
        protected void btnExportVaultTransferRequestFiles_Click( object sender, EventArgs e )
        {
            var nmiFinancialGatewayID = ddlNMIGateway.SelectedValue.AsInteger();

            var rockContext = new RockContext();
            var financialPersonSavedAccountService = new FinancialPersonSavedAccountService( rockContext );
            var financialScheduledTransactionService = new FinancialScheduledTransactionService( rockContext );
            var financialTransactionService = new FinancialTransactionService( rockContext );
            var financialPersonSavedAccountQry = financialPersonSavedAccountService.Queryable();

            var dateRange = sdrDateRange.SelectedDateRange;

            var financialTransactionsQuery = financialTransactionService.Queryable().Where( a => a.FinancialGatewayId == nmiFinancialGatewayID && a.TransactionDateTime >= dateRange.Start && a.TransactionDateTime < dateRange.End );

            var transactionFrequencyValueIdOneTime = DefinedValueCache.GetId( Rock.SystemGuid.DefinedValue.TRANSACTION_FREQUENCY_ONE_TIME.AsGuid() ).Value;

            // get any active scheduled transactions, except for OneTime transactions since those might have already been processed (we'll get ones that haven't been processed in the subscription_id export)
            var savedAccountsFinancialScheduledTransactionQuery = financialScheduledTransactionService.Queryable().Where( a => a.FinancialGatewayId == nmiFinancialGatewayID && a.IsActive && a.TransactionFrequencyValueId != transactionFrequencyValueIdOneTime );

            // Get a list NMI CustomerIds (Saved Accounts) that have
            // - Transactions that have occurred in date range
            // - or have an active ScheduledTransaction
            // - or were created in the date range
            List<string> nmiCustomerIds = financialPersonSavedAccountQry.Where( a => a.FinancialGatewayId == nmiFinancialGatewayID && !string.IsNullOrEmpty( a.ReferenceNumber ) ).Where( a =>
                    financialTransactionsQuery.Any( ft => ft.AuthorizedPersonAliasId == a.PersonAliasId )
                    || savedAccountsFinancialScheduledTransactionQuery.Any( fst => fst.AuthorizedPersonAliasId == a.PersonAliasId )
                    || a.CreatedDateTime > dateRange.Start )
                .Select( a => a.ReferenceNumber ).OrderBy( a => a ).ToList();

            /*SELECT fst.GatewayScheduleId [NMI SubscriptionId] from FinancialScheduledTransaction fst
where fst.IsActive = 1
and fst.NextPaymentDate >= GetDate()*/

            var currentDate = RockDateTime.Today;
            var scheduledTransactionList = financialScheduledTransactionService.Queryable().Where( a =>
                a.FinancialGatewayId == nmiFinancialGatewayID && a.IsActive
                && !string.IsNullOrEmpty( a.GatewayScheduleId ) ).ToList();

            // loop thru scheduledTransactions that might have a stale NextPaymentDate and make sure that they are updated 
            foreach ( var scheduledTransaction in scheduledTransactionList )
            {
                if ( scheduledTransaction.TransactionFrequencyValueId != transactionFrequencyValueIdOneTime )
                {
                    if ( scheduledTransaction.NextPaymentDate == null || scheduledTransaction.NextPaymentDate < currentDate )
                    {
                        string errorMessages;
                        financialScheduledTransactionService.GetStatus( scheduledTransaction, out errorMessages );
                    }
                }
<<<<<<< HEAD

                nbMigrateScheduledTransactions.Text = importResult;
                nbMigrateScheduledTransactions.Details = resultDetails.ConvertCrLfToHtmlBr();
=======
            }

            var nmiSubscriptionIds = scheduledTransactionList.Where( a => a.NextPaymentDate.HasValue && a.NextPaymentDate >= currentDate ).Select( a => a.GatewayScheduleId ).OrderBy( a => a ).ToList();

            using ( var outputZip = new MemoryStream() )
            {
                using ( var archive = new ZipArchive( outputZip, ZipArchiveMode.Create, true ) )
                {
                    var nmiCustomerIdFile = archive.CreateEntry( "NMI_CustomerIds.csv" );

                    using ( var NMICustomerIdsEntryStream = nmiCustomerIdFile.Open() )
                    using ( var NMICustomerIdsStreamWriter = new StreamWriter( NMICustomerIdsEntryStream ) )
                    {
                        NMICustomerIdsStreamWriter.Write( nmiCustomerIds.AsDelimited( Environment.NewLine ) );
                    }

                    var nmiSubscriptionIdFile = archive.CreateEntry( "NMI_SubscriptionIds.csv" );
                    using ( var NMISubscriptionIdsEntryStream = nmiSubscriptionIdFile.Open() )
                    using ( var NMISubscriptionIdsStreamWriter = new StreamWriter( NMISubscriptionIdsEntryStream ) )
                    {
                        NMISubscriptionIdsStreamWriter.Write( nmiSubscriptionIds.AsDelimited( Environment.NewLine ) );
                    }
                }

                Response.Clear();
                Response.ContentType = "application/zip";
                Response.AppendHeader( "Content-Disposition", "attachment; filename=VaultRequestFiles.zip" );

                Response.Charset = string.Empty;
                outputZip.Seek( 0, SeekOrigin.Begin );
                Response.BinaryWrite( outputZip.ToArray() );
                Response.Flush();
                Response.End();
>>>>>>> 99c99f9d
            }
        }

        /// <summary>
        /// Handles the Click event of the btnUpdateOneTimeScheduleStatus control.
        /// </summary>
        /// <param name="sender">The source of the event.</param>
        /// <param name="e">The <see cref="EventArgs"/> instance containing the event data.</param>
        protected void btnUpdateOneTimeScheduleStatus_Click( object sender, EventArgs e )
        {
            var oneTimeFrequencyId = DefinedValueCache.GetId( Rock.SystemGuid.DefinedValue.TRANSACTION_FREQUENCY_ONE_TIME.AsGuid() );
            var scheduledTransactionQry = new FinancialScheduledTransactionService( new RockContext() ).Queryable()
                .Where( a => a.IsActive && a.TransactionFrequencyValueId == oneTimeFrequencyId && !string.IsNullOrEmpty( a.GatewayScheduleId ) )
                .OrderBy( a => a.Id );
            var scheduledTransactionIdList = scheduledTransactionQry.Select( a => a.Id ).ToList();

            var updateStatusTask = new Task( () =>
            {
                foreach ( var scheduledTransactionId in scheduledTransactionIdList )
                {
                    using ( var rockContext = new RockContext() )
                    {
                        var financialScheduledTransactionService = new FinancialScheduledTransactionService( rockContext );
                        var scheduledTransaction = financialScheduledTransactionService.Get( scheduledTransactionId );
                        string errorMessage;
                        financialScheduledTransactionService.GetStatus( scheduledTransaction, out errorMessage );
                        rockContext.SaveChanges();
                    }
                }
            } );

            updateStatusTask.Start();
            nbUpdateOneTimeScheduleStatus.Text = "Started updating status of one-time scheduled transactions. Refresh this page to see the progress of how many are left.";
        }
    }

    #endregion Migrate Scheduled Transactions
}<|MERGE_RESOLUTION|>--- conflicted
+++ resolved
@@ -93,9 +93,6 @@
         protected override void OnInit( EventArgs e )
         {
             base.OnInit( e );
-<<<<<<< HEAD
-            RockPage.AddScriptLink( "~/Scripts/jquery.signalR-2.4.1.min.js", false );
-=======
             RockPage.AddScriptLink( "~/Scripts/jquery.signalR-2.2.0.min.js", false );
             gNMIPersonProfiles.GridRebind += GNMIPersonProfiles_GridRebind;
         }
@@ -108,7 +105,6 @@
         private void GNMIPersonProfiles_GridRebind( object sender, Rock.Web.UI.Controls.GridRebindEventArgs e )
         {
             BindGrid();
->>>>>>> 99c99f9d
         }
 
         /// <summary>
@@ -339,7 +335,7 @@
         }
 
         /// <summary>
-        ///
+        /// 
         /// </summary>
         private class CustomerVaultImportRecord
         {
@@ -559,7 +555,7 @@
         #region Migrate Scheduled Transactions
 
         /// <summary>
-        ///
+        /// 
         /// </summary>
         private class SubscriptionCustomerImportRecord
         {
@@ -785,21 +781,6 @@
                             //////////// This cannot be undone!! 
                             nmiGatewayComponent.CancelScheduledPayment( scheduledTransaction, out errorMessage );
 
-<<<<<<< HEAD
-                            // update the scheduled transaction to point to the Pi scheduled transaction
-                            using ( var updateRockContext = new RockContext() )
-                            {
-                                // Attach the person to the updateRockContext so that it'll be tracked/saved using updateRockContext
-                                updateRockContext.FinancialScheduledTransactions.Attach( scheduledTransaction );
-                                scheduledTransaction.TransactionCode = tempFinancialScheduledTransaction.TransactionCode;
-                                scheduledTransaction.GatewayScheduleId = tempFinancialScheduledTransaction.GatewayScheduleId;
-                                scheduledTransaction.FinancialGatewayId = tempFinancialScheduledTransaction.FinancialGatewayId;
-                                updateRockContext.SaveChanges();
-                            }
-
-                            scheduledTransactionResultsBuilder.AppendFormat(
-                                "SUCCESS: Scheduled Transaction migration succeeded. (FinancialScheduledTransaction.Id: {0}, NMI SubscriptionId: '{1}', Pi CustomerId: {2}, Pi SubscriptionId: {3})" + Environment.NewLine,
-=======
                             scheduledTransaction.TransactionCode = tempFinancialScheduledTransaction.TransactionCode;
                             scheduledTransaction.GatewayScheduleId = tempFinancialScheduledTransaction.GatewayScheduleId;
                             scheduledTransaction.FinancialGatewayId = tempFinancialScheduledTransaction.FinancialGatewayId;
@@ -810,7 +791,6 @@
 
                             scheduledTransactionMigrationResult.ResultMessage = string.Format(
                                 "SUCCESS: Scheduled Transaction migration succeeded. (FinancialScheduledTransaction.Id: {0}, NMI SubscriptionId: '{1}', My Well CustomerId: {2}, My Well SubscriptionId: {3})" + Environment.NewLine,
->>>>>>> 99c99f9d
                                 scheduledTransaction.Id,
                                 scheduledTransactionMigrationResult.NMISubscriptionId,
                                 scheduledTransactionMigrationResult.MyWellCustomerId,
@@ -886,11 +866,6 @@
             pnlMigrateScheduledTransactionsResults.Visible = true;
         }
 
-<<<<<<< HEAD
-            // wait for 5 seconds to see if this happens fast enough to do without Signal R. Otherwise, let the importTask continue and send progress to Signal R.
-            var waitResult = importTask.Wait( 5000 );
-            if ( waitResult )
-=======
         /// <summary>
         /// Updates the progress message.
         /// </summary>
@@ -968,7 +943,6 @@
 
             // Migrating Scheduled Transactions might take a while. Each migrated Scheduled Payment may take a half second or so to create on the MyWell Gateway.
             var updateEmailTask = new Task( () =>
->>>>>>> 99c99f9d
             {
                 // wait a little so the browser can render and start listening to events
                 Task.Delay( 2000 ).Wait();
@@ -1057,11 +1031,6 @@
                         financialScheduledTransactionService.GetStatus( scheduledTransaction, out errorMessages );
                     }
                 }
-<<<<<<< HEAD
-
-                nbMigrateScheduledTransactions.Text = importResult;
-                nbMigrateScheduledTransactions.Details = resultDetails.ConvertCrLfToHtmlBr();
-=======
             }
 
             var nmiSubscriptionIds = scheduledTransactionList.Where( a => a.NextPaymentDate.HasValue && a.NextPaymentDate >= currentDate ).Select( a => a.GatewayScheduleId ).OrderBy( a => a ).ToList();
@@ -1095,7 +1064,6 @@
                 Response.BinaryWrite( outputZip.ToArray() );
                 Response.Flush();
                 Response.End();
->>>>>>> 99c99f9d
             }
         }
 
