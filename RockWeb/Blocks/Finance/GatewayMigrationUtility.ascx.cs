--- conflicted
+++ resolved
@@ -756,20 +756,13 @@
                         var tempFinancialScheduledTransaction = myWellGatewayComponent.AddScheduledPayment( myWellFinancialGateway, paymentSchedule, referencePaymentInfo, out errorMessage );
                         if ( tempFinancialScheduledTransaction != null )
                         {
-<<<<<<< HEAD
                             //////////// This cannot be undone!! 
-=======
-                            //////////// This cannot be undone!!
->>>>>>> 1aad48a4
                             nmiGatewayComponent.CancelScheduledPayment( scheduledTransaction, out errorMessage );
 
                             scheduledTransaction.TransactionCode = tempFinancialScheduledTransaction.TransactionCode;
                             scheduledTransaction.GatewayScheduleId = tempFinancialScheduledTransaction.GatewayScheduleId;
                             scheduledTransaction.FinancialGatewayId = tempFinancialScheduledTransaction.FinancialGatewayId;
-<<<<<<< HEAD
                             scheduledTransaction.IsActive = tempFinancialScheduledTransaction.IsActive;
-=======
->>>>>>> 1aad48a4
                             rockContext.SaveChanges();
 
                             scheduledTransactionMigrationResult.DidMigrateSuccessfully = true;
@@ -1005,11 +998,7 @@
                 a.FinancialGatewayId == nmiFinancialGatewayID && a.IsActive
                 && !string.IsNullOrEmpty( a.GatewayScheduleId ) ).ToList();
 
-<<<<<<< HEAD
             // loop thru scheduledTransactions that might have a stale NextPaymentDate and make sure that they are updated 
-=======
-            // loop thru scheduledTransactions that might have a stale NextPaymentDate and make sure that they are updated
->>>>>>> 1aad48a4
             foreach ( var scheduledTransaction in scheduledTransactionList )
             {
                 if ( scheduledTransaction.TransactionFrequencyValueId != transactionFrequencyValueIdOneTime )
