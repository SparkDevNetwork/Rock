--- conflicted
+++ resolved
@@ -1,4 +1,4 @@
-﻿// <copyright>
+// <copyright>
 // Copyright by the Spark Development Network
 //
 // Licensed under the Rock Community License (the "License");
@@ -846,15 +846,11 @@
                     int? firstImageId = _imageBinaryFileIdLookupByTransactionId[txn.Id].FirstOrDefault();
                     if ( firstImageId != null )
                     {
-<<<<<<< HEAD
-                        var imageSrc = string.Format( "~/GetImage.ashx?id={0}&height={1}", firstImageId, _imageHeight );
-=======
                         var options = new GetImageUrlOptions
                         {
                             Height = _imageHeight
                         };
                         string imageSrc = FileUrlHelper.GetImageUrl( firstImageId.Value, options );
->>>>>>> efac95b7
                         lTransactionImage.Text = string.Format( "<image src='{0}' />", this.ResolveUrl( imageSrc ) );
                     }
                 }
@@ -1585,25 +1581,9 @@
                 IQueryable<FinancialTransactionRow> query;
                 if ( hfTransactionViewMode.Value == "Transaction Details" )
                 {
-<<<<<<< HEAD
                     gTransactions.RowItemText = "Transaction Detail";
                     var financialTransactionDetailService = new FinancialTransactionDetailService( rockContext );
                     var financialTransactionDetailQuery = financialTransactionDetailService.Queryable().AsNoTracking();
-=======
-                    financialTransactionDetailQry = financialTransactionDetailQry.Where( a =>
-                        a.Transaction.TransactionDateTime.HasValue ||
-                        a.Transaction.FutureProcessingDateTime.HasValue );
-                }
-                else
-                {
-                    financialTransactionDetailQry = financialTransactionDetailQry.Where( a => a.Transaction.TransactionDateTime.HasValue );
-                }
-
-                if ( hideTransactionsInPendingBatches )
-                {
-                    financialTransactionDetailQry = financialTransactionDetailQry.Where( a => a.Transaction.Batch == null || a.Transaction.Batch.Status != BatchStatus.Pending );
-                }
->>>>>>> efac95b7
 
                     var includeFutureTransactions = GetAttributeValue( AttributeKey.ShowFutureTransactions ).AsBooleanOrNull() ?? false;
                     if ( includeFutureTransactions )
