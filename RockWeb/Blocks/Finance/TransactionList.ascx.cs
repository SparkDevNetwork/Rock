﻿// <copyright>
// Copyright by the Spark Development Network
//
// Licensed under the Rock Community License (the "License");
// you may not use this file except in compliance with the License.
// You may obtain a copy of the License at
//
// http://www.rockrms.com/license
//
// Unless required by applicable law or agreed to in writing, software
// distributed under the License is distributed on an "AS IS" BASIS,
// WITHOUT WARRANTIES OR CONDITIONS OF ANY KIND, either express or implied.
// See the License for the specific language governing permissions and
// limitations under the License.
// </copyright>
//
using System;
using System.Collections.Generic;
using System.ComponentModel;
using System.Data.Entity;
using System.Linq;
using System.Web.UI;
using System.Web.UI.HtmlControls;
using System.Web.UI.WebControls;

using Rock;
using Rock.Attribute;
using Rock.Constants;
using Rock.Data;
using Rock.Model;
using Rock.Security;
using Rock.Web.Cache;
using Rock.Web.UI;
using Rock.Web.UI.Controls;

namespace RockWeb.Blocks.Finance
{
    [DisplayName( "Transaction List" )]
    [Category( "Finance" )]
    [Description( "Builds a list of all financial transactions which can be filtered by date, account, transaction type, etc." )]

    [ContextAware]
    [LinkedPage( "Detail Page", order: 0 )]
    [TextField( "Title", "Title to display above the grid. Leave blank to hide.", false, order: 1 )]
    [BooleanField( "Show Only Active Accounts on Filter", "If account filter is displayed, only list active accounts", false, "", 2, "ActiveAccountsOnlyFilter" )]
    [BooleanField( "Show Options", "Show an Options button in the title panel for showing images or summary.", false, order: 3 )]
    [IntegerField( "Image Height", "If the Show Images option is selected, the image height", false, 200, order: 4 )]
    [DefinedValueField( Rock.SystemGuid.DefinedType.FINANCIAL_TRANSACTION_TYPE, "Transaction Types", "Optional list of transation types to limit the list to (if none are selected all types will be included).", false, true, "", "", 5 )]
    public partial class TransactionList : Rock.Web.UI.RockBlock, ISecondaryBlock, IPostBackEventHandler
    {
        private bool _isExporting = false;

        #region Fields

        private bool _canEdit = false;
        private int _imageHeight = 200;
        private FinancialBatch _batch = null;
        private Person _person = null;
        private FinancialScheduledTransaction _scheduledTxn = null;
        private Registration _registration = null;

        private RockDropDownList _ddlMove = new RockDropDownList();
        private LinkButton _lbReassign = new LinkButton();

        // Dictionaries to cache values for databinding performance
        private Dictionary<int, string> _currencyTypes;
        private Dictionary<int, string> _creditCardTypes;

        #endregion Fields

        #region Control Methods

        /// <summary>
        /// Raises the <see cref="E:System.Web.UI.Control.Init" /> event.
        /// </summary>
        /// <param name="e">An <see cref="T:System.EventArgs" /> object that contains the event data.</param>
        protected override void OnInit( EventArgs e )
        {
            base.OnInit( e );

            gfTransactions.ApplyFilterClick += gfTransactions_ApplyFilterClick;
            gfTransactions.ClearFilterClick += gfTransactions_ClearFilterClick;
            gfTransactions.DisplayFilterValue += gfTransactions_DisplayFilterValue;

            SetBlockOptions();

            _canEdit = UserCanEdit;

            gTransactions.DataKeyNames = new string[] { "Id" };
            gTransactions.Actions.ShowAdd = _canEdit;
            gTransactions.Actions.AddClick += gTransactions_Add;
            gTransactions.GridRebind += gTransactions_GridRebind;
            gTransactions.RowDataBound += gTransactions_RowDataBound;
            gTransactions.IsDeleteEnabled = _canEdit;

            // enable delete transaction
            gTransactions.Columns[gTransactions.Columns.Count - 1].Visible = true;

            int currentBatchId = PageParameter( "batchId" ).AsInteger();

            if ( _canEdit )
            {
                _ddlMove.ID = "ddlMove";
                _ddlMove.CssClass = "pull-left input-width-xl";
                _ddlMove.DataValueField = "Id";
                _ddlMove.DataTextField = "Name";
                _ddlMove.DataSource = new FinancialBatchService( new RockContext() )
                    .Queryable()
                    .Where( b =>
                        b.Status == BatchStatus.Open &&
                        b.BatchStartDateTime.HasValue &&
                        b.Id != currentBatchId )
                    .OrderBy( b => b.Name )
                    .Select( b => new
                    {
                        b.Id,
                        b.Name,
                        b.BatchStartDateTime
                    } )
                    .ToList()
                    .Select( b => new
                    {
                        b.Id,
                        Name = string.Format( "{0} ({1})", b.Name, b.BatchStartDateTime.Value.ToString( "d" ) )
                    } )
                    .ToList();
                _ddlMove.DataBind();
                _ddlMove.Items.Insert( 0, new ListItem( "-- Move Transactions To Batch --", "" ) );
                gTransactions.Actions.AddCustomActionControl( _ddlMove );

                _lbReassign.ID = "lbReassign";
                _lbReassign.CssClass = "btn btn-default btn-sm pull-left";
                _lbReassign.Click += _lbReassign_Click;
                _lbReassign.Text = "Reassign Transactions";
                gTransactions.Actions.AddCustomActionControl( _lbReassign );
            }

            this.BlockUpdated += Block_BlockUpdated;
            this.AddConfigurationUpdateTrigger( upTransactions );

        }

        /// <summary>
        /// Sets the block options.
        /// </summary>
        private void SetBlockOptions()
        {
            string title = GetAttributeValue( "Title" );
            if ( string.IsNullOrWhiteSpace( title ) )
            {
                title = "Transaction List";
            }

            bddlOptions.Visible = GetAttributeValue( "ShowOptions" ).AsBooleanOrNull() ?? false;
            _imageHeight = GetAttributeValue( "ImageHeight" ).AsIntegerOrNull() ?? 200;

            lTitle.Text = title;
        }

        /// <summary>
        /// Handles the ClearFilterClick event of the gfTransactions control.
        /// </summary>
        /// <param name="sender">The source of the event.</param>
        /// <param name="e">The <see cref="EventArgs"/> instance containing the event data.</param>
        protected void gfTransactions_ClearFilterClick( object sender, EventArgs e )
        {
            gfTransactions.DeleteUserPreferences();
            BindFilter();
        }

        /// <summary>
        /// Raises the <see cref="E:System.Web.UI.Control.Load" /> event.
        /// </summary>
        /// <param name="e">The <see cref="T:System.EventArgs" /> object that contains the event data.</param>
        protected override void OnLoad( EventArgs e )
        {
            base.OnLoad( e );

            nbClosedWarning.Visible = false;
            nbResult.Visible = false;

            var contextEntity = this.ContextEntity();
            if ( contextEntity != null )
            {
                if ( contextEntity is Person )
                {
                    _person = contextEntity as Person;
                }
                else if ( contextEntity is FinancialBatch )
                {
                    _batch = contextEntity as FinancialBatch;
                    gfTransactions.Visible = false;
                }
                else if ( contextEntity is FinancialScheduledTransaction )
                {
                    _scheduledTxn = contextEntity as FinancialScheduledTransaction;
                    gfTransactions.Visible = false;
                }
                else if ( contextEntity is Registration )
                {
                    _registration = contextEntity as Registration;
                    gfTransactions.Visible = false;
                }

            }

            if ( !Page.IsPostBack )
            {
                BindFilter();
                BindGrid();
            }
            else
            {
                ShowDialog();
            }

            if ( _canEdit && _batch != null )
            {
                string script = string.Format( @"
    $('#{0}').change(function( e ){{
        var count = $(""#{1} input[id$='_cbSelect_0']:checked"").length;
        if (count == 0) {{
            {2};
        }}
        else
        {{
            var $ddl = $(this);
            if ($ddl.val() != '') {{
                Rock.dialogs.confirm('Are you sure you want to move the selected transactions to a new batch (the control amounts on each batch will be updated to reflect the moved transaction\'s amounts)?', function (result) {{
                    if (result) {{
                        {2};
                    }}
                    $ddl.val('');
                }});
            }}
        }}
    }});
", _ddlMove.ClientID, gTransactions.ClientID, Page.ClientScript.GetPostBackEventReference( this, "MoveTransactions" ) );
                ScriptManager.RegisterStartupScript( _ddlMove, _ddlMove.GetType(), "moveTransaction", script, true );
            }

        }

        protected override void OnPreRender( EventArgs e )
        {
            bool showSelectColumn = false;

            // Set up the selection filter
            if ( _canEdit && _batch != null )
            {
                if ( _batch.Status == BatchStatus.Closed )
                {
                    nbClosedWarning.Visible = true;
                    _ddlMove.Visible = false;
                }
                else
                {
                    nbClosedWarning.Visible = false;
                    showSelectColumn = true;
                    _ddlMove.Visible = true;
                }

                // If the batch is closed, do not allow any editing of the transactions
                // NOTE that gTransactions_Delete click will also check if the transaction is part of a closed batch
                if ( _batch.Status != BatchStatus.Closed && _canEdit )
                {
                    gTransactions.Actions.ShowAdd = _canEdit;
                    gTransactions.IsDeleteEnabled = _canEdit;
                }
                else
                {
                    gTransactions.Actions.ShowAdd = false;
                    gTransactions.IsDeleteEnabled = false;
                }
            }
            else
            {
                nbClosedWarning.Visible = false;
                _ddlMove.Visible = false;

                // not in batch mode, so don't allow Add, and don't show the DeleteButton
                gTransactions.Actions.ShowAdd = false;
                var deleteField = gTransactions.ColumnsOfType<DeleteField>().FirstOrDefault();
                if ( deleteField != null )
                {
                    deleteField.Visible = false;
                }
            }

            if ( _canEdit && _person != null )
            {
                showSelectColumn = true;
                _lbReassign.Visible = true;
            }
            else
            {
                _lbReassign.Visible = false;
            }

            gTransactions.Columns[0].Visible = showSelectColumn;

            base.OnPreRender( e );
        }

        #endregion Control Methods

        #region Events

        /// <summary>
        /// Handles the BlockUpdated event of the Block control.
        /// </summary>
        /// <param name="sender">The source of the event.</param>
        /// <param name="e">The <see cref="EventArgs"/> instance containing the event data.</param>
        protected void Block_BlockUpdated( object sender, EventArgs e )
        {
            SetBlockOptions();
            BindGrid();
        }

        /// <summary>
        /// Handles the filter display for each saved user value
        /// </summary>
        /// <param name="sender">The sender.</param>
        /// <param name="e">The e.</param>
        /// <exception cref="System.NotImplementedException"></exception>
        protected void gfTransactions_DisplayFilterValue( object sender, Rock.Web.UI.Controls.GridFilter.DisplayFilterValueArgs e )
        {
            switch ( e.Key )
            {
                case "Row Limit":
                    // row limit filter was removed, so hide it just in case
                    e.Value = null;
                    break;

                case "Date Range":
                    e.Value = DateRangePicker.FormatDelimitedValues( e.Value );
                    break;

                case "Amount Range":
                    e.Value = NumberRangeEditor.FormatDelimitedValues( e.Value, "N2" );
                    break;

                case "Account":

                    var accountIds = e.Value.SplitDelimitedValues().AsIntegerList().Where( a => a > 0 ).ToList();
                    if ( accountIds.Any() )
                    {
                        var service = new FinancialAccountService( new RockContext() );
                        var accountNames = service.GetByIds( accountIds ).OrderBy( a => a.Order ).OrderBy( a => a.Name ).Select( a => a.Name ).ToList().AsDelimited( ", ", " or " );
                        e.Value = accountNames;
                    }
                    else
                    {
                        e.Value = string.Empty;
                    }

                    break;

                case "Transaction Type":
                case "Currency Type":
                case "Credit Card Type":
                case "Source Type":

                    int definedValueId = 0;
                    if ( int.TryParse( e.Value, out definedValueId ) )
                    {
                        var definedValue = DefinedValueCache.Read( definedValueId );
                        if ( definedValue != null )
                        {
                            e.Value = definedValue.Value;
                        }
                    }

                    break;

                case "Campus":
                    var campus = CampusCache.Read( e.Value.AsInteger() );
                    if ( campus != null )
                    {
                        e.Value = campus.Name;
                    }
                    else
                    {
                        e.Value = string.Empty;
                    }

                    break;

                case "Person":
                    if ( !( this.ContextEntity() is Person ) )
                    {
                        var person = new PersonService( new RockContext() ).Get( e.Value.AsInteger() );
                        if ( person != null )
                        {
                            e.Value = person.FullName;
                        }
                        else
                        {
                            e.Value = string.Empty;
                        }
                    }
                    else
                    {
                        e.Value = string.Empty;
                    }

                    break;
            }
        }

        /// <summary>
        /// Handles the ApplyFilterClick event of the gfTransactions control.
        /// </summary>
        /// <param name="sender">The source of the event.</param>
        /// <param name="e">The <see cref="EventArgs" /> instance containing the event data.</param>
        protected void gfTransactions_ApplyFilterClick( object sender, EventArgs e )
        {
            gfTransactions.SaveUserPreference( "Date Range", drpDates.DelimitedValues );
            gfTransactions.SaveUserPreference( "Amount Range", nreAmount.DelimitedValues );
            gfTransactions.SaveUserPreference( "Transaction Code", tbTransactionCode.Text );
            gfTransactions.SaveUserPreference( "Account", apAccount.SelectedValue != All.Id.ToString() ? apAccount.SelectedValue : string.Empty );
            gfTransactions.SaveUserPreference( "Transaction Type", ddlTransactionType.SelectedValue != All.Id.ToString() ? ddlTransactionType.SelectedValue : string.Empty );
            gfTransactions.SaveUserPreference( "Currency Type", ddlCurrencyType.SelectedValue != All.Id.ToString() ? ddlCurrencyType.SelectedValue : string.Empty );
            gfTransactions.SaveUserPreference( "Credit Card Type", ddlCreditCardType.SelectedValue != All.Id.ToString() ? ddlCreditCardType.SelectedValue : string.Empty );
            gfTransactions.SaveUserPreference( "Source Type", ddlSourceType.SelectedValue != All.Id.ToString() ? ddlSourceType.SelectedValue : string.Empty );
            gfTransactions.SaveUserPreference( "Campus", campCampus.SelectedValue );
            gfTransactions.SaveUserPreference( "Person", ppPerson.SelectedValue.ToString() );

            BindGrid();
        }

        protected void gTransactions_RowDataBound( object sender, GridViewRowEventArgs e )
        {
            if ( e.Row.RowType == DataControlRowType.DataRow )
            {
                var txn = e.Row.DataItem as FinancialTransaction;
                var lCurrencyType = e.Row.FindControl( "lCurrencyType" ) as Literal;
                if ( txn != null && lCurrencyType != null )
                {
                    string currencyType = string.Empty;
                    string creditCardType = string.Empty;

                    if ( txn.FinancialPaymentDetail != null && txn.FinancialPaymentDetail.CurrencyTypeValueId.HasValue )
                    {
                        int currencyTypeId = txn.FinancialPaymentDetail.CurrencyTypeValueId.Value;
                        if ( _currencyTypes.ContainsKey( currencyTypeId ) )
                        {
                            currencyType = _currencyTypes[currencyTypeId];
                        }
                        else
                        {
                            var currencyTypeValue = DefinedValueCache.Read( currencyTypeId );
                            currencyType = currencyTypeValue != null ? currencyTypeValue.Value : string.Empty;
                            _currencyTypes.Add( currencyTypeId, currencyType );
                        }

                        if ( txn.FinancialPaymentDetail.CreditCardTypeValueId.HasValue )
                        {
                            int creditCardTypeId = txn.FinancialPaymentDetail.CreditCardTypeValueId.Value;
                            if ( _creditCardTypes.ContainsKey( creditCardTypeId ) )
                            {
                                creditCardType = _creditCardTypes[creditCardTypeId];
                            }
                            else
                            {
                                var creditCardTypeValue = DefinedValueCache.Read( creditCardTypeId );
                                creditCardType = creditCardTypeValue != null ? creditCardTypeValue.Value : string.Empty;
                                _creditCardTypes.Add( creditCardTypeId, creditCardType );
                            }

                            lCurrencyType.Text = string.Format( "{0} - {1}", currencyType, creditCardType );
                        }
                        else
                        {
                            lCurrencyType.Text = currencyType;
                        }
                    }

                    var lTransactionImage = e.Row.FindControl( "lTransactionImage" ) as Literal;
                    if ( lTransactionImage != null && lTransactionImage.Visible )
                    {
                        var firstImage = txn.Images.FirstOrDefault();
                        if ( firstImage != null )
                        {
                            string imageSrc = string.Format( "~/GetImage.ashx?id={0}&height={1}", firstImage.BinaryFileId, _imageHeight );
                            lTransactionImage.Text = string.Format( "<image src='{0}' />", this.ResolveUrl( imageSrc ) );
                        }
                    }
                }
            }

        }

        /// <summary>
        /// Handles the GridRebind event of the gTransactions control.
        /// </summary>
        /// <param name="sender">The source of the event.</param>
        /// <param name="e">The <see cref="GridRebindEventArgs"/> instance containing the event data.</param>
        private void gTransactions_GridRebind( object sender, GridRebindEventArgs e )
        {
            BindGrid( e.IsExporting );
        }

        /// <summary>
        /// Handles the Add event of the gTransactions control.
        /// </summary>
        /// <param name="sender">The source of the event.</param>
        /// <param name="e">The <see cref="EventArgs"/> instance containing the event data.</param>
        protected void gTransactions_Add( object sender, EventArgs e )
        {
            ShowDetailForm( 0 );
        }

        /// <summary>
        /// Handles the Edit event of the gTransactions control.
        /// </summary>
        /// <param name="sender">The source of the event.</param>
        /// <param name="e">The <see cref="Rock.Web.UI.Controls.RowEventArgs"/> instance containing the event data.</param>
        protected void gTransactions_Edit( object sender, Rock.Web.UI.Controls.RowEventArgs e )
        {
            ShowDetailForm( e.RowKeyId );
        }

        /// <summary>
        /// Handles the Delete event of the gTransactions control.
        /// </summary>
        /// <param name="sender">The source of the event.</param>
        /// <param name="e">The <see cref="Rock.Web.UI.Controls.RowEventArgs" /> instance containing the event data.</param>
        protected void gTransactions_Delete( object sender, Rock.Web.UI.Controls.RowEventArgs e )
        {
            var rockContext = new RockContext();
            var transactionService = new FinancialTransactionService( rockContext );
            var transaction = transactionService.Get( e.RowKeyId );
            if ( transaction != null )
            {
                string errorMessage;
                if ( !transactionService.CanDelete( transaction, out errorMessage ) )
                {
                    mdGridWarning.Show( errorMessage, ModalAlertType.Information );
                    return;
                }

                // prevent deleting a Transaction that is in closed batch
                if ( transaction.Batch != null )
                {
                    if ( transaction.Batch.Status == BatchStatus.Closed )
                    {
                        mdGridWarning.Show( string.Format( "This {0} is assigned to a closed {1}", FinancialTransaction.FriendlyTypeName, FinancialBatch.FriendlyTypeName ), ModalAlertType.Information );
                        return;
                    }
                }

                if ( transaction.BatchId.HasValue )
                {
                    string caption = ( transaction.AuthorizedPersonAlias != null && transaction.AuthorizedPersonAlias.Person != null ) ?
                        transaction.AuthorizedPersonAlias.Person.FullName :
                        string.Format( "Transaction: {0}", transaction.Id );

                    HistoryService.SaveChanges(
                        rockContext,
                        typeof( FinancialBatch ),
                        Rock.SystemGuid.Category.HISTORY_FINANCIAL_TRANSACTION.AsGuid(),
                        transaction.BatchId.Value,
                        new List<string> { "Deleted transaction" },
                        caption,
                        typeof( FinancialTransaction ),
                        transaction.Id,
                        false
                    );
                }

                transactionService.Delete( transaction );

                rockContext.SaveChanges();

                RockPage.UpdateBlocks( "~/Blocks/Finance/BatchDetail.ascx" );
            }

            BindGrid();
        }

        /// <summary>
        /// When implemented by a class, enables a server control to process an event raised when a form is posted to the server.
        /// </summary>
        /// <param name="eventArgument">A <see cref="T:System.String" /> that represents an optional event argument to be passed to the event handler.</param>
        public void RaisePostBackEvent( string eventArgument )
        {
            if ( _canEdit && _batch != null )
            {
                if ( eventArgument == "MoveTransactions" &&
                    _ddlMove != null &&
                    _ddlMove.SelectedValue != null &&
                    !String.IsNullOrWhiteSpace( _ddlMove.SelectedValue ) )
                {
                    var txnsSelected = new List<int>();
                    gTransactions.SelectedKeys.ToList().ForEach( b => txnsSelected.Add( b.ToString().AsInteger() ) );

                    if ( txnsSelected.Any() )
                    {
                        var rockContext = new RockContext();
                        var batchService = new FinancialBatchService( rockContext );

                        var newBatch = batchService.Get( _ddlMove.SelectedValue.AsInteger() );
                        var oldBatch = batchService.Get( _batch.Id );

                        if ( oldBatch != null && newBatch != null && newBatch.Status == BatchStatus.Open )
                        {
                            var txnService = new FinancialTransactionService( rockContext );
                            var txnsToUpdate = txnService.Queryable( "AuthorizedPersonAlias.Person" )
                                .Where( t => txnsSelected.Contains( t.Id ) )
                                .ToList();

                            decimal oldBatchControlAmount = oldBatch.ControlAmount;
                            decimal newBatchControlAmount = newBatch.ControlAmount;

                            foreach ( var txn in txnsToUpdate )
                            {
                                string caption = ( txn.AuthorizedPersonAlias != null && txn.AuthorizedPersonAlias.Person != null ) ?
                                    txn.AuthorizedPersonAlias.Person.FullName :
                                    string.Format( "Transaction: {0}", txn.Id );

                                var changes = new List<string>();
                                History.EvaluateChange( changes, "Batch",
                                    string.Format( "{0} (Id:{1})", oldBatch.Name, oldBatch.Id ),
                                    string.Format( "{0} (Id:{1})", newBatch.Name, newBatch.Id ) );

                                HistoryService.SaveChanges(
                                    rockContext,
                                    typeof( FinancialBatch ),
                                    Rock.SystemGuid.Category.HISTORY_FINANCIAL_TRANSACTION.AsGuid(),
                                    oldBatch.Id,
                                    changes,
                                    caption,
                                    typeof( FinancialTransaction ),
                                    txn.Id,
                                    false
                                );

                                HistoryService.SaveChanges(
                                    rockContext,
                                    typeof( FinancialBatch ),
                                    Rock.SystemGuid.Category.HISTORY_FINANCIAL_TRANSACTION.AsGuid(),
                                    newBatch.Id,
                                    changes,
                                    caption,
                                    typeof( FinancialTransaction ),
                                    txn.Id, false
                                );

                                txn.BatchId = newBatch.Id;
                                oldBatchControlAmount -= txn.TotalAmount;
                                newBatchControlAmount += txn.TotalAmount;
                            }

                            var oldBatchChanges = new List<string>();
                            History.EvaluateChange( oldBatchChanges, "Control Amount", oldBatch.ControlAmount.FormatAsCurrency(), oldBatchControlAmount.FormatAsCurrency() );
                            oldBatch.ControlAmount = oldBatchControlAmount;

                            HistoryService.SaveChanges(
                                rockContext,
                                typeof( FinancialBatch ),
                                Rock.SystemGuid.Category.HISTORY_FINANCIAL_BATCH.AsGuid(),
                                oldBatch.Id,
                                oldBatchChanges,
                                false
                            );

                            var newBatchChanges = new List<string>();
                            History.EvaluateChange( newBatchChanges, "Control Amount", newBatch.ControlAmount.FormatAsCurrency(), newBatchControlAmount.FormatAsCurrency() );
                            newBatch.ControlAmount = newBatchControlAmount;

                            HistoryService.SaveChanges(
                                rockContext,
                                typeof( FinancialBatch ),
                                Rock.SystemGuid.Category.HISTORY_FINANCIAL_BATCH.AsGuid(),
                                newBatch.Id,
                                newBatchChanges,
                                false
                            );

                            rockContext.SaveChanges();

                            var pageRef = new Rock.Web.PageReference( RockPage.PageId );
                            pageRef.Parameters = new Dictionary<string, string>();
                            pageRef.Parameters.Add( "batchid", newBatch.Id.ToString() );
                            string newBatchLink = string.Format( "<a href='{0}'>{1}</a>",
                                pageRef.BuildUrl(), newBatch.Name );

                            RockPage.UpdateBlocks( "~/Blocks/Finance/BatchDetail.ascx" );

                            nbResult.Text = string.Format( "{0} transactions were moved to the '{1}' batch.",
                                txnsToUpdate.Count().ToString( "N0" ), newBatchLink );
                            nbResult.NotificationBoxType = NotificationBoxType.Success;
                            nbResult.Visible = true;
                        }
                        else
                        {
                            nbResult.Text = string.Format( "The selected batch does not exist, or is no longer open." );
                            nbResult.NotificationBoxType = NotificationBoxType.Danger;
                            nbResult.Visible = true;
                        }
                    }
                    else
                    {
                        nbResult.Text = string.Format( "There were not any transactions selected." );
                        nbResult.NotificationBoxType = NotificationBoxType.Warning;
                        nbResult.Visible = true;
                    }
                }

                _ddlMove.SelectedIndex = 0;
            }

            BindGrid();
        }

        /// <summary>
        /// Handles the Click event of the _lbReassign control.
        /// </summary>
        /// <param name="sender">The source of the event.</param>
        /// <param name="e">The <see cref="EventArgs"/> instance containing the event data.</param>
        protected void _lbReassign_Click( object sender, EventArgs e )
        {
            if ( _canEdit && _person != null )
            {
                var txnsSelected = new List<int>();
                gTransactions.SelectedKeys.ToList().ForEach( b => txnsSelected.Add( b.ToString().AsInteger() ) );

                if ( txnsSelected.Any() )
                {
                    ShowDialog( "Reassign" );
                }
                else
                {
                    nbResult.Text = string.Format( "There were not any transactions selected." );
                    nbResult.NotificationBoxType = NotificationBoxType.Warning;
                    nbResult.Visible = true;
                }
            }
        }

        /// <summary>
        /// Handles the SaveClick event of the dlgReassign control.
        /// </summary>
        /// <param name="sender">The source of the event.</param>
        /// <param name="e">The <see cref="EventArgs"/> instance containing the event data.</param>
        protected void dlgReassign_SaveClick( object sender, EventArgs e )
        {
            if ( _canEdit && _person != null )
            {
                int? personAliasId = ppReassign.PersonAliasId;
                var txnsSelected = new List<int>();
                gTransactions.SelectedKeys.ToList().ForEach( b => txnsSelected.Add( b.ToString().AsInteger() ) );

                if ( txnsSelected.Any() && personAliasId.HasValue )
                {
                    var rockContext = new RockContext();
                    var txnService = new FinancialTransactionService( rockContext );
                    var txnsToUpdate = txnService.Queryable( "AuthorizedPersonAlias.Person" )
                        .Where( t => txnsSelected.Contains( t.Id ) )
                        .ToList();

                    foreach ( var txn in txnsToUpdate )
                    {
                        txn.AuthorizedPersonAliasId = personAliasId.Value;
                    }

                    rockContext.SaveChanges();
                }
            }

            HideDialog();
            BindGrid();
        }

        #endregion Events

        #region Internal Methods

        /// <summary>
        /// Hook so that other blocks can set the visibility of all ISecondaryBlocks on it's page
        /// </summary>
        /// <param name="visible">if set to <c>true</c> [visible].</param>
        public void SetVisible( bool visible )
        {
            pnlContent.Visible = visible;
        }

        /// <summary>
        /// Binds the filter.
        /// </summary>
        private void BindFilter()
        {
            drpDates.DelimitedValues = gfTransactions.GetUserPreference( "Date Range" );
            nreAmount.DelimitedValues = gfTransactions.GetUserPreference( "Amount Range" );
            tbTransactionCode.Text = gfTransactions.GetUserPreference( "Transaction Code" );

            apAccount.DisplayActiveOnly = GetAttributeValue( "ActiveAccountsOnlyFilter" ).AsBoolean();

            var accountIds = ( gfTransactions.GetUserPreference( "Account" ) ?? "" ).SplitDelimitedValues().AsIntegerList().Where( a => a > 0 ).ToList();
            if ( accountIds.Any() )
            {
                var service = new FinancialAccountService( new RockContext() );
                var accounts = service.GetByIds( accountIds ).OrderBy( a => a.Order ).OrderBy( a => a.Name ).ToList();
                apAccount.SetValues( accounts );
            }
            else
            {
                apAccount.SetValue( 0 );
            }

            BindDefinedTypeDropdown( ddlTransactionType, new Guid( Rock.SystemGuid.DefinedType.FINANCIAL_TRANSACTION_TYPE ), "Transaction Type" );
            BindDefinedTypeDropdown( ddlCurrencyType, new Guid( Rock.SystemGuid.DefinedType.FINANCIAL_CURRENCY_TYPE ), "Currency Type" );
            BindDefinedTypeDropdown( ddlCreditCardType, new Guid( Rock.SystemGuid.DefinedType.FINANCIAL_CREDIT_CARD_TYPE ), "Credit Card Type" );
            BindDefinedTypeDropdown( ddlSourceType, new Guid( Rock.SystemGuid.DefinedType.FINANCIAL_SOURCE_TYPE ), "Source Type" );

            if ( this.ContextEntity() == null )
            {
                var campusi = CampusCache.All();
                campCampus.Campuses = campusi;
                campCampus.Visible = campusi.Any();
                campCampus.SetValue( gfTransactions.GetUserPreference( "Campus" ) );
            }
            else
            {
                campCampus.Visible = false;
            }

            // don't show the person picker if the the current context is already a specific person
            if ( this.ContextEntity() is Person )
            {
                ppPerson.Visible = false;
            }
            else
            {
                ppPerson.Visible = true;
                var personId = gfTransactions.GetUserPreference( "Person" ).AsIntegerOrNull();
                if ( personId.HasValue )
                {
                    var person = new PersonService( new RockContext() ).Get( personId.Value );
                    ppPerson.SetValue( person );
                }
                else
                {
                    ppPerson.SetValue( null );
                }
            }
        }

        /// <summary>
        /// Binds the defined type dropdown.
        /// </summary>
        /// <param name="ListControl">The list control.</param>
        /// <param name="definedTypeGuid">The defined type GUID.</param>
        /// <param name="userPreferenceKey">The user preference key.</param>
        private void BindDefinedTypeDropdown( ListControl listControl, Guid definedTypeGuid, string userPreferenceKey )
        {
            listControl.BindToDefinedType( DefinedTypeCache.Read( definedTypeGuid ) );
            listControl.Items.Insert( 0, new ListItem( string.Empty, string.Empty ) );

            if ( !string.IsNullOrWhiteSpace( gfTransactions.GetUserPreference( userPreferenceKey ) ) )
            {
                listControl.SelectedValue = gfTransactions.GetUserPreference( userPreferenceKey );
            }
        }

        /// <summary>
        /// Refreshes the list. Public method...can be called from other blocks.
        /// </summary>
        public void RefreshList()
        {
            var contextEntity = this.ContextEntity();
            if ( contextEntity != null )
            {
                if ( contextEntity is FinancialBatch )
                {
                    var batchId = PageParameter( "batchId" );
                    var batch = new FinancialBatchService( new RockContext() ).Get( int.Parse( batchId ) );
                    _batch = batch;
                    BindGrid();
                }
            }
        }

        /// <summary>
        /// Binds the grid.
        /// </summary>
        private void BindGrid( bool isExporting = false )
        {
            _currencyTypes = new Dictionary<int, string>();
            _creditCardTypes = new Dictionary<int, string>();

            // If configured for a registration and registration is null, return
            int registrationEntityTypeId = EntityTypeCache.Read( typeof( Rock.Model.Registration ) ).Id;
            if ( ContextTypesRequired.Any( e => e.Id == registrationEntityTypeId ) && _registration == null )
            {
                return;
            }

            // If configured for a person and person is null, return
            int personEntityTypeId = EntityTypeCache.Read( "Rock.Model.Person" ).Id;
            if ( ContextTypesRequired.Any( e => e.Id == personEntityTypeId ) && _person == null )
            {
                return;
            }

            // If configured for a batch and batch is null, return
            int batchEntityTypeId = EntityTypeCache.Read( "Rock.Model.FinancialBatch" ).Id;
            if ( ContextTypesRequired.Any( e => e.Id == batchEntityTypeId ) && _batch == null )
            {
                return;
            }

            // If configured for a batch and batch is null, return
            int scheduledTxnEntityTypeId = EntityTypeCache.Read( "Rock.Model.FinancialScheduledTransaction" ).Id;
            if ( ContextTypesRequired.Any( e => e.Id == scheduledTxnEntityTypeId ) && _scheduledTxn == null )
            {
                return;
            }

            // Qry
            var rockContext = new RockContext();
            var qry = new FinancialTransactionService( rockContext ).Queryable();

            // Transaction Types
            var transactionTypeValueIdList = GetAttributeValue( "TransactionTypes" ).SplitDelimitedValues().AsGuidList().Select( a => DefinedValueCache.Read( a ) ).Where( a => a != null ).Select( a => a.Id ).ToList();

            if ( transactionTypeValueIdList.Any() )
            {
                qry = qry.Where( t => transactionTypeValueIdList.Contains( t.TransactionTypeValueId ) );
            }

            // Set up the selection filter
            if ( _batch != null )
            {
                // If transactions are for a batch, the filter is hidden so only check the batch id
                qry = qry.Where( t => t.BatchId.HasValue && t.BatchId.Value == _batch.Id );

                // If the batch is closed, do not allow any editing of the transactions
                if ( _batch.Status != BatchStatus.Closed && _canEdit )
                {
                    gTransactions.IsDeleteEnabled = _canEdit;
                }
                else
                {
                    gTransactions.IsDeleteEnabled = false;
                }
            }
            else if ( _scheduledTxn != null )
            {
                // If transactions are for a batch, the filter is hidden so only check the batch id
                qry = qry.Where( t => t.ScheduledTransactionId.HasValue && t.ScheduledTransactionId.Value == _scheduledTxn.Id );

                gTransactions.IsDeleteEnabled = false;
            }
            else if ( _registration != null )
            {
                qry = qry
                    .Where( t => t.TransactionDetails
                        .Any( d =>
                            d.EntityTypeId.HasValue &&
                            d.EntityTypeId.Value == registrationEntityTypeId &&
                            d.EntityId.HasValue &&
                            d.EntityId.Value == _registration.Id ) );

                gTransactions.IsDeleteEnabled = false;
            }
            else    // Person
            {
                // otherwise set the selection based on filter settings
                if ( _person != null )
                {
                    // fetch all the possible PersonAliasIds that have this GivingID to help optimize the SQL
                    var personAliasIds = new PersonAliasService( rockContext ).Queryable().Where( a => a.Person.GivingId == _person.GivingId ).Select( a => a.Id ).ToList();

                    // get the transactions for the person or all the members in the person's giving group (Family)
                    qry = qry.Where( t => t.AuthorizedPersonAliasId.HasValue && personAliasIds.Contains(t.AuthorizedPersonAliasId.Value) );
                }

                // Date Range
                var drp = new DateRangePicker();
                drp.DelimitedValues = gfTransactions.GetUserPreference( "Date Range" );
                if ( drp.LowerValue.HasValue )
                {
                    qry = qry.Where( t => t.TransactionDateTime >= drp.LowerValue.Value );
                }

                if ( drp.UpperValue.HasValue )
                {
                    DateTime upperDate = drp.UpperValue.Value.Date.AddDays( 1 );
                    qry = qry.Where( t => t.TransactionDateTime < upperDate );
                }

                // Amount Range
                var nre = new NumberRangeEditor();
                nre.DelimitedValues = gfTransactions.GetUserPreference( "Amount Range" );
                if ( nre.LowerValue.HasValue )
                {
                    qry = qry.Where( t => t.TransactionDetails.Sum( d => d.Amount ) >= nre.LowerValue.Value );
                }

                if ( nre.UpperValue.HasValue )
                {
                    qry = qry.Where( t => t.TransactionDetails.Sum( d => d.Amount ) <= nre.UpperValue.Value );
                }

                // Transaction Code
                string transactionCode = gfTransactions.GetUserPreference( "Transaction Code" );
                if ( !string.IsNullOrWhiteSpace( transactionCode ) )
                {
                    qry = qry.Where( t => t.TransactionCode == transactionCode.Trim() );
                }

                // Account Id
                var accountIds = ( gfTransactions.GetUserPreference( "Account" ) ?? "" ).SplitDelimitedValues().AsIntegerList().Where( a => a > 0 ).ToList();
                {
                    if ( accountIds.Any() )
                    {
                        qry = qry.Where( t => t.TransactionDetails.Any( d => accountIds.Contains( d.AccountId ) || ( d.Account.ParentAccountId.HasValue && accountIds.Contains( d.Account.ParentAccountId.Value ) ) ) );
                    }
                }

                // Transaction Type
                int transactionTypeId = int.MinValue;
                if ( int.TryParse( gfTransactions.GetUserPreference( "Transaction Type" ), out transactionTypeId ) )
                {
                    qry = qry.Where( t => t.TransactionTypeValueId == transactionTypeId );
                }

                // Currency Type
                int currencyTypeId = int.MinValue;
                if ( int.TryParse( gfTransactions.GetUserPreference( "Currency Type" ), out currencyTypeId ) )
                {
                    qry = qry.Where( t => t.FinancialPaymentDetail != null && t.FinancialPaymentDetail.CurrencyTypeValueId == currencyTypeId );
                }

                // Credit Card Type
                int creditCardTypeId = int.MinValue;
                if ( int.TryParse( gfTransactions.GetUserPreference( "Credit Card Type" ), out creditCardTypeId ) )
                {
                    qry = qry.Where( t => t.FinancialPaymentDetail != null && t.FinancialPaymentDetail.CreditCardTypeValueId == creditCardTypeId );
                }

                // Source Type
                int sourceTypeId = int.MinValue;
                if ( int.TryParse( gfTransactions.GetUserPreference( "Source Type" ), out sourceTypeId ) )
                {
                    qry = qry.Where( t => t.SourceTypeValueId == sourceTypeId );
                }

                // Campus
                if ( this.ContextEntity() == null )
                {
                    var campus = CampusCache.Read( gfTransactions.GetUserPreference( "Campus" ).AsInteger() );
                    if ( campus != null )
                    {
                        qry = qry.Where( b => b.Batch != null && b.Batch.CampusId == campus.Id );
                    }
                }

                if ( !( this.ContextEntity() is Person ) )
                {
                    var filterPersonId = gfTransactions.GetUserPreference( "Person" ).AsIntegerOrNull();
                    if ( filterPersonId.HasValue )
                    {
                        // get the transactions for the person or all the members in the person's giving group (Family)
                        var filterPerson = new PersonService( rockContext ).Get( filterPersonId.Value );
                        if ( filterPerson != null )
                        {
                            // fetch all the possible PersonAliasIds that have this GivingID to help optimize the SQL
                            var personAliasIds = new PersonAliasService( rockContext ).Queryable().Where( a => a.Person.GivingId == filterPerson.GivingId ).Select( a => a.Id ).ToList();

                            // get the transactions for the person or all the members in the person's giving group (Family)
                            qry = qry.Where( t => t.AuthorizedPersonAliasId.HasValue && personAliasIds.Contains( t.AuthorizedPersonAliasId.Value ) );
                        }
                    }
                }
            }

            SortProperty sortProperty = gTransactions.SortProperty;
            if ( sortProperty != null )
            {
                if ( sortProperty.Property == "TotalAmount" )
                {
                    if ( sortProperty.Direction == SortDirection.Ascending )
                    {
                        qry = qry.OrderBy( t => t.TransactionDetails.Sum( d => (decimal?)d.Amount ) ?? 0.00M );
                    }
                    else
                    {
                        qry = qry.OrderByDescending( t => t.TransactionDetails.Sum( d => (decimal?)d.Amount ) ?? 0.0M );
                    }
                }
                else
                {
                    qry = qry.Sort( sortProperty );
                }
            }
            else
            {
                // Default sort by Id if the transations are seen via the batch,
                // otherwise sort by descending date time.
                if ( ContextTypesRequired.Any( e => e.Id == batchEntityTypeId ) )
                {
                    qry = qry.OrderBy( t => t.Id );
                }
                else
                {
                    qry = qry.OrderByDescending( t => t.TransactionDateTime ).ThenByDescending( t => t.Id );
                }
            }

            var lTransactionImageField = gTransactions.ColumnsOfType<RockLiteralField>().FirstOrDefault( a => a.ID == "lTransactionImage" );
            var summaryField = gTransactions.ColumnsOfType<RockBoundField>().FirstOrDefault( a => a.DataField == "Summary" );
            var showImages = bddlOptions.SelectedValue.AsIntegerOrNull() == 1;
            if ( lTransactionImageField != null )
            {
                lTransactionImageField.Visible = showImages;
            }

            if ( summaryField != null )
            {
                summaryField.Visible = !showImages;
            }

            if ( showImages )
            {
                qry = qry.Include( a => a.Images );
            }

            _isExporting = isExporting;

            gTransactions.SetLinqDataSource( qry.AsNoTracking() );
            gTransactions.DataBind();

            _isExporting = false;

            if ( _batch == null &&
                _scheduledTxn == null &&
                _registration == null &&
                _person == null )
            {
                pnlSummary.Visible = true;

                // No context - show account summary
                var qryTransactionDetails = qry.SelectMany( a => a.TransactionDetails );
                var qryFinancialAccount = new FinancialAccountService( rockContext ).Queryable();
                var accountSummaryQry = qryTransactionDetails.GroupBy( a => a.AccountId ).Select( a => new
                {
                    AccountId = a.Key,
                    TotalAmount = (decimal?)a.Sum( d => d.Amount )
                } ).Join( qryFinancialAccount, k1 => k1.AccountId, k2 => k2.Id, ( td, fa ) => new { td.TotalAmount, fa.Name, fa.Order, fa.Id } );

                // check for filtered accounts
<<<<<<< HEAD
                var accountIds = (gfTransactions.GetUserPreference( "Account" ) ?? "").SplitDelimitedValues().AsIntegerList().Where( a => a > 0 ).ToList();
=======
                var accountIds = ( gfTransactions.GetUserPreference( "Account" ) ?? "" ).SplitDelimitedValues().AsIntegerList().Where( a => a > 0 ).ToList();
>>>>>>> f12e598e
                if ( accountIds.Any() )
                {
                    accountSummaryQry = accountSummaryQry.Where( a => accountIds.Contains( a.Id ) ).OrderBy( a => a.Order );
                    lbFiltered.Text = "Filtered Account List";
                    lbFiltered.Visible = true;
                }
                else
                {
                    lbFiltered.Visible = false;
                }

                var summaryList = accountSummaryQry.ToList();
                var grandTotalAmount = ( summaryList.Count > 0 ) ? summaryList.Sum( a => a.TotalAmount ?? 0 ) : 0;
                lGrandTotal.Text = grandTotalAmount.FormatAsCurrency();
                rptAccountSummary.DataSource = summaryList.Select( a => new { a.Name, TotalAmount = a.TotalAmount.FormatAsCurrency() } ).ToList();
                rptAccountSummary.DataBind();
            }
            else
            {
                pnlSummary.Visible = false;
            }
        }

        /// <summary>
        /// Gets the accounts.
        /// </summary>
        /// <param name="dataItem">The data item.</param>
        /// <returns></returns>
        protected string GetAccounts( object dataItem )
        {
            var txn = dataItem as FinancialTransaction;
            if ( txn != null )
            {
                var summary = txn.TransactionDetails
                    .OrderBy( d => d.Account.Order )
                    .Select( d => string.Format( "{0}: {1}", d.Account.Name, d.Amount.FormatAsCurrency() ) )
                    .ToList();
                if ( summary.Any() )
                {
                    if ( _isExporting )
                    {
                        return summary.AsDelimited( Environment.NewLine );
                    }
                    else
                    {
                        return "<small>" + summary.AsDelimited( "<br/>" ) + "</small>";
                    }
                }
            }
            return string.Empty;
        }

        /// <summary>
        /// Shows the detail form.
        /// </summary>
        /// <param name="id">The id.</param>
        protected void ShowDetailForm( int id )
        {
            if ( _batch != null )
            {
                Dictionary<string, string> qryParams = new Dictionary<string, string>();
                qryParams.Add( "batchId", _batch.Id.ToString() );
                qryParams.Add( "transactionId", id.ToString() );
                NavigateToLinkedPage( "DetailPage", qryParams );
            }
            else if ( _person != null )
            {
                Dictionary<string, string> qryParams = new Dictionary<string, string>();
                qryParams.Add( "personId", _person.Id.ToString() );
                qryParams.Add( "transactionId", id.ToString() );
                NavigateToLinkedPage( "DetailPage", qryParams );
            }
            else
            {
                NavigateToLinkedPage( "DetailPage", "transactionId", id );
            }
        }

        /// <summary>
        /// Shows the dialog.
        /// </summary>
        /// <param name="dialog">The dialog.</param>
        private void ShowDialog( string dialog )
        {
            hfActiveDialog.Value = dialog.ToUpper().Trim();
            ShowDialog();
        }

        /// <summary>
        /// Shows the dialog.
        /// </summary>
        private void ShowDialog()
        {
            switch ( hfActiveDialog.Value )
            {
                case "REASSIGN":
                    dlgReassign.Show();
                    break;
            }
        }

        /// <summary>
        /// Hides the dialog.
        /// </summary>
        private void HideDialog()
        {
            switch ( hfActiveDialog.Value )
            {
                case "REASSIGN":
                    dlgReassign.Hide();
                    break;
            }

            hfActiveDialog.Value = string.Empty;
        }

        #endregion Internal Methods

        /// <summary>
        /// Handles the SelectionChanged event of the bddlOptions control.
        /// </summary>
        /// <param name="sender">The source of the event.</param>
        /// <param name="e">The <see cref="EventArgs"/> instance containing the event data.</param>
        protected void bddlOptions_SelectionChanged( object sender, EventArgs e )
        {
            BindGrid();
        }
    }
}<|MERGE_RESOLUTION|>--- conflicted
+++ resolved
@@ -1152,11 +1152,7 @@
                 } ).Join( qryFinancialAccount, k1 => k1.AccountId, k2 => k2.Id, ( td, fa ) => new { td.TotalAmount, fa.Name, fa.Order, fa.Id } );
 
                 // check for filtered accounts
-<<<<<<< HEAD
-                var accountIds = (gfTransactions.GetUserPreference( "Account" ) ?? "").SplitDelimitedValues().AsIntegerList().Where( a => a > 0 ).ToList();
-=======
                 var accountIds = ( gfTransactions.GetUserPreference( "Account" ) ?? "" ).SplitDelimitedValues().AsIntegerList().Where( a => a > 0 ).ToList();
->>>>>>> f12e598e
                 if ( accountIds.Any() )
                 {
                     accountSummaryQry = accountSummaryQry.Where( a => accountIds.Contains( a.Id ) ).OrderBy( a => a.Order );
