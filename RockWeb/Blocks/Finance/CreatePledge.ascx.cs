--- conflicted
+++ resolved
@@ -313,12 +313,7 @@
                     ConnectionStatusValueId = definedValue.Id,
                 };
 
-<<<<<<< HEAD
                 new GroupService().SaveNewFamily( person, null, CurrentPersonId );
-=======
-                personService.Add( person, CurrentPersonAlias );
-                personService.Save( person, CurrentPersonAlias );
->>>>>>> 21c7e99d
             }
 
             return person;
