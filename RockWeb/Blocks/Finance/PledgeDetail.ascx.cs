﻿// <copyright>
// Copyright 2013 by the Spark Development Network
//
// Licensed under the Apache License, Version 2.0 (the "License");
// you may not use this file except in compliance with the License.
// You may obtain a copy of the License at
//
// http://www.apache.org/licenses/LICENSE-2.0
//
// Unless required by applicable law or agreed to in writing, software
// distributed under the License is distributed on an "AS IS" BASIS,
// WITHOUT WARRANTIES OR CONDITIONS OF ANY KIND, either express or implied.
// See the License for the specific language governing permissions and
// limitations under the License.
// </copyright>
//
using System;
using System.ComponentModel;

using Rock;
using Rock.Constants;
using Rock.Data;
using Rock.Model;
using Rock.Security;
using Rock.Web.Cache;
using Rock.Web.UI;

namespace RockWeb.Blocks.Finance
{
    [DisplayName( "Pledge Detail" )]
    [Category( "Finance" )]
    [Description( "Allows the details of a given pledge to be edited." )]
    public partial class PledgeDetail : RockBlock, IDetailBlock
    {
        /// <summary>
        /// Raises the <see cref="E:System.Web.UI.Control.Load" /> event.
        /// </summary>
        /// <param name="e">The <see cref="T:System.EventArgs" /> object that contains the event data.</param>
        protected override void OnLoad( EventArgs e )
        {
            base.OnLoad( e );

            if ( !IsPostBack )
            {
                ShowDetail( PageParameter( "pledgeId" ).AsInteger() );
            }
        }

        /// <summary>
        /// Handles the Click event of the btnSave control.
        /// </summary>
        /// <param name="sender">The source of the event.</param>
        /// <param name="e">The <see cref="EventArgs"/> instance containing the event data.</param>
        /// <exception cref="System.NotImplementedException"></exception>
        protected void btnSave_Click( object sender, EventArgs e )
        {
            FinancialPledge pledge;
            var rockContext = new RockContext();
            var pledgeService = new FinancialPledgeService( rockContext );
            var pledgeId = hfPledgeId.Value.AsInteger();

            if ( pledgeId == 0 )
            {
                pledge = new FinancialPledge();
                pledgeService.Add( pledge );
            }
            else
            {
                pledge = pledgeService.Get( pledgeId );
            }

<<<<<<< HEAD
            pledge.PersonId = ppPerson.PersonId;
            pledge.AccountId = fpFund.SelectedValue.AsIntegerOrNull();
=======
            if (ppPerson.PersonId.HasValue)
            {
                pledge.PersonAliasId = new PersonAliasService( rockContext ).GetPrimaryAliasId( ppPerson.PersonId.Value );
            }

            pledge.AccountId = apAccount.SelectedValue.AsIntegerOrNull();
>>>>>>> e00317b5
            pledge.TotalAmount = tbAmount.Text.AsDecimal();

            pledge.StartDate = dpDateRange.LowerValue.HasValue ? dpDateRange.LowerValue.Value : DateTime.MinValue;
            pledge.EndDate = dpDateRange.UpperValue.HasValue ? dpDateRange.UpperValue.Value : DateTime.MaxValue;

            pledge.PledgeFrequencyValueId = ddlFrequencyType.SelectedValue.AsIntegerOrNull();

            if ( !pledge.IsValid )
            {
                // Controls will render the error messages
                return;
            }

            rockContext.SaveChanges();

            NavigateToParentPage();
        }

        /// <summary>
        /// Handles the Click event of the btnCancel control.
        /// </summary>
        /// <param name="sender">The source of the event.</param>
        /// <param name="e">The <see cref="EventArgs"/> instance containing the event data.</param>
        protected void btnCancel_Click( object sender, EventArgs e )
        {
            NavigateToParentPage();
        }

        /// <summary>
        /// Shows the detail.
        /// </summary>
        /// <param name="pledgeId">The pledge identifier.</param>
        public void ShowDetail( int pledgeId )
        {
            pnlDetails.Visible = true;
            var frequencyTypeGuid = new Guid( Rock.SystemGuid.DefinedType.FINANCIAL_FREQUENCY );
            ddlFrequencyType.BindToDefinedType( DefinedTypeCache.Read( frequencyTypeGuid ), true );

            FinancialPledge pledge = null;

            if ( pledgeId > 0 )
            {
                pledge = new FinancialPledgeService( new RockContext() ).Get( pledgeId );
                lActionTitle.Text = ActionTitle.Edit( FinancialPledge.FriendlyTypeName ).FormatAsHtmlTitle();
            }

            if ( pledge == null )
            {
                pledge = new FinancialPledge();
                lActionTitle.Text = ActionTitle.Add( FinancialPledge.FriendlyTypeName ).FormatAsHtmlTitle();
            }

            var isReadOnly = !IsUserAuthorized( Authorization.EDIT );
            var isNewPledge = pledge.Id == 0;

            hfPledgeId.Value = pledge.Id.ToString();
            if ( pledge.PersonAlias != null )
            {
                ppPerson.SetValue( pledge.PersonAlias.Person );
            }
            else
            {
                ppPerson.SetValue( null );
            }
            ppPerson.Enabled = !isReadOnly;
            apAccount.SetValue( pledge.Account );
            apAccount.Enabled = !isReadOnly;
            tbAmount.Text = !isNewPledge ? pledge.TotalAmount.ToString() : string.Empty;
            tbAmount.ReadOnly = isReadOnly;

            dpDateRange.LowerValue = pledge.StartDate;
            dpDateRange.UpperValue = pledge.EndDate;
            dpDateRange.ReadOnly = isReadOnly;

            ddlFrequencyType.SelectedValue = !isNewPledge ? pledge.PledgeFrequencyValueId.ToString() : string.Empty;
            ddlFrequencyType.Enabled = !isReadOnly;

            if ( isReadOnly )
            {
                nbEditModeMessage.Text = EditModeMessage.ReadOnlyEditActionNotAllowed( FinancialPledge.FriendlyTypeName );
                lActionTitle.Text = ActionTitle.View( BlockType.FriendlyTypeName );
                btnCancel.Text = "Close";
            }

            btnSave.Visible = !isReadOnly;
        }
    }
}<|MERGE_RESOLUTION|>--- conflicted
+++ resolved
@@ -69,17 +69,12 @@
                 pledge = pledgeService.Get( pledgeId );
             }
 
-<<<<<<< HEAD
-            pledge.PersonId = ppPerson.PersonId;
-            pledge.AccountId = fpFund.SelectedValue.AsIntegerOrNull();
-=======
             if (ppPerson.PersonId.HasValue)
             {
                 pledge.PersonAliasId = new PersonAliasService( rockContext ).GetPrimaryAliasId( ppPerson.PersonId.Value );
             }
 
             pledge.AccountId = apAccount.SelectedValue.AsIntegerOrNull();
->>>>>>> e00317b5
             pledge.TotalAmount = tbAmount.Text.AsDecimal();
 
             pledge.StartDate = dpDateRange.LowerValue.HasValue ? dpDateRange.LowerValue.Value : DateTime.MinValue;
