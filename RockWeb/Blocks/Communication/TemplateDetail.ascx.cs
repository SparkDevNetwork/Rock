﻿// <copyright>
// Copyright by the Spark Development Network
//
// Licensed under the Rock Community License (the "License");
// you may not use this file except in compliance with the License.
// You may obtain a copy of the License at
//
// http://www.rockrms.com/license
//
// Unless required by applicable law or agreed to in writing, software
// distributed under the License is distributed on an "AS IS" BASIS,
// WITHOUT WARRANTIES OR CONDITIONS OF ANY KIND, either express or implied.
// See the License for the specific language governing permissions and
// limitations under the License.
// </copyright>
using System;
using System.Collections.Generic;
using System.ComponentModel;
using System.Linq;
using System.Text;
using System.Web.UI.WebControls;

using Humanizer;

using Rock;
using Rock.Attribute;
using Rock.Communication;
using Rock.Constants;
using Rock.Data;
using Rock.Model;
using Rock.Security;
using Rock.Web.Cache;
using Rock.Web.UI;
using Rock.Web.UI.Controls;

namespace RockWeb.Blocks.Communication
{
    /// <summary>
    ///
    /// </summary>
    [DisplayName( "Template Detail" )]
    [Category( "Communication" )]
    [Description( "Used for editing a communication template that can be selected when creating a new communication, SMS, etc. to people." )]

    #region Block Attributes
    [BooleanField(
        "Personal Templates View",
        Description = "Is this block being used to display personal templates (only templates that current user is allowed to edit)?",
        DefaultBooleanValue = false,
        Order = 0,
        Key = AttributeKey.PersonalTemplatesView )]
    [BinaryFileTypeField(
        "Attachment Binary File Type",
        Description = "The FileType to use for files that are attached to an sms or email communication",
        IsRequired = true,
        DefaultBinaryFileTypeGuid = Rock.SystemGuid.BinaryFiletype.COMMUNICATION_ATTACHMENT,
        Order = 1,
        Key = AttributeKey.AttachmentBinaryFileType )]
    #endregion Block Attributes
    public partial class TemplateDetail : RockBlock
    {
        #region Attribute Keys

        /// <summary>
        /// Keys to use for Block Attributes
        /// </summary>
        private static class AttributeKey
        {
            public const string PersonalTemplatesView = "PersonalTemplatesView";
            public const string AttachmentBinaryFileType = "AttachmentBinaryFileType";
        }

        #endregion

        #region Base Control Methods

        /// <summary>
        /// Raises the <see cref="E:System.Web.UI.Control.Load" /> event.
        /// </summary>
        /// <param name="e">The <see cref="T:System.EventArgs" /> object that contains the event data.</param>
        protected override void OnLoad( EventArgs e )
        {
            base.OnLoad( e );

            if ( !Page.IsPostBack )
            {
                ShowDetail( PageParameter( "TemplateId" ).AsInteger() );
            }
            else
            {
                // Create Controls for LavaFields Values
                var lavaFieldsTemplateDictionary = hfLavaFieldsState.Value.FromJsonOrNull<Dictionary<string, string>>() ?? new Dictionary<string, string>();

                // dictionary of keys and default values from Lava Fields KeyValueList control
                var lavaFieldsDefaultDictionary = kvlMergeFields.Value.AsDictionary();

                CommunicationTemplateHelper.CreateDynamicLavaValueControls( lavaFieldsTemplateDictionary, lavaFieldsDefaultDictionary, phLavaFieldsControls );
                btnUpdateTemplatePreview.Visible = lavaFieldsTemplateDictionary.Any();
            }
        }

        /// <summary>
        /// Returns breadcrumbs specific to the block that should be added to navigation
        /// based on the current page reference.  This function is called during the page's
        /// oninit to load any initial breadcrumbs.
        /// </summary>
        /// <param name="pageReference">The <see cref="Rock.Web.PageReference" />.</param>
        /// <returns>
        /// A <see cref="System.Collections.Generic.List{BreadCrumb}" /> of block related <see cref="Rock.Web.UI.BreadCrumb">BreadCrumbs</see>.
        /// </returns>
        public override List<BreadCrumb> GetBreadCrumbs( Rock.Web.PageReference pageReference )
        {
            var breadCrumbs = new List<BreadCrumb>();

            var pageTitle = "New Template";

            var templateId = PageParameter( "TemplateId" ).AsIntegerOrNull();
            if ( templateId.HasValue )
            {
                var template = new CommunicationTemplateService( new RockContext() ).Get( templateId.Value );
                if ( template != null )
                {
                    pageTitle = template.Name;
                }
            }

            breadCrumbs.Add( new BreadCrumb( pageTitle, pageReference ) );
            RockPage.Title = pageTitle;

            return breadCrumbs;
        }

        #endregion

        #region Events

        /// <summary>
        /// Handles the Click event of the btnSave control.
        /// </summary>
        /// <param name="sender">The source of the event.</param>
        /// <param name="e">The <see cref="EventArgs" /> instance containing the event data.</param>
        protected void btnSave_Click( object sender, EventArgs e )
        {
            if ( !Page.IsValid )
            {
                return;
            }

            var rockContext = new RockContext();

            var communicationTemplateService = new CommunicationTemplateService( rockContext );
            var communicationTemplateAttachmentService = new CommunicationTemplateAttachmentService( rockContext );
            var binaryFileService = new BinaryFileService( rockContext );

            CommunicationTemplate communicationTemplate = null;
            var communicationTemplateId = hfCommunicationTemplateId.Value.AsIntegerOrNull();
            if ( communicationTemplateId.HasValue )
            {
                communicationTemplate = communicationTemplateService.Get( communicationTemplateId.Value );
            }

            var newTemplate = false;
            if ( communicationTemplate == null )
            {
                newTemplate = true;
                communicationTemplate = new CommunicationTemplate();
                communicationTemplateService.Add( communicationTemplate );
            }

            communicationTemplate.Name = tbName.Text;
            communicationTemplate.IsActive = cbIsActive.Checked;
            communicationTemplate.Description = tbDescription.Text;

            if ( communicationTemplate.ImageFileId != imgTemplatePreview.BinaryFileId )
            {
                var oldImageTemplatePreview = binaryFileService.Get( communicationTemplate.ImageFileId ?? 0 );
                if ( oldImageTemplatePreview != null )
                {
                    // the old image template preview won't be needed anymore, so make it IsTemporary and have it get cleaned up later
                    oldImageTemplatePreview.IsTemporary = true;
                }
            }

            communicationTemplate.ImageFileId = imgTemplatePreview.BinaryFileId;

            // Ensure that the ImagePreview is not set as IsTemporary=True
            if ( communicationTemplate.ImageFileId.HasValue )
            {
                var imageTemplatePreview = binaryFileService.Get( communicationTemplate.ImageFileId.Value );
                if ( imageTemplatePreview != null && imageTemplatePreview.IsTemporary )
                {
                    imageTemplatePreview.IsTemporary = false;
                }
            }

            // Note: If the Logo has changed, we can't get rid of it since existing communications might use it
            communicationTemplate.LogoBinaryFileId = imgTemplateLogo.BinaryFileId;

            // Ensure that the ImagePreview is not set as IsTemporary=True
            if ( communicationTemplate.LogoBinaryFileId.HasValue )
            {
                var newImageTemplateLogo = binaryFileService.Get( communicationTemplate.LogoBinaryFileId.Value );
                if ( newImageTemplateLogo != null && newImageTemplateLogo.IsTemporary )
                {
                    newImageTemplateLogo.IsTemporary = false;
                }
            }

            communicationTemplate.FromName = tbFromName.Text;
            communicationTemplate.FromEmail = tbFromAddress.Text;
            communicationTemplate.ReplyToEmail = tbReplyToAddress.Text;
            communicationTemplate.CCEmails = tbCCList.Text;
            communicationTemplate.BCCEmails = tbBCCList.Text;
            communicationTemplate.LavaFields = kvlMergeFields.Value.AsDictionaryOrNull();
            communicationTemplate.CssInliningEnabled = cbCssInliningEnabled.Checked;

            var binaryFileIds = hfAttachedBinaryFileIds.Value.SplitDelimitedValues().AsIntegerList();

            // delete any attachments that are no longer included
            foreach ( var attachment in communicationTemplate.Attachments
                .Where( a => !binaryFileIds.Contains( a.BinaryFileId ) ).ToList() )
            {
                communicationTemplate.Attachments.Remove( attachment );
                communicationTemplateAttachmentService.Delete( attachment );
            }

            // add any new attachments that were added
            foreach ( var attachmentBinaryFileId in binaryFileIds.Where( a => communicationTemplate.Attachments.All( x => x.BinaryFileId != a ) ) )
            {
                communicationTemplate.Attachments.Add( new CommunicationTemplateAttachment { BinaryFileId = attachmentBinaryFileId, CommunicationType = CommunicationType.Email } );
            }

            communicationTemplate.Subject = tbEmailSubject.Text;
            communicationTemplate.Message = ceEmailTemplate.Text;

            communicationTemplate.SMSFromDefinedValueId = dvpSMSFrom.SelectedValue.AsIntegerOrNull();
            communicationTemplate.SMSMessage = tbSMSTextMessage.Text;

            communicationTemplate.CategoryId = cpCategory.SelectedValueAsInt();

            rockContext.SaveChanges();

            var personalView = GetAttributeValue( AttributeKey.PersonalTemplatesView ).AsBoolean();
            if ( newTemplate )
            {
                communicationTemplate = communicationTemplateService.Get( communicationTemplate.Id );
                if ( communicationTemplate != null )
                {
                    if ( personalView )
                    {
                        // If editing personal templates, make the new template is private/personal to current user
                        communicationTemplate.MakePrivate( Authorization.VIEW, CurrentPerson );
                        communicationTemplate.MakePrivate( Authorization.EDIT, CurrentPerson );
                        communicationTemplate.MakePrivate( Authorization.ADMINISTRATE, CurrentPerson );
                    }
                    else
                    {
                        // Otherwise, make sure user can view and edit the new template.
                        if ( !communicationTemplate.IsAuthorized( Authorization.VIEW, CurrentPerson ) )
                        {
                            communicationTemplate.AllowPerson( Authorization.VIEW, CurrentPerson );
                        }

                        // Make sure user can edit the new template.
                        if ( !communicationTemplate.IsAuthorized( Authorization.EDIT, CurrentPerson ) )
                        {
                            communicationTemplate.AllowPerson( Authorization.EDIT, CurrentPerson );
                        }
                    }

                    // Always make sure RSR-Admin and Communication Admin can see
                    var groupService = new GroupService( rockContext );
                    var communicationAdministrators = groupService.Get( Rock.SystemGuid.Group.GROUP_COMMUNICATION_ADMINISTRATORS.AsGuid() );
                    if ( communicationAdministrators != null )
                    {
                        communicationTemplate.AllowSecurityRole( Authorization.VIEW, communicationAdministrators, rockContext );
                        communicationTemplate.AllowSecurityRole( Authorization.EDIT, communicationAdministrators, rockContext );
                        communicationTemplate.AllowSecurityRole( Authorization.ADMINISTRATE, communicationAdministrators, rockContext );
                    }

                    var rockAdministrators = groupService.Get( Rock.SystemGuid.Group.GROUP_ADMINISTRATORS.AsGuid() );
                    if ( rockAdministrators != null )
                    {
                        communicationTemplate.AllowSecurityRole( Authorization.VIEW, rockAdministrators, rockContext );
                        communicationTemplate.AllowSecurityRole( Authorization.EDIT, rockAdministrators, rockContext );
                        communicationTemplate.AllowSecurityRole( Authorization.ADMINISTRATE, rockAdministrators, rockContext );
                    }
                }
            }

            NavigateToParentPage();
        }

        /// <summary>
        /// Handles the Click event of the btnCancel control.
        /// </summary>
        /// <param name="sender">The source of the event.</param>
        /// <param name="e">The <see cref="EventArgs" /> instance containing the event data.</param>
        protected void btnCancel_Click( object sender, EventArgs e )
        {
            NavigateToParentPage();
        }

        /// <summary>
        /// Handles the ImageUploaded event of the imgTemplateLogo control.
        /// </summary>
        /// <param name="sender">The source of the event.</param>
        /// <param name="e">The <see cref="ImageUploaderEventArgs"/> instance containing the event data.</param>
        protected void imgTemplateLogo_ImageUploaded( object sender, ImageUploaderEventArgs e )
        {
            if ( e.EventArgument == ImageUploaderEventArgs.ArgumentType.ImageRemoved )
            {
                // ensure that BinaryFileId is set to null if this is an ImageRemoved event
                imgTemplateLogo.BinaryFileId = null;
            }

            UpdateControls();
        }

        /// <summary>
        /// Handles the Click event of the lbUpdateLavaFields control.
        /// </summary>
        /// <param name="sender">The source of the event.</param>
        /// <param name="e">The <see cref="EventArgs" /> instance containing the event data.</param>
        protected void lbUpdateLavaFields_Click( object sender, EventArgs e )
        {
<<<<<<< HEAD
            // do an UpdatePreview to make sure the "lava-fields" tag exists if there are lava fields defined in the UI
            UpdatePreview();

            /* This will populate the kvlMergeFields on the advanced tab from the lava fields that are defined in template */

            var templateDoc = new HtmlAgilityPack.HtmlDocument();
            templateDoc.LoadHtml( ceEmailTemplate.Text );

            // take care of the lava fields stuff
            var lavaFieldsNode = templateDoc.GetElementbyId( "lava-fields" );
            var lavaFieldsTemplateDictionary = new Dictionary<string, string>();

            if ( lavaFieldsNode != null )
            {
                var templateDocLavaFieldLines = lavaFieldsNode.InnerText.Split( new[] { "\r\n", "\r", "\n" }, StringSplitOptions.RemoveEmptyEntries ).Select( a => a.Trim() ).Where( a => a.IsNotNullOrWhiteSpace() ).ToList();

                // dictionary of keys and values from the lava fields in the 'lava-fields' div
                foreach ( var templateDocLavaFieldLine in templateDocLavaFieldLines )
                {
                    var match = Regex.Match( templateDocLavaFieldLine, @"{% assign (.*)\=(.*) %}" );
                    if ( match.Groups.Count != 3 )
                    {
                        continue;
                    }

                    var key = match.Groups[1].Value.Trim().RemoveSpaces();
                    var value = match.Groups[2].Value.Trim().Trim( '\'' );
                    lavaFieldsTemplateDictionary.Add( key, value );
                }
            }
=======
            // do an UpdateControls to make sure the "lava-fields" tag exists if there are lava fields defined in the UI
            UpdateControls();
>>>>>>> bd5a5738

            Dictionary<string, string> lavaFieldsTemplateDictionary = CommunicationTemplateHelper.GetLavaFieldsTemplateDictionaryFromTemplateHtml( ceEmailTemplate.Text );
            kvlMergeFields.Value = lavaFieldsTemplateDictionary.Select( a => string.Format( "{0}^{1}", a.Key, a.Value ) ).ToList().AsDelimited( "|" );
        }

        #endregion

        #region Private Methods

        /// <summary>
        /// Shows the detail.
        /// </summary>
        /// <param name="templateId">The template identifier.</param>
        private void ShowDetail( int templateId )
        {
            CommunicationTemplate communicationTemplate = null;
            var newTemplate = false;

            if ( !templateId.Equals( 0 ) )
            {
                communicationTemplate = new CommunicationTemplateService( new RockContext() ).Get( templateId );
                if ( communicationTemplate != null )
                {
                    lTitle.Text = communicationTemplate.Name.FormatAsHtmlTitle();
                    pdAuditDetails.SetEntity( communicationTemplate, ResolveRockUrl( "~" ) );
                }
            }

            if ( communicationTemplate == null )
            {
                RockPage.PageTitle = "New Communication Template";
                lTitle.Text = "New Communication Template".FormatAsHtmlTitle();
                communicationTemplate = new CommunicationTemplate();
                newTemplate = true;
            }

            LoadDropDowns();

            mfpSMSMessage.MergeFields.Clear();
            mfpSMSMessage.MergeFields.Add( "GlobalAttribute" );
            mfpSMSMessage.MergeFields.Add( "Rock.Model.Person" );

            hfCommunicationTemplateId.Value = templateId.ToString();

            tbName.Text = communicationTemplate.Name;
            cbIsActive.Checked = communicationTemplate.IsActive;
            tbDescription.Text = communicationTemplate.Description;
            cpCategory.SetValue( communicationTemplate.CategoryId );

            imgTemplatePreview.BinaryFileId = communicationTemplate.ImageFileId;
            imgTemplateLogo.BinaryFileId = communicationTemplate.LogoBinaryFileId;

            // Email Fields
            tbFromName.Text = communicationTemplate.FromName;
            tbFromAddress.Text = communicationTemplate.FromEmail;

            tbReplyToAddress.Text = communicationTemplate.ReplyToEmail;
            tbCCList.Text = communicationTemplate.CCEmails;
            tbBCCList.Text = communicationTemplate.BCCEmails;
            cbCssInliningEnabled.Checked = communicationTemplate.CssInliningEnabled;
            kvlMergeFields.Value = communicationTemplate.LavaFields.Select( a => string.Format( "{0}^{1}", a.Key, a.Value ) ).ToList().AsDelimited( "|" );

            hfShowAdditionalFields.Value = ( !string.IsNullOrEmpty( communicationTemplate.ReplyToEmail ) || !string.IsNullOrEmpty( communicationTemplate.CCEmails ) || !string.IsNullOrEmpty( communicationTemplate.BCCEmails ) ).ToTrueFalse().ToLower();

            tbEmailSubject.Text = communicationTemplate.Subject;

            nbTemplateHelp.InnerHtml = CommunicationTemplateHelper.GetTemplateHelp( true );
            ceEmailTemplate.Text = communicationTemplate.Message;

            hfAttachedBinaryFileIds.Value = communicationTemplate.Attachments.Select( a => a.BinaryFileId ).ToList().AsDelimited( "," );
            UpdateAttachedFiles( false );

            // SMS Fields
            dvpSMSFrom.SetValue( communicationTemplate.SMSFromDefinedValueId );
            tbSMSTextMessage.Text = communicationTemplate.SMSMessage;

            // render UI based on Authorized and IsSystem
            var readOnly = false;
            var restrictedEdit = false;

            if ( !newTemplate && !communicationTemplate.IsAuthorized( Authorization.EDIT, CurrentPerson ) )
            {
                restrictedEdit = true;
                readOnly = true;
                nbEditModeMessage.Text = EditModeMessage.NotAuthorizedToEdit( CommunicationTemplate.FriendlyTypeName );
                nbEditModeMessage.Visible = true;
            }

            if ( communicationTemplate.IsSystem )
            {
                restrictedEdit = true;
                nbEditModeMessage.Text = EditModeMessage.System( CommunicationTemplate.FriendlyTypeName );
                nbEditModeMessage.Visible = true;
            }

            tbName.ReadOnly = restrictedEdit;
            cbIsActive.Enabled = !restrictedEdit;

            tbFromName.ReadOnly = restrictedEdit;
            tbName.ReadOnly = restrictedEdit;
            tbFromAddress.ReadOnly = restrictedEdit;
            tbReplyToAddress.ReadOnly = restrictedEdit;
            tbCCList.ReadOnly = restrictedEdit;
            tbBCCList.ReadOnly = restrictedEdit;
            tbEmailSubject.ReadOnly = restrictedEdit;
            fupAttachments.Visible = !restrictedEdit;
<<<<<<< HEAD
            fupAttachments.BinaryFileTypeGuid = this.GetAttributeValue( AttributeKey.AttachmentBinaryFileType ).AsGuidOrNull() ?? Rock.SystemGuid.BinaryFiletype.DEFAULT.AsGuid();
=======
            fupAttachments.BinaryFileTypeGuid = this.GetAttributeValue( "AttachmentBinaryFileType" ).AsGuidOrNull() ?? Rock.SystemGuid.BinaryFiletype.DEFAULT.AsGuid();

>>>>>>> bd5a5738
            // Allow these to be Editable if they are IsSystem, but not if they don't have EDIT Auth
            tbDescription.ReadOnly = readOnly;
            imgTemplatePreview.Enabled = !readOnly;
            ceEmailTemplate.ReadOnly = readOnly;

            mfpSMSMessage.Visible = !restrictedEdit;
            dvpSMSFrom.Enabled = !restrictedEdit;
            tbSMSTextMessage.ReadOnly = restrictedEdit;
            ceEmailTemplate.ReadOnly = restrictedEdit;

            btnSave.Enabled = !readOnly;

            tglPreviewAdvanced.Checked = true;
            SetEmailMessagePreviewModeEnabled( tglPreviewAdvanced.Checked );
        }

        /// <summary>
        /// Sets the Email Message view mode to Prewiew or Advanced.
        /// </summary>
        /// <param name="isEnabled">If true, Preview mode will be enabled.</param>
        private void SetEmailMessagePreviewModeEnabled( bool isEnabled )
        {
            if ( tglPreviewAdvanced.Checked != isEnabled )
            {
                tglPreviewAdvanced.Checked = isEnabled;
            }

            pnlAdvanced.Visible = !isEnabled;
            pnlPreview.Visible = isEnabled;

            if ( isEnabled )
            {
                UpdateControls();
            }
        }

        /// <summary>
        /// Loads the drop downs.
        /// </summary>
        private void LoadDropDowns()
        {
            dvpSMSFrom.DefinedTypeId = DefinedTypeCache.Get( new Guid( Rock.SystemGuid.DefinedType.COMMUNICATION_SMS_FROM ) ).Id;
            dvpSMSFrom.DisplayDescriptions = true;
        }

        /// <summary>
        /// Handles the FileUploaded event of the fupAttachments control.
        /// </summary>
        /// <param name="sender">The source of the event.</param>
        /// <param name="e">The <see cref="FileUploaderEventArgs"/> instance containing the event data.</param>
        protected void fupAttachments_FileUploaded( object sender, FileUploaderEventArgs e )
        {
            UpdateAttachedFiles( true );
        }

        /// <summary>
        /// Updates the HTML for the Attached Files and optionally adds the file that was just uploaded using the file uploader
        /// </summary>
        private void UpdateAttachedFiles( bool addUploadedFile )
        {
            var attachmentList = hfAttachedBinaryFileIds.Value.SplitDelimitedValues().AsIntegerList();
            if ( addUploadedFile && fupAttachments.BinaryFileId.HasValue )
            {
                if ( !attachmentList.Contains( fupAttachments.BinaryFileId.Value ) )
                {
                    attachmentList.Add( fupAttachments.BinaryFileId.Value );
                }
            }

            hfAttachedBinaryFileIds.Value = attachmentList.AsDelimited( "," );
            fupAttachments.BinaryFileId = null;

            // pre-populate dictionary so that the attachments are listed in the order they were added
            var binaryFileAttachments = attachmentList.ToDictionary( k => k, v => string.Empty );
            using ( var rockContext = new RockContext() )
            {
                var binaryFileInfoList = new BinaryFileService( rockContext ).Queryable()
                        .Where( f => attachmentList.Contains( f.Id ) )
                        .Select( f => new
                        {
                            f.Id,
                            f.FileName
                        } );

                foreach ( var binaryFileInfo in binaryFileInfoList )
                {
                    binaryFileAttachments[binaryFileInfo.Id] = binaryFileInfo.FileName;
                }
            }

            var sbAttachmentsHtml = new StringBuilder();
            sbAttachmentsHtml.AppendLine( "<div class='attachment'>" );
            sbAttachmentsHtml.AppendLine( "  <ul class='attachment-content'>" );

            foreach ( var binaryFileAttachment in binaryFileAttachments )
            {
                var attachmentUrl = string.Format( "{0}GetFile.ashx?id={1}", System.Web.VirtualPathUtility.ToAbsolute( "~" ), binaryFileAttachment.Key );
                var removeAttachmentJS = string.Format( "removeAttachment( this, '{0}', '{1}' );", hfAttachedBinaryFileIds.ClientID, binaryFileAttachment.Key );
                sbAttachmentsHtml.AppendLine( string.Format( "    <li><a href='{0}' target='_blank'>{1}</a> <a><i class='fa fa-times' onclick=\"{2}\"></i></a></li>", attachmentUrl, binaryFileAttachment.Value, removeAttachmentJS ) );
            }

            sbAttachmentsHtml.AppendLine( "  </ul>" );
            sbAttachmentsHtml.AppendLine( "</div>" );

            lAttachmentListHtml.Text = sbAttachmentsHtml.ToString();
        }

        /// <summary>
        /// Handles the SelectItem event of the mfpMessage control.
        /// </summary>
        /// <param name="sender">The source of the event.</param>
        /// <param name="e">The <see cref="EventArgs"/> instance containing the event data.</param>
        protected void mfpMessage_SelectItem( object sender, EventArgs e )
        {
            tbSMSTextMessage.Text += mfpSMSMessage.SelectedMergeField;
            mfpSMSMessage.SetValue( string.Empty );
        }

        /// <summary>
        /// Handles the CheckedChanged event of the tglPreviewAdvanced control.
        /// </summary>
        /// <param name="sender">The source of the event.</param>
        /// <param name="e">The <see cref="EventArgs"/> instance containing the event data.</param>
        protected void tglPreviewAdvanced_CheckedChanged( object sender, EventArgs e )
        {
            SetEmailMessagePreviewModeEnabled( tglPreviewAdvanced.Checked );
        }

        /// <summary>
        /// Handles the Click event of the btnUpdateTemplatePreview control.
        /// </summary>
        /// <param name="sender">The source of the event.</param>
        /// <param name="e">The <see cref="EventArgs"/> instance containing the event data.</param>
        protected void btnUpdateTemplatePreview_Click( object sender, EventArgs e )
        {
            UpdateControls();
        }

        /// <summary>
        /// Updates the controls
        /// </summary>
        private void UpdateControls()
        {
            pnlTemplateLogo.Visible = CommunicationTemplateHelper.HasTemplateLogo( ceEmailTemplate.Text );
            imgTemplateLogo.Help = CommunicationTemplateHelper.GetTemplateLogoHelpText( ceEmailTemplate.Text );

            var lavaFieldsTemplateDictionaryFromControls = hfLavaFieldsState.Value.FromJsonOrNull<Dictionary<string, string>>() ?? new Dictionary<string, string>();
            lavaFieldsTemplateDictionaryFromControls = CommunicationTemplateHelper.UpdateLavaFieldsTemplateDictionaryFromControls( phLavaFieldsControls, lavaFieldsTemplateDictionaryFromControls );

            // dictionary of keys and default values from Lava Fields KeyValueList control
            var lavaFieldsDefaultDictionary = kvlMergeFields.Value.AsDictionary();

            ceEmailTemplate.Text = CommunicationTemplateHelper.GetUpdatedTemplateHtml( ceEmailTemplate.Text, imgTemplateLogo.BinaryFileId, lavaFieldsTemplateDictionaryFromControls, lavaFieldsDefaultDictionary );

            var lavaFieldsTemplateDictionary = CommunicationTemplateHelper.GetLavaFieldsTemplateDictionaryFromTemplateHtml( ceEmailTemplate.Text );
            hfLavaFieldsState.Value = lavaFieldsTemplateDictionary.ToJson( Newtonsoft.Json.Formatting.None );
            btnUpdateTemplatePreview.Visible = lavaFieldsTemplateDictionary.Any();
            CommunicationTemplateHelper.CreateDynamicLavaValueControls( lavaFieldsTemplateDictionary, lavaFieldsDefaultDictionary, phLavaFieldsControls );

            var mergeFields = Rock.Lava.LavaHelper.GetCommonMergeFields( RockPage );
            string resolvedPreviewHtml = ceEmailTemplate.Text.ResolveMergeFields( mergeFields );
            if ( cbCssInliningEnabled.Checked )
            {
                resolvedPreviewHtml = resolvedPreviewHtml.ConvertHtmlStylesToInlineAttributes();
            }

            ifEmailPreview.Attributes["srcdoc"] = resolvedPreviewHtml;
            pnlEmailPreview.Visible = true;
            upnlEmailPreview.Update();
        }

        /// <summary>
        /// If there is a template logo node in the email template, show the template logo file uploader and set its help text
        /// </summary>
        private void ShowTemplateLogoPicker()
        {
            var templateDoc = new HtmlAgilityPack.HtmlDocument();
            templateDoc.LoadHtml( ceEmailTemplate.Text );

            // only show the template logo uploader if there is a div with id='template-logo'
            // then update the help-message on the loader based on the template-logo's data-instructions attribute and width and height
            // this gets called when the codeeditor is done initializing and when the cursor blurs out of the template code editor
            HtmlAgilityPack.HtmlNode templateLogoNode = templateDoc.GetElementbyId( "template-logo" );

            if ( templateLogoNode == null )
            {
                pnlTemplateLogo.Visible = false;
                return;
            }

            pnlTemplateLogo.Visible = true;
            string helpText = null;
            if ( templateLogoNode.Attributes.Contains( "data-instructions" ) )
            {
                helpText = templateLogoNode.Attributes["data-instructions"].Value;
            }

            if ( helpText.IsNullOrWhiteSpace() )
            {
                helpText = "The Logo that can be included in the contents of the message";
            }

            string helpWidth = null;
            string helpHeight = null;
            if ( templateLogoNode.Attributes.Contains( "width" ) )
            {
                helpWidth = templateLogoNode.Attributes["width"].Value;
            }

            if ( templateLogoNode.Attributes.Contains( "height" ) )
            {
                helpHeight = templateLogoNode.Attributes["height"].Value;
            }

            if ( helpWidth.IsNotNullOrWhiteSpace() && helpHeight.IsNotNullOrWhiteSpace() )
            {
                helpText += string.Format( " (Image size: {0}px x {1}px)", helpWidth, helpHeight );
            }

            imgTemplateLogo.Help = helpText;
        }

        /// <summary>
        /// Creates the dynamic lava value controls.
        /// </summary>
        private void CreateDynamicLavaValueControls()
        {
            // Create Controls for LavaFields Values
            var lavaFieldsTemplateDictionary = hfLavaFieldsState.Value.FromJsonOrNull<Dictionary<string, string>>() ?? new Dictionary<string, string>();

            // dictionary of keys and default values from Lava Fields KeyValueList control
            var lavaFieldsDefaultDictionary = kvlMergeFields.Value.AsDictionary();

            phLavaFieldsControls.Controls.Clear();

            btnUpdateTemplatePreview.Visible = lavaFieldsTemplateDictionary.Any();

            foreach ( var keyValue in lavaFieldsTemplateDictionary )
            {
                var lavaValueControl = keyValue.Key.EndsWith( "Color" ) ? new ColorPicker() : new RockTextBox() { CssClass = "input-width-lg" };

                var rcwLavaValue = new RockControlWrapper();
                phLavaFieldsControls.Controls.Add( rcwLavaValue );

                rcwLavaValue.Label = keyValue.Key.SplitCase().Transform( To.TitleCase );
                rcwLavaValue.ID = "rcwLavaValue_" + keyValue.Key;

                lavaValueControl.ID = "lavaValue_" + keyValue.Key;
                lavaValueControl.AddCssClass( "pull-left" );
                lavaValueControl.Text = keyValue.Value;
                rcwLavaValue.Controls.Add( lavaValueControl );

                var btnRevertLavaValue = new Literal { ID = "btnRevertLavaValue_" + keyValue.Key };
                var defaultValue = lavaFieldsDefaultDictionary.GetValueOrNull( keyValue.Key );
                var visibility = keyValue.Value != defaultValue ? "visible" : "hidden";
                btnRevertLavaValue.Text = string.Format( "<div class='btn js-revertlavavalue' title='Revert to default' data-value-control='{0}' data-default='{1}' style='visibility:{2}'><i class='fa fa-times'></i></div>", lavaValueControl.ClientID, defaultValue, visibility );
                rcwLavaValue.Controls.Add( btnRevertLavaValue );
            }
        }

        #endregion
    }
}<|MERGE_RESOLUTION|>--- conflicted
+++ resolved
@@ -324,41 +324,8 @@
         /// <param name="e">The <see cref="EventArgs" /> instance containing the event data.</param>
         protected void lbUpdateLavaFields_Click( object sender, EventArgs e )
         {
-<<<<<<< HEAD
-            // do an UpdatePreview to make sure the "lava-fields" tag exists if there are lava fields defined in the UI
-            UpdatePreview();
-
-            /* This will populate the kvlMergeFields on the advanced tab from the lava fields that are defined in template */
-
-            var templateDoc = new HtmlAgilityPack.HtmlDocument();
-            templateDoc.LoadHtml( ceEmailTemplate.Text );
-
-            // take care of the lava fields stuff
-            var lavaFieldsNode = templateDoc.GetElementbyId( "lava-fields" );
-            var lavaFieldsTemplateDictionary = new Dictionary<string, string>();
-
-            if ( lavaFieldsNode != null )
-            {
-                var templateDocLavaFieldLines = lavaFieldsNode.InnerText.Split( new[] { "\r\n", "\r", "\n" }, StringSplitOptions.RemoveEmptyEntries ).Select( a => a.Trim() ).Where( a => a.IsNotNullOrWhiteSpace() ).ToList();
-
-                // dictionary of keys and values from the lava fields in the 'lava-fields' div
-                foreach ( var templateDocLavaFieldLine in templateDocLavaFieldLines )
-                {
-                    var match = Regex.Match( templateDocLavaFieldLine, @"{% assign (.*)\=(.*) %}" );
-                    if ( match.Groups.Count != 3 )
-                    {
-                        continue;
-                    }
-
-                    var key = match.Groups[1].Value.Trim().RemoveSpaces();
-                    var value = match.Groups[2].Value.Trim().Trim( '\'' );
-                    lavaFieldsTemplateDictionary.Add( key, value );
-                }
-            }
-=======
             // do an UpdateControls to make sure the "lava-fields" tag exists if there are lava fields defined in the UI
             UpdateControls();
->>>>>>> bd5a5738
 
             Dictionary<string, string> lavaFieldsTemplateDictionary = CommunicationTemplateHelper.GetLavaFieldsTemplateDictionaryFromTemplateHtml( ceEmailTemplate.Text );
             kvlMergeFields.Value = lavaFieldsTemplateDictionary.Select( a => string.Format( "{0}^{1}", a.Key, a.Value ) ).ToList().AsDelimited( "|" );
@@ -465,12 +432,7 @@
             tbBCCList.ReadOnly = restrictedEdit;
             tbEmailSubject.ReadOnly = restrictedEdit;
             fupAttachments.Visible = !restrictedEdit;
-<<<<<<< HEAD
             fupAttachments.BinaryFileTypeGuid = this.GetAttributeValue( AttributeKey.AttachmentBinaryFileType ).AsGuidOrNull() ?? Rock.SystemGuid.BinaryFiletype.DEFAULT.AsGuid();
-=======
-            fupAttachments.BinaryFileTypeGuid = this.GetAttributeValue( "AttachmentBinaryFileType" ).AsGuidOrNull() ?? Rock.SystemGuid.BinaryFiletype.DEFAULT.AsGuid();
-
->>>>>>> bd5a5738
             // Allow these to be Editable if they are IsSystem, but not if they don't have EDIT Auth
             tbDescription.ReadOnly = readOnly;
             imgTemplatePreview.Enabled = !readOnly;
