﻿// <copyright>
// Copyright by the Spark Development Network
//
// Licensed under the Rock Community License (the "License");
// you may not use this file except in compliance with the License.
// You may obtain a copy of the License at
//
// http://www.rockrms.com/license
//
// Unless required by applicable law or agreed to in writing, software
// distributed under the License is distributed on an "AS IS" BASIS,
// WITHOUT WARRANTIES OR CONDITIONS OF ANY KIND, either express or implied.
// See the License for the specific language governing permissions and
// limitations under the License.
// </copyright>
//
using System;
using System.Collections.Generic;
using System.ComponentModel;
using System.Data.Entity;
using System.Linq;
using System.Web.UI;
using System.Web.UI.WebControls;
using Rock;
using Rock.Attribute;
using Rock.Constants;
using Rock.Data;
using Rock.Model;
using Rock.Web.Cache;
using Rock.Web.UI;
using Rock.Web.UI.Controls;

namespace RockWeb.Blocks.Communication
{
    /// <summary>
    /// 
    /// </summary>
    [DisplayName( "Email Preference Entry" )]
    [Category( "Communication" )]
    [Description( "Allows user to set their email preference or unsubscribe from a communication list." )]

    [MemoField( "Unsubscribe from Lists Text", "Text to display for the 'Unsubscribe me from the following lists:' option.", false, "Only unsubscribe me from the following lists", "", 0, null, 3, true )]
    [MemoField( "Update Email Address Text", "Text to display for the 'Update Email Address' option.", false, "Update my email address.", "", 1, null, 3, true )]
    [MemoField( "Emails Allowed Text", "Text to display for the 'Emails Allowed' option.", false, "I am still involved with {{ 'Global' | Attribute:'OrganizationName' }}, and wish to receive all emails.", "", 2, null, 3, true )]
    [MemoField( "No Mass Emails Text", "Text to display for the 'No Mass Emails' option.", false, "I am still involved with {{ 'Global' | Attribute:'OrganizationName' }}, but do not wish to receive mass emails (personal emails are fine).", "", 3, null, 3, true )]
    [MemoField( "No Emails Text", "Text to display for the 'No Emails' option.", false, "I am still involved with {{ 'Global' | Attribute:'OrganizationName' }}, but do not want to receive emails of ANY kind.", "", 4, null, 3, true )]
    [MemoField( "Not Involved Text", "Text to display for the 'Not Involved' option.", false, " I am no longer involved with {{ 'Global' | Attribute:'OrganizationName' }}.", "", 5, null, 3, true )]
    [MemoField( "Success Text", "Text to display after user submits selection.", false, "<h4>Thank You</h4>We have saved your email preference.", "", 6, null, 3, true )]
    [CodeEditorField( "Unsubscribe Success Text", "Text to display after user unsubscribes from communication lists.", CodeEditorMode.Lava, CodeEditorTheme.Rock, 200, false, UNSUBSCRIBE_SUCCESS_TEXT_DEFAULT_VALUE, order: 7 )]
    [TextField( "Reasons to Exclude", "A delimited list of the Inactive Reasons to exclude from Reason list", false, "No Activity,Deceased", "", 8 )]
    [GroupCategoryField( "Communication List Categories", "Select the categories of the communication lists to display for unsubscribe, or select none to show all that the user is authorized to view.", true, Rock.SystemGuid.GroupType.GROUPTYPE_COMMUNICATIONLIST, defaultValue: Rock.SystemGuid.Category.GROUPTYPE_COMMUNICATIONLIST_PUBLIC, required: false, order: 9 )]
    [CustomCheckboxListField( "Available Options", "Select the options that should be available to a user when they are updating their email preference.", "Unsubscribe,Update Email Address,Emails Allowed,No Mass Emails,No Emails,Not Involved", true, "Unsubscribe,Update Email Address,Emails Allowed,No Mass Emails,No Emails,Not Involved", Order = 10 )]
    public partial class EmailPreferenceEntry : RockBlock
    {
        #region Attribute Field Constants
        private const string UNSUBSCRIBE_SUCCESS_TEXT_DEFAULT_VALUE = @"<h4>Thank You</h4>
We have unsubscribed you from the following lists:
<ul>
{% for unsubscribedGroup in UnsubscribedGroups %}
  <li>{{ unsubscribedGroup | Attribute:'PublicName' | Default:unsubscribedGroup.Name }}</li>
{% endfor %}
</ul>";

        #endregion Attribute Field Constants

        #region Fields

        private const string UNSUBSCRIBE = "Unsubscribe";
        private const string UPDATE_EMAIL_ADDRESS = "Update Email Address";
        private const string EMAILS_ALLOWED = "Emails Allowed";
        private const string NO_MASS_EMAILS = "No Mass Emails";
        private const string NO_EMAILS = "No Emails";
        private const string NOT_INVOLVED = "Not Involved";

        private Person _person = null;
        private Rock.Model.Communication _communication = null;

        #endregion

        #region Control Methods

        /// <summary>
        /// Raises the <see cref="E:System.Web.UI.Control.Init" /> event.
        /// </summary>
        /// <param name="e">An <see cref="T:System.EventArgs" /> object that contains the event data.</param>
        protected override void OnInit( EventArgs e )
        {
            base.OnInit( e );

            var mergeFields = Rock.Lava.LavaHelper.GetCommonMergeFields( this.RockPage, this.CurrentPerson );
            int? communicationId = PageParameter( "CommunicationId" ).AsIntegerOrNull();

            var rockContext = new RockContext();
            if ( communicationId.HasValue )
            {
                _communication = new CommunicationService( rockContext ).Get( communicationId.Value );
                mergeFields.Add( "Communication", _communication );
            }

            var key = PageParameter( "Person" );
            if ( !string.IsNullOrWhiteSpace( key ) )
            {
                var service = new PersonService( rockContext );
                _person = service.GetByPersonActionIdentifier( key, "Unsubscribe" );
                if ( _person == null )
                {
                    _person = new PersonService( rockContext ).GetByUrlEncodedKey( key );
                }
            }

            if ( _person == null && CurrentPerson != null )
            {
                _person = CurrentPerson;
            }

            LoadDropdowns( mergeFields );

            if ( _person != null )
            {
                nbEmailPreferenceSuccessMessage.NotificationBoxType = NotificationBoxType.Success;
                nbEmailPreferenceSuccessMessage.Text = GetAttributeValue( "SuccessText" ).ResolveMergeFields( mergeFields );
            }
            else
            {
                nbEmailPreferenceSuccessMessage.NotificationBoxType = NotificationBoxType.Danger;
                nbEmailPreferenceSuccessMessage.Text = "Unfortunately, we're unable to update your email preference, as we're not sure who you are.";
                nbEmailPreferenceSuccessMessage.Visible = true;
                btnSubmit.Visible = false;
            }

            LoadDropdowns( mergeFields );
        }

        /// <summary>
        /// Raises the <see cref="E:System.Web.UI.Control.Load" /> event.
        /// </summary>
        /// <param name="e">The <see cref="T:System.EventArgs" /> object that contains the event data.</param>
        protected override void OnLoad( EventArgs e )
        {
            base.OnLoad( e );

            if ( !Page.IsPostBack )
            {
                if ( _person != null )
                {
                    if ( _communication != null && _communication.ListGroupId.HasValue && rbUnsubscribe.Visible )
                    {
                        rbUnsubscribe.Checked = true;
                        var selectedListItem = cblUnsubscribeFromLists.Items.FindByValue( _communication.ListGroupId.ToString() ) as ListItem;
                        if ( selectedListItem != null )
                        {
                            selectedListItem.Selected = true;
                        }
                    }
                    else
                    {
                        bool anyOptionChecked = false;
                        switch ( _person.EmailPreference )
                        {
                            case EmailPreference.EmailAllowed:
                                {
                                    if ( rbEmailPreferenceEmailAllowed.Visible )
                                    {
                                        rbEmailPreferenceEmailAllowed.Checked = true;
                                        anyOptionChecked = true;
                                    }
                                    break;
                                }
                            case EmailPreference.NoMassEmails:
                                {
                                    if ( rbEmailPreferenceNoMassEmails.Visible )
                                    {
                                        rbEmailPreferenceNoMassEmails.Checked = true;
                                        anyOptionChecked = true;
                                    }
                                    break;
                                }
                            case EmailPreference.DoNotEmail:
                                {
                                    if ( _person.RecordStatusValueId != DefinedValueCache.Get( Rock.SystemGuid.DefinedValue.PERSON_RECORD_STATUS_INACTIVE ).Id )
                                    {
                                        if ( rbEmailPreferenceDoNotEmail.Visible )
                                        {
                                            rbEmailPreferenceDoNotEmail.Checked = true;
                                            anyOptionChecked = true;
                                        }
                                    }
                                    else
                                    {
                                        if ( rbNotInvolved.Visible )
                                        {
                                            rbNotInvolved.Checked = true;
                                            anyOptionChecked = true;
                                        }

                                        if ( _person.RecordStatusReasonValueId.HasValue )
                                        {
                                            ddlInactiveReason.SelectedValue = _person.RecordStatusReasonValueId.HasValue.ToString();
                                        }
                                        tbInactiveNote.Text = _person.ReviewReasonNote;
                                    }
                                    break;
                                }
                        }

                        if ( !anyOptionChecked && rbUpdateEmailAddress.Visible )
                        {
                            rbUpdateEmailAddress.Checked = true;
                        }
                    }
                    tbEmail.Text = _person.Email;
                }
            }



            divNotInvolved.Attributes["Style"] = rbNotInvolved.Checked ? "display:block" : "display:none";
            divUpdateEmail.Attributes["Style"] = rbUpdateEmailAddress.Checked ? "display:block" : "display:none";
        }

        #endregion

        #region Edit Events

        /// <summary>
        /// Handles the Click event of the btnSubmit control.
        /// </summary>
        /// <param name="sender">The source of the event.</param>
        /// <param name="e">The <see cref="EventArgs"/> instance containing the event data.</param>
        protected void btnSubmit_Click( object sender, EventArgs e )
        {
            nbUnsubscribeSuccessMessage.Visible = false;
            nbEmailPreferenceSuccessMessage.Visible = false;

            if ( rbUnsubscribe.Checked && rbUnsubscribe.Visible )
            {
                UnsubscribeFromLists();
                return;
            }

            if ( rbUpdateEmailAddress.Checked )
            {
                // Though the chance for empty email address is very minimal as client side validation is in place.
                if ( string.IsNullOrEmpty( tbEmail.Text ) )
                {
                    nbEmailPreferenceSuccessMessage.NotificationBoxType = NotificationBoxType.Danger;
                    nbEmailPreferenceSuccessMessage.Text = "Email is required.";
                }
                else
                {
                    UpdateEmail();
                }
                return;
            }

            if ( _person != null )
            {
                var rockContext = new RockContext();
                var service = new PersonService( rockContext );
                var person = service.Get( _person.Id );
                if ( person != null )
                {
                    EmailPreference emailPreference = EmailPreference.EmailAllowed;
                    if ( rbEmailPreferenceNoMassEmails.Checked )
                    {
                        emailPreference = EmailPreference.NoMassEmails;
                    }
                    if ( rbEmailPreferenceDoNotEmail.Checked || rbNotInvolved.Checked )
                    {
                        emailPreference = EmailPreference.DoNotEmail;
                    }

                    person.EmailPreference = emailPreference;

                    if ( rbNotInvolved.Checked )
                    {
                        var newRecordStatus = DefinedValueCache.Get( Rock.SystemGuid.DefinedValue.PERSON_RECORD_STATUS_INACTIVE );
                        if ( newRecordStatus != null )
                        {
                            person.RecordStatusValueId = newRecordStatus.Id;
                        }

                        var newInactiveReason = DefinedValueCache.Get( ddlInactiveReason.SelectedValue.AsInteger() );
                        if ( newInactiveReason != null )
                        {
                            person.RecordStatusReasonValueId = newInactiveReason.Id;
                        }

                        var newReviewReason = DefinedValueCache.Get( Rock.SystemGuid.DefinedValue.PERSON_REVIEW_REASON_SELF_INACTIVATED );
                        if ( newReviewReason != null )
                        {
                            person.ReviewReasonValueId = newReviewReason.Id;
                        }

                        // If the inactive reason note is the same as the current review reason note, update it also.
                        if ( ( person.InactiveReasonNote ?? string.Empty ) == ( person.ReviewReasonNote ?? string.Empty ) )
                        {
                            person.InactiveReasonNote = tbInactiveNote.Text;
                        }

                        person.ReviewReasonNote = tbInactiveNote.Text;
                    }
                    else
                    {
                        var newRecordStatus = DefinedValueCache.Get( Rock.SystemGuid.DefinedValue.PERSON_RECORD_STATUS_ACTIVE );
                        if ( newRecordStatus != null )
                        {
                            person.RecordStatusValueId = newRecordStatus.Id;
                        }

                        person.RecordStatusReasonValueId = null;
                    }

                    rockContext.SaveChanges();

                    nbEmailPreferenceSuccessMessage.Visible = true;
                    return;
                }
            }
        }

        /// <summary>
        /// Updates the person email
        /// </summary>
        private void UpdateEmail()
        {
            if ( _person != null )
            {
                var rockContext = new RockContext();
                var service = new PersonService( rockContext );
                var person = service.Get( _person.Id );
                if ( person != null )
                {
                    person.Email = tbEmail.Text;

                    rockContext.SaveChanges();

                    nbEmailPreferenceSuccessMessage.Text = "<h4>Thank You</h4>We have updated your email address.";
                    nbEmailPreferenceSuccessMessage.Visible = true;

                }
            }
        }

        /// <summary>
        /// Unsubscribes the person from any lists that were selected
        /// </summary>
        private void UnsubscribeFromLists()
        {
            if ( _person != null )
            {
                if ( !cblUnsubscribeFromLists.SelectedValuesAsInt.Any() )
                {
                    nbUnsubscribeSuccessMessage.NotificationBoxType = NotificationBoxType.Warning;
                    nbUnsubscribeSuccessMessage.Text = "Please select the lists that you want to unsubscribe from.";
                    nbUnsubscribeSuccessMessage.Visible = true;
                    return;
                }

                List<Group> unsubscribedGroups = new List<Group>();
                var rockContext = new RockContext();

                foreach ( var communicationListId in cblUnsubscribeFromLists.SelectedValuesAsInt )
                {
                    // normally there would be at most 1 group member record for the person, but just in case, mark them all inactive
                    var groupMemberRecordsForPerson = new GroupMemberService( rockContext ).Queryable().Include( a => a.Group ).Where( a => a.GroupId == communicationListId && a.PersonId == _person.Id );
                    foreach ( var groupMember in groupMemberRecordsForPerson.ToList() )
                    {
                        groupMember.GroupMemberStatus = GroupMemberStatus.Inactive;
                        if ( groupMember.Note.IsNullOrWhiteSpace() )
                        {
                            groupMember.Note = "Unsubscribed";
                        }

                        unsubscribedGroups.Add( groupMember.Group );

                        rockContext.SaveChanges();
                    }

                    // if they selected the CommunicationList associated with the CommunicationId from the Url, log an 'Unsubscribe' Interaction 
                    if ( _communication != null && _communication.ListGroupId.HasValue && communicationListId == _communication.ListGroupId )
                    {
                        var communicationRecipient = _communication.GetRecipientsQry( rockContext ).Where( a => a.PersonAlias.PersonId == _person.Id ).FirstOrDefault();
                        if ( communicationRecipient != null )
                        {
                            var interactionService = new InteractionService( rockContext );

                            InteractionComponent interactionComponent = new InteractionComponentService( rockContext )
                                                .GetComponentByEntityId( Rock.SystemGuid.InteractionChannel.COMMUNICATION.AsGuid(), _communication.Id, _communication.Subject );

                            rockContext.SaveChanges();

                            var ipAddress = GetClientIpAddress();
                            var userAgent = Request.UserAgent ?? "";

                            UAParser.ClientInfo client = UAParser.Parser.GetDefault().Parse( userAgent );
                            var clientOs = client.OS.ToString();
                            var clientBrowser = client.UserAgent.ToString();
                            var clientType = InteractionDeviceType.GetClientType( userAgent );

                            interactionService.AddInteraction( interactionComponent.Id, communicationRecipient.Id, "Unsubscribe", "", communicationRecipient.PersonAliasId, RockDateTime.Now, clientBrowser, clientOs, clientType, userAgent, ipAddress, null );

                            rockContext.SaveChanges();
                        }
                    }
                }

                var mergeFields = Rock.Lava.LavaHelper.GetCommonMergeFields( this.RockPage, this.CurrentPerson );
                int? communicationId = PageParameter( "CommunicationId" ).AsIntegerOrNull();

                if ( _communication != null )
                {
                    mergeFields.Add( "Communication", _communication );
                }

                mergeFields.Add( "UnsubscribedGroups", unsubscribedGroups );

                nbUnsubscribeSuccessMessage.NotificationBoxType = NotificationBoxType.Success;
                nbUnsubscribeSuccessMessage.Text = GetAttributeValue( "UnsubscribeSuccessText" ).ResolveMergeFields( mergeFields );
                nbUnsubscribeSuccessMessage.Visible = true;
            }
        }

        #endregion

        #region Methods

        /// <summary>
        /// Loads the dropdowns.
        /// </summary>
        /// <param name="mergeObjects">The merge objects.</param>
        private void LoadDropdowns( Dictionary<string, object> mergeObjects )
        {
            var availableOptions = GetAttributeValue( "AvailableOptions" ).SplitDelimitedValues( false );

            rbUnsubscribe.Visible = availableOptions.Contains( UNSUBSCRIBE );
            rbUnsubscribe.Text = GetAttributeValue( "UnsubscribefromListsText" ).ResolveMergeFields( mergeObjects );
            if ( rbUnsubscribe.Visible )
            {
                cblUnsubscribeFromLists.Items.Clear();
                var rockContext = new RockContext();
                var groupService = new GroupService( rockContext );
                var groupMemberService = new GroupMemberService( rockContext );
                var categoryService = new CategoryService( rockContext );

                int communicationListGroupTypeId = GroupTypeCache.Get( Rock.SystemGuid.GroupType.GROUPTYPE_COMMUNICATIONLIST.AsGuid() ).Id;

<<<<<<< HEAD
                // Get a list of all the Active CommunicationLists that the person is an active member of
                int? personId = _person != null ? (int?)_person.Id:null;
                var communicationListQry = groupService.Queryable()
                    .Where( a => a.GroupTypeId == communicationListGroupTypeId && a.IsActive && a.Members.Any( m => m.PersonId == personId && m.GroupMemberStatus == GroupMemberStatus.Active ) );

                var categoryGuids = this.GetAttributeValue( "CommunicationListCategories" ).SplitDelimitedValues().AsGuidList();

                var communicationLists = communicationListQry.ToList();
=======
>>>>>>> 17b9d587
                var viewableCommunicationLists = new List<Group>();
                if ( _person != null )
                {
                    // Get a list of all the Active CommunicationLists that the person is an active member of
                    var communicationListQry = groupService.Queryable()
                        .Where( a => a.GroupTypeId == communicationListGroupTypeId && a.IsActive && a.Members.Any( m => m.PersonId == _person.Id && m.GroupMemberStatus == GroupMemberStatus.Active ) );

                    var categoryGuids = this.GetAttributeValue( "CommunicationListCategories" ).SplitDelimitedValues().AsGuidList();

                    var communicationLists = communicationListQry.ToList();
                    
                    foreach ( var communicationList in communicationLists )
                    {
<<<<<<< HEAD
                        // if no categories where specified, only show lists that the person has VIEW auth
                        if ( communicationList.IsAuthorized( Rock.Security.Authorization.VIEW, _person ) )
=======
                        communicationList.LoadAttributes( rockContext );
                        if ( !categoryGuids.Any() )
>>>>>>> 17b9d587
                        {
                            // if no categories where specified, only show lists that the person has VIEW auth
                            if ( communicationList.IsAuthorized( Rock.Security.Authorization.VIEW, this.CurrentPerson ) )
                            {
                                viewableCommunicationLists.Add( communicationList );
                            }
                        }
                        else
                        {
                            Guid? categoryGuid = communicationList.GetAttributeValue( "Category" ).AsGuidOrNull();
                            if ( categoryGuid.HasValue && categoryGuids.Contains( categoryGuid.Value ) )
                            {
                                viewableCommunicationLists.Add( communicationList );
                            }
                        }
                    }
                }
                viewableCommunicationLists = viewableCommunicationLists.OrderBy( a =>
                {
                    var name = a.GetAttributeValue( "PublicName" );
                    if ( name.IsNullOrWhiteSpace() )
                    {
                        name = a.Name;
                    }

                    return name;
                } ).ToList();

                foreach ( var communicationList in viewableCommunicationLists )
                {
                    var listItem = new ListItem();
                    listItem.Value = communicationList.Id.ToString();
                    listItem.Text = communicationList.GetAttributeValue( "PublicName" );
                    if ( listItem.Text.IsNullOrWhiteSpace() )
                    {
                        listItem.Text = communicationList.Name;
                    }

                    cblUnsubscribeFromLists.Items.Add( listItem );
                }

                // if there are no communication lists, hide the option
                rbUnsubscribe.Visible = viewableCommunicationLists.Any();
            }

            rbEmailPreferenceEmailAllowed.Visible = availableOptions.Contains( EMAILS_ALLOWED );
            rbEmailPreferenceEmailAllowed.Text = GetAttributeValue( "EmailsAllowedText" ).ResolveMergeFields( mergeObjects );

            rbEmailPreferenceNoMassEmails.Visible = availableOptions.Contains( NO_MASS_EMAILS );
            rbEmailPreferenceNoMassEmails.Text = GetAttributeValue( "NoMassEmailsText" ).ResolveMergeFields( mergeObjects );

            rbEmailPreferenceDoNotEmail.Visible = availableOptions.Contains( NO_EMAILS );
            rbEmailPreferenceDoNotEmail.Text = GetAttributeValue( "NoEmailsText" ).ResolveMergeFields( mergeObjects );

            rbNotInvolved.Visible = availableOptions.Contains( NOT_INVOLVED );
            rbNotInvolved.Text = GetAttributeValue( "NotInvolvedText" ).ResolveMergeFields( mergeObjects );

            rbUpdateEmailAddress.Visible = availableOptions.Contains( UPDATE_EMAIL_ADDRESS );
            rbUpdateEmailAddress.Text = GetAttributeValue( "UpdateEmailAddressText" ).ResolveMergeFields( mergeObjects );

            // NOTE: OnLoad will set the default selection based the communication.ListGroup and/or the person's current email preference

            var excludeReasons = GetAttributeValue( "ReasonstoExclude" ).SplitDelimitedValues( false ).ToList();
            var ds = DefinedTypeCache.Get( Rock.SystemGuid.DefinedType.PERSON_RECORD_STATUS_REASON.AsGuid() ).DefinedValues
                .Where( v => !excludeReasons.Contains( v.Value, StringComparer.OrdinalIgnoreCase ) )
                .Select( v => new
                {
                    Name = v.Value,
                    v.Id
                } );


            ddlInactiveReason.SelectedIndex = -1;
            ddlInactiveReason.DataSource = ds;
            ddlInactiveReason.DataTextField = "Name";
            ddlInactiveReason.DataValueField = "Id";
            ddlInactiveReason.DataBind();
        }

        #endregion

    }
}<|MERGE_RESOLUTION|>--- conflicted
+++ resolved
@@ -127,8 +127,6 @@
                 nbEmailPreferenceSuccessMessage.Visible = true;
                 btnSubmit.Visible = false;
             }
-
-            LoadDropdowns( mergeFields );
         }
 
         /// <summary>
@@ -445,7 +443,6 @@
 
                 int communicationListGroupTypeId = GroupTypeCache.Get( Rock.SystemGuid.GroupType.GROUPTYPE_COMMUNICATIONLIST.AsGuid() ).Id;
 
-<<<<<<< HEAD
                 // Get a list of all the Active CommunicationLists that the person is an active member of
                 int? personId = _person != null ? (int?)_person.Id:null;
                 var communicationListQry = groupService.Queryable()
@@ -454,45 +451,28 @@
                 var categoryGuids = this.GetAttributeValue( "CommunicationListCategories" ).SplitDelimitedValues().AsGuidList();
 
                 var communicationLists = communicationListQry.ToList();
-=======
->>>>>>> 17b9d587
                 var viewableCommunicationLists = new List<Group>();
-                if ( _person != null )
-                {
-                    // Get a list of all the Active CommunicationLists that the person is an active member of
-                    var communicationListQry = groupService.Queryable()
-                        .Where( a => a.GroupTypeId == communicationListGroupTypeId && a.IsActive && a.Members.Any( m => m.PersonId == _person.Id && m.GroupMemberStatus == GroupMemberStatus.Active ) );
-
-                    var categoryGuids = this.GetAttributeValue( "CommunicationListCategories" ).SplitDelimitedValues().AsGuidList();
-
-                    var communicationLists = communicationListQry.ToList();
-                    
-                    foreach ( var communicationList in communicationLists )
-                    {
-<<<<<<< HEAD
+                foreach ( var communicationList in communicationLists )
+                {
+                    communicationList.LoadAttributes( rockContext );
+                    if ( !categoryGuids.Any() )
+                    {
                         // if no categories where specified, only show lists that the person has VIEW auth
                         if ( communicationList.IsAuthorized( Rock.Security.Authorization.VIEW, _person ) )
-=======
-                        communicationList.LoadAttributes( rockContext );
-                        if ( !categoryGuids.Any() )
->>>>>>> 17b9d587
-                        {
-                            // if no categories where specified, only show lists that the person has VIEW auth
-                            if ( communicationList.IsAuthorized( Rock.Security.Authorization.VIEW, this.CurrentPerson ) )
-                            {
-                                viewableCommunicationLists.Add( communicationList );
-                            }
-                        }
-                        else
-                        {
-                            Guid? categoryGuid = communicationList.GetAttributeValue( "Category" ).AsGuidOrNull();
-                            if ( categoryGuid.HasValue && categoryGuids.Contains( categoryGuid.Value ) )
-                            {
-                                viewableCommunicationLists.Add( communicationList );
-                            }
-                        }
-                    }
-                }
+                        {
+                            viewableCommunicationLists.Add( communicationList );
+                        }
+                    }
+                    else
+                    {
+                        Guid? categoryGuid = communicationList.GetAttributeValue( "Category" ).AsGuidOrNull();
+                        if ( categoryGuid.HasValue && categoryGuids.Contains( categoryGuid.Value ) )
+                        {
+                            viewableCommunicationLists.Add( communicationList );
+                        }
+                    }
+                }
+
                 viewableCommunicationLists = viewableCommunicationLists.OrderBy( a =>
                 {
                     var name = a.GetAttributeValue( "PublicName" );
