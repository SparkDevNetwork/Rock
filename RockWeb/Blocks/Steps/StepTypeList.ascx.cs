--- conflicted
+++ resolved
@@ -56,12 +56,8 @@
 
     #endregion Block Attributes
 
-<<<<<<< HEAD
     [Rock.SystemGuid.BlockTypeGuid( "3EFB4302-9AB4-420F-A818-48B1B06AD109" )]
-    public partial class StepTypeList : RockBlock, ISecondaryBlock
-=======
     public partial class StepTypeList : ContextEntityBlock, ISecondaryBlock
->>>>>>> 4af0e37d
     {
         #region Attribute Keys
 
