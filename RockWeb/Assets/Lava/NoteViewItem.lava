{% comment %}
##Important Notes when customizing##
any CSS Classes that are prefixed with 'js-' are hooks that are required for editing notes (see noteEditor.js and NoteContainer.cs)
<<<<<<< HEAD
{% endcomment %}
{% assign viewableChildNotesCount = note.ViewableDescendentsCount %}
{% if note.IsAlert %}
    {% assign wrapperClass = 'is-alert' %}
{% elseif note.IsPrivateNote %}
    {% assign wrapperClass = 'is-personal' %}
{% else %}
    {% assign wrapperClass = '' %}
{% endif %}
{% assign noteTypeName = note.NoteType.Name | ToCssClass | Prepend:' note-type-' %}
{% assign wrapperClass =  wrapperClass | Append:noteTypeName %}
{% assign wrapperStyle = '' %}
{% if noteReplyDepth == '0' %}
{% capture fontStyle %}{% if note.NoteType.FontColor and note.NoteType.FontColor != '' %}color: {{ note.NoteType.FontColor }};{% endif %}{% endcapture %}
{% capture borderStyle %}{% if note.NoteType.BorderColor and note.NoteType.BorderColor != '' %}box-shadow: inset 5px 0 0 0 {{ note.NoteType.BorderColor }};{% endif %}{% endcapture %}
{% capture backgroundStyle %}{% if note.NoteType.BackgroundColor and note.NoteType.BackgroundColor != '' %}background-color: {{ note.NoteType.BackgroundColor }};{% endif %}{% endcapture %}
{% capture wrapperStyle %}{{ borderStyle }}{{ fontStyle }}{{ backgroundStyle }}{% endcapture %}
{% if wrapperStyle != '' %}{% capture wrapperStyle %}style="{{ wrapperStyle }}"{% endcapture %}{% endif %}
{% endif %}

{% assign noteDateTime = note.CreatedDateTime %}
{% assign noteDateTimeText = note.CreatedDateTime | HumanizeDateTime %}
{% if note.EditedDateTime > note.CreatedDateTime %}
    {% assign noteDateTime = note.EditedDateTime %}
    {% capture editedLabel %}edited {{ note.EditedDateTime | HumanizeDateTime }}{% endcapture %}
    {% if note.EditedByPersonName != note.CreatedByPersonName %}
        {% assign editedLabel = editedLabel | Append:' by ' | Append:note.EditedByPersonName %}
    {% endif %}
    {% assign noteDateTimeText =  noteDateTimeText | Append:' (' | Append:editedLabel | Append:')'%}
{% endif %}

{% assign allowsWatching = note.NoteType.AllowsWatching %}

{% assign canReply = note.NoteType.AllowsReplies %}
{% if canReply and note.NoteType.MaxReplyDepth %}
  {% if noteReplyDepth >= note.NoteType.MaxReplyDepth %}
    {% assign canReply = false %}
  {% endif %}
{% endif %}

{% assign noteText = note.Text | Escape | Linkify | FromMarkdown | NewlineToBr %}
{% comment %}If this note requires approval and is not yet approved, we might see it if the current person created the note or is an approver, so render its approval status and approval actions{% endcomment %}
{% assign approvalStatusHtml = '' %}
{% assign approvalActionsHtml = '' %}
{% if note.NoteType.RequiresApprovals and.ApprovalStatus != 'Approved' %}
    {% assign canApprove = note | HasRightsTo:'Approve' %}

    {% capture approvalStatusHtml %}
        {% if note.ApprovalStatus == 'Denied' %}
            {% assign approver = note.ApprovedByPersonAliasId | PersonByAliasId %}
=======
{%- endcomment -%}
{%- assign viewableChildNotesCount = note.ViewableDescendentsCount -%}
{%- if note.IsAlert -%}
    {%- assign wrapperClass = 'is-alert' -%}
{%- elseif note.IsPrivateNote -%}
    {%- assign wrapperClass = 'is-personal' -%}
{%- else -%}
    {%- assign wrapperClass = '' -%}
{%- endif -%}
{%- assign noteTypeName = note.NoteType.Name | ToCssClass | Prepend:' note-type-' -%}
{%- assign wrapperClass =  wrapperClass | Append:noteTypeName -%}
{%- assign wrapperStyle = '' -%}
{%- if noteReplyDepth == '0' -%}
{%- capture fontStyle -%}{%- if note.NoteType.FontColor and note.NoteType.FontColor != '' -%}color: {{ note.NoteType.FontColor }};{%- endif -%}{%- endcapture -%}
{%- capture borderStyle -%}{%- if note.NoteType.BorderColor and note.NoteType.BorderColor != '' -%}box-shadow: inset 5px 0 0 0 {{ note.NoteType.BorderColor }};{%- endif -%}{%- endcapture -%}
{%- capture backgroundStyle -%}{%- if note.NoteType.BackgroundColor and note.NoteType.BackgroundColor != '' -%}background-color: {{ note.NoteType.BackgroundColor }};{%- endif -%}{%- endcapture -%}
{%- capture wrapperStyle -%}{{ borderStyle }}{{ fontStyle }}{{ backgroundStyle }}{%- endcapture -%}
{%- if wrapperStyle != '' -%}{%- capture wrapperStyle -%}style="{{ wrapperStyle }}"{%- endcapture -%}{%- endif -%}
{%- endif -%}

{%- assign noteDateTime = note.CreatedDateTime -%}
{%- assign noteDateTimeText = note.CreatedDateTime | HumanizeDateTime -%}
{%- if note.EditedDateTime > note.CreatedDateTime -%}
    {%- assign noteDateTime = note.EditedDateTime -%}
    {%- capture editedLabel -%}edited {{ note.EditedDateTime | HumanizeDateTime }}{%- endcapture -%}
    {%- if note.EditedByPersonName != note.CreatedByPersonName -%}
        {%- assign editedLabel = editedLabel | Append:' by ' | Append:note.EditedByPersonName -%}
    {%- endif -%}
    {%- assign noteDateTimeText =  noteDateTimeText | Append:' (' | Append:editedLabel | Append:')'%}
{%- endif -%}

{%- assign allowsWatching = note.NoteType.AllowsWatching -%}

{%- assign canReply = note.NoteType.AllowsReplies -%}
{%- if canReply and note.NoteType.MaxReplyDepth -%}
  {%- if noteReplyDepth >= note.NoteType.MaxReplyDepth -%}
    {%- assign canReply = false -%}
  {%- endif -%}
{%- endif -%}

{%- assign noteText = note.Text | Escape | Linkify | FromMarkdown | NewlineToBr -%}
{%- comment -%}If this note requires approval and is not yet approved, we might see it if the current person created the note or is an approver, so render its approval status and approval actions{%- endcomment -%}
{%- assign approvalStatusHtml = '' -%}
{%- assign approvalActionsHtml = '' -%}
{%- if note.NoteType.RequiresApprovals and note.ApprovalStatus != 'Approved' -%}
    {%- assign canApprove = note | HasRightsTo:'Approve' -%}

    {%- capture approvalStatusHtml -%}
        {%- if note.ApprovalStatus == 'Denied' -%}
            {%- assign approver = note.ApprovedByPersonAliasId | PersonByAliasId -%}
>>>>>>> d5520944
            Approval denied By <a href="/person/{{ approver.Id }}">{{ approver.FullName }}</a> on {{ note.ApprovedDateTime }}
        {% elsif note.ApprovalStatus == 'PendingApproval' %}
            Pending Approval
        {% endif %}
    {% endcapture %}

    {% capture approvalActionsHtml %}
        {% if canApprove %}
        <div class="pull-right">
            <a class="approve-note btn btn-xs btn-success" href="#" style="{{ fontStyle }}" onclick="{{ note.Id | Postback:'ApproveNote' }}">
                Approve
            </a>
            <a class="approve-note btn btn-xs btn-danger" href="#" style="{{ fontStyle }}" onclick="{{ note.Id | Postback:'DenyApproveNote' }}">
                Deny
            </a>
        </div>
        {% endif %}
    {% endcapture %}
{% endif %}

{% if noteReplyDepth == 0 %}
     {% assign avatarSize = "lg" %}
    {% assign noteClass = "" %}
{% else %}
    {% assign avatarSize = "md" %}
    {% assign noteClass = "note-nested" %}
{% endif %}

<li class="note js-note {{ noteClass }}">
    <article class="note-view-item js-noteviewitem {{ wrapperClass }}" {{ wrapperStyle }} data-note-id="{{ note.Id }}" data-notetype-id="{{ note.NoteTypeId }}" id="{{ note.NoteAnchorId }}">
        {% if note.IsAlert %}
        <hgroup class="flag">
            Alert: {{ note.NoteType.Name }}
        </hgroup>
        {% endif %}
        {% if approvalStatusHtml != '' %}
            <hgroup class="flag clearfix {% if note.ApprovalStatus == 'PendingApproval' %}warning{%- endif %}">
                {{ approvalStatusHtml }}
                {{ approvalActionsHtml }}
            </hgroup>
        {% endif %}

        <header class="meta">
            <div class="meta-figure">
                {% if NoteOptions.DisplayType == "Light" or NoteOptions.UsePersonIcon and note.CreatedByPersonId %}
                    <a href="/person/{{ note.CreatedByPersonId }}" class="avatar avatar-{{ avatarSize }}"><img src="{{ note.CreatedByPersonPhotoUrl }}" alt="{{ note.CreatedByPersonName }}"></a>
                {% else %}
                    <div class="avatar avatar-icon avatar-{{ avatarSize }}" {% if note.IsAlert or note.NoteType.FontColor != '' %}style="{% if note.IsAlert %}color: var(--state-danger-text,#fcf2f1);{% else %}{{ fontStyle }}{% endif %}"{% endif %}><i class="{{ note.NoteType.IconCssClass | Default:'fa fa-comment' }}"></i></div>
                {% endif %}
            </div>
            <div class="meta-body">
                <div class="flex">
                    <p>
                        {% if NoteOptions.DisplayNoteTypeHeading %}
                        {{ note.NoteType.Name }}
                        {% endif %}
                        {% comment %}Private notes always have a caption, so go by the person instead.{% endcomment %}
                        {% if note.Caption == '' or note.IsPrivateNote %}
                            {% if note.CreatedByPersonId %}
                                <a href="/person/{{ note.CreatedByPersonId }}">{{ note.CreatedByPersonName }}</a>
                            {% else %}
                                {{ note.NoteType.Name }}
                            {% endif %}
                        {% else %}
                        {{ note.Caption }}
                        {% endif %}
                    </p>

                    {% assign canEdit = note | HasRightsTo:'Edit' %}
                    {% if canEdit or canReply or allowsWatching %}
                    <div class="dropdown">
                        <button id="{{ note.Id }}-options" class="btn btn-link btn-overflow" type="button" data-toggle="dropdown" aria-haspopup="true" aria-expanded="false"><i class="fas fa-ellipsis-h"></i></button>
                        <ul class="dropdown-menu" id="{{ note.Id }}-optionsmenu" aria-labelledby="{{ note.Id }}-options">
                            {% if canReply and note.ApprovalStatus != "Denied" %}
                                <li><button type="button" class="dropdown-item btn-link js-replynote">Reply</button></li>
                            {% endif %}
                            {% if canEdit %}
                            {% assign isPrivateVisible = 0  %}
                            {% if CurrentPerson.Id == note.CreatedByPersonId %}
                            {% assign isPrivateVisible = 1 %}
                            {% endif %}
                            <li><button type="button" class="dropdown-item btn-link js-editnote" data-isprivatevisible="{{ isPrivateVisible }}">Edit</button></li>
                            {% endif %}
                            {% if allowsWatching and note.ApprovalStatus != "Denied" %}
                                <li>
                                    {% if note.IsCurrentPersonWatching %}
                                    <a class="button unwatch-note" href="#" onclick="{{ note.Id | Postback:'UnwatchNote' }}">Unwatch</a>
                                    {% else %}
                                    <a class="button watch-note" href="#" onclick="{{ note.Id | Postback:'WatchNote' }}">Watch</a>
                                    {% endif %}
                                </li>
                            {% endif %}
                            {% if canEdit %}
                            <li><a class="dropdown-item-danger remove-note js-removenote" href='#'>Delete</a></li>
                            {% endif %}
                        </ul>
                    </div>
                    {% endif %}
                </div>

                <div class="note-details">
                {% if note.NoteType.RequiresApprovals and note.ApprovalStatus == 'Approved' %}
                    {% assign approver = note.ApprovedByPersonAliasId | PersonByAliasId %}
                <a href="#{{ note.NoteAnchorId }}" class="timestamp"{% if note.ApprovedByPersonAliasId %} data-toggle="tooltip" data-placement="top" title="Approved By {{ approver.FullName }} on {{ note.ApprovedDateTime }}"{% endif %}>
                    <time datetime="{{ note.EditedDateTime | Date:'yyyy-MM-ddTHH:mm:sszzz' }}" title="{{ note.EditedDateTime | Date:'MMMM d, yyyy, h:mm tt' }}">{{ noteDateTimeText }}</time>
                </a>
                {% else %}
                    <a href="#{{ note.NoteAnchorId }}" class="timestamp" data-toggle="tooltip" title="{{ noteDateTime | Date:'MMMM d, yyyy - h:mm tt' }}">
                        <time datetime="{{ noteDateTime | Date:'yyyy-MM-ddTHH:mm:sszzz' }}">{{ noteDateTimeText }}</time>
                    </a>
                {% endif %}

                {% unless NoteOptions.DisplayType == 'Light' %}
                    {% if note.NoteType.Name != 'Personal Note' and note.NoteType.Name != 'Prayer Comment' %}<span class="tag-flair">{% if note.NoteType.BorderColor != '' %}<span class="tag-color" style="background-color:{{ note.NoteType.BorderColor }}"></span>{% endif %}<span class="tag-label">{{ note.NoteType.Name }}</span></span>{% endif %}
                {% endunless %}
                </div>
            </div>

        </header>
        <div class="note-content">
            {{ noteText }}

            {% comment %}Only Display Attibute Markup if Exists, and only if the current person has rights to view it{% endcomment %}
            {% assign totalAttributes = note.AttributeValues | Size %}
            {% assign totalEmptyAttributes = note.AttributeValues | Where:'ValueFormatted','' | Size %}
            {% if totalAttributes != totalEmptyAttributes %}
                <div class="note-attributes">
                    <div class="row">
                        {% for attribute in note.AttributeValues %}
                            {% assign canViewAttribute = attribute.AttributeId | FromCache:'Attribute'  | HasRightsTo:'View' %}
                            {% if canViewAttribute %}
                                {% if attribute.ValueFormatted != '' %}
                                <div class="col-lg-4 col-md-6 col-sm-1">
                                    <dl class="note-attribute">
                                        <dt>{{ attribute.AttributeName }}</dt>
                                        <dd>{{ attribute.ValueFormatted }}</dd>
                                    </dl>
                                </div>
                                {% endif %}
                            {% endif %}
                        {% endfor %}
                    </div>
                </div>
            {% endif %}
        </div>
        <footer class="note-footer">
            {% comment %} <ul class="note-footer-actions-list list-horizontal">

            </ul> {% endcomment %}
            <ul class="note-footer-meta-list list-horizontal">
                {% if viewableChildNotesCount > 0 %}
                    <li><button type="button" class="btn btn-link js-expandreply">{{ 'Reply' | ToQuantity:viewableChildNotesCount }}</button></li>
                {% endif %}
            </ul>
        </footer>
    </article>

    {% comment %}
    Maintain the noteReplyDepth by incrementing here (for every note), and then decrementing after each child to indicate we are at the same level
    {% endcomment %}
    {% assign noteReplyDepth = noteReplyDepth | Plus:1 %}
    {% assign childNotesStyle = '' %}
    {% if viewableChildNotesCount > 0 %}
        {% assign expandNote = ExpandedNoteIds | Contains:note.Id %}
        {% if noteReplyDepth == 1 %}
            {% unless NoteOptions.ExpandReplies or expandNote %}
                {% assign childNotesStyle = 'display: none;' %}
            {% endunless %}
            <div class="note-comments">
        {% endif %}

        <ul class="list-unstyled note-list note-list-nested js-childnotes" style="{{ childNotesStyle }}">
        {% for note in note.ViewableChildNotes %}
            {% include '~~/Assets/Lava/NoteViewItem.lava' %}
            {% assign noteReplyDepth = noteReplyDepth | Minus:1 %}
        {% endfor %}
        </ul>
        {% if noteReplyDepth == 1 %}
            </div>
        {% endif %}
    {% endif %}
</li><|MERGE_RESOLUTION|>--- conflicted
+++ resolved
@@ -1,7 +1,6 @@
 {% comment %}
 ##Important Notes when customizing##
 any CSS Classes that are prefixed with 'js-' are hooks that are required for editing notes (see noteEditor.js and NoteContainer.cs)
-<<<<<<< HEAD
 {% endcomment %}
 {% assign viewableChildNotesCount = note.ViewableDescendentsCount %}
 {% if note.IsAlert %}
@@ -42,57 +41,6 @@
   {% endif %}
 {% endif %}
 
-{% assign noteText = note.Text | Escape | Linkify | FromMarkdown | NewlineToBr %}
-{% comment %}If this note requires approval and is not yet approved, we might see it if the current person created the note or is an approver, so render its approval status and approval actions{% endcomment %}
-{% assign approvalStatusHtml = '' %}
-{% assign approvalActionsHtml = '' %}
-{% if note.NoteType.RequiresApprovals and.ApprovalStatus != 'Approved' %}
-    {% assign canApprove = note | HasRightsTo:'Approve' %}
-
-    {% capture approvalStatusHtml %}
-        {% if note.ApprovalStatus == 'Denied' %}
-            {% assign approver = note.ApprovedByPersonAliasId | PersonByAliasId %}
-=======
-{%- endcomment -%}
-{%- assign viewableChildNotesCount = note.ViewableDescendentsCount -%}
-{%- if note.IsAlert -%}
-    {%- assign wrapperClass = 'is-alert' -%}
-{%- elseif note.IsPrivateNote -%}
-    {%- assign wrapperClass = 'is-personal' -%}
-{%- else -%}
-    {%- assign wrapperClass = '' -%}
-{%- endif -%}
-{%- assign noteTypeName = note.NoteType.Name | ToCssClass | Prepend:' note-type-' -%}
-{%- assign wrapperClass =  wrapperClass | Append:noteTypeName -%}
-{%- assign wrapperStyle = '' -%}
-{%- if noteReplyDepth == '0' -%}
-{%- capture fontStyle -%}{%- if note.NoteType.FontColor and note.NoteType.FontColor != '' -%}color: {{ note.NoteType.FontColor }};{%- endif -%}{%- endcapture -%}
-{%- capture borderStyle -%}{%- if note.NoteType.BorderColor and note.NoteType.BorderColor != '' -%}box-shadow: inset 5px 0 0 0 {{ note.NoteType.BorderColor }};{%- endif -%}{%- endcapture -%}
-{%- capture backgroundStyle -%}{%- if note.NoteType.BackgroundColor and note.NoteType.BackgroundColor != '' -%}background-color: {{ note.NoteType.BackgroundColor }};{%- endif -%}{%- endcapture -%}
-{%- capture wrapperStyle -%}{{ borderStyle }}{{ fontStyle }}{{ backgroundStyle }}{%- endcapture -%}
-{%- if wrapperStyle != '' -%}{%- capture wrapperStyle -%}style="{{ wrapperStyle }}"{%- endcapture -%}{%- endif -%}
-{%- endif -%}
-
-{%- assign noteDateTime = note.CreatedDateTime -%}
-{%- assign noteDateTimeText = note.CreatedDateTime | HumanizeDateTime -%}
-{%- if note.EditedDateTime > note.CreatedDateTime -%}
-    {%- assign noteDateTime = note.EditedDateTime -%}
-    {%- capture editedLabel -%}edited {{ note.EditedDateTime | HumanizeDateTime }}{%- endcapture -%}
-    {%- if note.EditedByPersonName != note.CreatedByPersonName -%}
-        {%- assign editedLabel = editedLabel | Append:' by ' | Append:note.EditedByPersonName -%}
-    {%- endif -%}
-    {%- assign noteDateTimeText =  noteDateTimeText | Append:' (' | Append:editedLabel | Append:')'%}
-{%- endif -%}
-
-{%- assign allowsWatching = note.NoteType.AllowsWatching -%}
-
-{%- assign canReply = note.NoteType.AllowsReplies -%}
-{%- if canReply and note.NoteType.MaxReplyDepth -%}
-  {%- if noteReplyDepth >= note.NoteType.MaxReplyDepth -%}
-    {%- assign canReply = false -%}
-  {%- endif -%}
-{%- endif -%}
-
 {%- assign noteText = note.Text | Escape | Linkify | FromMarkdown | NewlineToBr -%}
 {%- comment -%}If this note requires approval and is not yet approved, we might see it if the current person created the note or is an approver, so render its approval status and approval actions{%- endcomment -%}
 {%- assign approvalStatusHtml = '' -%}
@@ -100,10 +48,9 @@
 {%- if note.NoteType.RequiresApprovals and note.ApprovalStatus != 'Approved' -%}
     {%- assign canApprove = note | HasRightsTo:'Approve' -%}
 
-    {%- capture approvalStatusHtml -%}
-        {%- if note.ApprovalStatus == 'Denied' -%}
-            {%- assign approver = note.ApprovedByPersonAliasId | PersonByAliasId -%}
->>>>>>> d5520944
+    {% capture approvalStatusHtml %}
+        {% if note.ApprovalStatus == 'Denied' %}
+            {% assign approver = note.ApprovedByPersonAliasId | PersonByAliasId %}
             Approval denied By <a href="/person/{{ approver.Id }}">{{ approver.FullName }}</a> on {{ note.ApprovedDateTime }}
         {% elsif note.ApprovalStatus == 'PendingApproval' %}
             Pending Approval
