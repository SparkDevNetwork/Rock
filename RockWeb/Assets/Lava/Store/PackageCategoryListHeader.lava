--- conflicted
+++ resolved
@@ -1,21 +1,12 @@
 ﻿<div class="panel panel-block store-categories">
 
     <div class="panel-body" style="margin-bottom: -6px;">
-<<<<<<< HEAD
         <ul class="nav nav-pills store-category-list">
           {% for category in Categories %}
           <li class="active">
-            <a href="{{ LinkedPages.DetailPage }}?CategoryId={{ category.Id }}&CategoryName={{ category.Name | Replace:' ','%20'}}">{{ category.Name }}</a>
+              <a href="{{ LinkedPages.DetailPage }}?CategoryId={{ category.Id }}&CategoryName={{ category.Name | Replace:' ','%20'}}">{{ category.Name }}</a>
           </li>
           {% endfor %}
-=======
-        <ul class="nav nav-pills">
-            {% for category in Categories %}
-            <li class="active">
-                <a href="{{ LinkedPages.DetailPage }}?CategoryId={{ category.Id }}&CategoryName={{ category.Name | Replace:' ','%20'}}" style="margin-bottom: 6px;">{{ category.Name }}</a>
-            </li>
-            {% endfor %}
->>>>>>> f40cfbd2
         </ul>
     </div>
 </div>