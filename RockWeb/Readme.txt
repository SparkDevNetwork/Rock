Rock McKinley 6.7
 
+ Fixed exceptions that would appear on default home page after installing Rock v6 due to an invalid filter on the content blocks (Fixes #2155).
+ Fixed issue with event details being duplicated on the Calendar Event Detail block when using the Stark theme (Fixes #2245).
+ Updated the ZebraPhoto Lava Filter so that it can be used multiple times on the same label.
+ Added 'Save Then Add' and 'Save Then View Batch' as buttons when adding a new transaction to a batch.
+ Updated Registrations to use Sliding Date Range filters for Registrations, Registrants, and Payments. This also fixed an issue where the date range filters were sometimes not using the correct dates and not including recent registrations and payments.
+ Updated the Login block so that when a user logs in using an external provider such as Facebook or Google, their login will be remembered and they won't need to login again on every visit.
+ Added the ability to check-in using any type of device that supports keyboard wedge. This includes bar code scanners, proximity card readers, etc.
+ Added Campus (of Account) as a filter for Transaction List.
+ Added new features to Check-in that will automatically select options based on the person's last check-in (with ability for user to change the selection).
+ Added the ability for people to check-out.
+ Added option to have transaction matching so that additional optional accounts can be easily added per transaction.
+ Improved check-in so that when searching by name, the name field will have focus when screen is displayed (Fixes #2222).
<<<<<<< HEAD

=======
+ Fixed issue with check-in that was preventing people from checking in when used with a culture that formats date as dd/mm/yyyy like en-GB or en-AU (Fixes #2212).
>>>>>>> a3444e99

Rock McKinley 6.6
 
+ Updated the Registration Entry block so that it no longer inserts nicknames into incorrect form fields (Fixes #2040).
+ Updated Registration Instance list to include the registration's confirmation email when exporting to Excel (Fixes #2209).
+ Fixed an exception that would occur if a person without a valid record type tried to register for an event.
+ Updated the reassign action in the TransactionList so that transactions can be reassigned to businesses.
+ Fixed an issue with downloaded transactions getting assigned to incorrect schedule if multiple PayFlowPro accounts are being used for contributions (Fixes #2234).
+ Added an option to have a predefined list of Batch Names when creating a new batch.
+ Fixed giving badge not filtering by account correctly.
+ Fixed an exception that would occur in the ContributionStatementLava if no pledges were given, and updated DateRange logic to be consistent.
+ Updated the ContributionStatemementLava so that GivingGroupId logic is consistent for Pledges and Contributions.
+ Updated transaction matching so that accounts that have non-zero amounts will always show regardless of account filter.
+ Added a 'Select All' action to the Account Picker control.
+ Updated the group detail block so that unlisted phone numbers are not displayed (Fixes #2085).
+ Fixed the GroupMemberAttendanceAddWorkflow action to use the schedule attribute value setting (Fixes #2125).
+ Fixed an issue with the new account entry block that would prevent existing people with a PIN number from being able to create a normal database login (Fixes #2204).
+ Fixed an issue with Bulk Update not updating deceased people (Fixes #2108).
+ Fixed group member max count role enforcement not enforcing correctly when adding a new family.
+ Added 'Edit Connection Status' and 'Edit Record Status' as security actions on the edit person block.
+ Added an additional security action to person edit block to control who can edit the combine giving value.
+ Fixed MyAccount block throwing an exception when trying to edit/crop the person image (Fixes #2001).
+ Fixed MyAccount block adding Demographic changes twice to history (Fixes #2078).
+ Updated the workflow SetAttributeValue action to save an encrypted field type value correctly (Fixes #2167).
+ Fixed the incorrect reporting page showing when canceling or adding a category in reports (Fixes #2056).
+ Fixed ContentChannelItem data view filters not showing attributes that are defined at the content channel.
+ Updated the ContentChannelView block to use new decluttered storage for Lava commands (Fixes EntityCommands not working in ContentChannelView).
+ Added support for the "suppress-bounce" event type in the Mailgun webhook (Fixes #2082).
+ Updated SignNow integration to handle an invalid filename (Fixes #2207).
+ Removed links to missing images from Stark theme.
+ Upgraded FontAwesome to v4.7. Been looking forward to the bathtub icon... http://fontawesome.io/icon/bath/


Rock McKinley 6.5

+ Fixed an issue with ValueList and KeyValueList block settings not allowing user to add new values.
+ Fixed a backward-compatibility issue with migration helper method that was affecting plugin installs.
+ Fixed an exception that would occur when saving a change to a family.


Rock McKinley 6.4

+ Updated the Edit Family block to create history correctly when adding a new person (Fixes #1726).
+ Fixed mispelled 'amount' in NumberBox validation message.
+ Fixed business photo reference.
+ Fixed the GroupRegistration block to not erase matched person's data if the user did not fully fill out the form.
+ Fixed issue with not being able to delete a non note (Fixes #2123)
+ Fixed SignNow issue with document getting sent to "Applies To" person instead of "Assigned to" and an exception that would occur when sending a required registration document (Fixes #2176, Fixes #2177)
+ Updated the Communication Entry block to validate the future send date/time (Fixes #1999)
+ Updated giving analytics to display accounts in configured order rather than alphabetically.
+ Added option to show NickName when adding a new family
+ Update the Facebook authentication to deal with their "[Oauth Access Token] Format" change (Fixes #2117).
+ Fixed blocks and stock lava that use the Google Static Map API to include the Google API Key since it is now required (Fixes #1991).
+ Updated the Global Attribute Filter so that it passes original merge fields when resolving contents of attribute (Fixes #2162).
+ Updated check-in to support numeric-only security codes.
+ Added option to display phone numbers, gender, and/or spouse on the person search results.
+ Added optional phone and email fields to the new person dialog when editing an existing family. These are not displayed by default.
+ Updated transaction matching to include 'Finish' button that will mark batch as being open instead of pending, and added a campus filter to limit selected accounts by campus.


Rock McKinley 6.3

+ Updated the Protect My Ministry integration to include email address when sending a request to PMM.
+ Updated PayFlowPro to update the saved transaction code whenever a payment is made using a saved payment method. This is because PayPal only allows transaction codes that are less than 12 months old.
+ Update Relationships block so that a custom Relationships group type can be used.
+ Added new Giving person badge.
+ Added new Attended Group of Type person badge.
+ Updated the Transaction Entry block to allow anonymous person to still give as a business.
+ Added Features to the Transaction Entry Block.
+ Fixed issue with not being able to unselect all the phone types on the directory block (Fixes #1983).
+ Added logic to the Registration Entry block to prevent a registration if login is associated with a business (only occurs if bad data was created during import) (fixes #1772).
+ Fixed issue with not being able to do a Place Elsewhere workflow on a member who is associated with a registration (Fixes #2022).
+ Updated Registration Entry block to persist the discount code when hitting Previous button (Fixes #2015).
+ Fixed issue with Current Family Member option persisting incorrectly (Fixes #2074).
+ Updated Lava commands to clean up Lava variable space to keep things less cluttered for the user.
+ Added new group data view filter that pulls all groups that meet the criteria of a group type data view.
+ Update Actions to use helper method for saving attribute values so that it works with either a workflow or activity attribute.
+ Update Sliding Date Range picker to clear controls when set to a null value.
+ Update Benevolence Request action to set attribute value correctly.
+ Add workflow action to create Benevolence Result.
+ Added additional merge fields available to check-in labels that summarize the schedule/group type/group/location selected for each person.
+ Fixed registration issue when using NMI that would result in not being able to submit a payment if first attempt was unsuccessful (i.e. wrong card number entered).
+ Added the ability to search by Birthdate.
+ Added the ability to use the Prayer Request List and Entry blocks on a Person Profile page.
+ Updated the Person Directory block to display families in order by family name rather than by id.
+ Updated the Protect My Ministry block so that when changes are saved, it does not requires a Rock restart, or editing of background check components before changes are used. Also fixed issue with error message not being displayed correctly in workflow entry form.


Rock McKinley 6.2

+ Fixed issue with icons printing incorrectly when using ipad checkin and client printing (fixes #1971).
+ Changed the list of event's registrants (shown in RegistrationInstanceDetail block) to display Grade field (when used) as Grade instead of Graduation Year (fixes #1946).
+ Updated the Registration Template detail block so that it will no longer change a person attribute to a registration attribute (fixes #1856).
+ Fixed the regsitration entry block to set the person's group member status to that of the registration template even if they are already in the group (previously it only set it when adding a new group member).
+ Added two additional block settings to allow restricting the Group Registration block even further (fixes #1799).
+ Changed campus field to be optional on the Background Check Request workflow and created Cancel type button (fixes #1701).
+ Changed Group Attendance Detail block's lava template setting to be optional (fixes #1952).
+ Updated Statement Generator to use Public Account Name vs the Standard Account Name.
+ Updated Person Attributes (Adults and Children) in Block Settings to not have a default checked when none selected (fixes #1880).
+ Updated Address Detail in person profile to hide Threshold fields (fixes #1665).
+ Fixed Address not saving on public person profile block.
+ Changed EditGroup and EditPerson block to mark family group inactive if all members people's record status are inactive (fixes #1103).
+ Changed EditGroup block to prevent a person's status from changing if they were formerly inactive/deceased (fixes #1887).
+ Changed EditPerson block to inactivate a person's family groups if, when changing the person to inactive, the family has no members except inactive people (fixes #1103).
+ Corrected "or" operator to be valid Lava (fixes #1912).
+ Added option to configure check-in areas/groups by Birth Date in addition to Age and/or Grade.


Rock McKinley 6.1

+ Changed lava conditional to use the 'or' (||) operator in the PodcastMessageDetail lava (fixes #1912).
+ Added a block setting to the Contribution Statement Lava to exclude transactions from a specific currency type. Default is to show all. This allows you to remove 'Non-cash' transactions from your on-line contribution statements.
+ Data View category actions are now visible when permissions/rights are inherited by a parent category (fixes #1777).
+ Corrected Family Analytics job to update first/second visit dates when the Set Visit Dates flag is enabled (fixes #1833).
+ Changed label editor to allow for height and width to be specified in decimal inches as well as it now uses PW and LL values to determine initial width and height (fixes #1846).
+ Benevolence workers can now upload files to requests (fixes #1877).
+ The Related Transactions (shown on the transaction details screen) with the same transaction code now only appear if they are from the same person (fixes #1766).
+ Used the same SVG width and height for children.
+ Corrected Range Slider control to use correct index (fixes #1845)
+ Added a job to send emails to a dataview.
+ Pressing the browser's back button after merging duplicate records from the duplicate finder no longer throws an exception (fixes #1787).
+ Viewing the Registrants of an event no longer defaults to filtering by 12th grade if the registration instance had a Grade option on the form (fixes #1816).
+ Fixed problem where 12th grade would not stay selected when entering a new child via the New Family operation (fixes #1834).
+ Fixed issue with wrong attribute values being used when exporting selected grid rows (vs exporting all rows)
+ Enhanced Person Search performance (#1798).
+ Improved error reporting in the payment download job.
+ Updated Group Registration block to allow linking by guid (instead of id), and update it to not allow registering for a security role.
+ Fixed issue with attendance date calculations in Family Analytics procedures.


Rock McKinley 6.0

CALENDAR
+ Updated the Event Item Occurrence List By Audience lava file to use the external url link if it exists.
+ Added an .ics download button to the event detail page.
+ Updated calendar detail block lava to provide well formatted shareable summaries for Facebook and Twitter. 

CHECK-IN
+ Fixed scrolling issues in check-in for windows 10 multi-touch devices (fixes #1660).
+ Added the ability to order GroupLocations (namely for check-in) in the event that a check-in workflow action wants to make decisions based on their order.
+ Added new block for editing label files that allows easily viewing and printing of incremental changes.
+ Updated check-in to save the value that was entered to search for family, and the family that was selected when saving the attendance record.
+ Added options to check-in for hiding photos and excluding inactive people.
+ Updated the Welcome check-in block to allow changing the 'Check In' button text with a block setting and CSS.
+ Updated label printing so that if person is checking into two or more grouptypes that share the same label configured to be printed once per person, that it will only print once per person. Note if grouptypes have different labels, both types will still be printed. (Fixes #1755).
+ Updated check-in to add option of preventing people from checking into the same service time more than once.
+ Updated attendance model to allow more fields be accessible through Lava.

CMS
+ Added ability to have site-specific routes.
+ Added new setting on the site that will require all pages on the site to load as HTTPS and will redirect if the page is loaded under HTTP.
+ Prevented PageView records from being created when the user does not have security rights to the page and they are redirected to the login page.
+ Added a Person Directory block.
+ Addded a block to allow editing of user's account and family from the home page.
+ Updated the list of acceptable security protocols for external SSL connections. 
+ Added page copying to the Page Map block.
+ Upgraded Bootstrap to 3.3.7.
+ Fixed issue with Site Domain list not being cleared when cache is cleared.
+ Added property to the page to add a CSS class to the body tag. 

CONTENT CHANELLS
+ Updated Content Channel Items to support hierarchy so that items can have children and parent items from the same or other configured channels.
+ Added additional 'Request Assigned' and 'Request Transferred' connection workflow trigger types, and fixed issues with workflows getting launched when they shouldn't have.
+ Added block settings to the content channel items list to show/hide various columns.
+ Added content channel feed to ContentChannelItem Detail and List to provide alternative to query parameters.
+ Fixed 'content channel view' block to no longer break when invalid Lava is provided (now it politely tells you that your Lava doesn't make the grade).

FINANCIAL
+ Added the ability to view Lava based contribution report on the person profile page.
+ Fixed Giving Analytics query when using "did not give during date range" pattern filter with no accounts selected.
+ Added a Person filter to Transaction List.
+ Updated Giving Analytics to display transactions from any TaxDeductible account rather than just transactions that have a type of "contribution".
+ Pledge List block now has a setting to allow it to only show only pledges for the currently logged in person.
+ Added Printable Benevolence Request Summary (#1684).
+ Updated the transaction list block to filter accounts shown in the totals/summary at the bottom based on the accounts selected in the filter. This allows you to see a total at the bottom for just the accounts you selected in the filters.
+ Added the whole transaction entity as a merge field option for receipts.
+ Disabled the word merge button on the Transaction Report block. This block is used on the external site where Word merging is not needed or desired.
+ Added new features to Benevolence including: Reorganizing the screen; Adding the ability to have attributes on benevolence requests; Adding the ability to attach up to 6 documents on a request; Adding a new 'Provided Next Steps' field
+ Updated StatementGenerator and CheckScanner to work with Tls 1.2. (Fixes #1611)
+ Updated Giving Analytics block to improve performance.

GROUPS
+ Updated GroupFinder and GroupRegistration blocks to honor a group's GroupCapacity and GroupTypeRole MaxCount (Fixes #1275).
+ Added ability to Group Attendance detail block to select/unselect all members at once by clicking 'Member' header.
+ Added campus filter option to group finder.
+ Fixed Lava used for the Group Toolbox. The edit member feature was not working as intended.
+ Updated the Member Attended Group workflow trigger type on groups and group types to also optionally set an attendance date attribute.
+ Add option to GroupAttendanceDetail to allow a Lava template to be used for rendering

LAVA
+ Added new Entity, Execute, SQL, and WebRequest Lava Commands.
+ Added new REST endpoint for resolving Lava.
+ Added New Lava filter for checking the security of a model "HasRightsTo'. 
+ Removed LavaIgnore on AttributeValue EntityId.
+ Made Metric Partitions accessible via Lava (fixes #1644).
+ Added new Lava filter 'WithFallback' to eliminate the need for conditional testing of null or empty variables.
+ Added new Break and Continue tags to Lava.

PERSON/FAMILY
+ Added ability to have Family attributes.
+ Added optional 'Birthdate' column to the person search results.
+ Fixed exception that would occur if searching for person with blank string.
+ Grades can now be set when adding new family members to the PublicProfileEdit block.

REGISTRATION
+ Updated Registration Entry block to support signing required digital documents inline during registration.
+ Fixed issue with event registration where discount code and amount paid are not cleared if user navigates backwards and unselects optional fees.
+ Added the ability to specify a workflow to launch when a registration is completed. Can be configured on the registration template or instance.
+ Fixed security on the registration instance detail block to stop people from adding/deleting registrants when they did not have proper security (Fixes #1732).
+ Added additional fields to the event registration registrant Excel export (First Name, Last Name, Datetime Created, and Home Address).
+ Fixed issue that prevented being able to move a registration to a different instance if the target instance did not have a group configured and selected in the move.
+ Fixed security issue with allowing people to edit payments on a registration.
+ Added validation to registration entry block to ensure person applies a discount code they enter and added server-side validation to prevent paying an amount greater than the balance due.
+ Added option to event registration templates to optionally allow registrants to select existing family members when registering for an event.

REPORTING
+ Updated Metrics so that a MetricValueDateTime can be specified when using SQL as the Source. (Fixes #1666).
+ Fixed the Giving Amount person data view filter to not include children when combining giving.
+ Added new Group Member Report Select for Group Campus.

WORKFLOW
+ Added Lava capabilities to Pre/Post HTML of workflow entry attributes.
+ Added option to SQL workflow action to allow processing to continue even if SQL results in an error.
+ Added Activate Activity in Other Workflow action and Activate Activity in Other Workflow on match action.
+ Added a Workflow Action to Trigger a New Workflow.
+ Added a Workflow Action to add a Benevolence Request.
+ Added the ability for workflows to have sequential ids based on a prefix associated with the type of workflow ( for example, IT requests could have ids like 'IT00001', 'IT00002' )
+ Added a new workflow action to run Lava in a better UI.
+ Added better error handling to the Process Workflows job so that one exception does not stop the job from processing additional workflows.
+ Fixed issue with the Group Member Attendance Add action not doing anything if an attendance date attribute was not selected.
+ Fixed the delay workflow to delay correctly when datetime or day of week values are used for the delay

MISC
+ Fixed the communication recipient block to include emails that were marked as being opened in addition to those that were just marked delivered.
+ Added ability to display notifications from Spark.
+ Updated the address control to use placeholders instead of labels and moved country to be first field (fixes #1628).
+ Added the ability to customize status bar and opportunity summary tiles using Lava in the My Connection Opportunities block.
+ Updated the database authentication provider to use BCrypt when hashing new passwords, and to convert existing HMACSHA1 hashed passwords to BCrypt next time each user logs in.
+ Added new Startup interface that custom plugins can use to run custom code during Rock startup.
+ Fixed the currency field type to return a formatted value that is a currency.


Rock McKinley 5.5

+ Updated the RockUpdate block to deal with servers that are reporting the .Net framework incorrectly.


Rock McKinley 5.4

+ Fixed issue with CalendarLava block not using correct date range when the Date Range filter is used (Fixes #1771).
+ Fixed issue with a new communication not requiring an approval when recipients are added manually (Fixes #1768).
+ Added better error handling to the Process Workflow job so that one exception does not stop the job from processing additional workflows.
+ Updated check-in label printing so that if person is checking into two or more grouptypes that share the same label configured to be printed once per person, that it will only print once per person (Fixes #1755).
+ Fixed security on the registration instance detail block to stop people from adding/deleting registrants when they did not have proper security (Fixes #1732).
+ Updated the FilterGroupsByGradeAndAge so that it does not remove/exclude groups that don't have a defined age or grade range.
+ Fixed exception that would occur when renaming a block from the zone block list.
+ Fixed issue with check-in not refreshing attendance cache correctly when used to calculate threshold values.
+ Updated giving/registration to strip any non-numeric characters from credit card number before submitting (Fixes #1728).
+ Updated the Rock Update block to require that Microsoft .NET Framework 4.5.2 or greater be installed before Rock can be updated to next version.


Rock McKinley 5.3

+ Fixed the date filter on pledge analytics block (Fixes #1617).
+ Fixed bug with 'Filter Groups by LastName' check-in workflow action which occurred when a group did not have the necessary attributes.
+ Fixed memory issue with check-in welcome screen.
+ Made Entity TypeId and TypeName accessible in Lava (#1691).
+ Fixed issue with attribute filters incorrectly filtering results and not showing correctly when used in simple view mode.
+ Fixed one-time future payments with NMI to use correct frequency and number of payments.
+ Fixed exception that would occur when using NMI gateway and trying to create a scheduled transaction with a monthly frequency.
+ Updated phone number model to force number being saved correctly whenever it is added/updated.
+ Removed LavaIgnore on AttributeValue EntityId.
+ Fixed 'content channel view' block to no longer break when invalid Lava is provided (now it politely tells you that your Lava doesn't make the grade).
+ Fixed scrolling issue with windows 10 multi-touch devices in check-in (fixes #1660).
+ Fixed issue with Family Checkin not displaying the current service time when selecting area/group/location.
+ Updated the list of acceptable security protocols for external SSL connections. 
+ Fixed issues with the Connection workflow actions (Fixes #1649).
+ Updated Dynamic Data block to hide grid filters when more than one grid is displayed. (Fixes #1642).
+ Fixed issue with some workflow action type attributes not saving value correctly if using the RockTextOrDropDownList and multiple row textbox.
+ Fixed BirthDate showing a year of 0001 if a person's record doesn't have a BirthYear specified.
+ Disabled the word merge button on the Transaction Report block. This block is used on the external site where Word merging is not needed or desired.
+ Fixed exception that would occur if multiple less variables with the same name existed.
+ Fixed Group security so that all users do not have View access by default.
+ Updated Event Item Occurrence List By Audience lava file to use the external url link if it exists.


Rock McKinley 5.2

+ Fixed bug in individual check-in that would cause Rock to restart if user clicks the Back button (due to stack overflow error).


Rock McKinley 5.1

+ Fixed issue with Family check-in incorrectly navigating to individual check-in page when clicking 'Back' (Fixes #1620).
+ Fixed issue with workflow triggers not getting started (Fixes #1623).
+ Fixed display of hierarchical group types in check-in manager.
+ Fixed display of group type path on the location schedule screen in check-in manager mode (Fixes #121).
+ Fixed positioning of Save button on check-in admin schedule view (Fixes #1609).
+ Updated the saving of attributes so that it does not clear foreign key values and the created by information (Fixes #1596).
+ Fixed new route for check-in to use correct page.
+ Updated the Check-in Manager to allow changing the location threshold value.
+ Updated family check-in to fix issue with schedules not getting selected correctly when only one schedule option is available.
+ Fixed issue with family checkin that would result in first service's selection getting cleared if checking child into multiple services and each service had different location options.
+ Fixed issue with family check-in that would result in ability level being asked twice if selecting multiple service times, and different locations options were available for each service.
+ Fixed issue with View possibly getting created with wrong schema name.
+ Fixed the check-in Grade Required attribute to have correct entity qualifier
+ Fixed exception that would occur if any PreHtml or PostHtml text included any opening and closing brackets (i.e. Lava or Style definitions).


Rock McKinley 5.0

API
+ Added two new REST Endpoints: ~/api/Groups/ByLocation and ~api/Groups/ByLatLong.
+ Added file upload REST endpoint for BinaryFilesController.

CALENDAR
+ Added ability to group event occurrences in the calendar by event.
+ Added ability to follow an Event Item.
+ Updated core Calendar.lava and EventItemList.lava to display the date range of an Event instead of just the first date/time if the event occurrence spans multiple days.
+ Updated CalendarItem.lava to show all the dates of an event instead of just the first one if the event occurs on multiple dates.
+ Added context object to EventItemListLava block.
+ Updated EventItemListLava block so that campuses is not required.
+ Updated calendar to no longer lose selected date when switching between view modes (Fixes #1392).
+ Added 'External Website Ads', and 'Service Bulletin' content channels to public calendar configuration if no content channels are already configured.
+ Fixed exception that would occur when using the Event Item Occurrence List By Audience Lava block without a date range filter (and recurring events without an end date exist).

CHECK-IN
+ Added 'Family' check-in functionality to allow checking in multiple family members at the same time.
+ Update Check-in Configuration to make it easier to modify settings and edit a large number of areas/groups.
+ Updated the check-in welcome message that is displayed when there are not any more active schedules so that it reflects that it is only considering schedules for the current day.
+ Updated the check-in manager to exclude people who have checked out
+ Updated Check-in Manager to display the Attendance Code for each person currently checked into a location
+ Updated the Check-in Manager's person profile check-in history to include the security code for each check-in.
+ Added 'GroupMembers' as an available merge field on check-in labels that will contain the group member record for the groups that person is checking into if they are a member of those groups. This Lava would print the role of person in group: {% for groupMember in GroupMembers %}{{ groupMember.GroupRole.Name }}{% endfor %}
+ Refactored Attendance Analytics to improve performance
+ Updated Attendance Analytics to support selecting a specific set of group types to display and added campus filter the Check-in Group block.
+ Updated Attendance Analytics to include the location (room) that person last checked into.
+ Added birthdate as field that is included when exporting Attendance Analytics.
+ Added schedule as an additional optional filter in Attendance Analytics block
+ Fixed issues with attendance history filters not persisting
+ Updated Attendance History block to only consider check-in start date when using a date-range filter (Fixes #1524).
+ Added new FilterGroupsByGradeAndAge workflow action that will match groups first by grade, and only check age if group or person does not have a grade.

CMS
+ Added a new 'Link List Lava' block that makes it easy to add/edit/secure and format a list of links.
+ Added a new block for building forms that allows a logged in user to enter person attribute information and optionally launch a workflow.
+ Added new DynamicChart block which will display a linechart based on the results of a SQL query.
+ Added a utility block that allows you to logout a user when they visit a page.
+ Added a block that allows you to remove a person from a group based on query parameters.
+ Updated the EmailForm block to allow using Lava merge fields in the From, From Name, and Subject fields.
+ Added option to Login block to customize the text that is shown on the "New Account" button.
+ Added new Person Context Setter that can be used to set a Person context for a Page or Site.
+ Added setting to the Campus Context setter to default to the current person's campus (default is disabled).
+ Added new fields to allow sites to add content to the page header and also to enable/disable site indexing.
+ Added the ability to control the X-Frame-Options and Content-Security-Policy HTTP headers per Site so that trusted domains can be allowed to embed the site (such as iframes).
+ Fixed issue with routes not getting removed from routing table when a page is deleted (Fixes #1555).
+ Added the ability to set page and block security from the Page Map (Admin Tools > CMS Settings > Page Map). No more locking yourself out...
+ Added the ability to set email preference in the AccountEdit block.
+ Added "Next Available Username" message to the User Logins block to help an admin figure out the next available username in situations.  For example: jsmith1, jsmith2, jsmith3...
+ Added the ability to require phone number on Account Entry block.
+ Updated security so that inactive security groups/roles are ignored when checking security.
+ Updated FontAwesome to v 4.6.1
+ Upgraded google analytics tracker to latest.

CONNECTION OPPORTUNITIES
+ Added ability to add comment to a new Connection Request.
+ Added 'Days Until Request Idle' property to ConnectionTypes so that each one can have its own idle time.
+ Added feature that will scroll the screen to the connections grid when a connection type is selected and the grid is not visible.
+ Added ability to require a placement group before connecting a connection request.
+ Changed the MyConnectionOpportunity block to show different notification counts based on the state/status of the requests.
+ Added the ability to add Lava to the Connection Summary and Descriptions fields for display on the external site.
+ Added option to My Connection Opportunities to show last activity note.
+ Added a last activity filter to My Connection Opportunities.
+ Fixed checking of connection state in 'Connected' workflow trigger.
+ Updated connection request detail to display current requests placement group as an option even if the connection type no longer is configured for that group.

CONTENT CHANNELS
+ Fixed Content Channel Item List to show attribute columns when attribute is associated with the channel (vs just the channel type).

FINANCIAL
+ Updated Rock to support using a three-step payment gateway (NMI) for registration and transaction entry.
+ Added the ability to filter transactions by campus.
+ Added option to transaction list on person profile to allow reassigning transactions to another person.
+ Updated transaction detail block to prevent editing a transaction if it belongs to a batch that is closed.
+ Added support to Transaction Detail block for updating/editing FinancialTransaction attributes.
+ Updated Scheduled Transaction Summary to include all schedules with same giving leader id.
+ Updated the recurring transaction download job (and block) to automatically create an offsetting reversal transaction if a failed transaction is downloaded and that transaction was previously downloaded as a successful transaction. Also added a new workflow that will be launched whenever a reversal transaction is created.
+ Updated Transaction Entry block to save the comment field value to the transaction summary field when creating new transactions.
+ Removed the Bank Account Name field from Transaction Entry screen as it is not needed to process ACH transactions.
+ Updated Giving and Attendance chart data grids to display descriptive header text instead of "SeriesId". Also included GL Code in grid when graphing by Account in Giving Analytics grid.
+ Updated Transaction Matching block to only display and allow selecting of active accounts.
+ Updated Giving Analytics block to hide the 'Is First Gift' and 'First Gift' columns when viewing first time givers.
+ Updated Giving Analytics block so that when creating a merge document from list of people, the documents are created correctly (with data).
+ Added Last Gift dates to Giving Analytics.
+ Updated Pledge Analytics block to include any child accounts when calculating contributions made to an account.

GROUPS
+ Added option to Group Tree so show child group counts or member counts.
+ Added the ability to set unique group capacities.
+ Added flag to group type to indicate that attendance in a group of that type counts as attending a weekend service.
+ Added option to GroupMap to show all child groups in the map.
+ Added real person photos to the group member list block. This is not only an enhancement but also fixes what appears to be a UI bug when no photo exists.
+ Added block setting to show/hide campus filter on group member list.
+ Added the option to filter the  group member list block by gender.
+ Added birthdate and age to the Group Member list Excel export.
+ Added optional First/Last attendance dates to group member list if group takes attendance and block setting is configured to show dates.
+ Updated Group Member List block to exclude inactive members when sending communication.
+ Added option to Group Member List block to hide the 'Move to another group' button.
+ Updated groups so that group member status changes are logged to person history.
+ Added option to GroupDetailLava to hide the 'Inactive' option for Group Member Status
+ Added an option to GroupFinder to sort the results by Distance and limit number of groups with a PageSize option.
+ Added the option to filter the group list block to a specific group type id.
+ Changed default date range for Group Attendance to 3 months instead of a year (date filter can still be changed per user).
+ Added campus filter to group attendance list. This will filter the attendance count and rate values by the people whose campus is the selected value.
+ Added an optional campus filter to the Group Attendance Detail block.
+ Fixed issue with Role specific Group Requirements still showing warning icon for members of group with a different role.
+ Updated Group Finder to prevent adding attribute filters for attribute field types that do not support filtering (Fixes #1561).
+ Fixed display of Group Name when using option to display group path and selecting a specific group type (Fixes #1525).

LAVA
+ Added new SortByAttribute Lava filter.
+ Added new FromMarkdown Lava Filter.
+ Added new RegExMatch Lava filter for providing regular expression matches in Lava.
+ Added new SundayDate Lava filter.
+ Added new Campus Lava Filter which will return the Campus or Campuses that a person belongs to.
+ Added new FromJSON Lava Filter.
+ Added new EscapeDataString Lava Filter.
+ Added new PersonByGuid Lava filter.
+ Deprecated the ZebraPhoto Lava filter in favor for new ZebraPersonPhoto which has new optional fields to adjust image brightness and contrast.
+ Added an option to include all dates when using the DatesFromICal Lava filter.
+ Added Lava filter to return group member info if a person is in a specific group.

PERSON/FAMILY
+ Added new badge for showing if a person is in a group with a specific group type purpose (e.g. where the purpose is 'Serving'.)
+ Updated the AddFamily, FamilyMembers, and EditFamily blocks to work with other group types besides family. This allows being able to add and edit groups on person profile page in addition to, or instead of just the family group.
+ Added setting to display the middle name of a person on the bio block.
+ Updated formatted age display to work properly for people less than one year old.
+ Added option to the Notes block to limit the entry/display to a specific subset of note types for the configured entity type.
+ Updated Notes so they will automatically render any Markdown in the Text into HTML.  Also, any text that looks like an http link will be rendered as a clickable link
+ Update Person History block so that history items are not displayed for any category that current user does not have authorization to view.
+ Changed "Combine Giving With" to show the family name along with the list of names of the family members when editing a person
+ Allow the toggling of showing inactive campuses on the Add Family block using a block setting.
+ Updated saving of a person record to check if anniversary date was updated and if so make same update to spouse's record.

PRAYER
+ The PrayerRequestEntry block's Save Success Text can now use Lava in order to display different messages based on the prayer request (or its Category) and the block can also initiate a Workflow with the PrayerRequest as the Entity if configured.

REGISTRATION
+ Updated Event Registration to allow each instance of a template to specify a different cost.
+ Updated registration detail block to allow moving registration to an inactive instance, and also allow optionally moving registrants to new group.
+ Updated registration detail block to allow specifying the person who is making a payment rather than automatically assuming it is same person who did the registration.
+ Added Grade as an available field in event registration forms.
+ Added ability to copy EventItemOccurrences.
+ Added an "In Group" filter to Event Registrants grid to help identify registrants that haven't been added to the target group yet.
+ Updated Registration list so that registrations can be sorted by Total Cost or Balance Due without causing an exception.
+ Added the ability to set a batch name prefix on an event registration.
+ Added new feature to keep saved registrations from being updated on the external website.
+ Updated Registration Entry block so that it will always create a person record for the registrant (instead of just when there is a cost), and updated the registration list on the Registration Instance detail block to be a person grid which allows emailing the people who did the registration.
+ Added the ability to follow a Registration Instance.
+ Fixed an issue preventing Email, Campus and Fee columns from not exporting into Excel.
+ Added Group Placement functionality to registration instance that allows for easily adding registrants to a set of child groups.
+ Added checkbox to registration entry summary that allows a logged-in user to specify whether the email on their account should be updated with the confirmation email address that they enter when registering.

REPORTING
+ Added new dataview filters and report fields to help create dataviews and reports off of the workflow table.
+ Fixed the person giving filter and select in reporting so that the end date range is inclusive (Fixes #1490).
+ Added additional 'Date Added' criteria to the In Group(s) Person Data Filter.
+ Added 'Not In Other Dataview' filter.
+ Fixed date filters to be inclusive of the entire day of the upper and lower limit.
+ Added Report Field 'LastLogin'.
+ Added Report Field 'Parent's Email Address'.
+ Added Parent's Email data select.
+ Updated Total Giving Amount report select, Giving Amount datafilter, and First Contribution datafilter to use a Sliding Date Range picker instead of a regular date picker.
+ Added Campus and GroupType to the list of available report fields for Groups.
+ Added options to Member List data select for groups to limit by GroupRole and status.
+ Fixed performance issue in "In Group of GroupType" data filter to be around 2x faster.
+ Fixed performance issue in "Distance From" data filter to be around 3x faster.
+ Updated the dynamic data block with better filters.
+ Updated dynamic data filter controls to default true and moved to custom settings.

WORKFLOW
+ Improved performance of workflow type editing.
+ Updated workflow action names to follow a more consistent pattern. If you use workflows a lot and have become accustomed to the action names you may hate this before you LOVE it.
+ Updated workflow type editor so that new workflow types default to processing every 8 hours.
+ Added additional workflow detail/entry pages below the My Dashboard pages so that breadcrumb trail is more intuitive.
+ Added a 'Regular Expression' option for use with Workflow Action Filters (i.e. Run If) to give more control with text matching.
+ Added support for datetime comparisons to the workflow action compares.
+ Added new workflow action that will set a Person attribute value based on First Name, Last Name, and Email values. If only one person in database is found matching those fields, that person will be used, otherwise a new person will be created.
+ Added new workflow action to set the properties of a person (name, birthdate, etc.)
+ Added new workflow action to get the spouse of a person.
+ Added new workflow actions for setting person phone and address.
+ Added new workflow action to add a note to the group member.
+ Added new workflow action to set GroupMember Note.
+ Added new workflow action to send email with events that will send an email and then activate actions based on recipient opening and/or clicking items in email.
+ Added two new workflow actions to remove a person from a group.
+ Updated the Set Person Attribute workflow action so that it correctly writes person attribute changes to the person's history.
+ Updated the background check workflow action to check for an error or failure that might have occurred when submitting background check and display error to user with option to resubmit.
+ Updated the DISC request workflow action to warn if the individual does not have an email and persist the workflow only if it's about to send (there by not keeping a lot of unneeded workflows around). Also updated the DISC badge to highlight if someone has already request a DISC from the individual in the last 30 days.

MISC
+ Fixed person search to allow better searching on complex names like Mary Ann Van Dellen (Fixes #1518).
+ Updated CommunicationDetail block to show which page the communication originated from if it was generated from a grid somewhere.
+ Enabled custom mobile keyboards for mobile devices when using NumberBoxes, UrlLinkBoxes, and EmailBoxes.
+ Updated the Email Exception Filter so that exceptions can be filtered by the exception type, source, message and stacktrace in addition to any http request server variable.
+ Added new option for requiring a user login to change their password on next visit.
+ Added new search service that allows searching for businesses.
+ Added the ability to bulk update Tags.
+ Fixed issue in Merge Templates that was causing Header, Footer, and any remaining global lava fields in the Body not to get merged (Fixes #1396).
+ Added "Campuses" and "Context" as available merge fields for Doc and HTML Merge Templates.
+ Fixed copying of existing communication so that the recipient's additional merge values are copied as well.
+ Updated the Communication block's support for additional merge fields (Lava) to support objects in addition to just string values.
+ Update Communication Entry block so that if a different template is selected, the From, From Email, etc fields are not cleared.
+ Updated the Transaction Entry and Registration Entry blocks to validate new passwords against configured pattern when user is creating a new login in order to save their payment account information (Fixes #1371).
+ Added the ability to copy and share selected filter criteria for the giving and attendance analytics blocks.
+ Improved performance of the Person Duplicate Finder.
+ Increased the query timeout values for attendance and giving analytic reports.
+ Updated the FileSystem binary file type provider to save the relative path to file when saving a new binary file using this provider.
+ Added logic to check for any new person names or addresses being entered with all lower or all upper case characters and if so, fix casing so that first character is uppercased and remaining characters are lowercased.
+ Updated following notifications to exclude deceased people (Fixes #1558).
+ Added new SendGroupEmail Job.
+ Added setting to Group Sync job to enable forced password resets on new logins that are created during the sync.
+ Updated the address verification process to preserve first service's standardization results even if second service is used for geocoding.
+ Updated the address verification job to correctly retry previously failed verifications and to differentiate between an error calling a service and a non-match returned by the service.
+ Updated Smarty Streets address verification to save the barcode value.
+ Update cleanup job so that it does not delete unconfirmed logins.
+ Updated Campus, Campuses, and Connection Opportunity attributes/fields to exclude inactive items, and added optional config option to include inactive items (Fixes #1413, Fixes #1540).
+ Added new Phone Number field type.
+ Added new Address Field Type.
+ Added new Address Attribute.
+ Fixed issue with radio button lists automatically selecting first value when they are set using an empty/null value (Fixes #1334).
+ Updated KeyValueList field type to display values correctly when not using a defined type (Fixes #1522).
+ Added 'Warning' property to Rock Controls similar to 'Help' Property.
+ Noted individuals who are inactive on the person picker search.
+ Added new Markdown Field Attribute that can be used to render Markdown into HTML (see http://commonmark.org).
+ Added new Binary File Types Field Attribute and Field Type.
+ Updated person picker results to display a person's connection status.
+ Added option to the Person Attribute/FieldType so that the 'Enable Self Detection' option of the person picker can be enabled.
+ Added ability to set qualifier column/value on the Categories block to further filter entities that categories belong to.


Rock McKinley 4.6

+ Fixed the display of line breaks in Rock Shop ratings.
+ Fixed the person giving filter and select in reporting so that the end date range is inclusive (Fixes #1490).
+ Fixed issue with not being able to remove a workflow type from a connection opportunity if requests have already been created that use that workflow type (Fixes #1488).
+ Fixed issue with check-in configuration not clearing cache for the areas (i.e. which labels are associated with area).
+ Updated Connection Request so that members of a campus-specific connection group can now add connection requests (Fixes #1446).
+ Fixed column headers not being responsive.
+ Updated Mailgun component to deal with bounced events having incorrect formatting (Fixes #1478).
+ Updated the Device Detail block to prevent and warn when attempting to add a new device with same name as an existing device instead of causing an error (Fixes #1437).
+ Fixed exception that would occur when trying to delete a group type that was a child of another group type (Fixes #1415).
+ Updated the Benevolence Request Detail block to list case workers in alphabetical order (Fixes #1494).
+ Fixed the message that is displayed on the Merge People page when user navigates directly to page (instead of initiating request from a grid). Message will not indicate that they are not authorized to submit a request (Fixes #1501).
+ Fixed Spouse name field on reports to exclude any deceased spouses (Fixes #1498).
+ Updated Group Member List block so that the Group setting is not required (typically group is passed on the query string) Fixes #1500.
+ Fixed issue when adding a known relationship to an inactive person and it not creating the inverse relationship.
+ Fixed issue with new family block saving phone numbers without a country code and added migration to fix all missing country code values.
+ Fixed issue where only first recipient would receive email when it included one or more attachments and the default binary file type was using a custom storage provider.


Rock McKinley 4.5

+ Updated the Protect My Ministry (PMM) background check integration to check for a valid response from PMM when submitting the initial request and add logging of both the request and the reply.
+ Updated workflow processing so that any errors that occur during a workflow action are always written to the workflow log regardless of log settings.
+ Fixed exception that would occur if new person was trying to signup for a connection request and organization only has one campus.
+ Updated the code editor to correctly escape html values.
+ Updated the email preferences block so that it logs any changes a user makes to their preference (including record status/reason changes) to their history.
+ Fixed an issue with cropping person images when using a custom storage provider.


Rock McKinley 4.4

+ Updated Check-in to correctly cache device configuration data so that it is not specific to a particular point in time.
+ Fixed paging on grid.
+ Fixed Facebook login for organizations using a newer Facebook App API Version v2.4 or v2.5. This change was also tested to be backwards compatible with their API Version as old as v2.0 (Fixes #1419).
+ Fixed exception that would occur when adding a new location (Fixes #1408).
+ Fixed issue with deleted channels causing exception on content page (Fixes #1406).
+ Added id header text to fix export to Excel issue (Fixes #1391).
+ Fixed issue with security when changing if a group is a security role or not (Fixes #1399).
+ Fixed issue with registration saving a blank person/registrant if user navigated away from registration and then used browser navigation to return before submitting the registration.
+ Fixed Tag Report so that after sorting it deletes the correct item (Fixes #1398).
+ Fix issue with Group Requirements when the Expire In Days setting has not been set (Fixes #1389).
+ Fixed error in the People REST endpoint (Fixes #1388).
+ Updated Lava debug display to only display each object type/id once, and limit iterations to first two items (Fixes #1365).
+ Changed z-index of the admin toolbar to keep it from being hidden when editing page zones. (Fixes #1397)
+ Changed the ConnectionRequestDetail block to allow a request to be Connected even if there is no placement group.
+ Fixed Communication Entry block so that the Subject is cleared if a selected template does not specify a subject (Fixes #1393).
+ Fixed issue where creating a new communication from a dataview caused the block to timeout before the configured database timeout occurred. (Fixes #909).
+ Update communication send job so that it ignores any inactive mediums and/or transports (Fixes #1527).
+ Fixed issue when trying to add group attendance and location filter is set to a parent location (i.e. campus/building) vs. an actual room location.
+ Fixed Registration Entry so that it does not create person notes until registration and payment was successful.
+ Updated the Group Attendance Detail block so that if adding attendance for a particular schedule, the attendance record gets created with the correct start time.
+ Updated the Connection Search block so that it now has access to the complete opportunity model including the opportunity attributes. Note, there is a small change in the Lava for this update. If you use a custom theme you'll want to grab a new copy of 'OpportunitySearch.lava' as you should use the property of 'PublicName' instead of 'Name'.


Rock McKinley 4.3

+ Fixed issue with check-in "randomly" not allowing check-ins
+ Fixed issue with registration saving a blank person/registrant if user navigated away from registration and then used browser navigation to return before submitting the registration.
+ Fixed Registration Entry so that it does not create person notes until registration and payment was successful.
+ Fixed Tag Report so that after sorting it deletes the correct item (Fixes #1398).
+ Fixed location details not saving attribute values.
+ Fixed issue with security when changing if a group is a security role or not (Fixes #1399).
+ Fix issue with Group Requirements when the Expire In Days setting has not been set (Fixes #1389).
+ Fixed error in the People REST endpoint (Fixes #1388).
+ Updated Check-in to correctly cache device configuration data so that it is not specific to a particular point in time.
+ Updated Lava debug display to only display each object type/id once, and limit iterations to first two items (Fixes #1365).
+ Changed z-index of the admin toolbar to keep it from being hidden when editing page zones. (Fixes #1397)
+ Changed the ConnectionRequestDetail block to allow a request to be Connected even if there is no placement group. In the future this can be controlled via a new 'RequiresPlacementGroupToConnect' flag on the opportunity type.
+ Fixed Communication Entry block so that the Subject is cleared if a selected template does not specify a subject (Fixes #1393).
+ Fixed IE double-tap zoom issue in check-in themes
+ Fixed issue where creating a new communication from a dataview caused the block to timeout before the configured database timeout occurred. (Fixes #909).
+ Fixed issue when trying to add group attendance and the location filter is set to a parent location (i.e. campus/building) vs. an actual room location.
+ Updated the Group Attendance Detail block so that if adding attendance for a particular schedule, the attendance record gets created with the correct start time.
+ Connection Search block now has access to the complete opportunity model including the opportunity attributes. Note, there is a small change in the Lava for this update. If you use a custom theme you'll want to grab a new copy of 'OpportunitySearch.lava' as you should use the property of 'PublicName' instead of 'Name'.


Rock McKinley 4.2

+ Updated Registration Entry so that discount code is still applied correctly when user returns to make a payment on existing registration.
+ Updated Registration Entry to correctly delete a registration if it was just created but an error occurred during save of registrants or attributes.
+ Fixed exception that would occur when copying a registration template that included an additional form(s) (in addition to the default form) and that form contained a person or group attribute (Fixes #1356).
+ Fixed registration issue that would result in registered person getting added to target group even if registration failed due to payment issue.
+ Fixed issue with group attendance not recording attendance correctly and continuing to send reminders.
+ Fixed issue where a person's tags would not always survive a merge.
+ Fixed performance issue with the Giving Amount dataview filter due to how it generated its query.
+ Fixed so that Connection Opportunities in the Connection Request transfer window are now ordered.
+ Added real person photos to the group member list block. This is not only an enhancement but also fixes what appears to be a UI bug when no photo exists.
+ Updated the Workflow Type Detail block so that it does not time out when trying to remove an activity type or action from an existing workflow type that has a significant number of workflows already created.
+ Updated the Rock Shop configuration to work with usernames and/or passwords that may have special characters.
+ Updated the Send Email and the Send System Email workflow actions to allow Email attribute field types for the from and to addresses (in addition to text or person field types)
+ Removed unnecessary clearing of authorization cache whenever a group member was added/edited/removed from a security group.
+ Updated the Group Type Detail so that if a group member attribute is removed, it is also removed from any registration template that was configured to use that attribute.
+ Updated the Twilio webhook so that if it gets an IOException when writing to log file that it will wait and try again a few times before causing an error.
+ Fixed issues with numeric attribute field comparisons on data views (Fixes #1377).
+ Fixed issue with Group and Role picker not saving the selected role (Fixes #1380).
+ Updated the Transaction Entry and Registration Entry blocks to validate new passwords against configured pattern when user is creating a new login in order to save their payment account information (Fixes #1371).
+ Fixed bug where event name not showing in page title (Fixes #1373)
+ Fixed issue with attendance block not saving the location or schedule for a new attendance being entered.
+ Fixed issue in Statement Generator where some transactions might not show up if it is split into multiple accounts and at least one of those accounts wasn't included in the filter.


Rock McKinley 4.1

+ Updated communication entry block so that binary file attachments are not stored as temporary files (and possibly deleted up before an email is sent in the future).
+ Fixed issue with payment details getting cleared when a scheduled transaction is updated.
+ Fixed issue with a reporting lava column being blank when exporting to excel (Fixes #1349).
+ Updated the cache timeout on check-in location attendance counts. Was previously changed from 1 min to an hour, but an hour is too long to accurately reflect current attendance in a location.
+ Fixed the Defined Value field type filter when the option to display multiple values is enabled.
+ Updated REST methods so they do not pass their rockcontext object (without proxy creation enabled) to the cache methods that rely on being able to use navigation properties to load child collection properties.
+ Updated Registration Entry so that it does not block existing registrations from editing an existing registration when the instance is full.
+ Fixed exception that would occur when attempting to add a new registrant who already belonged to the group associated with the registration.
+ Fixed exception that would occur if a fee was deleted from a registrant template that had existing registrants already using the fee. It will now remove the fee from the registrants.
+ Fixed exception that would occur when unselecting a fee from a registrant.
+ Fixed baptism badge html markup.
+ Fixed an issue with Connection signup where new records were being created even when logged in.
+ Updated how registration person field values are serialized so that objects can be unserialized correctly.
+ Fixed security issue on metric detail that allowed non-authorized users to edit/delete a metric (Fixes #1338).
+ Fixed issue with undelivered emails appearing in a person's communication history list (Fixes #1344).
+ Fixed Pledge Analytics to display business names (Fixes #1335).
+ Fixed issue with date picker not working correctly on New Family block (Fixes #1333).
+ Fixed the workflow SMS Send action to support using 'Person' merge field when recipient is a person, group, or security role attribute (Fixes #1309).
+ Fixed issue with transaction matching when masked account number was blank.
+ Fixed an issue preventing Email, Campus and Fee columns from exporting to Excel.


Rock McKinley 4.0

+ Added support for processing refunds.
+ Added Twitter Authentication Service.
+ Added Alternate Placement feature to groups.
+ Added following to Groups.
+ Added Connection Management feature to help with the process of finding and placing volunteers into teams.
+ Added a new core Group Requirement Type and Data View for Background Checks
+ Added new Attendance Analysis attendee grid that shows detailed information on a person's attendance, which can be filtered in some handy ways
+ Added Google Login provider
+ Refactored giving to allow multiple financial gateways to be configured using the same payment processor with different settings.
+ Added setting to display the middle name of a person on the bio block. By default the setting is set to false.
+ Changed default security on new sites so that they do not require user to login.
+ Updated content channel items to correctly sort items when sorting on numeric and/or date attribute values.
+ Updated the attendance list/detail blocks to allow deleting and changing the date of any occurrence that is not tied to a specific schedule
+ Added the ability to remove a person from a family (vs. moving them to a new family) if they are already in another family.
+ Updated the category tree view (used by data views, reports, etc.) to allow a user to edit items if they have security for a specific category rather than requiring edit rights to the block or page.
+ Updated the person merge to remove any duplicate previous names after merging records.
+ Added the option for administrators to disable verification services for a particular location on the person profile page (Fixes #1286).
+ Added additional Lava to output a phone number given a person input.
+ Added Lava filters to get the parents or children of a given person.
+ Updated the Content Channel View block to support filtering item by a route parameter as well as a query string parameter.
+ Updated the ContentChannelView blocks to only do query string parameter filtering if option is set on block (Fixes #1267).
+ Added option to Group Type to show each group member's Connection Status in the group member list.
+ Added option to the header of the TransactionList block to show images or summary. The option can be made visible in block options.
+ Added 'Inactivate Child Groups' feature to Group.
+ Added REST EndPoint GetGraduationYear for getting a graduation year from a grade offset.
+ Added Inactive Reason Note to EditPerson page.
+ Fixed person search for people with two first names (e.g. Mary Ann Smith).
+ Added options for sending a contribution receipt whenever someone gives a onetime gift online, or when a recurring transaction is downloaded for their scheduled transaction.
+ Added option to the group list to display the full path to group.
+ Added new Last Note data select for Person reports.
+ Added "Move Group Member" feature to Group Member Detail.
+ Added new File Manager block that can be used to manage and upload files.
+ Added Campus Filter to Group Member List.
+ Updated the display of admin bars to only show if current user has administrative rights to the page or a block on page, or edit rights to a block that has custom settings (HTML Detail, Content Channel View), instead of always showing the bar if user has edit rights to any block on page.
+ Added new workflow action to allow setting the initiator from an attribute value
+ Updated the communication recipient list on person history to allow senders to view any communications they created.
+ Added account summary to the transaction list block.
+ Added new "Format as Link" option to Image field types which will format the image to navigate to a full size image when the image is clicked.
+ Fixed issue with not being able to move transactions from one batch to another on Firefox.
+ Added option to Statement Generator to limit statements to a Dataview.
+ Added new badge that will display if a note exists on a person's record that is marked 'Is Alert'.
+ Updated content channel view block to refresh the view after cancelling out of the edit dialog (Fixes #1245).
+ Fixed issue with payment downloads updating the scheduled transaction detail amounts instead of the transaction detail amounts (Fixes #1250)
+ Fixed updating of scheduled transaction to not create account detail records with $0.0 amounts.
+ Removed the Output Cache Duration option from block properties as this functionality is not fully functional (Fixes #1096).
+ Added the ability for communication approvers to edit a communication before approving it.
+ Added new PrayerRequestListLava block type.
+ Updated the Send Email and Send System Email workflow actions to support multiple "to" addresses.
+ Added account list to the scheduled transaction list block.
+ Added PageRedirect lava filter.
+ Fixed database locking contention that would occur when saving a workflow with a new attribute and a user entry form (and database was configured with snapshot isolation turned on).
+ Fixed the Transaction History block to show transactions correctly for the correct person (not everyone's) when the current person does not give with their family (Fixes #1243).
+ Updated grid export to excel to export numeric values correctly (not as text values).
+ Fixed Dynamic Data Report issue when Selection URL contained more than one column name (Fixes #1238).
+ Renamed the ForeignId field to ForeignKey (string field) and added new ForeignId (int field) and ForeignGuid (Guid field) fields to every table/model.
+ Added column (and filter) to Attendance History block to indicate whether a person attended the group or not (Fixes #1184).
+ Updated SMS communications to require From and Message values (Fixes #1171).
+ Updated Bulk Update to allow selecting the note type when adding a new note for people (Fixes #1165).
+ Updated the processing of scheduled payments to also update the status (Fixes #1145).
+ Added a link to Report Detail to navigate to the associated data view (if user has edit rights to report).
+ Updated the Security dialog to read values from DB instead of cache (Fixes #903).
+ Updated the Transaction Entry block to use public account names on confirmation and success views (Fixes #1220).
+ Updated the family edit to allow adding new people with unknown gender.
+ Added new Person Merge Requests page under Data Integrity.
+ PrayerRequestEntry block can now accept the text (if URL encoded) of a request via the Request parameter.
+ Fixed BirthdayPicker to display controls in correct order for ShortDateFormats that include day/month format specifiers other than "dd" or "MM" (Fixes #942).
+ Updated Person Merge so that it shows a "Merge Request Submitted" if the person is only authorized to View.
+ Added Saved Account List block that can be used by users to delete their saved accounts.
+ Fixed issue with ordering of accounts (and their amounts) on transaction entry block when accounts are added by user in different order than the default account order (Fixes #1219).
+ Modified date picker to work more like the time picker. You can now click on the calendar icon and it will open. Also added logic that if you click the calendar icon it will select the text of the date which allows you to start typing right away to change the date. This should now be consistent with the time picker. (Fixes #1189).
+ Added toggle button to Show/Hide Data View and Report Results.
+ Updated the merge fields available to exception notification system email to include a 'Person' field for the current person.
+ Added a feature to the data view detail block to show what reports and other data views are in use.
+ Updated the testing of workflow action filters to correctly compare numerical values (Fixes #1205).
+ Added setting to the transaction list block to limit transactions to one or more transaction types (i.e. only contributions on person contribution tab ).
+ Added additional filters and ability to sort to the scheduled transaction list.
+ Updated Check Scanner so that the user chooses the Transaction Source on the scanning prompt page instead of the options page. This list is limited to the Transaction Source defined values that have 'Show In Check Scanner' set to true.
+ Added setting to transaction list that allows limiting accounts in filter to be only active accounts.
+ Added column to batch list that summarizes account totals, and fixed batch notes to display on batch list.
+ Fixed the Delete Workflow action.
+ Added workflow action to create a connection request and added new controls, field types, and attributes for selecting connection opportunity, request, and status.
+ Added new Floor and Ceil Lava filters for rounding (Fixes #1193).
+ Updated email communication medium to only allow valid email address in From Address field, and updated communication send job to continue processing communications when one communication has an issue.
+ Added new Children transform for dataviews that will transform a list of parents to a list of the children of those parents
+ Updated the person save so that when a person is inactivated, their group members status will be updated to inactive also for all the groups they are members of unless the group's group type has the new 'Don't Inactivate Members' option set.
+ Added framework for adding following events and suggestions.
+ Added a Copy command for Reports.
+ Added a Copy command for Data Views.
+ Added new Lava filters for getting a person object from a PersonId and PersonAliasId
+ Added additional Payment details model/table to store the details of a payment such as currency type, credit card type, and name on card, expiration date, and billing address so that in the future functionality can be added to allow users to update their information without having to recreate scheduled transactions.
+ Added mobile redirect options to site configuration to allow automatically redirecting mobile clients to a different page or external url.
+ Updated workflow processing so that if an action fails on initial processing the workflow would still be persisted if configured to do so.
+ Added new EnableSelfSelection option to the Person Picker
+ Fixed issue with attribute value having html encoded text when they shouldn't (e.g. global attribute in email subject)
+ Updated parent check-in label to include the last name in addition to nick name
+ Modified the allergy and legal notes on check-in label to truncate instead of writing over itself.
+ Updated the grid's page setting size preference to be grid specific instead of for the entire site
+ Upgraded to FontAwesome 4.4 (66 New Fonts)
+ Updated the sending of system and workflow emails to also optionally write a communication history to the recipients profile record.
+ Fixed Exception List showing incorrect "Last 7 days" count for exceptions with empty Site Name. (Fixes #1174).
+ Fixed issue with Twilio transport sending to the same recipient more than once (Fixes #1077).
+ Rock Duplicate Finder no longer displays duplicates following merge (Fixes #985).
+ Known Relationships with deceased people now show in the Known Relationships block (Fixes #1164).
+ Added Graph By Location option to Attendance Analytics
+ Added new Communication History block to the person profile page
+ Changes to the order of person profile badges now update the badge bar without having to clear the cache (Fixes #933).
+ Google Maps link now searches for a named location's address rather than its name (Fixes #1093).
+ Added setting to the Category Tree View block to allow setting the icon to display for items that do not have an IconCssClass property.
+ Fixed issue with recurring specific dates not saving start times (Fixes #1147).
+ SendEmail workflow action now works with attributes of type Group (Fixes #1167).
+ Merging a person with a security role now refreshes that role (Fixes #1137).
+ Added ability to delete a batch and all its transactions from the Check Scanner utility.
+ Fixed issue with pre/post delete triggers not firing when a column qualifier was specified.
+ Added new Lava filter to return the possessive form of the string (Ted -&gt; Ted's, Charles -&gt; Charles').
+ Changed the Group Details block to require 'Administrate' access to view/edit Group Member Attributes.
+ New Lava filter for returning a set of next date/times from an iCal string
+ Made Batch Id visible in Check Scanner Utility
+ Added ability to delete a scanned transaction in the Check Scanner Utility
+ Added new Lava filter for returning information about the current page.
+ Added navigation improvements to MyWorkflows block
+ Added new Lava filter for returning information about the current page.
+ updated Check Scanning to prompt the user when a Bad MICR read or duplicate is detected, which the option of Uploading it as-is.
+ Added public description html and is public fields to accounts.
+ Fixed the MonthYearPicker so that it maintains current selection through postbacks.
+ Fixed GroupList Active Status filter and display to consider both the Group Status and the Membership Status when determining if a Group Member is active. Also modified to show inactive Memberships in a lighter-weight font and sorted last by default. (Fixes #1140).
+ Updated Edit Family to automatically save the address if an address is in edit mode when you save the family.
+ Workflow triggers can now be fired when a qualifier changes-to or changes-from a value for pre-save trigger types.
+ Added new lava filter PluralizeForQuantity
+ The Communications Entry block will now send an email to Communication Approvers when a new communication requires approval.
+ Add 'Between' as an option for all date dataview filters that lets you choose a date range or a sliding date range
+ Changed IsDeceased on Person from a Nullable to Not Null. Any records that have a NULL value for IsDeceased will be marked as IsDeceased=False
+ Users can now search for businesses in PersonPicker (Fixes #1047).
+ Sites can now be deleted via an extra confirmation (Fixes #937).
+ Added Spatial Indexes to the Location table which should significantly speed up the DistanceFrom datafilter plus any other GeoSpatial queries
+ Added options to the "In Group" person data filters that let you specify "Include Child Groups" with options of "Including Selected Groups" and "Include All Descendants" (which default to true if "include child groups" is selected)
+ Datafilters for booleans now have an "Equal To" and "Not Equal To" comparison option. Handy for nullable booleans and boolean attributes. For example, if you want to filter on 'Has a Pet Cat', 'Not Equal to True' will include people that either have False or don't have a value for 'Has a Pet Cat'
+ Added new REST endpoints for editing Attribute Values.
+ Added new REST endpoints: api/People/AddNewPersonToFamily and api/People/AddExistingPersonToFamily
+ Added display of current room counts to the check-in manager login screen.
+ Updated attendance analytics block to include DataView filter.
+ Added optional setting to FindFamilies checkin workflow action that allows phone search to only include families with a phone number that ENDS WITH the value entered during check-in rather than all the families with a phone number that CONTAINS the value entered.
+ Updated new family control to use correct phone type labels rather than hard-coded 'home' and 'cell' phone labels (Fixes #941).
+ Updated checkin to persist the theme selection in browser's local storage so that if theme is changed, it is remembered on subsequent starts.
+ Added new Lava filter to transform a property into a key value pair.
+ Added workflow action to post attendance to a group.
+ User Logins can now be added from the Security &gt; User Accounts page (Fixes #888).
+ Refactored note types so that new (and existing) note types can be configured and secured.
+ Added new workflow action to set an attribute for a group member.
+ Added new workflow action to set a person attribute to the leader of a provided group.
+ PersonName linked field in Report now appears correctly and is an Excel hyperlink (Fixes #1063).
+ Added a calendar feature for events.
+ Added Gender, Age, and Grade to the Check-in Manager person profile display.
+ Fixed issue with Check-in Manager that would cause navigation options to disappear when switching campus context.
+ Updated checkin to prevent multiple options (family, person, group type, etc.) to be clicked on.
+ Added new workflow action to create a person note.
+ Improved check-in performance.
+ Improved performance of Check-in manager.
+ Turned off auditing by default (Can be turned on by adding a boolean 'EnableAuditing' global attribute).
+ Added 'Public' option for Groups that can be set to false to make the group a private group, which will prevent it from showing in the group finder.
+ Updated Transaction List, Batch List, DataViews and Reports so that the grid will only fetch the records it needs. This will help the grids load quite a bit faster.
+ Improve performance of attendance list/detail blocks
+ Add Location path to attendance list/detail blocks
+ Add option to add new attendees to attendance detail block
+ PersonPicker now provides some feedback if the user is unauthorized to search (Fixes #1042).
+ Added Lava filter 'DateAdd' to add a number of days/hours/minutes/seconds to a date.
+ Added new PIN Authentication that can be used as a special "PIN Only" login for check-in management.
+ Changed Group Tree View so groups will be shown regardless of the 'Show In Navigation' group type setting if specific group types are configured in the block settings.
+ Updated group editor to prevent changing parent group type to a group that does not allow the current group's type.
+ Updated check-in so that people without a birth date cannot check-in to groups that have an age range requirement (this can be reverted through a new 'Require Age' workflow action setting.)
+ Added the option to the group type check-in block to optionally automatically select all group types and then display the groups for all matching group types.
+ Added Lava filter for randomizing arrays (useful for shuffling ads).
+ Added SetPageTitle Lava filter.
+ Added the ability to change the page title from the Dynamic Data block.
+ Updated the Transaction List Liquid block to update status of a giving profile correctly when inactivating the profile.
+ Added full location path to location column in Check-in Schedule configuration.
+ Fixed communications through SMTP and Twilio to clean up any special MS Word characters that might have been pasted into the Subject line, or Body, or Message.
+ Added a special Attendance Grid to AttendanceAnalysis that will show a person's attendance per Week/Month/Year as checkboxes.
+ Added new Lava filter to get groups that a person has attended.
+ Added ReplaceLast Lava filter useful for replacing the last comma with 'and'.
+ Added HtmlDecode Lava filter.
+ Added new Lava filter to return the group(s) of a specific type that person lives within the geofenced boundary of.
+ Added new Lava filter to return the members of a particular role in the group of a specific type that person lives within the geofenced boundary of (i.e. neighborhood area leader).
+ Added new Lava filter to return the nearest group for a person.
+ Modified Group Detail block to only display attributes with "Show in Grid" flag enabled.
+ A person's previous last names can now be edited in edit person.
+ Moved Giving Group and Previous Names UI to be in an "Advanced Settings" panel in edit person.
+ Searching for a person will now look for any previous last names that the person has had.
+ Added 'Date Added' to group members.
+ Added new Send Birthday Email job.
+ Added Jobs to calculate Metrics and calculate Group Requirements
+ Added new 'Format' Lava filter to help format numbers.
+ Fixed issue where Data View comparison "Is Not Blank" incorrectly returns Null values as matches. (Fixes #948).
+ Added new Transaction Yearly Summary Lava block that can be used as standalone or as a person profile block.
+ Added the group leader as a tooltip on the Geofenced By Group person badge.
+ Fixed issue where Excel Export from Grid incorrectly shows Defined Value Fields as Guids (Fixes #935).
+ For REST, changed DateTimeZoneHandling to Unspecified instead of the default of RoundTripKind since Rock doesn't store dates in a time zone aware format. Since Rock doesn't do time zones, we don't want Transmission of DateTimes to specify TimeZone either. This fixes an issue where the batch date of scanned checks could be off by a few hours in certain edge situations, and prevents similar issues from happening.
+ Return the created entity after a REST POST to improve the efficiency of 3rd party software using the REST endpoint
+ Added an Active|All toggle filter to the Group Tree View that will either show only Active (the default) or All groups. The filter can be hidden in the Group Tree View block settings which will hide the filter and only show Active groups in the treeview.
+ Added a new person badge type that can display any groups of a particular type that have a geo-fence location that surrounds the person's family address (geopoint).
+ Added a new 'Volunteer Check-in Area' to make it easier to configure serving teams for check-in.
+ Updated the check-in configuration block's schedule and group/location editors to work more consistently with groups that are also configured and managed using the normal group viewer.
+ Added new Workflow Actions that can be used to add a Person to a Group
+ Added a new Lava filter for person objects to get all groups of a selected type that user belongs to.
+ Updated the Workflow Detail block to check both the block security settings and the workflow security to determine if user is authorized to edit a workflow (If user has edit rights on either, they will be allowed to edit the workflow)
+ Fixed Entity Type filtering on attribute category block and updated attribute list block to correctly display categories when adding/editing an attribute.
+ Updated workflow form processing so that if user has edit rights to workflow type, they will be able to process workflow forms even if they are not the one that form is assigned to.
+ Updated group attendance list/detail blocks to support groups with multiple locations and schedules (i.e. groups used for check-in)
+ Added a binary file picker attribute
+ Updated notes block to allow backdating notes
+ Updated Group Type Detail block to display child group type list and picker in correct group type order.
+ Updated prayer request comment list default sort order to be descending date order instead of ascending (show most recent first).
+ Updated Communication List block to use Create Date for date range filtering instead of Reviewed Date.
+ added a PATCH method to the Rock REST API. Patch allows any entity's properties or a subset of those properties to be updated.
+ Improved the performance of the Communication History block
+ Timepicker now figures out the time if you type in the time such as 2p, 11a, 345p, 1155a
+ Added Page Parameters as merge fields to the Dynamic Data block. For example {{ PageParameter.GroupId }} would give you the GroupId from the query string.
+ Added a javascript helper method for setting Rock Context and added support for setting Rock Context through a query string parameter (e.g. Campus Context).
+ Fixed Transaction Matching not showing the Person Details if the person was selected using the Person Picker. Also made it more obvious which person the transaction is going to be assigned to if a new person is selected instead of the automatically assigned person and vice-versa.
+ Updated transaction matching so that pressing Enter will navigate to the next record.


Rock McKinley 3.5

+ Fixed issue with occasional website hang
+ Fixed issue with ordering of accounts (and their amounts) on transaction entry block when accounts are added by user in different order than the default account order (Fixes #1219)
+ SendEmail workflow action now works with attributes of type Group (Fixes #1167).
+ Merging a person with a security role now refreshes that role (Fixes #1137).


Rock McKinley 3.4

+ Improved performance of caching.
+ Improved performance of Check-in manager blocks.
+ Improved performance of attendance list and detail blocks.
+ Turned off auditing by default (can be turned back on by changing the value of 'Enable Auditing' global attribute).
+ Updated PersonPicker control to provides some feedback if the user is unauthorized to search (Fixes #1042).
+ Updated performance of First Contribution Date report filter (Fixes #972).
+ Updated Group Finder block to not display inactive groups (Fixes #1019).
+ Fixed Pledge List block so that it correctly applies the Account filter when no accounts are selected (Fixes #1032).
+ Added support for financial gateway providers to specify whether they support Saved account functionality for a given currency type ( credit card, ACH ) and updated UI to render options based on setting (Fixes #1031).
+ Fixed Family group members getting added with inactive status (Fixes #1013).
+ Improved performance of Rock Cleanup job (Fixes #1060).


Rock McKinley 3.3

+ Fixed exception in Batch Detail when batch contained transactions without a currency value (Fixes #998)
+ Fixed issue with person history causing an exception after manual attendance was entered (Fixes #999).
+ Fixed exception on Page List when attempting to sort by Layout column (Fixes #1004)
+ Fixed issue with address auto-compute not working correctly on the person search (Fixes #994)
+ Fixed issue with 'First Contribution Date' report filter taking a very long time to load (Fixes #972).
+ Updated the link in group attendance email to include the impersonated person link so that group leader does not need to login when entering attendance (Fixes #1000).
+ Updated Template Detail block to use 'SMS' instead of 'Sms' (Fixes #891).
+ Updated Person Following List to show proper home/mobile phone in heading based on value of the home/mobile defined type (Fixes #1003).
+ Updated Person Following list so that phone and spouse columns are not sortable (Fixes #1001).
+ Updated check-in to print labels in configured order (Fixes #1007).
+ Updated the person merge so that it does not set external logins to be unconfirmed (Fixes #1005).


Rock McKinley 3.2

+ Fixed Facebook login to match with existing person correctly (Fixes #983).
+ Fixed exception that would occur when trying to activate a new activity on an existing workflow (Fixes #978).
+ Updated the Checkin Schedule to have it's 'StartTime' property available to Lava (Fixes #981).
+ Updated the default ordering of transactions in Contributions tab of person profile be datetime of the transaction (Fixes #980).
+ Fixed issue with My Workflows block not showing the workflow type.
+ Fixed "Group Type" Report Field not showing any results (Fixes #977).
+ Added validation to prevent duplicate routes being created for different pages.
+ Updated person object so that PrimaryAlias property is available to be used by Lava (Fixes #973).
+ Fixed issue with Add Family block adding children as adults (Fixes #964).
+ Fixed issue with prayer approval not updating request correctly, resulting in prayer not being visible to prayer session (Fixes #969).
+ Updated communication processing so that communication job will not send duplicate emails to same recipients.
+ Fixed issue with occasional deadlocks.
+ Added job for processing scheduled metrics.
+ Fixed attribute block to escape HTML in the values column (Fixes #965).
+ Added access keys to edit the individual (Alt+I) and family (Alt+O) on the person details page.
+ Changed the access key for edit from Alt+E to Alt+M (modify) since Chrome already used Alt+E. (Fixes #946).


Rock McKinley 3.1

+ Improved performance of check-in's Find Families action.
+ Added a setting to the check-in Find Families action to limit the number of families returned by search (default is 100).
+ Added a phone number index to improve check-in performance.
+ Fixed filtering issue when filtering on defined value attributes that allow multiple values (Fixes #910).
+ Updated the Transaction Entry block so that the 'Next' button does not remain disabled after a validation error (Fixes #899).
+ Fixed issue with not being able to send communications that included an attachment.
+ Fixed issue with displaying known and implied relationships on the person detail page (Fixes #930).
+ Fixed spacing of the 'In Group of Type' badge (Fixes #908).
+ Fixed issue with existing people creating a new login and not being able to login (Fixes #928).
+ Improved how Rock manages shared connections to database.
+ Fixed issue with tag report.
+ Added additional indexes to improve performance of person merge.
+ Fixed issue with not being able to update a binary file person attribute (Fixes #874).
+ Fixed issue with SMS replies being sent to the wrong person.


Rock McKinley 3.0

+ Updated the PayFlowPro transaction download to exclude 'declined' transactions
+ Fixed inaccurate check-in countdown due to time not using ISO 8601 format (Fixes #878).
+ Made some changes to improve performance and accuracy of check-in random code generation.
+ Fixed BusinessDetail block so that an exception does not occur when trying to delete contacts from a business (Fixes #867).
+ Added a job and system email for sending reminders to group leaders about entering attendance for their group meetings.
+ Updated SampleData block and xml data to handle adding small group topics as  defined values, and to handle setting up a small group's schedule.
+ Updated the Add Family, Edit Person, and Edit Family blocks to have a more consistent UI for adding new people (Fixes #849, Fixes #850, Fixes #855)
+ Fixed issue with effective end date not being updated when saving a recurring schedule.
+ Updated the zone block list so that it only copies authorization from page when a new block is added and not when an existing block is edited.
+ Updated LoginStatus block to only show "Login" when user not logged in, and not an empty dropdown
+ Updated person following and person attribute filtering to use person alias id instead of person id.
+ Updated the Transaction Detail block to facilitate easier keyboard adding of transactions.
+ Changed PrayerRequestDetail block to not encode HTML prior to storage as per https://github.com/SparkDevNetwork/Rock/wiki/Security-Considerations (Fixes #846).
+ Updated the communication send process to use the the person who created the communication when resolving merge fields so that secured attribute values can actually be included in a communication (Fixes #802).
+ Fixed display of transaction list/detail when user is authorized to view, but not to edit (Fixes #805)
+ Updated Bing address verification to handle a null postalcode value returned for valid international addresses (Fixes #845).
+ Updated the boolean field type to render a drop-down list with a blank option instead of a radio-button. This allows specifying a none/true/false value. If attribute is configured to be required, user would still need to select true or false (Fixes #776, Fixes #784)
+ Updated Family Edit to set email active when adding new family members (Fixes #820).
+ Updated the HTML Editor's merge field picker to use current person's security when determining the attributes to display and include in list ( vs. showing only the attributes available to everyone) (Fixes #802).
+ Fixed issue with note container only showing first 10 comments and not displaying the 'Show More' option (Fixes #808).
+ Added a new api/Groups/SaveAddress REST endpoint for updating the address associated with a group/family. This method takes care of checking for existing addresses, updating address pointers correctly, and writing change to family history.
+ Updated the api/Peoples REST POST endpoint to create all the needed relationships for a new person (i.e. Family Member, Person Alias, Known Relationships, Implied Relationships)
+ Fixed the TransactionEntry block to update the phone numbers and/or email address for an existing person.
+ Updated the Communication Entry block to support a 'Simple' mode that can be used on an external site for members to initiate a communication.  Also updated Site to include a Communication Page setting.
+ Changed directory names in the content folder to not have spaces.
+ Added a 'Schedule' field to the group detail that allows a group to have either a simple weekly schedule, a custom schedule, or use any one of the named schedules
+ Updated the 'First-time Icon' merge field for check-in labels to use a new Person.FirstTime field that is true if person has ever attended anything. This replaces previous merge field that only checked if person had previously checked into a group with same group type.
+ Added regex option to the search screen of check-in to allow applying a regex pattern to the user's input. For example the expression '[0](\d*)' would strip off a leading 0 from the input. This example would be needed in the UK where Rock does not store the leading 0 in the database but many individuals would be used to searching using it. #MakingUpForTheSinsOfTheNSA
+ Added option to include people without a mailing address in the Statement Generator. Also, if an individual person is selected, it will include them regardless of mailing address.
+ Updated Statement Generator to recommend a 600x200px logo, and to ship with a standard logo at 600x200px.
+ Add new 'My Settings' page which lives under the 'Login Status' drop-down in the upper right of the internal pages. This page will be a user's one stop shop for all of their personal settings and configurations. For now it contains links to change their password and manage their communication templates.
+ Attribute and AttributeValues can now be included in a REST response by specifying ?LoadAttributes='simple' or ?LoadAttributes='expanded' in the request parameters. In 'simple' mode, only the most commonly needed properties of Attributes and AttributeValues are serialized in a REST response.
+ Updated the 'Set Attribute From Entity' workflow action to support setting a value based on a Lava template that can parse the entity passed in for processing.
+ Moved the Content Channel Type and Content Channel admin screens from under the 'Communications' page to the 'CMS Configuration Page'. This will simplify the security access since these pages will be used more by Web Administrators.
+ Moved the 'Photo Request' page under 'Admin &gt; Communications'. This helps limit who can send out bulk photo requests and helps to clean up the 'People' menu item.
+ Adjusted the security under 'Admin Tools' to allow the 'WEB - Administration' security role to see the 'CMS Configuration' pages and the 'RSG - Communications Administration' role to see the 'Communications' pages.
+ Added edit and administrate access for the 'WEB - Administration' role to the External Website Ads content channel.
+ In an effort to help organizations create an organized system for managing their security roles we've implemented a sample naming system. You can read more about our recommendations in the updated Admin Hero Guide.
+ Added new DateTime field type for attributes.
+ Fixes DISC Last Save Date not storing in international date format (Fixes #828).
+ Upgraded to FontAwesome 4.3.0 (Fixes #814)
+ Added the ability to filter group members by specific attribute values
+ Added additional checking in the PhotoSendRequest block to verify the communication template and certain fields in the template (Fixes #798)
+ Fix new REST key not confirmed on create and UserDetail block showing incorrectly that it was. Fixes https://github.com/SparkDevNetwork/Rock/issues/825.
+ Added Block Property to GroupList to filter by Active Status. If this is set, it overrides the user filter for Active Status
+ Fixed check scanner allowing checks without a check number through when using a Ranger scanner
+ Added option in Address data select to specify what portion of the Address to show in report.
+ Added an option to the 'Memo' field type to optionally allow html to be entered in field without causing a Validation Request error.
+ Added an option in Service Job list to "Run Now".
+ Updated the grid export to resolve defined value ids with their values when exporting to Excel.
+ Changed Statement Generator to display a breakdown of the Accounts for each Transaction
+ Changed the DISC service to work even if someone changes the DISC category name (Fixes #792).
+ Changed reverse order and format of the graduation and grade labels on the person profile (Bio block)
+ Added "Combine Giving" option to Total Giving Amount data select in reporting. When enabled, the total giving for the person will include amounts given by members of their giving group (or just the total for the person if they are not in a giving group)
+ Rearranged the Content Channel Item View block to make it more intuitive. (Fixes #787)
+ Fixed issue with Location Picker control not maintaining state when toggling between different location types on the group details location editor.
+ Added keyboard shortcuts to speed up several operations in Rock. These include:
   - Alt + Q = Quick Search (sets focus to the search box at the top of the page)
   - Alt + S = Save (presses the save button on the given page)
   - Alt + E = Edit (presses the edit button on the given page)
   - Alt + N = New ( presses the add button on any grid on the page)
   - Alt + C = Cancel (presses the cancel button on the given page)
+ Added new Lava filter to create postback links in Lava.
+ Fixed the Delete workflow action so that it does not cause an exception when processing.
+ Updated the workflow detail block so that only users with edit access to the block see the advanced options for editing a workflow.
+ Removed the double borders around the grid when used inside of a grid-panel.
+ Fixed an issue with Categories block that prevented categories from being able to be ordered.
+ Added new block attribute types for using the KeyValueList and ValueList field types
+ Added a new rating control and field type. An attribute can use this field type to display a group of stars that can be selected to rate an item.
+ Add new note types for use in workflows.
+ Updated the 'Set Attribute From Entity' workflow action to include an option for determining if workflow should continue processing or not when the entity is missing or invalid.
+ Fixed bug in transaction detail block where the cancel button would not take you back to the parent batch when clicked.
+ Made changes to the transaction details block to make entering transactions faster. There is now a new 'Add New Transaction' button to enter an additional sibling transaction and the person picker now expands when entering a new transaction.
+ Changed the default sort order of financial transactions to be in the order they where entered.
+ Changed person picker to set the focus to the search box when opened.
+ Added an option to reuse the code per family (disabled by default).
+ Updated the Binary File URL property to return a full path instead of a relative path when file type is using Database or File System storage provider.
+ Updated check-in labels so that attribute values are not HTML encoded.
+ Added helper method to SavedAccount model to create a new reference transaction
+ Added an "Authorize" method to financial gateway components.
+ Fixed issue that enabled the keyboard to display on touch devices (Fixes #777).
+ Updated content feed to sort content items in descending order. Also added filters to respect the content item's date ranges.
+ Updated workflow administration so that users with edit security on a workflow type can manage workflows of that type (Fixes #771).
+ Updated workflow list to allow filtering by workflow attribute values
+ Added feature to the GetChannelFeed handler to resolve any relative links to absolute links.
+ Added block setting to the Bio block used on the Person Profile page to enable prepending the country code to phone numbers. Helpful for internationalization.
+ Updated block rendering so that the Pre/Post text is rendered outside of all the block wrapping divs
+ Updated the Lava "Attribute" filter to use the current person when checking security rather than defaulting to anonymous user (Fixes #760).
+ Fixed the 'Forgot User Name' block to include Active Directory user names (Fixes #765)
+ Updated the FinancialPersonSavedAccount to also allow being associated to a group in addition to a person
+ Fixed issue with static text being replaced with security code on check-in labels (Fixes #766).
+ Updated the address verification services so that a second active service will attempt to standardize/geocode a given address even when previous active service attempted to standardize or geocode the address but failed.
+ Updated the Defined Value field type to optionally display defined value descriptions instead of the values.
+ Added ability to add notes to a workflow
+ Fixed exception that would occur when manually activating a new activity on an existing workflow.
+ Fixed the workflow processing job so that it will still process workflows when the workflow type has a blank processing interval.
+ Updated the logging of exceptions so that the source and stack trace information get logged correctly for inner exceptions.
+ Added 'Exclude Group Type' block setting to Group Tree View and Group Detail
+ Added new group type for tracking internal staff organizational structures with a new page for viewing them.
+ Added the ability to specify root document/image folders and the option to optionally force user-specific root folders for attributes that use the HTML field type
+ Fixed the 'Delay' workflow action to correctly calculate the time that delay was initiated.
+ Changed Google Map API so it only loads when it is needed vs loading on every page. If you have any custom blocks that need the Google Maps API, call this.LoadGoogleMapsApi() in your OnInit.
+ Added option to CategoryTreeView to set the Root Category
+ Updated the Rock Grid control to handle separate DataKey and PersonId columns correctly.
+ Added option to use CurrentDate plus/minus a number of days in DataView date filters
+ Updated the Workflow Entry block so that it will interrogate the query string parameters and set any workflow attributes with same key to the value passed in query string. This results in the Activate Workflow block no longer being needed, so it has been deprecated and will be removed in a future update.
+ Updated workflow type configuration block to include the attribute field types in grid of workflow and activity attributes.
+ Add support for the ExcludedByFilter flag to RemoveEmptyPeople workflow action
+ Updated the Facebook authentication provider to update the person's Facebook person attribute value whenever they login.
+ Added the ability to specify the kiosk id and group type ids as a query string (route) parameter so that the check-in admin screen can by bypassed.
+ Added Lava Address filter option to provide a template for the address return.
+ Add Scan Settings to BinaryFileType
+ Updated the 'Attribute' lava merge field to return an object (instead of string) and added an additional 'Property' filter so that these can be used to navigate complex object/attribute structures when outputing lava content.
+ Updated blocks that provide 'Enable Debug' setting for Lava to only show the debug information if the logged in user also has Edit access to the block. This allows an Admin to enable debug on a production page without everyone seeing the debug info.
+ Fixed the DISC assessment block which was not working in IE 10 (Fixes #732).
+ Added responsive table support to the Rock Grid
+ Added column to GroupMember list for linking to profile detail (and removed 'View Profile' button from group member detail)
+ Added new Lava filter 'Default' that returns the passed default value if the value is undefined or empty, otherwise the value of the variable.
+ Updated several of the Lava string filters (Replace, ReplaceFirst, Remove, RemoveFirst, Append, Prepend to accept objects instead of strings. This allows these filters to be used on numbers also.
+ Updated the Facebook authentication provider so that it works with the new Facebook API.  If person does not have existing photo in Rock it will now also add a photo to Rock from Facebook, and will add a new 'Facebook Friend' known relationships for any of the user's Facebook friends that have also previously logged into Rock using Facebook (Fixes #675).
+ Updated the Memo field type so that attributes of this type retain their line breaks when displayed on page (i.e. workflow entry screen, workflow detail, etc.)


Rock McKinley 2.0

+ Fixed the EmailHeader and EmailFooter global attributes to have correctly formatted HTML content (Fixes #740).
+ Fixed the Check-in countdown until active display when there is an earlier schedule for the same day that is no longer active (Fixes #739).
+ Fixed an issue with not being able to update a Multi-Select attribute value in the Bulk Update block (Fixes #734).
+ Fixed the Attended Duration badge to correctly include Sunday attendances.
+ Fixed the weekly attendance grouping in Attendance Analysis so that Sunday attendances are grouped to the correct weekend.
+ Fixed attendance and DISC badges in IE.
+ Fixed a bug in the lava debug display that kept some attribute help from showing the parent level object.
+ Fixed the DISC assessment block which was not working in IE 10 (Fixes #732).
+ Added CreatedByPersonName, ModifiedByPersonName, CreatedByPersonId, and ModifiedByPersonId as available lava merge fields for all models.
+ Updated security on groups so that a group can use both its parent group and its group type as a parent authority. Also improved security handling in the Group Viewer block (Fixes #718).
+ Fixed security so that if a user is not allowed to view a Group type, they cannot view/edit groups of that type in the Group Viewer block (Fixes #719).
+ Updated the Day of Week attribute field type to allow setting a default of none (Fixes #726).
+ Updated Person Merge and Bulk Update to include deceased people when navigating from grid of people (Fixes #727).
+ Updated the Social Media person attributes to use a URL field type instead of just text (Fixes #728).
+ Updated all emails ( system, workflow, etc) to check that sender is from a "Safe Sender" domain.
+ Updated all the places that use "Person" as an available lava merge field for the current person to use "CurrentPerson" instead.
+ Updated the lava fields used by the PageMenu block to have the same format as all other lava merge fields in Rock. They are now mixed case fields. This required all Page Menu templates and template include files to be updated (update should automatically fix all of the templates).
+ Fixed issue with row selection not working on Dynamic Data Block.
+ Added ability to delete channel items from the Tools &gt; Content page.
+ Updated Twilio SMS transport to report back messages that are undeliverable (Fixes #715).
+ Fixed HTMLEditor issue in IE when toggling between source and WYSIWYG modes not saving content (Fixes #588).
+ Added "Include Child Groups" option to the "In Group" and "Not in Group" Person dataview filters.
+ Updated several workflow action fields used to select attributes to only display attributes that have the specific field types allowed by the action.
+ Updated the location and naming convention of the Lava include files to be RockWeb/Themes/[Theme]/Assets/Lava/[Template].lava instead of RockWeb/Themes/[Theme]/Assets/Liquid/_[Template].liquid.
+ Updated prayer requests so that new prayer requests that were not auto-approved will now show up in the Prayer Requests list without having to check 'Show Expired Requests' (Fixes #685).
+ Added DISC Result block for viewing results after clicking the DISC badge, and added the DISC Request person profile action with corresponding Workflow.
+ Added additional 'Text Option' settings to the financial Transaction Entry and Scheduled Transaction Edit blocks to make more of the text captions configurable.
+ Updated the Send Email, Send SMS, and Send System Email workflow action types so that the recipient field supports Lava.
+ Fixed attribute category ordering on person profile page (Fixes #716).
+ Updated the System Info block's 'Clear Cache' option to also delete all the files in the App_Data/Cache folder.
+ Renamed the 'Send Email Template' workflow action to 'Send System Email' since it is used to send a system email, and not a communication template.
+ Fixed issue with workflow entry form notifications including fields that are not marked visible.
+ Updated the Rock REST API so that exceptions that occur when using the API will now return an error and log the exception to the Rock Exception Log.
+ Updated communication templates to correctly use 'Communication.MediumData.*' instead of 'Communication.ChannelData.*' lava merge fields.
+ Fixed the group member status field label on bulk update block to have the correct label (Fixes #708).
+ Added block properties to the Register block (AccountEntry.ascx) to set the Connection Status and Record Status used when creating new individuals. Default values are 'Web Prospect' and 'Pending' (Fixes #699).
+ Fixed the 'Copy Communication' option in Communication History so that it correctly copies all the channel data (e.g. email body text) to the new communication.
+ Subject value in email templates can now be removed (Fixes #692).
+ Updated workflow entry screen so that inactive workflow types cannot be used to start a new workflow. They will still appear, so that they can be managed, but will not link to the entry form (Fixes #695).
+ Fixed issue where public account names were not being used on the transaction entry page (Fixes #696).
+ Updated Lava templating engine to support enumerations correctly (i.e. Gender) (Fixes #689).
+ Fixed several problems associated with Global Attributes not being properly merged in communication templates for email exceptions, account confirmation, and account creation during new giving transaction (Fixes #684).
+ Updated the Group Tree View block so that it only shows groups of the selected type when specific types are selected in the settings (Fixes #671).
+ Dataview filter selector now shows tooltip with the description of the filter.
+ Report field selector now shows tooltip with the description of what the field is (if it has a description).
+ Changed "Person Link" report field to "Person Name" and moved it to show in the Common fields. It also now has the option to show as a link, and whether to show 'FirstName Lastname', or 'LastName, Firstname'
+ Fixed issue with adding multiple existing people to a family not displaying the correct tab in add person dialog window (Fixes #666).
+ Updated the check-in application so that when the search page is displayed, the number field already has focus (Fixes #623).
+ Fixed issue with check-in codes not printing on labels.
+ Added a way to set the requester of the prayer request on the Prayer Request detail block. Also now shows the requester if one was set.
+ Fixed communication copy so that it uses the current datetime instead of retaining the original create date (Fixes #651).
+ Fixed bug that was preventing GlobalAttributes from being included in new account creation block emails (Fixes #649).
+ Updated Rock REST API to use latest version OData V3. Now there is support for most of the standard OData V3 Query Types and also an endpoint at api/$metadata to see the schema
+ Fixed issue that was preventing prayer requests with comments from being deleted until each comment was removed first (Fixes #644).
+ Fixed a few REST endpoints that were not configured to check authentication correctly (Fixes #647).
+ Added workflow actions to add and remove a person from an organization tag.
+ Fixed exception that would occur on person bio block if person had a phone number with an invalid phone number type
+ Added new Video and Audio field types that can be used to display Video and Audio content.
+ Updated the 'Set Attribute From Entity' workflow action to support any entity type instead of just person or group.
+ Fixed issue with attribute values becoming unavailable when a cached item is reloaded from a model
+ Updated the Memo field type to have a configurable number of rows (instead of always being 3).
+ Added a new DISC Person Profile Badge.
+ Removed the 'Current Date' check box option from the Date field type and added it to a new FilterDate field type. This field type is intended to only be used for report filters when specifying date comparisons (Fixes #627).
+ Added "Not in Group" and "Not in Group of Group Type" dataview filters.
+ Added new "Media File" BinaryFileType as the File Type for Video and Audio field types.
+ Added new AudioFieldType that can be used to add Audio content.
+ Added New VideoFieldType that can be used to upload and include video in content pages.
+ Updated the MyWorkflows block so that when the 'All Types' option is used, only the workflow types that user is authorized to edit are displayed (in addition to any types that have active activities assigned to current user).
+ Updated the 'Person/{PersonId}/StaffDetails' route for the person profile security page to be 'Person/{PersonId}/Security' instead.
+ Removed the 'Blocs' page route as it is no longer needed.
+ Updated how lava include files are referenced. Previously they always needed to be in the current theme's Assets/Liquid folder, and required an underscore prefix and suffix of 'liquid'. Now they are referenced using the actual path and file name relative to the website's root folder.  For example a previous include of {% include 'PageNav' %} would now be {% include '~~/Assets/Lava/PageNav.lava' %}. All of Rock's Liquid include statements have been updated to reflect this change.
+ Updated Content Channel functionality to allow channel-specific item attributes.
+ Updated the item list on channel view block to include columns for the attributes that have been configured with the 'Display in Grid' option enabled
+ Added a new workflow action and webhook for processing background checks.
+ Updated the System Info block's clear cache option to also refresh the list of EntityTypes, FieldTypes, and BlockTypes.
+ Added new Encrypted Field Type and Attribute that can be used to store sensitive attribute values as an encrypted value in database (e.g. Passwords, SSN, etc ).
+ Added option to RockTextBox field type for using password mode on rendered textboxes and update SMTP settings and Payment Gateway settings to use password mode (Fixes #426).
+ Added a 'Delay' workflow action that will delay successful execution of action until a specified number of minutes have passed.
+ Updated the Content Channel Dynamic block to allow sorting items by attribute values in addition to item properties.
+ Added optional setting to Group Member list to allow the Member Count column to be hidden


Rock McKinley 1.2

+ Fix report data view filters that use an attribute date filter (Fixes #629)
+ Include last name of family members if the last name is different than the current person being viewed (Fixes #618).
+ Fixed issue with StatementGenerator that was causing it to only work on x64 machines (Fixes #613).
+ Fix person age calculation to not be dependent on current culture being in mm/dd/yy format (Fixes #607).
+ Fix the ordering of Content Channel Dynamic items when retrieving items from cache.
+ Update the Content Channel Dynamic block so that it does not default to a specific channel when first added to a page.
+ Update ordering of defined type attributes to clear the attribute cache so that editing values immediately reflects the updated order.
+ Turn off form validation for the field that is returned by Mandrill to Rock's Mandrill webhook so that exceptions do not occur when Mandrill posts this event data.
+ Fixed issue with the date picker when used at the bottom of screens (Fixes #592).
+ Update the Content Channel Dynamic block to set the correct liquid template folder prior to looking for liquid template files.
+ Update Check-in Configuration block to save new group types (Areas) with correct default options for being used by check-in application (Fixes #610).
+ Made the Dynamic Content Channel feed feature work off of liquid templates. NOTE: The address of the handler changed from GetChannelRss.ashx to GetChannelFeed.ashx to make it more reusable. There is also a new defined type for storing liquid templates in. See documentation for more information.
+ Update the Content Channel Dynamic block to allow sorting items by attribute values in addition to item properties.
+ Update the Zone editor so that it refreshes the page after adding, removing, or changing the order of blocks on a page.
+ Fix the age and anniversary on person profile page, and the birthday picker on person edit page to be culture aware when formatting date display (Fixes #607).
+ Correct bug that was not saving the first attribute value on new group members (Fixes #606).
+ Family can now be deleted if there is only one member and that member is in at least one other family (Fixes #581).
+ Update the System Information's Clear Cache option to also clear all the cached security authorization rules.
+ Fix issue with attribute images being saved as temporary images (and therefore subsequently being deleted by clean-up job).
+ Update how cache items are cleared in the System Information's Clear Cache option. It now deletes the entire caching object instead of attempting to remove individual items.
+ Fix the Assign Activity to Group workflow action to correctly assign the activity to the selected group.
+ Fix exception caused when viewing a single select field with no value (Fixes #602).
+ Update the Person Profile page to check for 'Edit' security before allowing edits to the person, family, and relationships.  Also add Staff and Staff-Like roles to have the ability to edit by default (Fixes #597).
+ Update Google maps to load over both http and https (Fixes #593).
+ Update check-in location active time, and mandrill notices to handle time zone time comparisons correctly (Fixes #594).
+ Fix the workflow text/attribute drop down control to allow html in the text portion of the control (Fixes #591).
+ Fix issue that would cause 404 page to fail XSS validation test (Fixes #563).
+ Fix GivingGroup not getting set in EditPerson (Fixes #599).
+ fix address control getting an error if the Country doesn't have any States defined (Fixes #587).
+ Updated the Content Channel Dynamic blocks on the external site to use the themes liquid files (as an include file).
+ Updated the Group Detail block so that GroupType can only be edited when adding a new group (Fixes #605).
+ Fixed auto discovery link for RSS channels


Rock McKinley 1.1

+ Added the option for specifying 'Current Date' when adding data view or content channel item filters on date fields or attributes.
+ Updated default format on content channel item detail block to check for missing image (Fixes #580)
+ Added the option to support additional filtering based on query string parameter values to the Content Channel Dynamic block
+ Fixed the Social Media person attribute category to have the correct qualifier (Fixes #579)
+ Added communication template content that was deleted in the v1.0 update
+ Fixed issue with content channel items getting saved with incorrect status when user is authorized to approve channel items. (Fixes #576)
+ Updated check-in administration screen to exclude any group types that do not have the 'Takes Attendance' option enabled when selecting the 'Check-in Areas' to use for check-in. (Fixes #559)
+ Added preview dialog to Html Content Approval
+ Added support for merging liquid fields in the RSS channel HTTP hander.
+ Added new content channel type of 'Blogs' along with a sample blog on the external website. Also added the 'Bulletins' channel type.
+ Added new Lava filter 'ToString' to convert integers to strings.
+ Removed the homepage link from the stark theme as the logo already acts as a home button.
+ Added security to the 'Web Ads' content channel to allow 'Communication Administrators' to be able to Edit/Administrate/Approve. (Fixes #568)
+ Fixed issue that was keeping content from showing in the ContentChannelDynamic block if you were not logged in. (Fixes #567)
+ Fixed typo changing 'Nick Name' to 'Nickname'. (Fixes #570)
+ Fixed issue that limited the editing of attributes on the Person Profile screen in Firefox. . (Fixes #573)
+ Added the ability to change the page title, override the meta description, add an RSS autodiscover tag and add meta images on the ContentChannelDynamic block.
+ Added ability to sort reports on any column (except for Liquid).
+ Fixed DataView filters to work on MultiSelect Attributes.  For example, if the Attribute is "Favorite Colors" with options of "Red,Blue,Green", a data filter of "Favorite Colors is Blue or Red" will work.
+ Update HTML Content Detail block to include merge fields even when there is not a logged in person.
+ Update Dynamic Data Block to support column sorting, and multiple result sets.<|MERGE_RESOLUTION|>--- conflicted
+++ resolved
@@ -12,11 +12,7 @@
 + Added the ability for people to check-out.
 + Added option to have transaction matching so that additional optional accounts can be easily added per transaction.
 + Improved check-in so that when searching by name, the name field will have focus when screen is displayed (Fixes #2222).
-<<<<<<< HEAD
-
-=======
 + Fixed issue with check-in that was preventing people from checking in when used with a culture that formats date as dd/mm/yyyy like en-GB or en-AU (Fixes #2212).
->>>>>>> a3444e99
 
 Rock McKinley 6.6
  
