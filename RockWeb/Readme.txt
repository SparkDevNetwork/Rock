<<<<<<< HEAD
=======
Rock McKinley 8.1

+ Add SMS functionality to check in manager
+ Add TransactionCode field to TransactionMatching block.
+ Added a step to the RockCleanup job to assign US/CA to locations where country can be determined based on the state.
+ Added ability for Groups Lava filter to include inactive groups too.
+ Added block settings to the GroupRegistration block to make email and cell required fields.
+ Added Lava access to information about the browser in the HTML block.
+ Added Lava filters to get a person's alternate id and retrieve a person by alternate id.
+ Added new feature to allow filtering in Data Views by Social Media Account fields.
+ Added new integration tests project. See Rock.Tests.Integration README for details.
+ Added new utility block to allow the inspection of the ViewState contents.
+ Added registration attribute description as a tool tip help text. The appearance of the help text can be set as a block setting, the default is not to display.
+ Added setting to DataAutomation to prevent children being moved unless they have graduated.
+ Added the ability to enable timezones for specific campuses.
+ Added the attendance note column to the attendance list block with a block setting to show or hide.
+ Added type="tel" to telephone inputs.
+ Change DataAutomation job to record Source of Change in History
+ Enhanced Bulk Update block to report progress, not timeout and use multiple CPUs.
+ Enhanced SMS communications to allow for replies to come from non-Mobile numbers in Rock.
+ Fixed an issue with the editing of scheduled transactions not allocating amounts to funds correctly
+ Fixed Birth Date field not respecting the block setting in PreRegistration block.
+ Fixed broken sorting in Communication TemplateList block.
+ Fixed Check-in countdown timer displays time until as ~2.9M days.
+ Fixed check-in to display a location name correctly when the location also has an address
+ Fixed Dynamic Data block grid and not using checkboxes on Excel export and merge template actions.
+ Fixed Email Clicks not being displayed in analytics.
+ Fixed Event Item Occurrence List Lava not displaying info for all campuses. The Campuses block setting is now optional in "Event Item Occurrence List Lava", if campuses are not selected then it means "All".
+ Fixed Event Registration Templates issue where if the 'Group Leaders' notification checkbox is checked, all notifications fail to send.
+ Fixed exception when creating a Data View on Person Alias.
+ Fixed Family Pre-registration Adult 2 fields showing required when there isn't any info in Adult 2 first & last name.
+ Fixed grade picker to always hide when member is not a child.
+ Fixed HomePhone field not displaying anything in RegistrationInstanceDetail grids.
+ Fixed In Data View badge type to respect the required validation for data view picker.
+ Fixed issue where an Attribute Matrix doesn't enforce validation as an Event Registration Field if is it marked as Required.
+ Fixed issue where cached objects (for example DefinedValueCache) in a compiled V7 Plugin would return incorrect results for GetAttributeValue. Also fixed similar issue where SetAttributeValue on a cached object (in a compiled v7 plugin) wouldn't set the attribute value correctly.
+ Fixed issue where Data Filters on Attributes would return incorrect results when doing an 'Equal' or 'Not Equal' and the compare value is left blank. Now these will give the same results as doing an IsBlank or IsNotBlank. + Fixed issue where some Data Filters (Campus Filter and Defined Value Filter) would return incorrect results when no items were selected for the compare values. Now if an item isn't checked, there won't be any filtering done, which is consistent with how other data filters work when no options are selected.
+ Fixed issue where filtering on Attributes could have different results depending on if filtering on a Grid, DataView, or thru Lava. Also fixed issue where attribute filters would return incorrect results when searching for the attribute's default value. For example, if there was a Person attribute of Favorite Color and the default color is 'blue', filtering for people with a favorite color of 'blue' will now include people that don't have that attribute value explicitly saved yet.
+ Fixed issue where future communications to a communication list with segments would sent the email to the entire communication list instead of factoring in the segment filters.
+ Fixed issue where the Communication Queue might show recent communications that have already been sent if the communication was created prior to v8. It would also attempt to re-send those communications but then realize there are no pending recipients.
+ Fixed issue where the Migrate History Summary job would throw an exception if there is history on attributes that have an Attribute Name that is over 250 chars
+ Fixed issue with rapid attendance entry not saving the location, schedule, and campus that were selected.
+ Fixed label message in tags by letter block when tags are not found.
+ Fixed lava to allow empty attribute strings.
+ Fixed registrant email not updating in event registration
+ Fixed 'send email' workflow action to use the InternalApplicationRoot global setting to convert relative paths to fully qualified.
+ Fixed ValueList not allowing lava to be entered as a value.
+ Fixed Workflow cache not updating correctly when Action or Activity is modified or added
+ Prevent group capacity being set to value less than 0
+ Update CheckInManager Person Profile to Include a Link to the Person Who Checked Them In.
+ Update Data View detail block to allow creating a new report from the block.
+ Update FamilyAnalytics to record Source of Change in history as "eRA"
+ Update Personal Templates created from CommunicationDetail to give permissions to Communication and Rock Administrators
+ Updated add family block with ability to add alternate identifier for each member.
+ Updated Bulk Update block. Added Edit Record Status and Edit Connection Status Block Security settings. Following current conventions on the block users without access will not see the fields. Users that can administrate the block and users specified under the new settings will have access. Current edit users and the rock admin group will be added to the new settings via a migration.
+ Updated Chart.js to 2.7.2.
+ Updated Chosen to 1.8.7.
+ Updated Clipboard.js to 2.0.0.
+ Updated compilation debug property to best practice setting.
+ Updated MediaElement.js to 4.2.9.
+ Updated registration form entry. Added Middle Name and Anniversary Date to available Person Fields for Registration Template Forms. Also made the existing Connection Status Person Field viewable on the internal registration detail block.
+ Updated the Content Security Policy logic to not require security on static content elements
+ Updated the Family Analytics logic that determines who is giving. The new logic looks for transactions where the type is 'Contribution' instead of the previous logic that looked for transactions where the account was tax deductible. This allows for soft credits to be considered as contributions.
+ Updated the Group Member List and Detail blocks to respect a group member attribute's security when viewing and editing the group member
+ Updated the history records created by the data automation job to reference 'Data Automation' in the Who field.
+ Updated to FontAwesome 5.2.0


Rock McKinley 8.0

+ Added a block setting to Communication Entry for simple mode to be non-bulk.
+ Added a block setting to require a campus on the Prayer Request Detail block.
+ Added a block setting to the Family Pre-Registration block to require a campus.
+ Added a block to assign attribute values to an Event Occurrence.
+ Added a 'Can Manage Members' option to Group Type Roles, similar to the existing 'Can View' and 'Can Edit' options that can be used to give a role the ability to manage members only for the group they are a member of.
+ Added a connection type filter to the Connection Opportunities field type. This will allow Connection Opportunity Attribute values to be constrained to the selected Connection Type.
+ Added a file watcher for BlockTypes.
+ Added a new AttendanceOccurrence model/table for grouping attendance records by group, location, schedule and date.
+ Added a new block type for converting Person records to and from Businesses.
+ Added a new connection type filter to the Connection Opportunities field type. This will allow Connection Opportunity Attribute values to be constrained to the selected Connection Type.
+ Added a new Content Channel View Detail block that can be used to present a content channel item.
+ Added a new data view filter to allow for filtering people who have clicked and opened a specific communication.
+ Added a new Days Until Anniversary field for use with Person Data Views and Reports.
+ Added a new developer control to provide a Captcha for validating a real person.
+ Added a new Fee Report to Registrations.
+ Added a new field type to select a content channel, then an item of that content channel.
+ Added a new 'HasPhoneFilter' DataView filter that will allow filtering people based on if they have a specific phone number type and if they have SMS enabled.
+ Added a new Is Public filter option to the Group Tree.
+ Added a new job and block for automatically and manually processing results from the National Change of Address (NCOA) database.
+ Added a new job that automates the moving of children to their own family when they become an adult based on their age.
+ Added a new person data view filter for Attendance at Campus(es).
+ Added a new PersonByAliasGuid Lava filter.
+ Added a new Post-Add option to the workflow triggers and expanded previous value checking on post-save triggers.
+ Added a new Registration Instruction field to Registrations that will be displayed on the first page of a new registration.
+ Added a new Uniq Lava filter to return a unique set of values from a collection of values.
+ Added a new workflow action for processing a message as if it was being received by the Text-To-Person system directly.
+ Added a Save Then Add button to the Attribute Editor when editing workflows. This should decrease the time it takes to enter attributes for larger workflows.
+ Added a 'Sent Date Time' field to both the Communication and Recipient models, and updated the Communication History block to display the sent (or future send) times.
+ Added a site logo option to sites so that theme editors can make logo changes in Site Detail.
+ Added a workflow action for adding new content channel items.
+ Added a workflow action that sends a web request based on the configured action setting.
+ Added ability to copy ConnectionType in the Connection Type Detail block.
+ Added Age Classification property to the Person model. This will allow for simple and quick filtering on whether someone is an Adult or a Child. An adult is anyone over the age of 18 or marked as an adult in one or more families. A child is anyone less than 18 or a child in all families. If either of these conditions are not met, they are marked as unknown.
+ Added an Add Member capability to the Group Attendance Detail block.
+ Added an internal communications Homepage content channel.
+ Added an option to the Baptism Following Event to support being notified a configured number of years after a baptism date.
+ Added audit panel details to the Registration Template Detail and Registration Instance Detail blocks.
+ Added block setting to hide or show Inactive Connection Requests in the Connection Request profile block.
+ Added check to prevent duplicate phone numbers being added to a person.
+ Added checks to jobs that send emails, in order to ensure emails are sent with consent.
+ Added configurable labels for Group Finder filters.
+ Added Configuration properties to the GroupType Detail block to control which panels are visible on the Group Detail block when editing groups of that type.
+ Added Data Automation for setting Person Connection Status and Family Status.
+ Added Default Connection Status to the block settings for the Public Profile Edit block. If there is no default, the logged-in person's status is used.
+ Added enhancements to Notes.
+ Added Event Occurrence Specific Attribute Values. Added block to assign attribute values to an Event Occurrence.
+ Added 'Family Members' post-filter transformation.
+ Added Family Status to Family.
+ Added Gender Autofill method as an option on the DataAutomation Jobs task.
+ Added IsActive Property to Defined Values and Defined Types
+ Added IsActive property to Registration template fee. If the fee is not active, it will no longer appear in new registrations. The fee will be listed for existing ones.
+ Added Lucene Search Engine to Universal Search.
+ Added more options on how to use Persisted Data Views when using the 'In Other Data View' filters.
+ Added new avatars and better gender-unknown avatars to use when a profile photo is missing.
+ Added new blocks for viewing interaction data.
+ Added new blocks to show the Fundraising donations for a group and for each member of a group.
+ Added new Data Integrity Settings block and jobs to configure and automate a process for inactivating, reactivating and updating campus of individuals and their family members.
+ Added new FieldType and Attribute for Social Media Accounts.
+ Added new homepage block to allow organizations to easily add staff-related content.
+ Added new Lava command 'taglist' to list registered Lava tags.
+ Added new Lava command to cache the results of a Lava template. See the Lava documentation for usage details.
+ Added new Lava filter to create a Shortlink. See Lava docs for details.
+ Added new Lava filters for 'ToMidnight', 'NextDayOfTheWeek', 'DaysSince' and 'DaysUntil'.
+ Added new UrlDecode and UnescapeDataString Lava filters. Also made an alias for EscapeDataString called 'UrlEncode'.
+ Added new workflow actions for managing registration discount codes.
+ Added option to have a Group Status on Groups.
+ Added option to persist Data Views to help improve performance of complex ones.
+ Added Person Connection Request data view filter.
+ Added properties to store image dimensions for a BinaryFile.
+ Added requirement that a group sync be tied to a role for Group Sync By Role. Unsynced roles can be manually added to a group. Synced roles cannot be manually added or removed from a group.
+ Added run once job to create the index Interaction.ForiegnKey.
+ Added SanitizeSql to Lava filters to help protect against SQL Injection.
+ Added setting to lock an individual as a child for use with the Age Classification feature.
+ Added support for automated event registration discounts.
+ Added support for Checkr background check.
+ Added support for in-place editing of HTML contents.
+ Added support to the Lava SQL command and Run SQL workflow action for Parameterized SQL statements.
+ Added the ability to add Lava directly on a Theme Master Page or Layout file.
+ Added the ability to add/manage HTTP modules inside of Rock.
+ Added the ability to assign security settings to a merge template from the Merge Template Detail block.
+ Added the ability to filter by campus on the Prayer Sessions block. The default is 'enabled'.
+ Added the ability to filter on active Connection Types on the My Connection Requests block.
+ Added the ability to have alternate search keys for people when checking for existing records. Specifically this will add the ability to search for people by former email addresses.
+ Added the ability to have CSS classes on zones.
+ Added the ability to have inactive interaction channels.
+ Added the ability to mark a registration template fee as inactive. This will prevent the external website from showing the fee while still showing it internally on reports and on the internal registration site. Inactive fees will be listed in gray on the Registration Template Details block.
+ Added the ability to provide instructions on Event Registrations.
+ Added the ability to specify up to three attachments in the SendMail workflow action. 
+ Added the CapitalizeFirstWord Lava text filter.
+ Added the Discount Code report to the Registration Instance Detail.
+ Added the GetEventCalendarFeed webhook for an iCal Feed.
+ Added the Group History feature.
+ Added the ID of the entity to the panel drawer of all detail blocks. This is helpful when writing Lava.
+ Added the option to add people to a tag when viewing the tag's detail page.
+ Changed the security login on the Family Bar to show the Address Configuration button (gear) for those with 'Edit' access to the block. Before this was 'Administrate'. This allows staff to easily lock the address from being geocoded.
+ Cleaned up legacy Lava.
+ Fixed Address Field in registrations not respecting Show in Grid.
+ Fixed an error that would occur in the Group Detail block when saving a group without admin security.
+ Fixed an exception that would occur if a saved short link included a line feed character.
+ Fixed an exception that would occur when deleting a role that has a Member or GroupSync associated with it. The user will now be given a message and a delete will not occur.
+ Fixed an issue where 2/29 of a leap year would change to 2/28.
+ Fixed an issue where personal merge templates were displayed for all users in the template picker when performing a merge.
+ Fixed an issue where selecting a different payment method on Give Now would not work.
+ Fixed an issue where SMS communication templates would give an error when selected in the Communication Wizard.
+ Fixed an issue where the Defined Type list displayed IDs instead of friendly names on reports or dynamic reports.
+ Fixed an issue with connection type workflow qualifiers not being set correctly when first viewed.
+ Fixed an issue with the Attendance Analytics block where despite it being configured to use a group type it still displayed a message indicating a check-in type was required.
+ Fixed and enhanced Captive Portal
+ Fixed anniversary date persistence after Marital Status is changed from Married to something else. The anniversary date control will only display if the Marital Status is 'married'. If the Marital Status is changed to 'single', the anniversary date will be set to null when the person is saved.
+ Fixed autofocus on check-in to work as intended.
+ Fixed Background Check Grid sorting by name.
+ Fixed Batch List not being able to open closed batches from the dropdown menu in Chrome.
+ Fixed DB locking issue on DBs with read committed snapshot set to false. (Fixes Rock-v8-Alpha-Issues #13)
+ Fixed Entity Not Supported Exception in GroupFinder.
+ Fixed filter issues on GroupMemberList. (Fixes Rock-v8-Alpha-Issues #20)
+ Fixed form sorting for Person Attribute forms.
+ Fixed group member triggers (from the group or from the group type) to only fire if they are active.
+ Fixed HtmlContentDetail not displaying content if the expired date is set in the past.
+ Fixed In Group Together following suggestions so inactive group members are not included.
+ Fixed incorrect prepend/append logic in the WithFallback Lava filter.
+ Fixed issue in ContextSetter blocks (CampusContextSetter, GroupContextSetter) where specifying the context in the URL doesn't always set the context correctly.
+ Fixed issue where single account refunds incorrectly displayed negative number error message.
+ Fixed issue where the Data Automation job inactivated new people by adding a setting to ignore new records when inactivating records.
+ Fixed missing Workflow Trigger Qualifier columns.
+ Fixed order of Financial Account lists in the Transaction Matching block. Ordering is now a flattened hierarchical list (i.e., sub accounts are listed under the parent accounts but are not indented).
+ Fixed recursion issue in Lava inline shortcodes.
+ Fixed registration notes not being added when the registrar was logged in.
+ Fixed registration notes not being saved when people are added using RegistrantDetail.
+ Fixed required expiration for content channel date ranges without time.
+ Fixed re-selecting Registered By person not overwriting existing fields.
+ Fixed scrolling issue on the Transaction Entry block (Give Now). Default behavior will be to scroll to the same window position after clicking Next.
+ Fixed sorting in Bio Action menu. Workflow items are sorted alphabetically at the bottom of the menu.
+ Fixed SSN Control to honor the Required property.
+ Fixed the EditGroup block not making case-sensitive changes to the address.
+ Fixed the Group Detail block so a group sync configuration will not prevent the group from being deleted.
+ Fixed the Registration Detail block to always set the template group member status.
+ Fixed the Tag grid Export to Excel function to prevent it from creating an invalid file.
+ Fixed Universal Search Site Crawler to honor the 'robots nofollow' tag to indicate that links should not be followed.
+ Fixed unlisted phone numbers causing errors when giving.
+ Fixed unsorted data view list in Group Sync Settings by changing to the DataViewItemPicker. (Rock-v8-Alpha-Issues #6)
+ Fixed validation errors on FamilyPreRegistration block for adult #2 when there is no redirect URL specified. Redirect URL is now required.
+ Fixed Verify Photos grid showing CreatedDateTime of group member rather than photo.
+ Fixed 'workflowactivate' Lava command not to make attribute names lowercase.
+ Implement Required Fees
+ Improved New Family block to be fully responsive on mobile
+ Improved the Group Detail Group Sync display. The panel will now only show if the group type allows sync or if the group has at least one sync already. If the group type does not allow syncing, the add button under the grid will not be displayed. If the user does not have access, the section will not display.
+ Improved the Group Member List active sync label to show all the roles being synced in a tool tip.
+ Improved the Group Member list grid not to display IsAddedbySync column if the group has no GroupSyncs configured.
+ Removed redundant Group Type history option from Calculate Family Analytics. The new Group History feature will now do this instead. To enable group history for these group types, edit each group type and select the 'Enable Group History' option.
+ Removed the test mode from the Protect My Ministry integration by their request. This function should only be used by developers as these test requests do not go anywhere.
+ Switched Mailgun to use HTTP API.
+ Updated Calculate Person Duplicates Command Timeout from 5 minutes to 30 minutes.
+ Updated currency box control to allow negative values.
+ Updated Edit Label and Label Upload to force expanded characters on the label (prints any language). Label can be saved as is in the Edit Label block by unchecking the 'Force Expanded Character set (UTF-8)' checkbox.
+ Updated Event Registrants list to include age of registrant if BirthDate field is set to show on grid.
+ Updated Font Awesome to 5.0.12.
+ Updated FontAwesome to 5.0.13.
+ Updated Group Map to only show active group members.
+ Updated label printing to removing '^JUS' from labels as they are created or edited. This should speed up printing and increase the memory life of the printer.
+ Updated Page View Interactions to report the actual browser title instead of the page title stored in the database. This makes the title more specific as many pages dynamically update the page title on load.
+ Updated Rock's built-in theme to a new/update look. If you've made customizations to the internal theme, you may wish to make a backup of the old theme before upgrading. (In general, though, we don't support custom changes to the core internal theme other than what's available through the theme editor).
+ Updated Scheduled Transaction list Lava to include the masked card number.
+ Updated Summernote paste behavior to default to paste as text. To paste from Word, the Paste From Word toolbar button can be used.
+ Updated Text to Workflow to use new Age Classification property to order duplicate person matches (adults first).
+ Updated the Activate Workflow Action to optionally allow saving the new workflow to an Attribute on the originating workflow.
+ Updated the attribute editor so when it is used inside a modal dialog it will display the ID of the attribute being edited in the title of the dialog.
+ Updated the Badge 'In Group of Type' to use the color picker.
+ Updated the Block Properties and Zone modals to provide better information on the type and location of the blocks on the page.
+ Updated the Calendar Lava block to support configuring a specific list of campuses that should be enabled on the block.
+ Updated the Check-in Identifiers to be associated with a person instead of a family. This allows for saving the person that did the check-in with the attendance records.
+ Updated the Check-in Schedule Builder to display schedule columns in name order.
+ Updated the creation of new attendance codes (for check-in) to avoid an infinite loop situation.
+ Updated the default CalendarItem.lava to use the event's Summary as the meta description for better SEO behavior. Any custom CalendarItem lava files should be updated with the same change.
+ Updated the default image resizing to mode=clip. This resizes the image to fit without cropping or stretching.
+ Updated the Defined Value List block to remove the tooltip that displayed the ID, as it often conflicts with the modal. The ID is available on the modal.
+ Updated the Download Payments job so it can be configured to download payments only for a specific gateway.
+ Updated the Email Editor to improve drag and drop usability.
+ Updated the Entity Type list block to only show true entities.
+ Updated the Family Pre-Registration block to match children with same name/birthdate in the same family as a matched adult, and ensure that blank values do not overwrite existing data for the matched child.
+ Updated the Giving Analytics block to include Phone and Address when exporting the grid.
+ Updated the Group Detail block to allow the view mode to be defined using Lava.
+ Updated the Group Member Add workflow actions to not error if a selected person already belongs to the selected group.
+ Updated the homepage, moving staff updates to the top of the page and removing the Welcome to Rock default content if it is unchanged.
+ Updated the Model Map block to support filters and query string parsing.
+ Updated the Person Merge block so that the family  name and campus can be selected.
+ Updated the Personal Device List block to enable it to be used when not tied to a specific Person.
+ Updated the Pledge List block to display summary totals at the bottom by fund.
+ Updated the Pre-HTML and Post-HTML block properties to support all Lava commands.
+ Updated the Registration template to allow making fees required.
+ Updated the Rock Clean-up job to delete any communications labeled 'Transient' that are over one week old.
+ Updated the Rock Shop page to load the documentation link in a new browser window.
+ Updated the sending of future communications to a communication list so the recipients reflect the members of the list at the time the communication is sent rather than the time the communication was created.
+ Updated the Spouse Name person report select field to optionally include the last name.
+ Updated the Theme Editor to show which theme is being edited.
+ Updated the Transaction Matching block so that financial transaction images are magnified when clicked.
+ Updated the Workflow Type picker to only show workflow types that are active and that the user is authorized to view.
+ Updated workflow editing to support adding multiple attributes at a time (using new Save Then Add button).


>>>>>>> 0e1fd901
Rock McKinley 7.5

+ Increased security for social media endpoints.


Rock McKinley 7.4

+ Added a new badge that shows interactions for a specific channel.
+ Added a new check-in workflow action that allows filtering groups by gender.
+ Added a new Data Automation job and a block to configure how data is automatically updated. This includes the inactivating/reactivating of person records, changing family campus, and moving adult children into their own new families.
+ Added a new 'Decrypt' Lava filter.
+ Added a new 'Family Registration' block for families to pre-register before visiting for the first time.
+ Added a new Gender field type.
+ Added a new option to the Prayer Request List block that can be used to limit the list of prayer requests to only those that are public.
+ Added a Previous button to the Transaction Detail block.
+ Added additional data view filters and report selects for Benevolence, Prayer Requests, and Scheduled Transactions.
+ Added an additional merge field to the Interaction Component List block to return the number of interactions by component.
+ Added an option to hide the internal login option on the Login block.
+ Added an option to the Login Block so that it will go immediately to the external auth url if that is the login option.
+ Added an option to the Person detail screen in Check-in Manager to enable showing related people who are allowed to check-in the selected person, in addition to only family members.
+ Added an optional append order to the Lava Fallback text filter.
+ Added CC and BCC support to the Email Form block.
+ Added Connection Status as a possible Person Field when building Registration Templates.
+ Added email address to the information displayed on the Prayer Request Detail block.
+ Added filters for the Interactions List block.
+ Added Lava shortcode to embed videos from Vimeo.
+ Added Person ID to the Excel file when exporting from the Transaction List block.
+ Added Spark integration reference number to Payflow Pro gateway. This will help Payflow Pro identify transactions that came from Rock.
+ Added support for plugins to use custom SQL Functions in LINQ queries.
+ Added the ability to filter interaction blocks by a specific person through the query string.
+ Added the ability to set the connection opportunity via a block setting on the Connection Opportunity Sign-up block.
+ Fixed a bug in the Calendarlava block where switching between week and month without clicking on the calendar first would select the first week then the previous month.
+ Fixed a history point creation exception on event registration.
+ Fixed an exception that would occur in the Group Sync job when attempting to create a login for a person with no name.
+ Fixed an issue preventing user-drawn geofences from filtering groups and people.
+ Fixed an issue that kept inline Lava shortcodes from having recursive capabilities.
+ Fixed an issue that was causing the 'send signature document reminder' to create a new document instead of using the existing one.
+ Fixed an issue when impersonating another user that would result in the Restore button not always being visible in the administrator toolbar.
+ Fixed an issue where copying a communication template would not reset IsSystem to false.
+ Fixed an issue where text and SMS messages created through a workflow, job, etc., would not resolve Lava commands successfully.
+ Fixed an issue where the URL value on Redirect workflow actions was getting lost.
+ Fixed an issue with communication recipient fields not working for a dataview when used by a Dynamic Report block.
+ Fixed an issue with not being able to scroll vertically on an IOS device from a tree view (i.e. Group Tree, Account Tree, Page Map, etc).
+ Fixed an issue with several list blocks where filtering the list by an attribute's default value would not return all of the correct items.
+ Fixed Attribute Matrix editor not enforcing validation in some situations. This fixes an issue where validation would not be enforced when an attribute matrix was used in the Person Profile attributes.
+ Fixed bug in Purchased Plugins page that would throw exception if a previously purchased plugin was not installed.
+ Fixed check-in so that the age comparisons are only as precise as the specified number of digits, and will no longer require entering extremely precise age ranges with a large number of decimal places.
+ Fixed check-out success message to correctly show the schedule name instead of the frequency.
+ Fixed Communication Entry to create recipient correctly when linked to a person from another page (i.e., from Person Profile).
+ Fixed confirmation email for registration never being received. Changed email send logic to better fall back on global org email for the from address if one is not specified in the email object.
+ Fixed error in the batch list that prevented batches in the grid list from being opened or closed using the drop down list. (Fixes #2977)
+ Fixed error that could occur when using the Attribute Editor to edit attributes with different field types and at least one of the field types had multiple configuration controls.
+ Fixed error when adding a person to a new family in a workflow.
+ Fixed event registration so that it displays fees in the correct order.
+ Fixed exception that would occur if creating a communication on a page who's URL was longer than 200 characters (i.e., a shared attendance analytics link).
+ Fixed exceptions that would occur if an attribute's value was null (possibly caused from migrating data).
+ Fixed FileUploader to pass correct arguments when using a grid to store the control.
+ Fixed Group Edit showing Security Role checkbox for users with Edit privileges but not Administrator. Group Edit will only show the Security Role checkbox if the current user is a Rock Administrator.
+ Fixed issue in Fundraising Matching (Transaction Entity Matching) where transactions could be falsely matched after saving changes to one batch, switching to another batch, then saving changes on that batch. (The selection would sometimes be stuck on the selections from the first batch for the corresponding row.)
+ Fixed issue that would result in having to login again after restoring an impersonated user if you never navigated to another page after impersonating them.
+ Fixed issue where communication approval emails did not include the correct link to the communication needing approval.
+ Fixed issue where escaped HTML gets displayed in a grid.
+ Fixed issue where new Content Channel Items were not added to the bottom of the grid if manually reordered.
+ Fixed issue where site's default page was being rendered instead of a 404 page when requesting an invalid page/route.
+ Fixed issue where the registrant's campus was not showing up on the Registrants tab, WaitList tab, and GroupPlacement tab in the Registration Instance Detail block.
+ Fixed issue with not being able to check in a person using the manager override option.
+ Fixed issue with not being able to create a personal communication template from My Settings.
+ Fixed issue with several HTML content areas showing a warning in the code editor.
+ Fixed issue with the pager in the footer of the Podcast Series List for the external example themes.
+ Fixed issue with the RockListBlock saving correct values when an item value included a space.
+ Fixed label security codes not to use variations of '666' for numerical increments.
+ Fixed link paths to send the entire path in notification emails.
+ Fixed Simple Communication Entry block to show SMS medium correctly if that was the only medium configured.
+ Fixed sort ordering on the Notes Lava filter. Both asc and desc are now working as expected.
+ Fixed the ability to link a Registration Instance to an existing Calendar Item.
+ Fixed the age formatting on the My Account page so that "old" displays correctly now after "yrs" instead of after the birth date.
+ Fixed the Benevolence statement to show correct case worker address while printing.
+ Fixed the Communication List block so that it no longer causes an exception when a query error occurs.
+ Fixed the Group Context Setting to allow the Clear Selection option to be blank to match the help text description of the feature.
+ Fixed the Group Context Setting to allow the 'Clear Selection' option to be blank to match the help text description of the feature.
+ Fixed the In Registration Instance data view filter to include anyone who registered multiple times.
+ Fixed the Interaction Session List block so that it does not timeout with a large number of page views.
+ Fixed the Key Value List to correctly display the ^ character.
+ Fixed the links for sharing items to be encoded correctly.
+ Fixed the 'Right' Lava filter to not throw an exception if the request length is  greater than the string length.
+ Fixed the SetPageTitle Lava filter to also update the breadcrumbs.
+ Fixed the standard account confirmation messages for the Account Confirmation block.
+ Fixed the way Person is retrieved in the Lava filters.
+ Fixed Transaction List block to filter transactions correctly when using the 'Campus (of Batch)' filter.
+ Fixed workflow email issue where action buttons would not work.
+ Improved performance of the Batch List block.
+ Removed hyphens from "Thank-you" and "on-going" throughout Rock.
+ Updated EventItemOccurrencesSearchLava, EventDetailWithOccurrencesSearchLava and EventItemOccurrenceListLava to include 'All Campuses' event occurrences when filtering by campus. This makes the functionality consistent with the CalendarLava and EventItemOccurrenceListByAudienceLava block, which include 'All Campuses' events when filtering by campus.
+ Updated exception logging to always log to the RockExceptions.csv file during startup.
+ Updated Giving Amount data filter to include people who didn't have any transactions when doing a Less Than filter.
+ Updated how person and family history records are created so that it is now only created in one shared place instead of each block having to create the history records.
+ Updated Number box to display integers, and Currency box to display with two decimal places. iOS keyboards default to the correct input.
+ Updated the Account Picker control so that it defaults to using the account Name (instead of Public Name) and added a new property to control whether the public name should be used.
+ Updated the Attendance Analytics block so that it can be specific to an individual group.
+ Updated the attendance block to add an additional merge field (AttendanceDate) to the roster merge document for passing in the date that the attendance is for.
+ Updated the attribute editor so that when it is used inside a modal dialog it will display the id of the attribute being edited in the title of the dialog.
+ Updated the Auto Select Days Back option in Family Check-in so that a value of zero will never auto select anyone.
+ Updated the Bulk Update block to improve performance when updating a large number of people.
+ Updated the Calendar Lava block to accept date parameters from the query string.
+ Updated the Check-in Schedule Builder block to support configuring schedules for group types that support check-in, but are not configured through the check-in areas.
+ Updated the Communication Entry Wizard block to remember the template category selection a user selects and default to that same category the next time they create a communication.
+ Updated the Communication Entry wizard not to use hard-coded table widths in order to assist with media queries.
+ Updated the Communication Wizard to indicate that CC/BCC recipients will recieve an email for every recipient in the communication.
+ Updated the configuration of Event Registration so if a '$' character is included with fee cost(s), it will no longer cause an issue.
+ Updated the Connection Request Detail block to hide workflows that are inactive or the user is not authorized to view.
+ Updated the custom Rock check-in font. If you've installed this on your printers, you may want to update it. In some cases, the icons on this font will not accept the proper placement information from the label. See the related Github issue for more details.
+ Updated the Dynamic Data block to support decrypting encrypted values returned by the query.
+ Updated the editor in the new Communication Wizard block so that the controls toolbar is fixed and does not scroll off the screen when scrolling the email content down.
+ Updated the Email Preference Entry block to allow user the option of updating their email address, and added configuration option for customizing which options are displayed.
+ Updated the Family Pre-Registration block to use the Date Part Picker instead of the Date Picker for birth dates.
+ Updated the File Browser to actually disable the Rename, Move and Delete buttons when they are disabled.
+ Updated the Financial Transaction List block to include Batch Id when exporting to excel.
+ Updated the Giving Analytics block to support filtering transactions by Transaction Type.
+ Updated the Grade Transition Date global attribute to use a month/day picker, and updated the grade and graduation date logic so it works consistently regardless of culture.
+ Updated the Group Attendance Detail block to allow people with Manage Members security to update attendance.
+ Updated the Group Finder block to only consider 'Active' group members when calculating capacity (to be consistent with all the other places capacity is checked).
+ Updated the Help text on the pledge blocks to clarify the meaning of the total amount and pledge frequency.
+ Updated the HtmlEditor to prevent an issue where switching to WYSIWYG mode would rearrange the text if there were Lava commands. Now Rock will detect if there are Lava commands and automatically start in code editor mode. It will also display a warning and prevent the editor from going to WYSIWYG mode if there are any Lava commands (e.g., if the code contains a {% for %} loop around an HTML Table Row [tr], Rock will detect the Lava and prevent WYSIWYG mode).
+ Updated the Interaction reporting for Short Links to be more readable and show the fields that one would be interested in when looking at short links.
+ Updated the Line Chart Dashboard Widget block to support getting more than one metric partition context from the page.
+ Updated the location services to automatically enable the Smarty Streets integration if no other location services were enabled. Now that Smarty Streets is free it will be default ON. You can turn it off if you wish and it will not be enabled again in the future. Also, removed the Administrator Check-list item for enabling location services.
+ Updated the person badges to align better with Font Awesome 5.
+ Updated the Person Merge block to show unlisted phone numbers with an indicator that it is unlisted. This makes it easier to determine the correct phone number to use.
+ Updated the 'Set Defaults' text on the Dynamic Report block to say 'Reset Filters' so that it better indicates what the link will do.
+ Updated the site's 404 page to display with a result status of 404. Before it would show the page 404 page, but not set the HTTP status to be 404.
+ Updated the Summary of Contributions panel on the Contributions tab of the Person Profile to allow showing less after the user has selected to show more.
+ Updated the text of the Next button on family check-in to be configurable.
+ Updated the Transaction Matching block to remove the unused 'Show Selected Accounts Only' block setting. This functionality is actually controlled by a filter setting and is specific to each user.
+ Updated the Universal Search site crawler to process a robots.txt file correctly and fixed a possible stack overflow issue that would occur if page hierarchy was deep enough.
+ Updated the way SMS Response Codes are generated to prevent infinite loops.


Rock McKinley 7.3

+ Added 'Order Top-Level Accounts' option to Accounts configuration.
+ Fixed an issue where a person could be removed from a synced group (or security role).
+ Fixed an issue in the Communication Entry blocks where Approvers wouldn't be able to edit a communication that was pending approval.
+ Fixed an issue where Font Awesome font weights were not calculating correctly, causing checkboxes to appear solid.
+ Fixed an issue where the Workflow Entry block would get stuck in a loop if it was passed a command value in the query string.
+ Fixed an issue with pages added using the new Pages editor not defaulting the Show Child Pages property to 'true'. This fixes an issue where the Page Menu block appeared not to be working.
+ Fixed Dynamic Report not showing Labels.
+ Fixed Giving Type Context Picker not setting the current person context correctly in some instances.  This fixes an issue of the contribution statement list lava sometimes not displaying any available statements.
+ Fixed issue where a person could be removed from a synced group (or security role).
+ Fixed issue where Communication Admins and Communication Approvers were not able to see pending communications.
+ Fixed issue where 'Not in Existing Dataview' returned incorrect results.
+ Fixed issue where Scheduled Transactions couldn't be added using the Schedule Transaction List block.
+ Fixed issue with Phone Number field on Reports showing the phone number for mobile regardless of the phone type selected.
+ Fixed matrix attributes being hidden in view mode when used as person attributes.
+ Fixed Merge Template Entry only working if Unsecured file type had a storage type of 'Database'.
+ Fixed Merge Templates not showing Lava Help correctly for GroupMember, etc., when exporting from a Group Member list.
+ Fixed Person Duplicate job taking a long time on some databases.
+ Fixed Person Has Note data filter so that leaving the note type blank will return records that have any type of note.
+ Fixed public calendar showing inactive campuses when the Campus Filter option is enabled.
+ Fixed Send SMS workflow action throwing an exception when the recipient was a group with multiple people in it.
+ Fixed styling of the icons for External Applications to make it more friendly to raster images.
+ Fixed the Attendance Analytics block so that the columns displayed include the same dates as the attendance being calculated. For example, if using a date range of 01/01/18 through 01/31/18, a column will no longer be displayed for 02/04/18 and a date of 02/04/18 will not affect the calculated attendance rate.
+ Updated Copy Communication so that it only requires VIEW security instead of EDIT. This fixes an issue where the Copy Communication button in communication history was not visible to some people.


Rock McKinley 7.2

+ Fixed communications so that a person's email preference does not affect sending of SMS messages.
+ Updated Bio block on Person Profile page to have a 'Communication Page' block option that defaults to the simple communication page.
+ Fixed Registration Instance List Block by removing unused field from the grid.
+ Fixed issue where the Active Registration Instance List block did not show instances when blank dates were present.


Rock McKinley 7.1

+ Added a delete confirmation when deleting members from the Leader Toolbox.
+ Added a new Attribute type of 'Lava Field', which allows a Lava template to be added to entities and will render its contents as the value. This will be helpful in creating more descriptive settings and configuration panels.
+ Added a new block setting that can be used to prevent entering a future date in the Group Attendance Detail block.
+ Added a new configuration option to the Attendance Analytics block to limit the available data views in the filter to specific category(s).
+ Added a new 'Label' field type. This makes it easier to add a label to a specific person and/or group that will always print when that person checks in, or when anyone checks into that group. This is an advanced configuration done outside the normal Check-in Configuration block.
+ Added a new Manage Members security action to the group and grouptype models that can be used to grant users the ability to add, edit, and delete members in a group without having the ability to edit or delete the group.
+ Added new blocks for viewing interaction data.
+ Fixed an exception that would occur in the statement generator if a pledge exists with a maximum end date value (12/31/9999).
+ Fixed an issue where the required field indicators were not showing on the New Family control.
+ Fixed an issue where workflows would process the wrong User Entry Form if multiple forms existed in the same Activity or a single Activity was activated multiple times.
+ Fixed an issue with Check-in not displaying the correct message or the countdown timer when the kiosk was closed but had an upcoming schedule for the same day.
+ Fixed an issue with Check-in using the people/group/location auto check-in option, which had allowed people to check-in again to the same service despite the option to prevent this being selected.
+ Fixed an issue with Font Awesome brand icons on the Login block.
+ Fixed an issue with NMI transactions not saving the Name On Card value after processing a transaction.
+ Fixed an issue with not being able to select items when using an iOS device.
+ Fixed Attribute Editor to allow editing the default values of field types that have multiple entry fields (i.e., Group Role).
+ Fixed the EnumField and EnumsField attributes so that they support being used more than once on a block.
+ Fixed various field types so that attribute values of the types can be reverted back to the default values.
+ Fixed workflow processing so that if a redirect action occurs with remaining workflow entry actions, the redirect still happens.
+ Updated communications to fix an exception that would occur if certain communication fields (e.g., subject, from name, etc.) were too long.
+ Updated the Attributes block to prevent  multiple global attributes being created with the same key.
+ Updated the Bootstrap Button to support a completed text and/or message that can be displayed for a set duration after the post back completes.
+ Updated the Bulk Update block to allow setting a new Communication Preference.
+ Updated the CodeEditor control to display correctly even if it is not initially set to be visible on a block.
+ Updated the Communication List block to use the communication name when subject is empty (i.e., for SMS communications).
+ Updated the Create Labels check-in action to look for labels configured on the person, group and/or location objects rather than only the group type object.
+ Updated the device search by hostname functionality in Check-in to match against the IPAddress field.
+ Updated the editing of family attributes so that updates are logged to history.
+ Updated the Group Member List block to display any group member note values when hovering the mouse over the note icon.  Also added an option to display the notes in a separate column instead of only showing an icon.
+ Updated the merge document process to no longer delete word fields from the template when merging data.
+ Updated the Metric Detail block to display the ID of the metric to assist in Lava development using metrics.
+ Updated the Person Property Update workflow action to support setting a person's communication preference value.
+ Updated the Schedule Detail block to support viewing and editing attributes associated with schedules.


Rock McKinley 7.0

+ Added a block setting to the Group Detail block to toggle the display of the address below the map. This keeps you from having to edit the group to see the actual screen address of the group's location.
+ Added a configurable logo to Communication Templates.
+ Added a data filter to filter people who have registered for registration instances of a particular template(s).
+ Added a feature to the Scheduled Transaction List and TransactionEntry block that allows scheduled transactions (that use an 'old' gateway) to be transferred to use the new gateway.
+ Added a new "Right" Lava filter which returns the rightmost part of a string of the given length.
+ Added a new block to display communications that are currently queued to be sent.
+ Added a new Communication List Subscribe block where a person's communication list subscriptions can be managed.
+ Added a new Communication Wizard for creating communications.
+ Added a new control, field type, and attribute type for selecting one or more data views.
+ Added a new data view filter for Person data views for filtering based on whether a person is included in a Personal Device data view.
+ Added a new EntityAttributeValues block that can be used to view and edit attribute values for entities that have an existing UI (though the UI does not currently have support for editing attribute values).
+ Added a new FileSize property to the BinaryFile model that storage providers can use to store the size of a file when it is saved, and updated the database and filesystem providers to update the property.
+ Added a new Giving Type context picker that can be used on a Giving History page. This allows a person that has businesses to either choose themselves or one of their businesses when viewing giving history.
+ Added a new IRockOwinStartup interface for allowing plugins to implement OWIN functionality.
+ Added a new Javascript Lava command for adding scripts to your page. This is especially helpful with the new Lava Shortcuts.
+ Added a new job that will monitor the communication queue and send a notification if communications are not getting sent in a timely matter.
+ Added a new Lava command to allow you to place a stylesheet into the page head with support for Less compiling and caching. https://www.rockrms.com/Lava/Stylesheet
+ Added a new Lava filter for determining if the person has signed a particular digital document.
+ Added a new Lava filter that adds a CSS link to the page.
+ Added a new Lava filter to add a script link to the page.
+ Added a new Lava Filter to get the End Date from an iCal feed.
+ Added a new Lava webhook that can return results that are configured through Lava and vary based on the URL and HTTP method used to make the request.
+ Added a new 'No Account Text' setting to the Login block to allow customizing of the message displayed when an invalid user login is entered.
+ Added a new option to the Actions list on person profile to allow downloading a vCard.
+ Added a new Person History Following event type to detect and send a notice when specific changes to a person's demographic history are made for someone who is being followed.
+ Added a new Pledge Data View filter to allow filtering people by their pledges.
+ Added a new social security number control and field type.
+ Added a new Summary text field to the workflow type to display a friendly summary of the status of a workflow.
+ Added a new Webhook to activate a Workflow.
+ Added a new workflow action for setting any attribute value on any entity.
+ Added a new workflow action for setting any property value on any entity.
+ Added a new workflow action that can be used to add a following record.
+ Added a new workflow action that can set a File Attribute using Lava.
+ Added a new workflow action to create short links.
+ Added a new workflow action to set the connector on a connection request.
+ Added a setting to display groups only under a selected group.
+ Added a setting to FundraisingDonationEntry to allow for automatic selection when only a single active participant exists.
+ Added a 'Transaction Details' mode to the Transaction List
+ Added a User Login related data view filter for Person data views.
+ Added ability to configure multiple group types/roles/statuses for connection opportunities
+ Added ability to set security on Group Attributes.
+ Added Account filter block setting to various Finance blocks so they can be configured to only allow specific accounts.
+ Added Account Public Name in PledgeSummary for ContributionStatementLava.
+ Added additional settings to New Family block to allow optionally requiring Birthdate, Address, and a Phone Number.
+ Added an additional "Register" security action that can be used to give the ability to add/edit/delete registrations and registrants without the ability to edit the registration instances.
+ Added an attribute to Fundraising Opportunity Types that allows overriding the Donate button text.
+ Added an enhanced interface for drop down lists and as an alternative to check box lists. This uses the "chosen" jquery plug-in from Harvest.
+ Added an option to scheduled transactions for changing the account allocation. This works regardless of the gateway associated with the scheduled transaction.
+ Added an option to search by security code to the Check-In Manager.
+ Added an option to select the connector when transferring a connection request.
+ Added an option to show a CampusFilter on the GroupMap. To enable, edit the block settings.
+ Added an option to unsubscribe from a communication list.
+ Added an optional Custom Content block setting to the person Bio block that allows adding additional content.
+ Added 'Batch Id' as a column in Transaction List.
+ Added BI Analytics to include a Campus Dimension with support for Campus Attributes.
+ Added block for listing active registration instances.
+ Added block to view the fundraising progress for all people in a fundraising group.
+ Added Campus filter to Group Tree View settings panel and related data calls, and added a Group search box to the Group Tree View settings panel.
+ Added Click to Call to HTML of Stark GroupDetail.lava.
+ Added 'Edit Connection Status' and 'Edit Record Status' as security actions on the Edit Person block.
+ Added FontAwesome 5. Be sure to see the documentation for updated information on it's usage.
+ Added framework for linking Rock to phone systems (PBX). The features added allow for plug-ins to be created for specific phone systems to allow for features like creating interactions from call detail records and click to call.
+ Added 'Image Tag Template' option to Image Attributes so that the resulting IMG tag can be customized through Lava.
+ Added interaction cache objects and updated Interaction Add workflow action to use cached objects.
+ Added job that will complete workflows older than a certain age.
+ Added Last Attended and First Attended as options on the InGroups person datafilter.
+ Added 'Lava' as a Metric SourceType.
+ Added logic to Fundraising Progress block to function on a single participant.
+ Added new {{ 'Lava' | Debug }} Lava filter which will show details about the available merge fields.
+ Added new Attended Group of Type person badge.
+ Added new block to allow rapidly entering attendance data (such as for a worship service).
+ Added new data transformations that can be used in data views to transform a list of people to their mothers, fathers, grandparents, or grandchildren.
+ Added new dataview filter to search for Person records that have a note containing specified text.
+ Added new EventOccurrencesSearchLava block.
+ Added new functionality for creating short links and tracking when people use them.
+ Added new Giving person badge.
+ Added new GroupById and GroupByGuid Lava filters to retrieve a group by its Id and Guid respectively.
+ Added new job for sending notices for expiring credit cards.
+ Added new Lava filter FamilySaluation (http://www.rockrms.com/lava/person#familysalutation).
+ Added new Lava filter for determining the number of days in a month.
+ Added new Lava Filter for getting information about the client. https://www.rockrms.com/page/565#client
+ Added new Lava filter for listing Notes.
+ Added new Lava filter to get a unique identifier (a guid).
+ Added new Lava filter to retrieve the value of a page property.
+ Added new Lava shortcode feature.
+ Added new Location data view filter to make filtering by address easier.
+ Added new Redirect and ShowHtml workflow actions.
+ Added new Rock job to automate SQL Server maintenance. Note if you have created a custom maintenance plan you'll want to either disable the job or your custom plan. [docs]
+ Added new Spouse DataView Transform.
+ Added new 'Workflow' field/attribute type and added new workflow action to set status on another workflow.
+ Added option to Group Member list to allow filtering group members by registration instance.
+ Added option to have a predefined list of Batch Names when entering a new batch.
+ Added option to prompt for middle name in the New Family Block.
+ Added option to reassign saved bank accounts when reassigning transactions.
+ Added option to restrict Group Context by the Campus Context.
+ Added option to set the WorkflowType of the Activate Workflow action from an attribute.
+ Added option to the Date Field type to have a Future Years setting when using the date parts picker.
+ Added option to the Group Member Remove from URL to inactivate the person instead of removing them completely. Also allowed the group to be passed by Guid if desired.
+ Added options to the redirect block to only redirect when on/not on specific networks. This will allow you to keep people in certain roles from accessing pages/sites outside of the organization's network.
+ Added Payment Detail entity attributes to the Transaction Detail and Transaction Matching blocks.
+ Added property to the page to add a CSS class to the body tag. The theme must define the body tags as <body id="body" runat="server"> in order for this to work.
+ Added PublicName and Description to AccountSummary on the Contribution Statement.
+ Added REST endpoint for sending a communication.
+ Added REST endpoint to get Rock version (/api/Utility/GetRockSemanticVersionNumber).
+ Added security to Communications based on the Communication Template that was used.
+ Added security verification block under Admin Tools > Security to show the effective permissions on a specific entity.
+ Added settings to allow changing Image and Document paths on new communications for use with toolboxes.
+ Added some additional configuration options to new family block to control which fields are displayed.
+ Added some additional options to Content Channel Types: Option to disable the Content field, a new 'No Dates' date range type, an option to disable the priority field, and an option to disable the status field (which treats all content as Approved).
+ Added support for configuring content channels to allow tagging of items.
+ Added support for generic XValues in Line charts inside the Dynamic Chart block and for friendly formatted tooltip values in Dynamic Chart blocks (YValueFormatted).
+ Added support for Lava commands to the CalendarLava block.
+ Added support for Lava commands to the Email Form block.
+ Added support for plugins to specify inherited attributes on custom entities.
+ Added support for viewing, editing and filtering on Financial Batch attribute values.
+ Added support for word clouds.
+ Added Swagger UI which will help users visualize and interact with Rock's REST API. It can be viewed at ~/api/docs.
+ Added the ability to add and remove people to security roles directly from their profile record.
+ Added the ability to add site specific Page attributes. These can be configured in the site details and edited on the page details.
+ Added the ability to categorize and secure tags, and updated tag blocks to support additional entities.
+ Added the ability to configure a favicon image specific to each site.
+ Added the ability to copy a Communication Template.
+ Added the ability to easily add schedule exceptions to all schedules within the same category.
+ Added the ability to have chapters in the Contribution Statement Generator.
+ Added the ability to order campuses.
+ Added the ability to save WiFi Presence information about a device and the person associated with that device.
+ Added the ability to search by Birthdate.
+ Added the ability to select existing Content Channel Items when configuring Calendar Event Occurrences.
+ Added the ability to set a link URL on an image in the Summernote editor.
+ Added the ability to set and view the description of categories. This will allow users to set the description of categories for things such as DataViews and Report categories.
+ Added the ability to set default frequency and dollar amounts for accounts passed in the URL to Transaction Entry block.
+ Added the ability to set MEF component attribute values from the web.config file.
+ Added the ability to set Transaction attributes from the Payment object. 
+ Added the ability to use the Prayer Request List and Entry blocks on a Person Profile page.
+ Added the ability to view Lava-based contribution report on the person profile page.
+ Added the 'count' parameter for Lava Entity Commands.
+ Added the following additional financial security actions that can be secured separately from the normal view/edit/administrate actions: Batch Delete; Transaction Refund; Filtering Transaction List by Person.
+ Added the option for login cookies to be able to span subdomains.
+ Added the option to give as a business to the Transaction Entry block.
+ Added the option to have a block show up on all pages of a site for a specific zone.
+ Added three new Lava filters to Add/Get/Delete user preferences. This allows your Lava to save settings about a person to retrieve on future runs. For instance, you may want to save the last time the Lava ran to filter data by on future runs. Additional documentation can be found at http://rockrms.com/lava.
+ Added Transaction History block and better logging of transaction changes.
+ Added transaction settled information if it is available from processor, and updated transaction detail block to require a valid batch Id when adding new transactions.
+ Added two new Lava filters for reading cache objects and resolving the application path.
+ Added UI support for Financial Pledge Attributes.
+ Added URL Lava filter to parse a URL into individual component parts.
+ Added workflow action to start a Job.
+ Added workflow action to write to interactions table.
+ Added Workflow settings to automatically remove old logs and completed workflows.
+ Added Workflow type cache objects to help improve performance of workflow processing.
+ Changed BirthdayPicker to validate (prevent) future dates and added AllowFutureDateSelection option to the DatePicker to prevent selection of future dates.
+ Changed the default cache time on the HTML block to be 0 (none) instead of 3600 seconds.
+ Changed the default ordering on the group list block to be by group name.
+ Extended event registration discount codes to have additional qualifiers.
+ Fixed a line break issue in the Contact Information column of the Business List block.
+ Fixed admin bar to allow editing of footer in DashboardStark.
+ Fixed an exception that would occur when trying to merge a person who does not have a family group.
+ Fixed an issue in the ResolveRockUrl filter where in some cases the theme directory was not being appended to the URL when using ~~/.
+ Fixed an issue that was preventing certain windows from being able to be scrolled using the mouse on touch-enabled devices.
+ Fixed an issue with NMI transactions getting saved without a credit card type.
+ Fixed AttendanceAnalytics issue where first and second visit data was not shown if a check-in group was inside a sub area.
+ Fixed bug where the idle count of the My Connection Opportunities block showed items that were not idle.
+ Fixed controls to scroll correctly when using a mobile/touch device.
+ Fixed displaying of corrupt images in the file browser. Before it would produce an out of memory exception. Now it returns a placeholder image noting that the image was corrupt.
+ Fixed event registrations so that they will no longer occasionally create a duplicate address on a family.
+ Fixed Group Member Remove Workflow Action removing all groups.
+ Fixed issue where CSS files were not getting fingerprinted when using RockPage.
+ Fixed issue with a person's grade being calculated incorrectly when using a non en-US client culture.
+ Fixed issue with check-in welcome screen hanging at 0:00 countdown.
+ Fixed issue with new account entry block that would prevent existing people with a PIN number login from creating a normal database login.
+ Fixed issue with several jobs and a few blocks (and transactions) that were incorrectly using a non-existent "ExternalApplicationRoot" instead of the correct "PublicApplicationRoot" global attribute (which is used in the content of emails).
+ Fixed issue with the Attribute List grid where it would break if the attribute value contained HTML that included </td></tr></table>.
+ Fixed Mailgun webhook bounced email event.
+ Fixed performance issue with transaction download processing when processing a large number of transactions.
+ Fixed Remove Person from Group Using Attribute Workflow Action removing all groups.
+ Fixed SignNow issue with document getting sent to 'Applies To' person instead of 'Assigned to' and an exception that would occur when sending a required registration document.
+ Fixed the connection request Transfer feature to honor the default connector if the new opportunity has a default set for the request's campus.
+ Fixed the Lava Date filter to be precise down to the millisecond. Before, it was only down to the second.
+ Fixed the personal and organizational tags to appear under the correct headers.
+ Fixed the public Event Details block to show the contact person's name correctly when using the default Lava template.
+ Fixed unnecessary creation of Rock database context objects to improve performance.
+ Fixed various controls not honoring the Required property.
+ Improved performance of Content Channel View block by defaulting to not supporting the legacy global attribute Lava syntax, and by allowing output to be cached in addition to the content items.
+ Improved the Group List block to allow filtering on a Group Type's Purpose.
+ Improved the performance of Attendance and Giving Analytics reporting.
+ Improved the performance of the group picker control when selecting a large number of groups.
+ Improved the Person Merge block to handle the selection and merging of family attribute values.
+ Improved the Rock Cleanup job to delete attributes that are associated with an entity that has been deleted.
+ Improved the System Information dialog to show the full Rock version number.
+ Set up XUnit and created sample tests.
+ Updated Account List block so that account attributes marked as 'Show In Grid' will now appear in the grid.
+ Updated Batch Detail block to save new batches with status of 'Open'.
+ Updated BI Analytics to include any Family Attributes that are marked as IsAnalytic.
+ Updated blocks that use 'enable Debug' and removed code related to 'Enable Debug'.
+ Updated Bulk Update to allow launching one or more workflow types for each of the selected people.
+ Updated Communication Template Editor to allow custom Lava fields that can be easily edited, and an advanced mode where Lava fields can be created and integrated into the template.
+ Updated Connection Request to require a follow-up date when state is set to Future Follow Up.
+ Updated Connection Request Transfers to prompt for who the new connector person should be. It now has the option to keep the current connector, use the default, selecting a specific person, or selecting no connector.
+ Updated Connections to allow setting security on Connection Opportunities and update blocks to use security consistently.
+ Updated credit card labels to not assume 'credit'.
+ Updated Data View Detail block to show any groups that use the Data View for group sync.
+ Updated Database Maintenance Job to use an 80% fill factor for index rebuilds, and also have an option for online index rebuild.
+ Updated Date Picker control to make keyboard entry easier.
+ Updated Event Item Occurrences block to support editing attribute values.
+ Updated Group finder to show an info window if no detail page.
+ Updated Group Member Attributes datafilter to prompt for GroupType first and fixed issue that would prevent Group Member attribute filters from working correctly.
+ Updated Group Member List block to include option for displaying date added as an additional column.
+ Updated Group Placement with Events to only hide individuals who are already Active members of an Active group.
+ Updated GroupList block to have an AdditionalColumns block setting that can be used to add additional columns to the grid using Lava for the column value.
+ Updated Lava to cache parsed templates in order to improve performance.
+ Updated Lava to use compiled regular expressions to improve performance.
+ Updated Less compile on the Themes page to now return an error message if a compile error occurs.
+ Updated metric security so that they inherit permissions from their category.
+ Updated My Connection Opportunities block to hide inactive Opportunities that have no open requests and include an 'inactive-item' class when inactive.
+ Updated New Family to be responsive on mobile.
+ Updated payment downloads to report failed one-time transactions (typically ACH) in addition to payments associated with a scheduled transaction.
+ Updated Person Bio to include person's title if they have a formal title such as 'Dr.', 'Rev.', or 'Cpt.'
+ Updated Person Directory block to allow linking to a person profile page.
+ Updated Person Picker to allow it to show more than 20 results, and be displayed in a scroller. Now it defaults to have a max result of 60, but can be configured by changing the "Person Picker Fetch Count" global attribute.
+ Updated Person Tokens to have options of a specific page, a max usage, and expiration date.
+ Updated PostAttendanceToGroup action to add Campusid and allow attendance without group membership.
+ Updated Reassign action in the TransactionList so that Transactions can be reassigned to Businesses.
+ Updated Registration Entry block so that it will resend a confirmation anytime someone edits their registration (previously it would only send on initial registration).
+ Updated Registration Entry to update an existing group member to Active and to not lose family selection on postback.
+ Updated Relationships block so that a custom Relationships group type can be used.
+ Updated Rock Jobs so they will send notification emails.
+ Updated Send SMS Workflow action to allow an attachment.
+ Updated Tags block so it can be put on any page for any Entity.
+ Updated tags to support security and categories.
+ Updated the Attendance Analytics group filter to exclude inactive groups
+ Updated the Background Check to use the new SSN field type rather than the encrypted text field when storing the SSN number, and updated the workflow to blank out the value when done rather than setting it to xxx-xx-xxxx.
+ Updated the Bing location verification service to only consider a match if the entity type returned is 'Address' vs. a 'PostalCode' or 'Neighborhood' type match.
+ Updated the Communication Wizard so that an image or other file can be attached to an SMS message.
+ Updated the CompleteWorkflow action to allow specifying a status to set workflow to when completing (rather than always overwriting with hard-coded 'Completed' status)
+ Updated the custom content area on bio bar to render correctly.
+ Updated the DatePicker control to allow setting a minimum date (so it can be used to prevent past dates).
+ Updated the Device blocks to support editing and viewing device attribute values.
+ Updated the Dynamic Data block and Reports to be able to specify alternate column(s) to use as the recipient for communications, and updated reports to be able to select column values to be included as merge fields on a communication.
+ Updated the Email Form block to provide some additional styling options.
+ Updated the Family View/Edit to respect attribute security.
+ Updated the File Browser to allow downloading of existing files.
+ Updated the Financial Account Detail page to reflect parent/child relationships.
+ Updated the Following By Entity block to support deleting a following record.
+ Updated the Giving Analytics filter to include option to specify that inactive and/or non tax-deductible accounts should be available for filter.
+ Updated the Group Detail block to allow copying a group (security role) and all of its associated authorization rules.
+ Updated the Group Finder block to optionally show the Day Of Week filter as a multi-select checkbox list.
+ Updated the Group Member Add workflow action to allow setting the status of a member when added.
+ Updated the Group Picker to correctly select all children when the child nodes in the tree have not yet been loaded.
+ Updated the internal Registration detail block to accept payments when using a three step gateway (NMI).
+ Updated the Less compiler in Rock to allow for variable overrides. Basically this means that the last implementation of the variable will be the accepted value. This more closely aligns to the pattern of Less.js.
+ Updated the logging of URLs (page view interactions, short links, email clicks, etc.) to also obfuscate impersonation parameters (rckipid) even when it is part of a page route (in addition to when it is used as a query string parameter).
+ Updated the MyWorkflows block to include a new block setting for limiting workflows to specific categories.
+ Updated the name of the MyWorkflowsLiquid block type to MyWorkflowsLava.
+ Updated the Page Settings to show the blocks requesting the page context parameter.
+ Updated the Person Attribute Select field used when adding a person attribute to a registration template form to also indicate the Id and key as a tooltip in order to help identify multiple attributes with the same name.
+ Updated the Person Bio block to allow disabling the following functionality.
+ Updated the Person Follow Add workflow action to support following any entity type, and also fixed a bug where the Lava in the field was not being run before the value was being used.
+ Updated the Plugin install process so that all cached items are cleared after installing the plugin and running its migrations (or install.sql file).
+ Updated the Public Profile Edit block to allow disabling of the First and Last Name fields.
+ Updated the Redirect block to support using Lava for the URL value.
+ Updated the Registration Instance block to show registration start and end dates when viewing details.
+ Updated the Registration Template tree view to allow hiding of inactive templates.
+ Updated the Safe Sender check when sending emails to allow for the option of not updating the From Address if all recipients belong to a Safe Sender domain.
+ Updated the Schedule Builder block to allow selecting all or none of the items in the column.
+ Updated the Send Email workflow action so that sending to a group or security role can be limited to people in a specific role.
+ Updated the Send SMS workflow action to allow using an attribute that is a Memo field type in addition to Text field type.
+ Updated the sending of communications to an email address so that it will track opens/clicks.
+ Updated the server-based check-in label printing to support specifying port number override with 0.0.0.0:9100 syntax.
+ Updated the SMS Communication Entry to check if current user has a number associated with them and if so default to that number.
+ Updated the Sort and SortByAttribute Lava Filters to support sorting in ascending or descending order.
+ Updated the SQL Lava command to allow the results to be used with the other Array filters like Where, Select, Property, etc.
+ Updated the Tooltip text on the family attendance badge to indicate that attendance is only for child when viewing a child's record.
+ Updated the Total Giving report select field to optionally be able to query analytics tables to improve performance.
+ Updated the Transaction Detail block so it does not consider other transactions with same check number (transaction code) as a related transaction or when calculating the default refund amount.
+ Updated the transaction download process to actually create a zero-dollar transaction whenever a scheduled payment fails to process, and added the option to launch a workflow and/or to send an email to the person who created the schedule when this happens.
+ Updated the Transaction download process to evaluate all transactions (not just those associated with a Scheduled Transaction). This allows the download to create status updates for all transactions and allows creating offsetting reversals if necessary for any transaction.
+ Updated the Transaction Entry block to display a warning if the Test Gateway is being used.
+ Updated the Transaction List block to show an account summary when used on a batch detail page, and added a block setting that can be used to hide the account summary.
+ Updated the Universal Search site crawler to be able to crawl pages that have been secured (require login Id and password).
+ Updated the Unsubscribe (Email Preference Entry) to give an option to unsubscribe from any communication lists that the user belongs to. This option will only show if the user is unsubscribing from email that was sent to a communication list.
+ Updated the ValueList field type to support using a SQL statement as its source for custom values in dropdown.
+ Updated the workflow entry block to evaluate route parameter values (in addition to just query string values) when attempting to match workflow attribute values to set.
+ Updated to make a child who is 18+ an adult in their own family when they are moved to a new family.
+ Updated transaction list to display and support filtering of attribute values and the foreign key field.


Rock McKinley 6.10

+ Added a new "In Group(s)" filter for person dataviews that allows filtering just by the group and updates existing filter to be "In Group(s) Advanced".
+ Added a new following event for when a person submits a new public prayer request.
+ Added a new following suggestion type that allows following people that are in any groups that are followed.
+ Added a new Group Attribute report field for Group Member reports.
+ Added a warning to the Protect My Ministry configuration page when configured to use a non-secure URL.
+ Added an option on registration group placement that can be used to set the value of group member attributes when a registrant is placed in a group.
+ Added an option to have new prayer requests default to being public.
+ Added Group Placement Filters to Event Registration.
+ Added new Campus filters for person data views that allow filtering based only on active campuses (existing filters include inactive campuses).
+ Added the ability to filter the calendar Lava block using page parameters.
+ Fixed a bug in Registration List Lava block that would cause exception on the My Account page.
+ Fixed an exception that would occur in Connection Request Detail block if no query string parameters are provided.
+ Fixed an issue that prevented following when multiple followable items exist on single page.
+ Fixed an issue with Transaction Entry block incorrectly determining if saved accounts should be enabled when making a future one-time transaction.
+ Fixed check-in label details to not erase existing merge codes when re-uploading file.
+ Fixed confusing help text on site domains.
+ Fixed Event Template Details from showing duplicate forms in certain situations.
+ Fixed exception that would occur in the Group Registration block if a spouse phone number was left blank.
+ Fixed GroupList block to respect security.
+ Fixed issue with text not being aligned correctly in the ButtonDropDownList control.
+ Fixed issue with the Public Profile Edit block not saving person attribute values when adding new people.
+ Fixed Prayer Request Detail block to set default category correctly.
+ Fixed Scheduled Transaction Summary so that it does not always show a recurring NMI schedule as having a next payment of 'Today'.
+ Fixed the Email Validation on new prayer requests.
+ Fixed the fact that logging of the Twilio transport was on by default. If using Twilio you may want to delete the log file (~/App_Data/Logs/TwilioLog.txt) to regain some disk space on your web server.
+ Fixed the Financial Pledge block to prevent a negative pledge.
+ Fixed the Fundraising Matching block to not display inactive groups.
+ Fixed the Fundraising Participant block to not throw an exception when donor does not have an address.
+ Fixed the Group Finder block to link to detail page correctly.
+ Fixed the Group Finder to display the search button correctly when configured to only filter by campus.
+ Fixed the Group Finder to handle groups with a "\" character in their name.
+ Fixed the My Connection Opportunities to correctly hide the "Last Activity Note" column when configured to not show the note.
+ Fixed the PageListAsBlocks lava template in the Flat and Stark themes.
+ Fixed the required field validation for the RockRating Control.
+ Fixed the Rock REST API missing some 'special' fields when an $expand clause is specified. This fixes an issue where PrimaryAliasId was not included when using GET ~/api/People with an $expand clause.
+ Fixed the Rock REST API to include attributes when an $expand clause and loadAttributes are specified.
+ Updated the ToCssClass Lava filter to handle complex string that could contain special characters. 
+ Updated Attendance Analytics to exclude inactive campuses by default in the campus filter (This can be changed to include inactive campuses using a new block setting).
+ Updated check-in type configuration to only display phone number details if a search type of phone number is configured.
+ Updated DynamicReport to include the DataFilters from any parent dataviews that it uses.
+ Updated exception logging to obfuscate sensitive form fields or any field name that contains 'nolog'.
+ Updated File Uploader to clean invalid characters from filenames before storing on file system.
+ Updated following suggestions so that it does not send an additional reminder if the number of days for a reminder is left blank.
+ Updated My Connections block to display a total count of each opportunity type.
+ Updated Person Search to better handle businesses with a comma in their name.
+ Updated the Add Family block to optionally require a birthdate for children, a phone number for adults, and be able to launch workflows for each adult, child, and or family.
+ Updated the admin toolbar to allow those with edit rights on a page to edit the page properties.
+ Updated the Attendance Analytics block so it can optionally be configured to use a group picker instead of listing every group with a checkbox.
+ Updated the Campus field type to use the "Include Inactive" configuration setting when generating the UI for filtering attributes of this type.
+ Updated the Campus Pickers to load campuses automatically (with option to override list).
+ Updated the Communication Entry block so that it does not allow removing all recipients when in simple mode.
+ Updated the Connection Opportunity Details block to allow selecting multiple groups at a time when configuring placement groups.
+ Updated the Connection Request block to optionally display the total number of requests for the given campus and opportunity types that user is authorized to view.
+ Updated the Content Channel detail block to prevent adding Item attributes with same key that the content channel type has defined.
+ Updated the Content Channel View block to check security and not allow viewing of an item that doesn't belong to configured channel.
+ Updated the ContentChannelView block to require a value for Channel.
+ Updated the Contribution Lava Statement block to more accurately show pledge data.
+ Updated the cron expression for the 'Download Transction' job to run every day at 5am. Before it only ran on weekdays.
+ Updated the Group Detail block to optionally be able to prevent setting the campus to an inactive campus.
+ Updated the Group Finder block to optionally be able to display a campus column for the groups in the grid.
+ Updated the Group List Block to sort correctly on Date Added.
+ Updated the Group Picker control to allow easily selecting all groups, or all child groups.
+ Updated the Group Registration block to only count active members when determining over capacity.
+ Updated the Group Type block to prevent adding a circular reference for inherited group types.
+ Updated the Login block to honor the locked/unconfirmed settings for external accounts.
+ Updated the Person Merge block so that the invalidating of logins when people with different emails are merged can be disabled.
+ Updated the Person Picker to show the person's age and spouse name when hovering over the name.
+ Updated the PostAttendanceToGroup workflow action to add campusid and allow attendance without group membership.
+ Updated the Public Profile block to support a View Only mode.
+ Updated the Tooltip text on the family attendance badge to indicate that attendance is only for child when viewing a child's record.
+ Updated the Transaction Detail block to optionally show transaction detail attributes in the list of accounts for the transaction.
+ Updated the transaction entry block so that it does not default to 0.00 and uses place-holder text instead.
+ Updated the Transaction List block to optionally be able to display the Total Results account summary even when used within context of a batch, person, registration or scheduled transaction.
+ Updated the Transaction Matching block to support only showing accounts that already have amounts allocated to them by default.
+ Updated the Workflow Entry block so that it will reset browser view to top of page on each form when workflow has multiple user entry forms.
+ Updated work flow processing to not process any workflows/actions that are configured to be inactive.


Rock McKinley 6.9

+ Added GivingId to the Attendance Analytics Excel Export
+ Updated the active users block to show hints at color dot meanings
+ Fixed an exception that would occur in Attendance History block if a valid group id was not used.
+ Fixed an exception that would occur when attempting to configure Transaction Entry block with only an ACH gateway.
+ Fixed issue with not being able to logout when the current URL contains an Encoded Key parameter.
+ Fixed misspelled word in description of field in Check-in Label.
+ Added 'ReopenBatch' as a security action on Batch Detail
+ Fixed the "My Assigned Workflow" lists so they would not show a duplicate workflow when an assigned activity had more than one active form.
+ Fixed the IdleRedirect block so that it will not redirect prior to the configured idle seconds.
+ Fixed the person picker to correctly display 'Pending' record status.
+ Fixed the Pledge List block so that when exporting to Excel it includes all of the columns displayed in the list.
+ Fixed incorrect HTML in the default podcast series detail Lava file.
+ Fixed an issue with the Check-in Details page (under Attendance Analytics), sometimes not showing all of the correct groups.
+ Improved the GroupDetailLava block so that when editing an existing group member, the person picker field is disabled.
+ Fixed the Content Channel View block so that if Query Parameter Filtering is enabled, the items are not cached (regardless of Cache Duration setting). The Lava template will still be cached based on Cache Duration setting.
+ Fixed the NMI payment gateway to prompt for the "Name on Account" field correctly when adding a bank account (ACH) transaction.
+ Added new My Connection Opportunities Lava block
+ Added block setting to allow prayer requests to be public by default.
+ Added option to Batch List to hide the Accounts column
+ Added Campus Filter to the top of My Connections block that will filter both the Summary and the Grid by Campus
+ Fixed Date Attribute showing a required validation error when 'Use Current' is checked.
+ Fixed select columns on grids so that their selection will be persisted through a postback.
+ Fixed the date range filter in Pledge List block.
+ Updated Connection Requests to show the status dots for each connection request in the grid.
+ Added optional 'PersonDetailPage' to the New Family block that can be used to navigate to a custom page instead of the default ~/Person/{PersonId} route


Rock McKinley 6.8

+ Fixed an issue with an early version of the v6.7 install missing an updated file.


Rock McKinley 6.7
 
+ Fixed exceptions that would appear on default home page after installing Rock v6 due to an invalid filter on the content blocks (Fixes #2155).
+ Fixed issue with event details being duplicated on the Calendar Event Detail block when using the Stark theme (Fixes #2245).
+ Updated the ZebraPhoto Lava Filter so that it can be used multiple times on the same label.
+ Added 'Save Then Add' and 'Save Then View Batch' as buttons when adding a new transaction to a batch.
+ Updated Registrations to use Sliding Date Range filters for Registrations, Registrants, and Payments. This also fixed an issue where the date range filters were sometimes not using the correct dates and not including recent registrations and payments.
+ Updated the Login block so that when a user logs in using an external provider such as Facebook or Google, their login will be remembered and they won't need to login again on every visit.
+ Added the ability to check-in using any type of device that supports keyboard wedge. This includes bar code scanners, proximity card readers, etc.
+ Added Campus (of Account) as a filter for Transaction List.
+ Added new features to Check-in that will automatically select options based on the person's last check-in (with ability for user to change the selection).
+ Added the ability for people to check-out.
+ Added option to have transaction matching so that additional optional accounts can be easily added per transaction.
+ Improved check-in so that when searching by name, the name field will have focus when screen is displayed (Fixes #2222).
+ Fixed issue with check-in that was preventing people from checking in when used with a culture that formats date as dd/mm/yyyy like en-GB or en-AU (Fixes #2212).


Rock McKinley 6.6
 
+ Updated the Registration Entry block so that it no longer inserts nicknames into incorrect form fields (Fixes #2040).
+ Updated Registration Instance list to include the registration's confirmation email when exporting to Excel (Fixes #2209).
+ Fixed an exception that would occur if a person without a valid record type tried to register for an event.
+ Updated the reassign action in the TransactionList so that transactions can be reassigned to businesses.
+ Fixed an issue with downloaded transactions getting assigned to incorrect schedule if multiple PayFlowPro accounts are being used for contributions (Fixes #2234).
+ Added an option to have a predefined list of Batch Names when creating a new batch.
+ Fixed giving badge not filtering by account correctly.
+ Fixed an exception that would occur in the ContributionStatementLava if no pledges were given, and updated DateRange logic to be consistent.
+ Updated the ContributionStatemementLava so that GivingGroupId logic is consistent for Pledges and Contributions.
+ Updated transaction matching so that accounts that have non-zero amounts will always show regardless of account filter.
+ Added a 'Select All' action to the Account Picker control.
+ Updated the group detail block so that unlisted phone numbers are not displayed (Fixes #2085).
+ Fixed the GroupMemberAttendanceAddWorkflow action to use the schedule attribute value setting (Fixes #2125).
+ Fixed an issue with the new account entry block that would prevent existing people with a PIN number from being able to create a normal database login (Fixes #2204).
+ Fixed an issue with Bulk Update not updating deceased people (Fixes #2108).
+ Fixed group member max count role enforcement not enforcing correctly when adding a new family.
+ Added 'Edit Connection Status' and 'Edit Record Status' as security actions on the edit person block.
+ Added an additional security action to person edit block to control who can edit the combine giving value.
+ Fixed MyAccount block throwing an exception when trying to edit/crop the person image (Fixes #2001).
+ Fixed MyAccount block adding Demographic changes twice to history (Fixes #2078).
+ Updated the workflow SetAttributeValue action to save an encrypted field type value correctly (Fixes #2167).
+ Fixed the incorrect reporting page showing when canceling or adding a category in reports (Fixes #2056).
+ Fixed ContentChannelItem data view filters not showing attributes that are defined at the content channel.
+ Updated the ContentChannelView block to use new decluttered storage for Lava commands (Fixes EntityCommands not working in ContentChannelView).
+ Added support for the "suppress-bounce" event type in the Mailgun webhook (Fixes #2082).
+ Updated SignNow integration to handle an invalid filename (Fixes #2207).
+ Removed links to missing images from Stark theme.
+ Upgraded FontAwesome to v4.7. Been looking forward to the bathtub icon... http://fontawesome.io/icon/bath/


Rock McKinley 6.5

+ Fixed an issue with ValueList and KeyValueList block settings not allowing user to add new values.
+ Fixed a backward-compatibility issue with migration helper method that was affecting plugin installs.
+ Fixed an exception that would occur when saving a change to a family.


Rock McKinley 6.4

+ Updated the Edit Family block to create history correctly when adding a new person (Fixes #1726).
+ Fixed mispelled 'amount' in NumberBox validation message.
+ Fixed business photo reference.
+ Fixed the GroupRegistration block to not erase matched person's data if the user did not fully fill out the form.
+ Fixed issue with not being able to delete a non note (Fixes #2123)
+ Fixed SignNow issue with document getting sent to "Applies To" person instead of "Assigned to" and an exception that would occur when sending a required registration document (Fixes #2176, Fixes #2177)
+ Updated the Communication Entry block to validate the future send date/time (Fixes #1999)
+ Updated giving analytics to display accounts in configured order rather than alphabetically.
+ Added option to show NickName when adding a new family
+ Update the Facebook authentication to deal with their "[Oauth Access Token] Format" change (Fixes #2117).
+ Fixed blocks and stock lava that use the Google Static Map API to include the Google API Key since it is now required (Fixes #1991).
+ Updated the Global Attribute Filter so that it passes original merge fields when resolving contents of attribute (Fixes #2162).
+ Updated check-in to support numeric-only security codes.
+ Added option to display phone numbers, gender, and/or spouse on the person search results.
+ Added optional phone and email fields to the new person dialog when editing an existing family. These are not displayed by default.
+ Updated transaction matching to include 'Finish' button that will mark batch as being open instead of pending, and added a campus filter to limit selected accounts by campus.


Rock McKinley 6.3

+ Updated the Protect My Ministry integration to include email address when sending a request to PMM.
+ Updated PayFlowPro to update the saved transaction code whenever a payment is made using a saved payment method. This is because PayPal only allows transaction codes that are less than 12 months old.
+ Update Relationships block so that a custom Relationships group type can be used.
+ Added new Giving person badge.
+ Added new Attended Group of Type person badge.
+ Updated the Transaction Entry block to allow anonymous person to still give as a business.
+ Added Features to the Transaction Entry Block.
+ Fixed issue with not being able to unselect all the phone types on the directory block (Fixes #1983).
+ Added logic to the Registration Entry block to prevent a registration if login is associated with a business (only occurs if bad data was created during import) (fixes #1772).
+ Fixed issue with not being able to do a Place Elsewhere workflow on a member who is associated with a registration (Fixes #2022).
+ Updated Registration Entry block to persist the discount code when hitting Previous button (Fixes #2015).
+ Fixed issue with Current Family Member option persisting incorrectly (Fixes #2074).
+ Updated Lava commands to clean up Lava variable space to keep things less cluttered for the user.
+ Added new group data view filter that pulls all groups that meet the criteria of a group type data view.
+ Update Actions to use helper method for saving attribute values so that it works with either a workflow or activity attribute.
+ Update Sliding Date Range picker to clear controls when set to a null value.
+ Update Benevolence Request action to set attribute value correctly.
+ Add workflow action to create Benevolence Result.
+ Added additional merge fields available to check-in labels that summarize the schedule/group type/group/location selected for each person.
+ Fixed registration issue when using NMI that would result in not being able to submit a payment if first attempt was unsuccessful (i.e. wrong card number entered).
+ Added the ability to search by Birthdate.
+ Added the ability to use the Prayer Request List and Entry blocks on a Person Profile page.
+ Updated the Person Directory block to display families in order by family name rather than by id.
+ Updated the Protect My Ministry block so that when changes are saved, it does not requires a Rock restart, or editing of background check components before changes are used. Also fixed issue with error message not being displayed correctly in workflow entry form.


Rock McKinley 6.2

+ Fixed issue with icons printing incorrectly when using ipad checkin and client printing (fixes #1971).
+ Changed the list of event's registrants (shown in RegistrationInstanceDetail block) to display Grade field (when used) as Grade instead of Graduation Year (fixes #1946).
+ Updated the Registration Template detail block so that it will no longer change a person attribute to a registration attribute (fixes #1856).
+ Fixed the regsitration entry block to set the person's group member status to that of the registration template even if they are already in the group (previously it only set it when adding a new group member).
+ Added two additional block settings to allow restricting the Group Registration block even further (fixes #1799).
+ Changed campus field to be optional on the Background Check Request workflow and created Cancel type button (fixes #1701).
+ Changed Group Attendance Detail block's lava template setting to be optional (fixes #1952).
+ Updated Statement Generator to use Public Account Name vs the Standard Account Name.
+ Updated Person Attributes (Adults and Children) in Block Settings to not have a default checked when none selected (fixes #1880).
+ Updated Address Detail in person profile to hide Threshold fields (fixes #1665).
+ Fixed Address not saving on public person profile block.
+ Changed EditGroup and EditPerson block to mark family group inactive if all members people's record status are inactive (fixes #1103).
+ Changed EditGroup block to prevent a person's status from changing if they were formerly inactive/deceased (fixes #1887).
+ Changed EditPerson block to inactivate a person's family groups if, when changing the person to inactive, the family has no members except inactive people (fixes #1103).
+ Corrected "or" operator to be valid Lava (fixes #1912).
+ Added option to configure check-in areas/groups by Birth Date in addition to Age and/or Grade.


Rock McKinley 6.1

+ Changed lava conditional to use the 'or' (||) operator in the PodcastMessageDetail lava (fixes #1912).
+ Added a block setting to the Contribution Statement Lava to exclude transactions from a specific currency type. Default is to show all. This allows you to remove 'Non-cash' transactions from your on-line contribution statements.
+ Data View category actions are now visible when permissions/rights are inherited by a parent category (fixes #1777).
+ Corrected Family Analytics job to update first/second visit dates when the Set Visit Dates flag is enabled (fixes #1833).
+ Changed label editor to allow for height and width to be specified in decimal inches as well as it now uses PW and LL values to determine initial width and height (fixes #1846).
+ Benevolence workers can now upload files to requests (fixes #1877).
+ The Related Transactions (shown on the transaction details screen) with the same transaction code now only appear if they are from the same person (fixes #1766).
+ Used the same SVG width and height for children.
+ Corrected Range Slider control to use correct index (fixes #1845)
+ Added a job to send emails to a dataview.
+ Pressing the browser's back button after merging duplicate records from the duplicate finder no longer throws an exception (fixes #1787).
+ Viewing the Registrants of an event no longer defaults to filtering by 12th grade if the registration instance had a Grade option on the form (fixes #1816).
+ Fixed problem where 12th grade would not stay selected when entering a new child via the New Family operation (fixes #1834).
+ Fixed issue with wrong attribute values being used when exporting selected grid rows (vs exporting all rows)
+ Enhanced Person Search performance (#1798).
+ Improved error reporting in the payment download job.
+ Updated Group Registration block to allow linking by guid (instead of id), and update it to not allow registering for a security role.
+ Fixed issue with attendance date calculations in Family Analytics procedures.


Rock McKinley 6.0

CALENDAR
+ Updated the Event Item Occurrence List By Audience lava file to use the external url link if it exists.
+ Added an .ics download button to the event detail page.
+ Updated calendar detail block lava to provide well formatted shareable summaries for Facebook and Twitter. 

CHECK-IN
+ Fixed scrolling issues in check-in for windows 10 multi-touch devices (fixes #1660).
+ Added the ability to order GroupLocations (namely for check-in) in the event that a check-in workflow action wants to make decisions based on their order.
+ Added new block for editing label files that allows easily viewing and printing of incremental changes.
+ Updated check-in to save the value that was entered to search for family, and the family that was selected when saving the attendance record.
+ Added options to check-in for hiding photos and excluding inactive people.
+ Updated the Welcome check-in block to allow changing the 'Check In' button text with a block setting and CSS.
+ Updated label printing so that if person is checking into two or more grouptypes that share the same label configured to be printed once per person, that it will only print once per person. Note if grouptypes have different labels, both types will still be printed. (Fixes #1755).
+ Updated check-in to add option of preventing people from checking into the same service time more than once.
+ Updated attendance model to allow more fields be accessible through Lava.

CMS
+ Added ability to have site-specific routes.
+ Added new setting on the site that will require all pages on the site to load as HTTPS and will redirect if the page is loaded under HTTP.
+ Prevented PageView records from being created when the user does not have security rights to the page and they are redirected to the login page.
+ Added a Person Directory block.
+ Addded a block to allow editing of user's account and family from the home page.
+ Updated the list of acceptable security protocols for external SSL connections. 
+ Added page copying to the Page Map block.
+ Upgraded Bootstrap to 3.3.7.
+ Fixed issue with Site Domain list not being cleared when cache is cleared.
+ Added property to the page to add a CSS class to the body tag. 

CONTENT CHANELLS
+ Updated Content Channel Items to support hierarchy so that items can have children and parent items from the same or other configured channels.
+ Added additional 'Request Assigned' and 'Request Transferred' connection workflow trigger types, and fixed issues with workflows getting launched when they shouldn't have.
+ Added block settings to the content channel items list to show/hide various columns.
+ Added content channel feed to ContentChannelItem Detail and List to provide alternative to query parameters.
+ Fixed 'content channel view' block to no longer break when invalid Lava is provided (now it politely tells you that your Lava doesn't make the grade).

FINANCIAL
+ Added the ability to view Lava based contribution report on the person profile page.
+ Fixed Giving Analytics query when using "did not give during date range" pattern filter with no accounts selected.
+ Added a Person filter to Transaction List.
+ Updated Giving Analytics to display transactions from any TaxDeductible account rather than just transactions that have a type of "contribution".
+ Pledge List block now has a setting to allow it to only show only pledges for the currently logged in person.
+ Added Printable Benevolence Request Summary (#1684).
+ Updated the transaction list block to filter accounts shown in the totals/summary at the bottom based on the accounts selected in the filter. This allows you to see a total at the bottom for just the accounts you selected in the filters.
+ Added the whole transaction entity as a merge field option for receipts.
+ Disabled the word merge button on the Transaction Report block. This block is used on the external site where Word merging is not needed or desired.
+ Added new features to Benevolence including: Reorganizing the screen; Adding the ability to have attributes on benevolence requests; Adding the ability to attach up to 6 documents on a request; Adding a new 'Provided Next Steps' field
+ Updated StatementGenerator and CheckScanner to work with Tls 1.2. (Fixes #1611)
+ Updated Giving Analytics block to improve performance.

GROUPS
+ Updated GroupFinder and GroupRegistration blocks to honor a group's GroupCapacity and GroupTypeRole MaxCount (Fixes #1275).
+ Added ability to Group Attendance detail block to select/unselect all members at once by clicking 'Member' header.
+ Added campus filter option to group finder.
+ Fixed Lava used for the Group Toolbox. The edit member feature was not working as intended.
+ Updated the Member Attended Group workflow trigger type on groups and group types to also optionally set an attendance date attribute.
+ Add option to GroupAttendanceDetail to allow a Lava template to be used for rendering

LAVA
+ Added new Entity, Execute, SQL, and WebRequest Lava Commands.
+ Added new REST endpoint for resolving Lava.
+ Added New Lava filter for checking the security of a model "HasRightsTo'. 
+ Removed LavaIgnore on AttributeValue EntityId.
+ Made Metric Partitions accessible via Lava (fixes #1644).
+ Added new Lava filter 'WithFallback' to eliminate the need for conditional testing of null or empty variables.
+ Added new Break and Continue tags to Lava.

PERSON/FAMILY
+ Added ability to have Family attributes.
+ Added optional 'Birthdate' column to the person search results.
+ Fixed exception that would occur if searching for person with blank string.
+ Grades can now be set when adding new family members to the PublicProfileEdit block.

REGISTRATION
+ Updated Registration Entry block to support signing required digital documents inline during registration.
+ Fixed issue with event registration where discount code and amount paid are not cleared if user navigates backwards and unselects optional fees.
+ Added the ability to specify a workflow to launch when a registration is completed. Can be configured on the registration template or instance.
+ Fixed security on the registration instance detail block to stop people from adding/deleting registrants when they did not have proper security (Fixes #1732).
+ Added additional fields to the event registration registrant Excel export (First Name, Last Name, Datetime Created, and Home Address).
+ Fixed issue that prevented being able to move a registration to a different instance if the target instance did not have a group configured and selected in the move.
+ Fixed security issue with allowing people to edit payments on a registration.
+ Added validation to registration entry block to ensure person applies a discount code they enter and added server-side validation to prevent paying an amount greater than the balance due.
+ Added option to event registration templates to optionally allow registrants to select existing family members when registering for an event.

REPORTING
+ Updated Metrics so that a MetricValueDateTime can be specified when using SQL as the Source. (Fixes #1666).
+ Fixed the Giving Amount person data view filter to not include children when combining giving.
+ Added new Group Member Report Select for Group Campus.

WORKFLOW
+ Added Lava capabilities to Pre/Post HTML of workflow entry attributes.
+ Added option to SQL workflow action to allow processing to continue even if SQL results in an error.
+ Added Activate Activity in Other Workflow action and Activate Activity in Other Workflow on match action.
+ Added a Workflow Action to Trigger a New Workflow.
+ Added a Workflow Action to add a Benevolence Request.
+ Added the ability for workflows to have sequential ids based on a prefix associated with the type of workflow ( for example, IT requests could have ids like 'IT00001', 'IT00002' )
+ Added a new workflow action to run Lava in a better UI.
+ Added better error handling to the Process Workflows job so that one exception does not stop the job from processing additional workflows.
+ Fixed issue with the Group Member Attendance Add action not doing anything if an attendance date attribute was not selected.
+ Fixed the delay workflow to delay correctly when datetime or day of week values are used for the delay

MISC
+ Fixed the communication recipient block to include emails that were marked as being opened in addition to those that were just marked delivered.
+ Added ability to display notifications from Spark.
+ Updated the address control to use placeholders instead of labels and moved country to be first field (fixes #1628).
+ Added the ability to customize status bar and opportunity summary tiles using Lava in the My Connection Opportunities block.
+ Updated the database authentication provider to use BCrypt when hashing new passwords, and to convert existing HMACSHA1 hashed passwords to BCrypt next time each user logs in.
+ Added new Startup interface that custom plugins can use to run custom code during Rock startup.
+ Fixed the currency field type to return a formatted value that is a currency.


Rock McKinley 5.5

+ Updated the RockUpdate block to deal with servers that are reporting the .Net framework incorrectly.


Rock McKinley 5.4

+ Fixed issue with CalendarLava block not using correct date range when the Date Range filter is used (Fixes #1771).
+ Fixed issue with a new communication not requiring an approval when recipients are added manually (Fixes #1768).
+ Added better error handling to the Process Workflow job so that one exception does not stop the job from processing additional workflows.
+ Updated check-in label printing so that if person is checking into two or more grouptypes that share the same label configured to be printed once per person, that it will only print once per person (Fixes #1755).
+ Fixed security on the registration instance detail block to stop people from adding/deleting registrants when they did not have proper security (Fixes #1732).
+ Updated the FilterGroupsByGradeAndAge so that it does not remove/exclude groups that don't have a defined age or grade range.
+ Fixed exception that would occur when renaming a block from the zone block list.
+ Fixed issue with check-in not refreshing attendance cache correctly when used to calculate threshold values.
+ Updated giving/registration to strip any non-numeric characters from credit card number before submitting (Fixes #1728).
+ Updated the Rock Update block to require that Microsoft .NET Framework 4.5.2 or greater be installed before Rock can be updated to next version.


Rock McKinley 5.3

+ Fixed the date filter on pledge analytics block (Fixes #1617).
+ Fixed bug with 'Filter Groups by LastName' check-in workflow action which occurred when a group did not have the necessary attributes.
+ Fixed memory issue with check-in welcome screen.
+ Made Entity TypeId and TypeName accessible in Lava (#1691).
+ Fixed issue with attribute filters incorrectly filtering results and not showing correctly when used in simple view mode.
+ Fixed one-time future payments with NMI to use correct frequency and number of payments.
+ Fixed exception that would occur when using NMI gateway and trying to create a scheduled transaction with a monthly frequency.
+ Updated phone number model to force number being saved correctly whenever it is added/updated.
+ Removed LavaIgnore on AttributeValue EntityId.
+ Fixed 'content channel view' block to no longer break when invalid Lava is provided (now it politely tells you that your Lava doesn't make the grade).
+ Fixed scrolling issue with windows 10 multi-touch devices in check-in (fixes #1660).
+ Fixed issue with Family Checkin not displaying the current service time when selecting area/group/location.
+ Updated the list of acceptable security protocols for external SSL connections. 
+ Fixed issues with the Connection workflow actions (Fixes #1649).
+ Updated Dynamic Data block to hide grid filters when more than one grid is displayed. (Fixes #1642).
+ Fixed issue with some workflow action type attributes not saving value correctly if using the RockTextOrDropDownList and multiple row textbox.
+ Fixed BirthDate showing a year of 0001 if a person's record doesn't have a BirthYear specified.
+ Disabled the word merge button on the Transaction Report block. This block is used on the external site where Word merging is not needed or desired.
+ Fixed exception that would occur if multiple less variables with the same name existed.
+ Fixed Group security so that all users do not have View access by default.
+ Updated Event Item Occurrence List By Audience lava file to use the external url link if it exists.


Rock McKinley 5.2

+ Fixed bug in individual check-in that would cause Rock to restart if user clicks the Back button (due to stack overflow error).


Rock McKinley 5.1

+ Fixed issue with Family check-in incorrectly navigating to individual check-in page when clicking 'Back' (Fixes #1620).
+ Fixed issue with workflow triggers not getting started (Fixes #1623).
+ Fixed display of hierarchical group types in check-in manager.
+ Fixed display of group type path on the location schedule screen in check-in manager mode (Fixes #121).
+ Fixed positioning of Save button on check-in admin schedule view (Fixes #1609).
+ Updated the saving of attributes so that it does not clear foreign key values and the created by information (Fixes #1596).
+ Fixed new route for check-in to use correct page.
+ Updated the Check-in Manager to allow changing the location threshold value.
+ Updated family check-in to fix issue with schedules not getting selected correctly when only one schedule option is available.
+ Fixed issue with family checkin that would result in first service's selection getting cleared if checking child into multiple services and each service had different location options.
+ Fixed issue with family check-in that would result in ability level being asked twice if selecting multiple service times, and different locations options were available for each service.
+ Fixed issue with View possibly getting created with wrong schema name.
+ Fixed the check-in Grade Required attribute to have correct entity qualifier
+ Fixed exception that would occur if any PreHtml or PostHtml text included any opening and closing brackets (i.e. Lava or Style definitions).


Rock McKinley 5.0

API
+ Added two new REST Endpoints: ~/api/Groups/ByLocation and ~api/Groups/ByLatLong.
+ Added file upload REST endpoint for BinaryFilesController.

CALENDAR
+ Added ability to group event occurrences in the calendar by event.
+ Added ability to follow an Event Item.
+ Updated core Calendar.lava and EventItemList.lava to display the date range of an Event instead of just the first date/time if the event occurrence spans multiple days.
+ Updated CalendarItem.lava to show all the dates of an event instead of just the first one if the event occurs on multiple dates.
+ Added context object to EventItemListLava block.
+ Updated EventItemListLava block so that campuses is not required.
+ Updated calendar to no longer lose selected date when switching between view modes (Fixes #1392).
+ Added 'External Website Ads', and 'Service Bulletin' content channels to public calendar configuration if no content channels are already configured.
+ Fixed exception that would occur when using the Event Item Occurrence List By Audience Lava block without a date range filter (and recurring events without an end date exist).

CHECK-IN
+ Added 'Family' check-in functionality to allow checking in multiple family members at the same time.
+ Update Check-in Configuration to make it easier to modify settings and edit a large number of areas/groups.
+ Updated the check-in welcome message that is displayed when there are not any more active schedules so that it reflects that it is only considering schedules for the current day.
+ Updated the check-in manager to exclude people who have checked out
+ Updated Check-in Manager to display the Attendance Code for each person currently checked into a location
+ Updated the Check-in Manager's person profile check-in history to include the security code for each check-in.
+ Added 'GroupMembers' as an available merge field on check-in labels that will contain the group member record for the groups that person is checking into if they are a member of those groups. This Lava would print the role of person in group: {% for groupMember in GroupMembers %}{{ groupMember.GroupRole.Name }}{% endfor %}
+ Refactored Attendance Analytics to improve performance
+ Updated Attendance Analytics to support selecting a specific set of group types to display and added campus filter the Check-in Group block.
+ Updated Attendance Analytics to include the location (room) that person last checked into.
+ Added birthdate as field that is included when exporting Attendance Analytics.
+ Added schedule as an additional optional filter in Attendance Analytics block
+ Fixed issues with attendance history filters not persisting
+ Updated Attendance History block to only consider check-in start date when using a date-range filter (Fixes #1524).
+ Added new FilterGroupsByGradeAndAge workflow action that will match groups first by grade, and only check age if group or person does not have a grade.

CMS
+ Added a new 'Link List Lava' block that makes it easy to add/edit/secure and format a list of links.
+ Added a new block for building forms that allows a logged in user to enter person attribute information and optionally launch a workflow.
+ Added new DynamicChart block which will display a linechart based on the results of a SQL query.
+ Added a utility block that allows you to logout a user when they visit a page.
+ Added a block that allows you to remove a person from a group based on query parameters.
+ Updated the EmailForm block to allow using Lava merge fields in the From, From Name, and Subject fields.
+ Added option to Login block to customize the text that is shown on the "New Account" button.
+ Added new Person Context Setter that can be used to set a Person context for a Page or Site.
+ Added setting to the Campus Context setter to default to the current person's campus (default is disabled).
+ Added new fields to allow sites to add content to the page header and also to enable/disable site indexing.
+ Added the ability to control the X-Frame-Options and Content-Security-Policy HTTP headers per Site so that trusted domains can be allowed to embed the site (such as iframes).
+ Fixed issue with routes not getting removed from routing table when a page is deleted (Fixes #1555).
+ Added the ability to set page and block security from the Page Map (Admin Tools > CMS Settings > Page Map). No more locking yourself out...
+ Added the ability to set email preference in the AccountEdit block.
+ Added "Next Available Username" message to the User Logins block to help an admin figure out the next available username in situations.  For example: jsmith1, jsmith2, jsmith3...
+ Added the ability to require phone number on Account Entry block.
+ Updated security so that inactive security groups/roles are ignored when checking security.
+ Updated FontAwesome to v 4.6.1
+ Upgraded google analytics tracker to latest.

CONNECTION OPPORTUNITIES
+ Added ability to add comment to a new Connection Request.
+ Added 'Days Until Request Idle' property to ConnectionTypes so that each one can have its own idle time.
+ Added feature that will scroll the screen to the connections grid when a connection type is selected and the grid is not visible.
+ Added ability to require a placement group before connecting a connection request.
+ Changed the MyConnectionOpportunity block to show different notification counts based on the state/status of the requests.
+ Added the ability to add Lava to the Connection Summary and Descriptions fields for display on the external site.
+ Added option to My Connection Opportunities to show last activity note.
+ Added a last activity filter to My Connection Opportunities.
+ Fixed checking of connection state in 'Connected' workflow trigger.
+ Updated connection request detail to display current requests placement group as an option even if the connection type no longer is configured for that group.

CONTENT CHANNELS
+ Fixed Content Channel Item List to show attribute columns when attribute is associated with the channel (vs just the channel type).

FINANCIAL
+ Updated Rock to support using a three-step payment gateway (NMI) for registration and transaction entry.
+ Added the ability to filter transactions by campus.
+ Added option to transaction list on person profile to allow reassigning transactions to another person.
+ Updated transaction detail block to prevent editing a transaction if it belongs to a batch that is closed.
+ Added support to Transaction Detail block for updating/editing FinancialTransaction attributes.
+ Updated Scheduled Transaction Summary to include all schedules with same giving leader id.
+ Updated the recurring transaction download job (and block) to automatically create an offsetting reversal transaction if a failed transaction is downloaded and that transaction was previously downloaded as a successful transaction. Also added a new workflow that will be launched whenever a reversal transaction is created.
+ Updated Transaction Entry block to save the comment field value to the transaction summary field when creating new transactions.
+ Removed the Bank Account Name field from Transaction Entry screen as it is not needed to process ACH transactions.
+ Updated Giving and Attendance chart data grids to display descriptive header text instead of "SeriesId". Also included GL Code in grid when graphing by Account in Giving Analytics grid.
+ Updated Transaction Matching block to only display and allow selecting of active accounts.
+ Updated Giving Analytics block to hide the 'Is First Gift' and 'First Gift' columns when viewing first time givers.
+ Updated Giving Analytics block so that when creating a merge document from list of people, the documents are created correctly (with data).
+ Added Last Gift dates to Giving Analytics.
+ Updated Pledge Analytics block to include any child accounts when calculating contributions made to an account.

GROUPS
+ Added option to Group Tree so show child group counts or member counts.
+ Added the ability to set unique group capacities.
+ Added flag to group type to indicate that attendance in a group of that type counts as attending a weekend service.
+ Added option to GroupMap to show all child groups in the map.
+ Added real person photos to the group member list block. This is not only an enhancement but also fixes what appears to be a UI bug when no photo exists.
+ Added block setting to show/hide campus filter on group member list.
+ Added the option to filter the  group member list block by gender.
+ Added birthdate and age to the Group Member list Excel export.
+ Added optional First/Last attendance dates to group member list if group takes attendance and block setting is configured to show dates.
+ Updated Group Member List block to exclude inactive members when sending communication.
+ Added option to Group Member List block to hide the 'Move to another group' button.
+ Updated groups so that group member status changes are logged to person history.
+ Added option to GroupDetailLava to hide the 'Inactive' option for Group Member Status
+ Added an option to GroupFinder to sort the results by Distance and limit number of groups with a PageSize option.
+ Added the option to filter the group list block to a specific group type id.
+ Changed default date range for Group Attendance to 3 months instead of a year (date filter can still be changed per user).
+ Added campus filter to group attendance list. This will filter the attendance count and rate values by the people whose campus is the selected value.
+ Added an optional campus filter to the Group Attendance Detail block.
+ Fixed issue with Role specific Group Requirements still showing warning icon for members of group with a different role.
+ Updated Group Finder to prevent adding attribute filters for attribute field types that do not support filtering (Fixes #1561).
+ Fixed display of Group Name when using option to display group path and selecting a specific group type (Fixes #1525).

LAVA
+ Added new SortByAttribute Lava filter.
+ Added new FromMarkdown Lava Filter.
+ Added new RegExMatch Lava filter for providing regular expression matches in Lava.
+ Added new SundayDate Lava filter.
+ Added new Campus Lava Filter which will return the Campus or Campuses that a person belongs to.
+ Added new FromJSON Lava Filter.
+ Added new EscapeDataString Lava Filter.
+ Added new PersonByGuid Lava filter.
+ Deprecated the ZebraPhoto Lava filter in favor for new ZebraPersonPhoto which has new optional fields to adjust image brightness and contrast.
+ Added an option to include all dates when using the DatesFromICal Lava filter.
+ Added Lava filter to return group member info if a person is in a specific group.

PERSON/FAMILY
+ Added new badge for showing if a person is in a group with a specific group type purpose (e.g. where the purpose is 'Serving'.)
+ Updated the AddFamily, FamilyMembers, and EditFamily blocks to work with other group types besides family. This allows being able to add and edit groups on person profile page in addition to, or instead of just the family group.
+ Added setting to display the middle name of a person on the bio block.
+ Updated formatted age display to work properly for people less than one year old.
+ Added option to the Notes block to limit the entry/display to a specific subset of note types for the configured entity type.
+ Updated Notes so they will automatically render any Markdown in the Text into HTML.  Also, any text that looks like an http link will be rendered as a clickable link
+ Update Person History block so that history items are not displayed for any category that current user does not have authorization to view.
+ Changed "Combine Giving With" to show the family name along with the list of names of the family members when editing a person
+ Allow the toggling of showing inactive campuses on the Add Family block using a block setting.
+ Updated saving of a person record to check if anniversary date was updated and if so make same update to spouse's record.

PRAYER
+ The PrayerRequestEntry block's Save Success Text can now use Lava in order to display different messages based on the prayer request (or its Category) and the block can also initiate a Workflow with the PrayerRequest as the Entity if configured.

REGISTRATION
+ Updated Event Registration to allow each instance of a template to specify a different cost.
+ Updated registration detail block to allow moving registration to an inactive instance, and also allow optionally moving registrants to new group.
+ Updated registration detail block to allow specifying the person who is making a payment rather than automatically assuming it is same person who did the registration.
+ Added Grade as an available field in event registration forms.
+ Added ability to copy EventItemOccurrences.
+ Added an "In Group" filter to Event Registrants grid to help identify registrants that haven't been added to the target group yet.
+ Updated Registration list so that registrations can be sorted by Total Cost or Balance Due without causing an exception.
+ Added the ability to set a batch name prefix on an event registration.
+ Added new feature to keep saved registrations from being updated on the external website.
+ Updated Registration Entry block so that it will always create a person record for the registrant (instead of just when there is a cost), and updated the registration list on the Registration Instance detail block to be a person grid which allows emailing the people who did the registration.
+ Added the ability to follow a Registration Instance.
+ Fixed an issue preventing Email, Campus and Fee columns from not exporting into Excel.
+ Added Group Placement functionality to registration instance that allows for easily adding registrants to a set of child groups.
+ Added checkbox to registration entry summary that allows a logged-in user to specify whether the email on their account should be updated with the confirmation email address that they enter when registering.

REPORTING
+ Added new dataview filters and report fields to help create dataviews and reports off of the workflow table.
+ Fixed the person giving filter and select in reporting so that the end date range is inclusive (Fixes #1490).
+ Added additional 'Date Added' criteria to the In Group(s) Person Data Filter.
+ Added 'Not In Other Dataview' filter.
+ Fixed date filters to be inclusive of the entire day of the upper and lower limit.
+ Added Report Field 'LastLogin'.
+ Added Report Field 'Parent's Email Address'.
+ Added Parent's Email data select.
+ Updated Total Giving Amount report select, Giving Amount datafilter, and First Contribution datafilter to use a Sliding Date Range picker instead of a regular date picker.
+ Added Campus and GroupType to the list of available report fields for Groups.
+ Added options to Member List data select for groups to limit by GroupRole and status.
+ Fixed performance issue in "In Group of GroupType" data filter to be around 2x faster.
+ Fixed performance issue in "Distance From" data filter to be around 3x faster.
+ Updated the dynamic data block with better filters.
+ Updated dynamic data filter controls to default true and moved to custom settings.

WORKFLOW
+ Improved performance of workflow type editing.
+ Updated workflow action names to follow a more consistent pattern. If you use workflows a lot and have become accustomed to the action names you may hate this before you LOVE it.
+ Updated workflow type editor so that new workflow types default to processing every 8 hours.
+ Added additional workflow detail/entry pages below the My Dashboard pages so that breadcrumb trail is more intuitive.
+ Added a 'Regular Expression' option for use with Workflow Action Filters (i.e. Run If) to give more control with text matching.
+ Added support for datetime comparisons to the workflow action compares.
+ Added new workflow action that will set a Person attribute value based on First Name, Last Name, and Email values. If only one person in database is found matching those fields, that person will be used, otherwise a new person will be created.
+ Added new workflow action to set the properties of a person (name, birthdate, etc.)
+ Added new workflow action to get the spouse of a person.
+ Added new workflow actions for setting person phone and address.
+ Added new workflow action to add a note to the group member.
+ Added new workflow action to set GroupMember Note.
+ Added new workflow action to send email with events that will send an email and then activate actions based on recipient opening and/or clicking items in email.
+ Added two new workflow actions to remove a person from a group.
+ Updated the Set Person Attribute workflow action so that it correctly writes person attribute changes to the person's history.
+ Updated the background check workflow action to check for an error or failure that might have occurred when submitting background check and display error to user with option to resubmit.
+ Updated the DISC request workflow action to warn if the individual does not have an email and persist the workflow only if it's about to send (there by not keeping a lot of unneeded workflows around). Also updated the DISC badge to highlight if someone has already request a DISC from the individual in the last 30 days.

MISC
+ Fixed person search to allow better searching on complex names like Mary Ann Van Dellen (Fixes #1518).
+ Updated CommunicationDetail block to show which page the communication originated from if it was generated from a grid somewhere.
+ Enabled custom mobile keyboards for mobile devices when using NumberBoxes, UrlLinkBoxes, and EmailBoxes.
+ Updated the Email Exception Filter so that exceptions can be filtered by the exception type, source, message and stacktrace in addition to any http request server variable.
+ Added new option for requiring a user login to change their password on next visit.
+ Added new search service that allows searching for businesses.
+ Added the ability to bulk update Tags.
+ Fixed issue in Merge Templates that was causing Header, Footer, and any remaining global lava fields in the Body not to get merged (Fixes #1396).
+ Added "Campuses" and "Context" as available merge fields for Doc and HTML Merge Templates.
+ Fixed copying of existing communication so that the recipient's additional merge values are copied as well.
+ Updated the Communication block's support for additional merge fields (Lava) to support objects in addition to just string values.
+ Update Communication Entry block so that if a different template is selected, the From, From Email, etc fields are not cleared.
+ Updated the Transaction Entry and Registration Entry blocks to validate new passwords against configured pattern when user is creating a new login in order to save their payment account information (Fixes #1371).
+ Added the ability to copy and share selected filter criteria for the giving and attendance analytics blocks.
+ Improved performance of the Person Duplicate Finder.
+ Increased the query timeout values for attendance and giving analytic reports.
+ Updated the FileSystem binary file type provider to save the relative path to file when saving a new binary file using this provider.
+ Added logic to check for any new person names or addresses being entered with all lower or all upper case characters and if so, fix casing so that first character is uppercased and remaining characters are lowercased.
+ Updated following notifications to exclude deceased people (Fixes #1558).
+ Added new SendGroupEmail Job.
+ Added setting to Group Sync job to enable forced password resets on new logins that are created during the sync.
+ Updated the address verification process to preserve first service's standardization results even if second service is used for geocoding.
+ Updated the address verification job to correctly retry previously failed verifications and to differentiate between an error calling a service and a non-match returned by the service.
+ Updated Smarty Streets address verification to save the barcode value.
+ Update cleanup job so that it does not delete unconfirmed logins.
+ Updated Campus, Campuses, and Connection Opportunity attributes/fields to exclude inactive items, and added optional config option to include inactive items (Fixes #1413, Fixes #1540).
+ Added new Phone Number field type.
+ Added new Address Field Type.
+ Added new Address Attribute.
+ Fixed issue with radio button lists automatically selecting first value when they are set using an empty/null value (Fixes #1334).
+ Updated KeyValueList field type to display values correctly when not using a defined type (Fixes #1522).
+ Added 'Warning' property to Rock Controls similar to 'Help' Property.
+ Noted individuals who are inactive on the person picker search.
+ Added new Markdown Field Attribute that can be used to render Markdown into HTML (see http://commonmark.org).
+ Added new Binary File Types Field Attribute and Field Type.
+ Updated person picker results to display a person's connection status.
+ Added option to the Person Attribute/FieldType so that the 'Enable Self Detection' option of the person picker can be enabled.
+ Added ability to set qualifier column/value on the Categories block to further filter entities that categories belong to.


Rock McKinley 4.6

+ Fixed the display of line breaks in Rock Shop ratings.
+ Fixed the person giving filter and select in reporting so that the end date range is inclusive (Fixes #1490).
+ Fixed issue with not being able to remove a workflow type from a connection opportunity if requests have already been created that use that workflow type (Fixes #1488).
+ Fixed issue with check-in configuration not clearing cache for the areas (i.e. which labels are associated with area).
+ Updated Connection Request so that members of a campus-specific connection group can now add connection requests (Fixes #1446).
+ Fixed column headers not being responsive.
+ Updated Mailgun component to deal with bounced events having incorrect formatting (Fixes #1478).
+ Updated the Device Detail block to prevent and warn when attempting to add a new device with same name as an existing device instead of causing an error (Fixes #1437).
+ Fixed exception that would occur when trying to delete a group type that was a child of another group type (Fixes #1415).
+ Updated the Benevolence Request Detail block to list case workers in alphabetical order (Fixes #1494).
+ Fixed the message that is displayed on the Merge People page when user navigates directly to page (instead of initiating request from a grid). Message will not indicate that they are not authorized to submit a request (Fixes #1501).
+ Fixed Spouse name field on reports to exclude any deceased spouses (Fixes #1498).
+ Updated Group Member List block so that the Group setting is not required (typically group is passed on the query string) Fixes #1500.
+ Fixed issue when adding a known relationship to an inactive person and it not creating the inverse relationship.
+ Fixed issue with new family block saving phone numbers without a country code and added migration to fix all missing country code values.
+ Fixed issue where only first recipient would receive email when it included one or more attachments and the default binary file type was using a custom storage provider.


Rock McKinley 4.5

+ Updated the Protect My Ministry (PMM) background check integration to check for a valid response from PMM when submitting the initial request and add logging of both the request and the reply.
+ Updated workflow processing so that any errors that occur during a workflow action are always written to the workflow log regardless of log settings.
+ Fixed exception that would occur if new person was trying to signup for a connection request and organization only has one campus.
+ Updated the code editor to correctly escape html values.
+ Updated the email preferences block so that it logs any changes a user makes to their preference (including record status/reason changes) to their history.
+ Fixed an issue with cropping person images when using a custom storage provider.


Rock McKinley 4.4

+ Updated Check-in to correctly cache device configuration data so that it is not specific to a particular point in time.
+ Fixed paging on grid.
+ Fixed Facebook login for organizations using a newer Facebook App API Version v2.4 or v2.5. This change was also tested to be backwards compatible with their API Version as old as v2.0 (Fixes #1419).
+ Fixed exception that would occur when adding a new location (Fixes #1408).
+ Fixed issue with deleted channels causing exception on content page (Fixes #1406).
+ Added id header text to fix export to Excel issue (Fixes #1391).
+ Fixed issue with security when changing if a group is a security role or not (Fixes #1399).
+ Fixed issue with registration saving a blank person/registrant if user navigated away from registration and then used browser navigation to return before submitting the registration.
+ Fixed Tag Report so that after sorting it deletes the correct item (Fixes #1398).
+ Fix issue with Group Requirements when the Expire In Days setting has not been set (Fixes #1389).
+ Fixed error in the People REST endpoint (Fixes #1388).
+ Updated Lava debug display to only display each object type/id once, and limit iterations to first two items (Fixes #1365).
+ Changed z-index of the admin toolbar to keep it from being hidden when editing page zones. (Fixes #1397)
+ Changed the ConnectionRequestDetail block to allow a request to be Connected even if there is no placement group.
+ Fixed Communication Entry block so that the Subject is cleared if a selected template does not specify a subject (Fixes #1393).
+ Fixed issue where creating a new communication from a dataview caused the block to timeout before the configured database timeout occurred. (Fixes #909).
+ Update communication send job so that it ignores any inactive mediums and/or transports (Fixes #1527).
+ Fixed issue when trying to add group attendance and location filter is set to a parent location (i.e. campus/building) vs. an actual room location.
+ Fixed Registration Entry so that it does not create person notes until registration and payment was successful.
+ Updated the Group Attendance Detail block so that if adding attendance for a particular schedule, the attendance record gets created with the correct start time.
+ Updated the Connection Search block so that it now has access to the complete opportunity model including the opportunity attributes. Note, there is a small change in the Lava for this update. If you use a custom theme you'll want to grab a new copy of 'OpportunitySearch.lava' as you should use the property of 'PublicName' instead of 'Name'.


Rock McKinley 4.3

+ Fixed issue with check-in "randomly" not allowing check-ins
+ Fixed issue with registration saving a blank person/registrant if user navigated away from registration and then used browser navigation to return before submitting the registration.
+ Fixed Registration Entry so that it does not create person notes until registration and payment was successful.
+ Fixed Tag Report so that after sorting it deletes the correct item (Fixes #1398).
+ Fixed location details not saving attribute values.
+ Fixed issue with security when changing if a group is a security role or not (Fixes #1399).
+ Fix issue with Group Requirements when the Expire In Days setting has not been set (Fixes #1389).
+ Fixed error in the People REST endpoint (Fixes #1388).
+ Updated Check-in to correctly cache device configuration data so that it is not specific to a particular point in time.
+ Updated Lava debug display to only display each object type/id once, and limit iterations to first two items (Fixes #1365).
+ Changed z-index of the admin toolbar to keep it from being hidden when editing page zones. (Fixes #1397)
+ Changed the ConnectionRequestDetail block to allow a request to be Connected even if there is no placement group. In the future this can be controlled via a new 'RequiresPlacementGroupToConnect' flag on the opportunity type.
+ Fixed Communication Entry block so that the Subject is cleared if a selected template does not specify a subject (Fixes #1393).
+ Fixed IE double-tap zoom issue in check-in themes
+ Fixed issue where creating a new communication from a dataview caused the block to timeout before the configured database timeout occurred. (Fixes #909).
+ Fixed issue when trying to add group attendance and the location filter is set to a parent location (i.e. campus/building) vs. an actual room location.
+ Updated the Group Attendance Detail block so that if adding attendance for a particular schedule, the attendance record gets created with the correct start time.
+ Connection Search block now has access to the complete opportunity model including the opportunity attributes. Note, there is a small change in the Lava for this update. If you use a custom theme you'll want to grab a new copy of 'OpportunitySearch.lava' as you should use the property of 'PublicName' instead of 'Name'.


Rock McKinley 4.2

+ Updated Registration Entry so that discount code is still applied correctly when user returns to make a payment on existing registration.
+ Updated Registration Entry to correctly delete a registration if it was just created but an error occurred during save of registrants or attributes.
+ Fixed exception that would occur when copying a registration template that included an additional form(s) (in addition to the default form) and that form contained a person or group attribute (Fixes #1356).
+ Fixed registration issue that would result in registered person getting added to target group even if registration failed due to payment issue.
+ Fixed issue with group attendance not recording attendance correctly and continuing to send reminders.
+ Fixed issue where a person's tags would not always survive a merge.
+ Fixed performance issue with the Giving Amount dataview filter due to how it generated its query.
+ Fixed so that Connection Opportunities in the Connection Request transfer window are now ordered.
+ Added real person photos to the group member list block. This is not only an enhancement but also fixes what appears to be a UI bug when no photo exists.
+ Updated the Workflow Type Detail block so that it does not time out when trying to remove an activity type or action from an existing workflow type that has a significant number of workflows already created.
+ Updated the Rock Shop configuration to work with usernames and/or passwords that may have special characters.
+ Updated the Send Email and the Send System Email workflow actions to allow Email attribute field types for the from and to addresses (in addition to text or person field types)
+ Removed unnecessary clearing of authorization cache whenever a group member was added/edited/removed from a security group.
+ Updated the Group Type Detail so that if a group member attribute is removed, it is also removed from any registration template that was configured to use that attribute.
+ Updated the Twilio webhook so that if it gets an IOException when writing to log file that it will wait and try again a few times before causing an error.
+ Fixed issues with numeric attribute field comparisons on data views (Fixes #1377).
+ Fixed issue with Group and Role picker not saving the selected role (Fixes #1380).
+ Updated the Transaction Entry and Registration Entry blocks to validate new passwords against configured pattern when user is creating a new login in order to save their payment account information (Fixes #1371).
+ Fixed bug where event name not showing in page title (Fixes #1373)
+ Fixed issue with attendance block not saving the location or schedule for a new attendance being entered.
+ Fixed issue in Statement Generator where some transactions might not show up if it is split into multiple accounts and at least one of those accounts wasn't included in the filter.


Rock McKinley 4.1

+ Updated communication entry block so that binary file attachments are not stored as temporary files (and possibly deleted up before an email is sent in the future).
+ Fixed issue with payment details getting cleared when a scheduled transaction is updated.
+ Fixed issue with a reporting lava column being blank when exporting to excel (Fixes #1349).
+ Updated the cache timeout on check-in location attendance counts. Was previously changed from 1 min to an hour, but an hour is too long to accurately reflect current attendance in a location.
+ Fixed the Defined Value field type filter when the option to display multiple values is enabled.
+ Updated REST methods so they do not pass their rockcontext object (without proxy creation enabled) to the cache methods that rely on being able to use navigation properties to load child collection properties.
+ Updated Registration Entry so that it does not block existing registrations from editing an existing registration when the instance is full.
+ Fixed exception that would occur when attempting to add a new registrant who already belonged to the group associated with the registration.
+ Fixed exception that would occur if a fee was deleted from a registrant template that had existing registrants already using the fee. It will now remove the fee from the registrants.
+ Fixed exception that would occur when unselecting a fee from a registrant.
+ Fixed baptism badge html markup.
+ Fixed an issue with Connection signup where new records were being created even when logged in.
+ Updated how registration person field values are serialized so that objects can be unserialized correctly.
+ Fixed security issue on metric detail that allowed non-authorized users to edit/delete a metric (Fixes #1338).
+ Fixed issue with undelivered emails appearing in a person's communication history list (Fixes #1344).
+ Fixed Pledge Analytics to display business names (Fixes #1335).
+ Fixed issue with date picker not working correctly on New Family block (Fixes #1333).
+ Fixed the workflow SMS Send action to support using 'Person' merge field when recipient is a person, group, or security role attribute (Fixes #1309).
+ Fixed issue with transaction matching when masked account number was blank.
+ Fixed an issue preventing Email, Campus and Fee columns from exporting to Excel.


Rock McKinley 4.0

+ Added support for processing refunds.
+ Added Twitter Authentication Service.
+ Added Alternate Placement feature to groups.
+ Added following to Groups.
+ Added Connection Management feature to help with the process of finding and placing volunteers into teams.
+ Added a new core Group Requirement Type and Data View for Background Checks
+ Added new Attendance Analysis attendee grid that shows detailed information on a person's attendance, which can be filtered in some handy ways
+ Added Google Login provider
+ Refactored giving to allow multiple financial gateways to be configured using the same payment processor with different settings.
+ Added setting to display the middle name of a person on the bio block. By default the setting is set to false.
+ Changed default security on new sites so that they do not require user to login.
+ Updated content channel items to correctly sort items when sorting on numeric and/or date attribute values.
+ Updated the attendance list/detail blocks to allow deleting and changing the date of any occurrence that is not tied to a specific schedule
+ Added the ability to remove a person from a family (vs. moving them to a new family) if they are already in another family.
+ Updated the category tree view (used by data views, reports, etc.) to allow a user to edit items if they have security for a specific category rather than requiring edit rights to the block or page.
+ Updated the person merge to remove any duplicate previous names after merging records.
+ Added the option for administrators to disable verification services for a particular location on the person profile page (Fixes #1286).
+ Added additional Lava to output a phone number given a person input.
+ Added Lava filters to get the parents or children of a given person.
+ Updated the Content Channel View block to support filtering item by a route parameter as well as a query string parameter.
+ Updated the ContentChannelView blocks to only do query string parameter filtering if option is set on block (Fixes #1267).
+ Added option to Group Type to show each group member's Connection Status in the group member list.
+ Added option to the header of the TransactionList block to show images or summary. The option can be made visible in block options.
+ Added 'Inactivate Child Groups' feature to Group.
+ Added REST EndPoint GetGraduationYear for getting a graduation year from a grade offset.
+ Added Inactive Reason Note to EditPerson page.
+ Fixed person search for people with two first names (e.g. Mary Ann Smith).
+ Added options for sending a contribution receipt whenever someone gives a onetime gift online, or when a recurring transaction is downloaded for their scheduled transaction.
+ Added option to the group list to display the full path to group.
+ Added new Last Note data select for Person reports.
+ Added "Move Group Member" feature to Group Member Detail.
+ Added new File Manager block that can be used to manage and upload files.
+ Added Campus Filter to Group Member List.
+ Updated the display of admin bars to only show if current user has administrative rights to the page or a block on page, or edit rights to a block that has custom settings (HTML Detail, Content Channel View), instead of always showing the bar if user has edit rights to any block on page.
+ Added new workflow action to allow setting the initiator from an attribute value
+ Updated the communication recipient list on person history to allow senders to view any communications they created.
+ Added account summary to the transaction list block.
+ Added new "Format as Link" option to Image field types which will format the image to navigate to a full size image when the image is clicked.
+ Fixed issue with not being able to move transactions from one batch to another on Firefox.
+ Added option to Statement Generator to limit statements to a Dataview.
+ Added new badge that will display if a note exists on a person's record that is marked 'Is Alert'.
+ Updated content channel view block to refresh the view after cancelling out of the edit dialog (Fixes #1245).
+ Fixed issue with payment downloads updating the scheduled transaction detail amounts instead of the transaction detail amounts (Fixes #1250)
+ Fixed updating of scheduled transaction to not create account detail records with $0.0 amounts.
+ Removed the Output Cache Duration option from block properties as this functionality is not fully functional (Fixes #1096).
+ Added the ability for communication approvers to edit a communication before approving it.
+ Added new PrayerRequestListLava block type.
+ Updated the Send Email and Send System Email workflow actions to support multiple "to" addresses.
+ Added account list to the scheduled transaction list block.
+ Added PageRedirect lava filter.
+ Fixed database locking contention that would occur when saving a workflow with a new attribute and a user entry form (and database was configured with snapshot isolation turned on).
+ Fixed the Transaction History block to show transactions correctly for the correct person (not everyone's) when the current person does not give with their family (Fixes #1243).
+ Updated grid export to excel to export numeric values correctly (not as text values).
+ Fixed Dynamic Data Report issue when Selection URL contained more than one column name (Fixes #1238).
+ Renamed the ForeignId field to ForeignKey (string field) and added new ForeignId (int field) and ForeignGuid (Guid field) fields to every table/model.
+ Added column (and filter) to Attendance History block to indicate whether a person attended the group or not (Fixes #1184).
+ Updated SMS communications to require From and Message values (Fixes #1171).
+ Updated Bulk Update to allow selecting the note type when adding a new note for people (Fixes #1165).
+ Updated the processing of scheduled payments to also update the status (Fixes #1145).
+ Added a link to Report Detail to navigate to the associated data view (if user has edit rights to report).
+ Updated the Security dialog to read values from DB instead of cache (Fixes #903).
+ Updated the Transaction Entry block to use public account names on confirmation and success views (Fixes #1220).
+ Updated the family edit to allow adding new people with unknown gender.
+ Added new Person Merge Requests page under Data Integrity.
+ PrayerRequestEntry block can now accept the text (if URL encoded) of a request via the Request parameter.
+ Fixed BirthdayPicker to display controls in correct order for ShortDateFormats that include day/month format specifiers other than "dd" or "MM" (Fixes #942).
+ Updated Person Merge so that it shows a "Merge Request Submitted" if the person is only authorized to View.
+ Added Saved Account List block that can be used by users to delete their saved accounts.
+ Fixed issue with ordering of accounts (and their amounts) on transaction entry block when accounts are added by user in different order than the default account order (Fixes #1219).
+ Modified date picker to work more like the time picker. You can now click on the calendar icon and it will open. Also added logic that if you click the calendar icon it will select the text of the date which allows you to start typing right away to change the date. This should now be consistent with the time picker. (Fixes #1189).
+ Added toggle button to Show/Hide Data View and Report Results.
+ Updated the merge fields available to exception notification system email to include a 'Person' field for the current person.
+ Added a feature to the data view detail block to show what reports and other data views are in use.
+ Updated the testing of workflow action filters to correctly compare numerical values (Fixes #1205).
+ Added setting to the transaction list block to limit transactions to one or more transaction types (i.e. only contributions on person contribution tab ).
+ Added additional filters and ability to sort to the scheduled transaction list.
+ Updated Check Scanner so that the user chooses the Transaction Source on the scanning prompt page instead of the options page. This list is limited to the Transaction Source defined values that have 'Show In Check Scanner' set to true.
+ Added setting to transaction list that allows limiting accounts in filter to be only active accounts.
+ Added column to batch list that summarizes account totals, and fixed batch notes to display on batch list.
+ Fixed the Delete Workflow action.
+ Added workflow action to create a connection request and added new controls, field types, and attributes for selecting connection opportunity, request, and status.
+ Added new Floor and Ceil Lava filters for rounding (Fixes #1193).
+ Updated email communication medium to only allow valid email address in From Address field, and updated communication send job to continue processing communications when one communication has an issue.
+ Added new Children transform for dataviews that will transform a list of parents to a list of the children of those parents
+ Updated the person save so that when a person is inactivated, their group members status will be updated to inactive also for all the groups they are members of unless the group's group type has the new 'Don't Inactivate Members' option set.
+ Added framework for adding following events and suggestions.
+ Added a Copy command for Reports.
+ Added a Copy command for Data Views.
+ Added new Lava filters for getting a person object from a PersonId and PersonAliasId
+ Added additional Payment details model/table to store the details of a payment such as currency type, credit card type, and name on card, expiration date, and billing address so that in the future functionality can be added to allow users to update their information without having to recreate scheduled transactions.
+ Added mobile redirect options to site configuration to allow automatically redirecting mobile clients to a different page or external url.
+ Updated workflow processing so that if an action fails on initial processing the workflow would still be persisted if configured to do so.
+ Added new EnableSelfSelection option to the Person Picker
+ Fixed issue with attribute value having html encoded text when they shouldn't (e.g. global attribute in email subject)
+ Updated parent check-in label to include the last name in addition to nick name
+ Modified the allergy and legal notes on check-in label to truncate instead of writing over itself.
+ Updated the grid's page setting size preference to be grid specific instead of for the entire site
+ Upgraded to FontAwesome 4.4 (66 New Fonts)
+ Updated the sending of system and workflow emails to also optionally write a communication history to the recipients profile record.
+ Fixed Exception List showing incorrect "Last 7 days" count for exceptions with empty Site Name. (Fixes #1174).
+ Fixed issue with Twilio transport sending to the same recipient more than once (Fixes #1077).
+ Rock Duplicate Finder no longer displays duplicates following merge (Fixes #985).
+ Known Relationships with deceased people now show in the Known Relationships block (Fixes #1164).
+ Added Graph By Location option to Attendance Analytics
+ Added new Communication History block to the person profile page
+ Changes to the order of person profile badges now update the badge bar without having to clear the cache (Fixes #933).
+ Google Maps link now searches for a named location's address rather than its name (Fixes #1093).
+ Added setting to the Category Tree View block to allow setting the icon to display for items that do not have an IconCssClass property.
+ Fixed issue with recurring specific dates not saving start times (Fixes #1147).
+ SendEmail workflow action now works with attributes of type Group (Fixes #1167).
+ Merging a person with a security role now refreshes that role (Fixes #1137).
+ Added ability to delete a batch and all its transactions from the Check Scanner utility.
+ Fixed issue with pre/post delete triggers not firing when a column qualifier was specified.
+ Added new Lava filter to return the possessive form of the string (Ted -&gt; Ted's, Charles -&gt; Charles').
+ Changed the Group Details block to require 'Administrate' access to view/edit Group Member Attributes.
+ New Lava filter for returning a set of next date/times from an iCal string
+ Made Batch Id visible in Check Scanner Utility
+ Added ability to delete a scanned transaction in the Check Scanner Utility
+ Added new Lava filter for returning information about the current page.
+ Added navigation improvements to MyWorkflows block
+ Added new Lava filter for returning information about the current page.
+ updated Check Scanning to prompt the user when a Bad MICR read or duplicate is detected, which the option of Uploading it as-is.
+ Added public description html and is public fields to accounts.
+ Fixed the MonthYearPicker so that it maintains current selection through postbacks.
+ Fixed GroupList Active Status filter and display to consider both the Group Status and the Membership Status when determining if a Group Member is active. Also modified to show inactive Memberships in a lighter-weight font and sorted last by default. (Fixes #1140).
+ Updated Edit Family to automatically save the address if an address is in edit mode when you save the family.
+ Workflow triggers can now be fired when a qualifier changes-to or changes-from a value for pre-save trigger types.
+ Added new lava filter PluralizeForQuantity
+ The Communications Entry block will now send an email to Communication Approvers when a new communication requires approval.
+ Add 'Between' as an option for all date dataview filters that lets you choose a date range or a sliding date range
+ Changed IsDeceased on Person from a Nullable to Not Null. Any records that have a NULL value for IsDeceased will be marked as IsDeceased=False
+ Users can now search for businesses in PersonPicker (Fixes #1047).
+ Sites can now be deleted via an extra confirmation (Fixes #937).
+ Added Spatial Indexes to the Location table which should significantly speed up the DistanceFrom datafilter plus any other GeoSpatial queries
+ Added options to the "In Group" person data filters that let you specify "Include Child Groups" with options of "Including Selected Groups" and "Include All Descendants" (which default to true if "include child groups" is selected)
+ Datafilters for booleans now have an "Equal To" and "Not Equal To" comparison option. Handy for nullable booleans and boolean attributes. For example, if you want to filter on 'Has a Pet Cat', 'Not Equal to True' will include people that either have False or don't have a value for 'Has a Pet Cat'
+ Added new REST endpoints for editing Attribute Values.
+ Added new REST endpoints: api/People/AddNewPersonToFamily and api/People/AddExistingPersonToFamily
+ Added display of current room counts to the check-in manager login screen.
+ Updated attendance analytics block to include DataView filter.
+ Added optional setting to FindFamilies checkin workflow action that allows phone search to only include families with a phone number that ENDS WITH the value entered during check-in rather than all the families with a phone number that CONTAINS the value entered.
+ Updated new family control to use correct phone type labels rather than hard-coded 'home' and 'cell' phone labels (Fixes #941).
+ Updated checkin to persist the theme selection in browser's local storage so that if theme is changed, it is remembered on subsequent starts.
+ Added new Lava filter to transform a property into a key value pair.
+ Added workflow action to post attendance to a group.
+ User Logins can now be added from the Security &gt; User Accounts page (Fixes #888).
+ Refactored note types so that new (and existing) note types can be configured and secured.
+ Added new workflow action to set an attribute for a group member.
+ Added new workflow action to set a person attribute to the leader of a provided group.
+ PersonName linked field in Report now appears correctly and is an Excel hyperlink (Fixes #1063).
+ Added a calendar feature for events.
+ Added Gender, Age, and Grade to the Check-in Manager person profile display.
+ Fixed issue with Check-in Manager that would cause navigation options to disappear when switching campus context.
+ Updated checkin to prevent multiple options (family, person, group type, etc.) to be clicked on.
+ Added new workflow action to create a person note.
+ Improved check-in performance.
+ Improved performance of Check-in manager.
+ Turned off auditing by default (Can be turned on by adding a boolean 'EnableAuditing' global attribute).
+ Added 'Public' option for Groups that can be set to false to make the group a private group, which will prevent it from showing in the group finder.
+ Updated Transaction List, Batch List, DataViews and Reports so that the grid will only fetch the records it needs. This will help the grids load quite a bit faster.
+ Improve performance of attendance list/detail blocks
+ Add Location path to attendance list/detail blocks
+ Add option to add new attendees to attendance detail block
+ PersonPicker now provides some feedback if the user is unauthorized to search (Fixes #1042).
+ Added Lava filter 'DateAdd' to add a number of days/hours/minutes/seconds to a date.
+ Added new PIN Authentication that can be used as a special "PIN Only" login for check-in management.
+ Changed Group Tree View so groups will be shown regardless of the 'Show In Navigation' group type setting if specific group types are configured in the block settings.
+ Updated group editor to prevent changing parent group type to a group that does not allow the current group's type.
+ Updated check-in so that people without a birth date cannot check-in to groups that have an age range requirement (this can be reverted through a new 'Require Age' workflow action setting.)
+ Added the option to the group type check-in block to optionally automatically select all group types and then display the groups for all matching group types.
+ Added Lava filter for randomizing arrays (useful for shuffling ads).
+ Added SetPageTitle Lava filter.
+ Added the ability to change the page title from the Dynamic Data block.
+ Updated the Transaction List Liquid block to update status of a giving profile correctly when inactivating the profile.
+ Added full location path to location column in Check-in Schedule configuration.
+ Fixed communications through SMTP and Twilio to clean up any special MS Word characters that might have been pasted into the Subject line, or Body, or Message.
+ Added a special Attendance Grid to AttendanceAnalysis that will show a person's attendance per Week/Month/Year as checkboxes.
+ Added new Lava filter to get groups that a person has attended.
+ Added ReplaceLast Lava filter useful for replacing the last comma with 'and'.
+ Added HtmlDecode Lava filter.
+ Added new Lava filter to return the group(s) of a specific type that person lives within the geofenced boundary of.
+ Added new Lava filter to return the members of a particular role in the group of a specific type that person lives within the geofenced boundary of (i.e. neighborhood area leader).
+ Added new Lava filter to return the nearest group for a person.
+ Modified Group Detail block to only display attributes with "Show in Grid" flag enabled.
+ A person's previous last names can now be edited in edit person.
+ Moved Giving Group and Previous Names UI to be in an "Advanced Settings" panel in edit person.
+ Searching for a person will now look for any previous last names that the person has had.
+ Added 'Date Added' to group members.
+ Added new Send Birthday Email job.
+ Added Jobs to calculate Metrics and calculate Group Requirements
+ Added new 'Format' Lava filter to help format numbers.
+ Fixed issue where Data View comparison "Is Not Blank" incorrectly returns Null values as matches. (Fixes #948).
+ Added new Transaction Yearly Summary Lava block that can be used as standalone or as a person profile block.
+ Added the group leader as a tooltip on the Geofenced By Group person badge.
+ Fixed issue where Excel Export from Grid incorrectly shows Defined Value Fields as Guids (Fixes #935).
+ For REST, changed DateTimeZoneHandling to Unspecified instead of the default of RoundTripKind since Rock doesn't store dates in a time zone aware format. Since Rock doesn't do time zones, we don't want Transmission of DateTimes to specify TimeZone either. This fixes an issue where the batch date of scanned checks could be off by a few hours in certain edge situations, and prevents similar issues from happening.
+ Return the created entity after a REST POST to improve the efficiency of 3rd party software using the REST endpoint
+ Added an Active|All toggle filter to the Group Tree View that will either show only Active (the default) or All groups. The filter can be hidden in the Group Tree View block settings which will hide the filter and only show Active groups in the treeview.
+ Added a new person badge type that can display any groups of a particular type that have a geo-fence location that surrounds the person's family address (geopoint).
+ Added a new 'Volunteer Check-in Area' to make it easier to configure serving teams for check-in.
+ Updated the check-in configuration block's schedule and group/location editors to work more consistently with groups that are also configured and managed using the normal group viewer.
+ Added new Workflow Actions that can be used to add a Person to a Group
+ Added a new Lava filter for person objects to get all groups of a selected type that user belongs to.
+ Updated the Workflow Detail block to check both the block security settings and the workflow security to determine if user is authorized to edit a workflow (If user has edit rights on either, they will be allowed to edit the workflow)
+ Fixed Entity Type filtering on attribute category block and updated attribute list block to correctly display categories when adding/editing an attribute.
+ Updated workflow form processing so that if user has edit rights to workflow type, they will be able to process workflow forms even if they are not the one that form is assigned to.
+ Updated group attendance list/detail blocks to support groups with multiple locations and schedules (i.e. groups used for check-in)
+ Added a binary file picker attribute
+ Updated notes block to allow backdating notes
+ Updated Group Type Detail block to display child group type list and picker in correct group type order.
+ Updated prayer request comment list default sort order to be descending date order instead of ascending (show most recent first).
+ Updated Communication List block to use Create Date for date range filtering instead of Reviewed Date.
+ added a PATCH method to the Rock REST API. Patch allows any entity's properties or a subset of those properties to be updated.
+ Improved the performance of the Communication History block
+ Timepicker now figures out the time if you type in the time such as 2p, 11a, 345p, 1155a
+ Added Page Parameters as merge fields to the Dynamic Data block. For example {{ PageParameter.GroupId }} would give you the GroupId from the query string.
+ Added a javascript helper method for setting Rock Context and added support for setting Rock Context through a query string parameter (e.g. Campus Context).
+ Fixed Transaction Matching not showing the Person Details if the person was selected using the Person Picker. Also made it more obvious which person the transaction is going to be assigned to if a new person is selected instead of the automatically assigned person and vice-versa.
+ Updated transaction matching so that pressing Enter will navigate to the next record.


Rock McKinley 3.5

+ Fixed issue with occasional website hang
+ Fixed issue with ordering of accounts (and their amounts) on transaction entry block when accounts are added by user in different order than the default account order (Fixes #1219)
+ SendEmail workflow action now works with attributes of type Group (Fixes #1167).
+ Merging a person with a security role now refreshes that role (Fixes #1137).


Rock McKinley 3.4

+ Improved performance of caching.
+ Improved performance of Check-in manager blocks.
+ Improved performance of attendance list and detail blocks.
+ Turned off auditing by default (can be turned back on by changing the value of 'Enable Auditing' global attribute).
+ Updated PersonPicker control to provides some feedback if the user is unauthorized to search (Fixes #1042).
+ Updated performance of First Contribution Date report filter (Fixes #972).
+ Updated Group Finder block to not display inactive groups (Fixes #1019).
+ Fixed Pledge List block so that it correctly applies the Account filter when no accounts are selected (Fixes #1032).
+ Added support for financial gateway providers to specify whether they support Saved account functionality for a given currency type ( credit card, ACH ) and updated UI to render options based on setting (Fixes #1031).
+ Fixed Family group members getting added with inactive status (Fixes #1013).
+ Improved performance of Rock Cleanup job (Fixes #1060).


Rock McKinley 3.3

+ Fixed exception in Batch Detail when batch contained transactions without a currency value (Fixes #998)
+ Fixed issue with person history causing an exception after manual attendance was entered (Fixes #999).
+ Fixed exception on Page List when attempting to sort by Layout column (Fixes #1004)
+ Fixed issue with address auto-compute not working correctly on the person search (Fixes #994)
+ Fixed issue with 'First Contribution Date' report filter taking a very long time to load (Fixes #972).
+ Updated the link in group attendance email to include the impersonated person link so that group leader does not need to login when entering attendance (Fixes #1000).
+ Updated Template Detail block to use 'SMS' instead of 'Sms' (Fixes #891).
+ Updated Person Following List to show proper home/mobile phone in heading based on value of the home/mobile defined type (Fixes #1003).
+ Updated Person Following list so that phone and spouse columns are not sortable (Fixes #1001).
+ Updated check-in to print labels in configured order (Fixes #1007).
+ Updated the person merge so that it does not set external logins to be unconfirmed (Fixes #1005).


Rock McKinley 3.2

+ Fixed Facebook login to match with existing person correctly (Fixes #983).
+ Fixed exception that would occur when trying to activate a new activity on an existing workflow (Fixes #978).
+ Updated the Checkin Schedule to have it's 'StartTime' property available to Lava (Fixes #981).
+ Updated the default ordering of transactions in Contributions tab of person profile be datetime of the transaction (Fixes #980).
+ Fixed issue with My Workflows block not showing the workflow type.
+ Fixed "Group Type" Report Field not showing any results (Fixes #977).
+ Added validation to prevent duplicate routes being created for different pages.
+ Updated person object so that PrimaryAlias property is available to be used by Lava (Fixes #973).
+ Fixed issue with Add Family block adding children as adults (Fixes #964).
+ Fixed issue with prayer approval not updating request correctly, resulting in prayer not being visible to prayer session (Fixes #969).
+ Updated communication processing so that communication job will not send duplicate emails to same recipients.
+ Fixed issue with occasional deadlocks.
+ Added job for processing scheduled metrics.
+ Fixed attribute block to escape HTML in the values column (Fixes #965).
+ Added access keys to edit the individual (Alt+I) and family (Alt+O) on the person details page.
+ Changed the access key for edit from Alt+E to Alt+M (modify) since Chrome already used Alt+E. (Fixes #946).


Rock McKinley 3.1

+ Improved performance of check-in's Find Families action.
+ Added a setting to the check-in Find Families action to limit the number of families returned by search (default is 100).
+ Added a phone number index to improve check-in performance.
+ Fixed filtering issue when filtering on defined value attributes that allow multiple values (Fixes #910).
+ Updated the Transaction Entry block so that the 'Next' button does not remain disabled after a validation error (Fixes #899).
+ Fixed issue with not being able to send communications that included an attachment.
+ Fixed issue with displaying known and implied relationships on the person detail page (Fixes #930).
+ Fixed spacing of the 'In Group of Type' badge (Fixes #908).
+ Fixed issue with existing people creating a new login and not being able to login (Fixes #928).
+ Improved how Rock manages shared connections to database.
+ Fixed issue with tag report.
+ Added additional indexes to improve performance of person merge.
+ Fixed issue with not being able to update a binary file person attribute (Fixes #874).
+ Fixed issue with SMS replies being sent to the wrong person.


Rock McKinley 3.0

+ Updated the PayFlowPro transaction download to exclude 'declined' transactions
+ Fixed inaccurate check-in countdown due to time not using ISO 8601 format (Fixes #878).
+ Made some changes to improve performance and accuracy of check-in random code generation.
+ Fixed BusinessDetail block so that an exception does not occur when trying to delete contacts from a business (Fixes #867).
+ Added a job and system email for sending reminders to group leaders about entering attendance for their group meetings.
+ Updated SampleData block and xml data to handle adding small group topics as  defined values, and to handle setting up a small group's schedule.
+ Updated the Add Family, Edit Person, and Edit Family blocks to have a more consistent UI for adding new people (Fixes #849, Fixes #850, Fixes #855)
+ Fixed issue with effective end date not being updated when saving a recurring schedule.
+ Updated the zone block list so that it only copies authorization from page when a new block is added and not when an existing block is edited.
+ Updated LoginStatus block to only show "Login" when user not logged in, and not an empty dropdown
+ Updated person following and person attribute filtering to use person alias id instead of person id.
+ Updated the Transaction Detail block to facilitate easier keyboard adding of transactions.
+ Changed PrayerRequestDetail block to not encode HTML prior to storage as per https://github.com/SparkDevNetwork/Rock/wiki/Security-Considerations (Fixes #846).
+ Updated the communication send process to use the the person who created the communication when resolving merge fields so that secured attribute values can actually be included in a communication (Fixes #802).
+ Fixed display of transaction list/detail when user is authorized to view, but not to edit (Fixes #805)
+ Updated Bing address verification to handle a null postalcode value returned for valid international addresses (Fixes #845).
+ Updated the boolean field type to render a drop-down list with a blank option instead of a radio-button. This allows specifying a none/true/false value. If attribute is configured to be required, user would still need to select true or false (Fixes #776, Fixes #784)
+ Updated Family Edit to set email active when adding new family members (Fixes #820).
+ Updated the HTML Editor's merge field picker to use current person's security when determining the attributes to display and include in list ( vs. showing only the attributes available to everyone) (Fixes #802).
+ Fixed issue with note container only showing first 10 comments and not displaying the 'Show More' option (Fixes #808).
+ Added a new api/Groups/SaveAddress REST endpoint for updating the address associated with a group/family. This method takes care of checking for existing addresses, updating address pointers correctly, and writing change to family history.
+ Updated the api/Peoples REST POST endpoint to create all the needed relationships for a new person (i.e. Family Member, Person Alias, Known Relationships, Implied Relationships)
+ Fixed the TransactionEntry block to update the phone numbers and/or email address for an existing person.
+ Updated the Communication Entry block to support a 'Simple' mode that can be used on an external site for members to initiate a communication.  Also updated Site to include a Communication Page setting.
+ Changed directory names in the content folder to not have spaces.
+ Added a 'Schedule' field to the group detail that allows a group to have either a simple weekly schedule, a custom schedule, or use any one of the named schedules
+ Updated the 'First-time Icon' merge field for check-in labels to use a new Person.FirstTime field that is true if person has ever attended anything. This replaces previous merge field that only checked if person had previously checked into a group with same group type.
+ Added regex option to the search screen of check-in to allow applying a regex pattern to the user's input. For example the expression '[0](\d*)' would strip off a leading 0 from the input. This example would be needed in the UK where Rock does not store the leading 0 in the database but many individuals would be used to searching using it. #MakingUpForTheSinsOfTheNSA
+ Added option to include people without a mailing address in the Statement Generator. Also, if an individual person is selected, it will include them regardless of mailing address.
+ Updated Statement Generator to recommend a 600x200px logo, and to ship with a standard logo at 600x200px.
+ Add new 'My Settings' page which lives under the 'Login Status' drop-down in the upper right of the internal pages. This page will be a user's one stop shop for all of their personal settings and configurations. For now it contains links to change their password and manage their communication templates.
+ Attribute and AttributeValues can now be included in a REST response by specifying ?LoadAttributes='simple' or ?LoadAttributes='expanded' in the request parameters. In 'simple' mode, only the most commonly needed properties of Attributes and AttributeValues are serialized in a REST response.
+ Updated the 'Set Attribute From Entity' workflow action to support setting a value based on a Lava template that can parse the entity passed in for processing.
+ Moved the Content Channel Type and Content Channel admin screens from under the 'Communications' page to the 'CMS Configuration Page'. This will simplify the security access since these pages will be used more by Web Administrators.
+ Moved the 'Photo Request' page under 'Admin &gt; Communications'. This helps limit who can send out bulk photo requests and helps to clean up the 'People' menu item.
+ Adjusted the security under 'Admin Tools' to allow the 'WEB - Administration' security role to see the 'CMS Configuration' pages and the 'RSG - Communications Administration' role to see the 'Communications' pages.
+ Added edit and administrate access for the 'WEB - Administration' role to the External Website Ads content channel.
+ In an effort to help organizations create an organized system for managing their security roles we've implemented a sample naming system. You can read more about our recommendations in the updated Admin Hero Guide.
+ Added new DateTime field type for attributes.
+ Fixes DISC Last Save Date not storing in international date format (Fixes #828).
+ Upgraded to FontAwesome 4.3.0 (Fixes #814)
+ Added the ability to filter group members by specific attribute values
+ Added additional checking in the PhotoSendRequest block to verify the communication template and certain fields in the template (Fixes #798)
+ Fix new REST key not confirmed on create and UserDetail block showing incorrectly that it was. Fixes https://github.com/SparkDevNetwork/Rock/issues/825.
+ Added Block Property to GroupList to filter by Active Status. If this is set, it overrides the user filter for Active Status
+ Fixed check scanner allowing checks without a check number through when using a Ranger scanner
+ Added option in Address data select to specify what portion of the Address to show in report.
+ Added an option to the 'Memo' field type to optionally allow html to be entered in field without causing a Validation Request error.
+ Added an option in Service Job list to "Run Now".
+ Updated the grid export to resolve defined value ids with their values when exporting to Excel.
+ Changed Statement Generator to display a breakdown of the Accounts for each Transaction
+ Changed the DISC service to work even if someone changes the DISC category name (Fixes #792).
+ Changed reverse order and format of the graduation and grade labels on the person profile (Bio block)
+ Added "Combine Giving" option to Total Giving Amount data select in reporting. When enabled, the total giving for the person will include amounts given by members of their giving group (or just the total for the person if they are not in a giving group)
+ Rearranged the Content Channel Item View block to make it more intuitive. (Fixes #787)
+ Fixed issue with Location Picker control not maintaining state when toggling between different location types on the group details location editor.
+ Added keyboard shortcuts to speed up several operations in Rock. These include:
   - Alt + Q = Quick Search (sets focus to the search box at the top of the page)
   - Alt + S = Save (presses the save button on the given page)
   - Alt + E = Edit (presses the edit button on the given page)
   - Alt + N = New ( presses the add button on any grid on the page)
   - Alt + C = Cancel (presses the cancel button on the given page)
+ Added new Lava filter to create postback links in Lava.
+ Fixed the Delete workflow action so that it does not cause an exception when processing.
+ Updated the workflow detail block so that only users with edit access to the block see the advanced options for editing a workflow.
+ Removed the double borders around the grid when used inside of a grid-panel.
+ Fixed an issue with Categories block that prevented categories from being able to be ordered.
+ Added new block attribute types for using the KeyValueList and ValueList field types
+ Added a new rating control and field type. An attribute can use this field type to display a group of stars that can be selected to rate an item.
+ Add new note types for use in workflows.
+ Updated the 'Set Attribute From Entity' workflow action to include an option for determining if workflow should continue processing or not when the entity is missing or invalid.
+ Fixed bug in transaction detail block where the cancel button would not take you back to the parent batch when clicked.
+ Made changes to the transaction details block to make entering transactions faster. There is now a new 'Add New Transaction' button to enter an additional sibling transaction and the person picker now expands when entering a new transaction.
+ Changed the default sort order of financial transactions to be in the order they where entered.
+ Changed person picker to set the focus to the search box when opened.
+ Added an option to reuse the code per family (disabled by default).
+ Updated the Binary File URL property to return a full path instead of a relative path when file type is using Database or File System storage provider.
+ Updated check-in labels so that attribute values are not HTML encoded.
+ Added helper method to SavedAccount model to create a new reference transaction
+ Added an "Authorize" method to financial gateway components.
+ Fixed issue that enabled the keyboard to display on touch devices (Fixes #777).
+ Updated content feed to sort content items in descending order. Also added filters to respect the content item's date ranges.
+ Updated workflow administration so that users with edit security on a workflow type can manage workflows of that type (Fixes #771).
+ Updated workflow list to allow filtering by workflow attribute values
+ Added feature to the GetChannelFeed handler to resolve any relative links to absolute links.
+ Added block setting to the Bio block used on the Person Profile page to enable prepending the country code to phone numbers. Helpful for internationalization.
+ Updated block rendering so that the Pre/Post text is rendered outside of all the block wrapping divs
+ Updated the Lava "Attribute" filter to use the current person when checking security rather than defaulting to anonymous user (Fixes #760).
+ Fixed the 'Forgot User Name' block to include Active Directory user names (Fixes #765)
+ Updated the FinancialPersonSavedAccount to also allow being associated to a group in addition to a person
+ Fixed issue with static text being replaced with security code on check-in labels (Fixes #766).
+ Updated the address verification services so that a second active service will attempt to standardize/geocode a given address even when previous active service attempted to standardize or geocode the address but failed.
+ Updated the Defined Value field type to optionally display defined value descriptions instead of the values.
+ Added ability to add notes to a workflow
+ Fixed exception that would occur when manually activating a new activity on an existing workflow.
+ Fixed the workflow processing job so that it will still process workflows when the workflow type has a blank processing interval.
+ Updated the logging of exceptions so that the source and stack trace information get logged correctly for inner exceptions.
+ Added 'Exclude Group Type' block setting to Group Tree View and Group Detail
+ Added new group type for tracking internal staff organizational structures with a new page for viewing them.
+ Added the ability to specify root document/image folders and the option to optionally force user-specific root folders for attributes that use the HTML field type
+ Fixed the 'Delay' workflow action to correctly calculate the time that delay was initiated.
+ Changed Google Map API so it only loads when it is needed vs loading on every page. If you have any custom blocks that need the Google Maps API, call this.LoadGoogleMapsApi() in your OnInit.
+ Added option to CategoryTreeView to set the Root Category
+ Updated the Rock Grid control to handle separate DataKey and PersonId columns correctly.
+ Added option to use CurrentDate plus/minus a number of days in DataView date filters
+ Updated the Workflow Entry block so that it will interrogate the query string parameters and set any workflow attributes with same key to the value passed in query string. This results in the Activate Workflow block no longer being needed, so it has been deprecated and will be removed in a future update.
+ Updated workflow type configuration block to include the attribute field types in grid of workflow and activity attributes.
+ Add support for the ExcludedByFilter flag to RemoveEmptyPeople workflow action
+ Updated the Facebook authentication provider to update the person's Facebook person attribute value whenever they login.
+ Added the ability to specify the kiosk id and group type ids as a query string (route) parameter so that the check-in admin screen can by bypassed.
+ Added Lava Address filter option to provide a template for the address return.
+ Add Scan Settings to BinaryFileType
+ Updated the 'Attribute' lava merge field to return an object (instead of string) and added an additional 'Property' filter so that these can be used to navigate complex object/attribute structures when outputing lava content.
+ Updated blocks that provide 'Enable Debug' setting for Lava to only show the debug information if the logged in user also has Edit access to the block. This allows an Admin to enable debug on a production page without everyone seeing the debug info.
+ Fixed the DISC assessment block which was not working in IE 10 (Fixes #732).
+ Added responsive table support to the Rock Grid
+ Added column to GroupMember list for linking to profile detail (and removed 'View Profile' button from group member detail)
+ Added new Lava filter 'Default' that returns the passed default value if the value is undefined or empty, otherwise the value of the variable.
+ Updated several of the Lava string filters (Replace, ReplaceFirst, Remove, RemoveFirst, Append, Prepend to accept objects instead of strings. This allows these filters to be used on numbers also.
+ Updated the Facebook authentication provider so that it works with the new Facebook API.  If person does not have existing photo in Rock it will now also add a photo to Rock from Facebook, and will add a new 'Facebook Friend' known relationships for any of the user's Facebook friends that have also previously logged into Rock using Facebook (Fixes #675).
+ Updated the Memo field type so that attributes of this type retain their line breaks when displayed on page (i.e. workflow entry screen, workflow detail, etc.)


Rock McKinley 2.0

+ Fixed the EmailHeader and EmailFooter global attributes to have correctly formatted HTML content (Fixes #740).
+ Fixed the Check-in countdown until active display when there is an earlier schedule for the same day that is no longer active (Fixes #739).
+ Fixed an issue with not being able to update a Multi-Select attribute value in the Bulk Update block (Fixes #734).
+ Fixed the Attended Duration badge to correctly include Sunday attendances.
+ Fixed the weekly attendance grouping in Attendance Analysis so that Sunday attendances are grouped to the correct weekend.
+ Fixed attendance and DISC badges in IE.
+ Fixed a bug in the lava debug display that kept some attribute help from showing the parent level object.
+ Fixed the DISC assessment block which was not working in IE 10 (Fixes #732).
+ Added CreatedByPersonName, ModifiedByPersonName, CreatedByPersonId, and ModifiedByPersonId as available lava merge fields for all models.
+ Updated security on groups so that a group can use both its parent group and its group type as a parent authority. Also improved security handling in the Group Viewer block (Fixes #718).
+ Fixed security so that if a user is not allowed to view a Group type, they cannot view/edit groups of that type in the Group Viewer block (Fixes #719).
+ Updated the Day of Week attribute field type to allow setting a default of none (Fixes #726).
+ Updated Person Merge and Bulk Update to include deceased people when navigating from grid of people (Fixes #727).
+ Updated the Social Media person attributes to use a URL field type instead of just text (Fixes #728).
+ Updated all emails ( system, workflow, etc) to check that sender is from a "Safe Sender" domain.
+ Updated all the places that use "Person" as an available lava merge field for the current person to use "CurrentPerson" instead.
+ Updated the lava fields used by the PageMenu block to have the same format as all other lava merge fields in Rock. They are now mixed case fields. This required all Page Menu templates and template include files to be updated (update should automatically fix all of the templates).
+ Fixed issue with row selection not working on Dynamic Data Block.
+ Added ability to delete channel items from the Tools &gt; Content page.
+ Updated Twilio SMS transport to report back messages that are undeliverable (Fixes #715).
+ Fixed HTMLEditor issue in IE when toggling between source and WYSIWYG modes not saving content (Fixes #588).
+ Added "Include Child Groups" option to the "In Group" and "Not in Group" Person dataview filters.
+ Updated several workflow action fields used to select attributes to only display attributes that have the specific field types allowed by the action.
+ Updated the location and naming convention of the Lava include files to be RockWeb/Themes/[Theme]/Assets/Lava/[Template].lava instead of RockWeb/Themes/[Theme]/Assets/Liquid/_[Template].liquid.
+ Updated prayer requests so that new prayer requests that were not auto-approved will now show up in the Prayer Requests list without having to check 'Show Expired Requests' (Fixes #685).
+ Added DISC Result block for viewing results after clicking the DISC badge, and added the DISC Request person profile action with corresponding Workflow.
+ Added additional 'Text Option' settings to the financial Transaction Entry and Scheduled Transaction Edit blocks to make more of the text captions configurable.
+ Updated the Send Email, Send SMS, and Send System Email workflow action types so that the recipient field supports Lava.
+ Fixed attribute category ordering on person profile page (Fixes #716).
+ Updated the System Info block's 'Clear Cache' option to also delete all the files in the App_Data/Cache folder.
+ Renamed the 'Send Email Template' workflow action to 'Send System Email' since it is used to send a system email, and not a communication template.
+ Fixed issue with workflow entry form notifications including fields that are not marked visible.
+ Updated the Rock REST API so that exceptions that occur when using the API will now return an error and log the exception to the Rock Exception Log.
+ Updated communication templates to correctly use 'Communication.MediumData.*' instead of 'Communication.ChannelData.*' lava merge fields.
+ Fixed the group member status field label on bulk update block to have the correct label (Fixes #708).
+ Added block properties to the Register block (AccountEntry.ascx) to set the Connection Status and Record Status used when creating new individuals. Default values are 'Web Prospect' and 'Pending' (Fixes #699).
+ Fixed the 'Copy Communication' option in Communication History so that it correctly copies all the channel data (e.g. email body text) to the new communication.
+ Subject value in email templates can now be removed (Fixes #692).
+ Updated workflow entry screen so that inactive workflow types cannot be used to start a new workflow. They will still appear, so that they can be managed, but will not link to the entry form (Fixes #695).
+ Fixed issue where public account names were not being used on the transaction entry page (Fixes #696).
+ Updated Lava templating engine to support enumerations correctly (i.e. Gender) (Fixes #689).
+ Fixed several problems associated with Global Attributes not being properly merged in communication templates for email exceptions, account confirmation, and account creation during new giving transaction (Fixes #684).
+ Updated the Group Tree View block so that it only shows groups of the selected type when specific types are selected in the settings (Fixes #671).
+ Dataview filter selector now shows tooltip with the description of the filter.
+ Report field selector now shows tooltip with the description of what the field is (if it has a description).
+ Changed "Person Link" report field to "Person Name" and moved it to show in the Common fields. It also now has the option to show as a link, and whether to show 'FirstName Lastname', or 'LastName, Firstname'
+ Fixed issue with adding multiple existing people to a family not displaying the correct tab in add person dialog window (Fixes #666).
+ Updated the check-in application so that when the search page is displayed, the number field already has focus (Fixes #623).
+ Fixed issue with check-in codes not printing on labels.
+ Added a way to set the requester of the prayer request on the Prayer Request detail block. Also now shows the requester if one was set.
+ Fixed communication copy so that it uses the current datetime instead of retaining the original create date (Fixes #651).
+ Fixed bug that was preventing GlobalAttributes from being included in new account creation block emails (Fixes #649).
+ Updated Rock REST API to use latest version OData V3. Now there is support for most of the standard OData V3 Query Types and also an endpoint at api/$metadata to see the schema
+ Fixed issue that was preventing prayer requests with comments from being deleted until each comment was removed first (Fixes #644).
+ Fixed a few REST endpoints that were not configured to check authentication correctly (Fixes #647).
+ Added workflow actions to add and remove a person from an organization tag.
+ Fixed exception that would occur on person bio block if person had a phone number with an invalid phone number type
+ Added new Video and Audio field types that can be used to display Video and Audio content.
+ Updated the 'Set Attribute From Entity' workflow action to support any entity type instead of just person or group.
+ Fixed issue with attribute values becoming unavailable when a cached item is reloaded from a model
+ Updated the Memo field type to have a configurable number of rows (instead of always being 3).
+ Added a new DISC Person Profile Badge.
+ Removed the 'Current Date' check box option from the Date field type and added it to a new FilterDate field type. This field type is intended to only be used for report filters when specifying date comparisons (Fixes #627).
+ Added "Not in Group" and "Not in Group of Group Type" dataview filters.
+ Added new "Media File" BinaryFileType as the File Type for Video and Audio field types.
+ Added new AudioFieldType that can be used to add Audio content.
+ Added New VideoFieldType that can be used to upload and include video in content pages.
+ Updated the MyWorkflows block so that when the 'All Types' option is used, only the workflow types that user is authorized to edit are displayed (in addition to any types that have active activities assigned to current user).
+ Updated the 'Person/{PersonId}/StaffDetails' route for the person profile security page to be 'Person/{PersonId}/Security' instead.
+ Removed the 'Blocs' page route as it is no longer needed.
+ Updated how lava include files are referenced. Previously they always needed to be in the current theme's Assets/Liquid folder, and required an underscore prefix and suffix of 'liquid'. Now they are referenced using the actual path and file name relative to the website's root folder.  For example a previous include of {% include 'PageNav' %} would now be {% include '~~/Assets/Lava/PageNav.lava' %}. All of Rock's Liquid include statements have been updated to reflect this change.
+ Updated Content Channel functionality to allow channel-specific item attributes.
+ Updated the item list on channel view block to include columns for the attributes that have been configured with the 'Display in Grid' option enabled
+ Added a new workflow action and webhook for processing background checks.
+ Updated the System Info block's clear cache option to also refresh the list of EntityTypes, FieldTypes, and BlockTypes.
+ Added new Encrypted Field Type and Attribute that can be used to store sensitive attribute values as an encrypted value in database (e.g. Passwords, SSN, etc ).
+ Added option to RockTextBox field type for using password mode on rendered textboxes and update SMTP settings and Payment Gateway settings to use password mode (Fixes #426).
+ Added a 'Delay' workflow action that will delay successful execution of action until a specified number of minutes have passed.
+ Updated the Content Channel Dynamic block to allow sorting items by attribute values in addition to item properties.
+ Added optional setting to Group Member list to allow the Member Count column to be hidden


Rock McKinley 1.2

+ Fix report data view filters that use an attribute date filter (Fixes #629)
+ Include last name of family members if the last name is different than the current person being viewed (Fixes #618).
+ Fixed issue with StatementGenerator that was causing it to only work on x64 machines (Fixes #613).
+ Fix person age calculation to not be dependent on current culture being in mm/dd/yy format (Fixes #607).
+ Fix the ordering of Content Channel Dynamic items when retrieving items from cache.
+ Update the Content Channel Dynamic block so that it does not default to a specific channel when first added to a page.
+ Update ordering of defined type attributes to clear the attribute cache so that editing values immediately reflects the updated order.
+ Turn off form validation for the field that is returned by Mandrill to Rock's Mandrill webhook so that exceptions do not occur when Mandrill posts this event data.
+ Fixed issue with the date picker when used at the bottom of screens (Fixes #592).
+ Update the Content Channel Dynamic block to set the correct liquid template folder prior to looking for liquid template files.
+ Update Check-in Configuration block to save new group types (Areas) with correct default options for being used by check-in application (Fixes #610).
+ Made the Dynamic Content Channel feed feature work off of liquid templates. NOTE: The address of the handler changed from GetChannelRss.ashx to GetChannelFeed.ashx to make it more reusable. There is also a new defined type for storing liquid templates in. See documentation for more information.
+ Update the Content Channel Dynamic block to allow sorting items by attribute values in addition to item properties.
+ Update the Zone editor so that it refreshes the page after adding, removing, or changing the order of blocks on a page.
+ Fix the age and anniversary on person profile page, and the birthday picker on person edit page to be culture aware when formatting date display (Fixes #607).
+ Correct bug that was not saving the first attribute value on new group members (Fixes #606).
+ Family can now be deleted if there is only one member and that member is in at least one other family (Fixes #581).
+ Update the System Information's Clear Cache option to also clear all the cached security authorization rules.
+ Fix issue with attribute images being saved as temporary images (and therefore subsequently being deleted by clean-up job).
+ Update how cache items are cleared in the System Information's Clear Cache option. It now deletes the entire caching object instead of attempting to remove individual items.
+ Fix the Assign Activity to Group workflow action to correctly assign the activity to the selected group.
+ Fix exception caused when viewing a single select field with no value (Fixes #602).
+ Update the Person Profile page to check for 'Edit' security before allowing edits to the person, family, and relationships.  Also add Staff and Staff-Like roles to have the ability to edit by default (Fixes #597).
+ Update Google maps to load over both http and https (Fixes #593).
+ Update check-in location active time, and mandrill notices to handle time zone time comparisons correctly (Fixes #594).
+ Fix the workflow text/attribute drop down control to allow html in the text portion of the control (Fixes #591).
+ Fix issue that would cause 404 page to fail XSS validation test (Fixes #563).
+ Fix GivingGroup not getting set in EditPerson (Fixes #599).
+ fix address control getting an error if the Country doesn't have any States defined (Fixes #587).
+ Updated the Content Channel Dynamic blocks on the external site to use the themes liquid files (as an include file).
+ Updated the Group Detail block so that GroupType can only be edited when adding a new group (Fixes #605).
+ Fixed auto discovery link for RSS channels


Rock McKinley 1.1

+ Added the option for specifying 'Current Date' when adding data view or content channel item filters on date fields or attributes.
+ Updated default format on content channel item detail block to check for missing image (Fixes #580)
+ Added the option to support additional filtering based on query string parameter values to the Content Channel Dynamic block
+ Fixed the Social Media person attribute category to have the correct qualifier (Fixes #579)
+ Added communication template content that was deleted in the v1.0 update
+ Fixed issue with content channel items getting saved with incorrect status when user is authorized to approve channel items. (Fixes #576)
+ Updated check-in administration screen to exclude any group types that do not have the 'Takes Attendance' option enabled when selecting the 'Check-in Areas' to use for check-in. (Fixes #559)
+ Added preview dialog to Html Content Approval
+ Added support for merging liquid fields in the RSS channel HTTP hander.
+ Added new content channel type of 'Blogs' along with a sample blog on the external website. Also added the 'Bulletins' channel type.
+ Added new Lava filter 'ToString' to convert integers to strings.
+ Removed the homepage link from the stark theme as the logo already acts as a home button.
+ Added security to the 'Web Ads' content channel to allow 'Communication Administrators' to be able to Edit/Administrate/Approve. (Fixes #568)
+ Fixed issue that was keeping content from showing in the ContentChannelDynamic block if you were not logged in. (Fixes #567)
+ Fixed typo changing 'Nick Name' to 'Nickname'. (Fixes #570)
+ Fixed issue that limited the editing of attributes on the Person Profile screen in Firefox. . (Fixes #573)
+ Added the ability to change the page title, override the meta description, add an RSS autodiscover tag and add meta images on the ContentChannelDynamic block.
+ Added ability to sort reports on any column (except for Liquid).
+ Fixed DataView filters to work on MultiSelect Attributes.  For example, if the Attribute is "Favorite Colors" with options of "Red,Blue,Green", a data filter of "Favorite Colors is Blue or Red" will work.
+ Update HTML Content Detail block to include merge fields even when there is not a logged in person.
+ Update Dynamic Data Block to support column sorting, and multiple result sets.<|MERGE_RESOLUTION|>--- conflicted
+++ resolved
@@ -1,5 +1,3 @@
-<<<<<<< HEAD
-=======
 Rock McKinley 8.1
 
 + Add SMS functionality to check in manager
@@ -269,7 +267,6 @@
 + Updated workflow editing to support adding multiple attributes at a time (using new Save Then Add button).
 
 
->>>>>>> 0e1fd901
 Rock McKinley 7.5
 
 + Increased security for social media endpoints.
