--- conflicted
+++ resolved
@@ -1,5 +1,4 @@
-<<<<<<< HEAD
-﻿<?xml version="1.0" encoding="utf-8"?>
+<?xml version="1.0" encoding="utf-8"?>
 <configuration>
   <configSections>
     <section name="resizer" type="ImageResizer.ResizerSection,ImageResizer" requirePermission="false" />
@@ -53,295 +52,6 @@
         <add assembly="WindowsBase, Version=4.0.0.0, Culture=neutral, PublicKeyToken=31BF3856AD364E35" />
         <add assembly="System.Security, Version=4.0.0.0, Culture=neutral, PublicKeyToken=b03f5f7f11d50a3a" />
         <add assembly="netstandard, Version=2.0.0.0, Culture=neutral, PublicKeyToken=cc7b13ffcd2ddd51" />
-        <remove assembly="ClearScriptV8-64" />
-        <remove assembly="ClearScriptV8-32" />
-      </assemblies>
-      <expressionBuilders>
-        <add expressionPrefix="Fingerprint" type="Rock.Web.FingerprintExpressionBuilder" />
-      </expressionBuilders>
-    </compilation>
-    <authentication mode="Forms">
-      <forms name=".ROCK" loginUrl="Login" defaultUrl="Page/12" timeout="43200" />
-    </authentication>
-    <!-- max request size - rock default 100 MB -->
-    <!-- set waitChangeNotification to 5 seconds to minimize the chance that RockUpdate would cause a restart before it was done copying files -->
-    <httpRuntime targetFramework="4.7.2" requestValidationMode="4.5" requestValidationType="Rock.Web.RequestValidator" relaxedUrlToFileSystemMapping="true" maxRequestLength="102400" waitChangeNotification="5" maxQueryStringLength="16384" />
-    <pages controlRenderingCompatibilityVersion="4.0">
-      <controls>
-        <add tagPrefix="Rock" assembly="Rock" namespace="Rock.Web.UI.Controls" />
-        <add tagPrefix="Rock" assembly="Rock" namespace="Rock.Web.UI.Validation" />
-      </controls>
-    </pages>
-  </system.web>
-  <!-- set the static content cache to disabled for the ~/Content folder (all other folders will have a 365 day cache for static content) -->
-  <location path="Content">
-    <system.webServer>
-      <staticContent>
-        <clientCache cacheControlMode="DisableCache" />
-      </staticContent>
-    </system.webServer>
-  </location>
-  <system.webServer>
-    <httpProtocol>
-      <customHeaders>
-        <remove name="X-Powered-By" />
-      </customHeaders>
-    </httpProtocol>
-    <!-- Add a custom handler for 404 errors to load Http404Error page.
-            The Http404Error page will check to see if site has a configured 404 page,
-            and if so, will Then redirect to the custom page. -->
-    <httpErrors errorMode="Detailed" existingResponse="Auto">
-      <remove statusCode="404" subStatusCode="-1" />
-      <remove statusCode="500" subStatusCode="-1" />
-      <error statusCode="404" path="/Http404Error.aspx" responseMode="ExecuteURL" />
-      <error statusCode="500" path="/Error.aspx" responseMode="ExecuteURL" />
-    </httpErrors>
-    <!-- max request size - rock default 10 MB -->
-    <security>
-      <requestFiltering>
-        <hiddenSegments>
-          <add segment="ClearScript.V8" />
-        </hiddenSegments>
-        <requestLimits maxAllowedContentLength="104857600" maxQueryString="16384" />
-      </requestFiltering>
-    </security>
-    <modules runAllManagedModulesForAllRequests="true">
-      <!-- Remove WebDAV configuration if it is installed.  Conflicts with REST methods (see <handlers> section below).  -->
-      <remove name="WebDAVModule" />
-      <add name="BundleModule" type="System.Web.Optimization.BundleModule" />
-    </modules>
-    <staticContent>
-      <remove fileExtension=".svg" />
-      <mimeMap fileExtension=".svg" mimeType="image/svg+xml" />
-      <remove fileExtension=".woff" />
-      <mimeMap fileExtension=".woff" mimeType="application/x-font-woff" />
-      <remove fileExtension=".woff2" />
-      <mimeMap fileExtension=".woff2" mimeType="application/font-woff2" />
-      <remove fileExtension=".less" />
-      <mimeMap fileExtension=".less" mimeType="text/css" />
-      <remove fileExtension=".vcf" />
-      <mimeMap fileExtension=".vcf" mimeType="text/vcard" />
-      <remove fileExtension=".webp" />
-      <mimeMap fileExtension=".webp" mimeType="image/webp" />
-      <!-- Set cache for static content to 365 days. Use Fingerprinting to make browser aware when the file changes on the server.
-                 Per Folder cache policy settings can be configured if needed. See above where it says "location path='Content'" for an example
-            -->
-      <clientCache cacheControlMode="UseMaxAge" cacheControlMaxAge="365.00:00:00" />
-    </staticContent>
-    <handlers>
-      <!-- This section is needed due to potential configuration conflicts with HTTP verbs (i.e. PUT) used by REST.
-            http://www.asp.net/web-api/overview/testing-and-debugging/troubleshooting-http-405-errors-after-publishing-web-api-applications   -->
-      <remove name="ExtensionlessUrlHandler-ISAPI-4.0_32bit" />
-      <remove name="ExtensionlessUrlHandler-ISAPI-4.0_64bit" />
-      <remove name="ExtensionlessUrlHandler-Integrated-4.0" />
-      <remove name="WebDav" />
-      <remove name="OPTIONSVerbHandler" />
-      <remove name="TRACEVerbHandler" />
-      <add name="ExtensionlessUrlHandler-ISAPI-4.0_32bit" path="*." verb="GET,HEAD,POST,DEBUG,PUT,DELETE,PATCH,OPTIONS" modules="IsapiModule" scriptProcessor="%windir%\Microsoft.NET\Framework\v4.0.30319\aspnet_isapi.dll" preCondition="classicMode,runtimeVersionv4.0,bitness32" responseBufferLimit="0" />
-      <add name="ExtensionlessUrlHandler-ISAPI-4.0_64bit" path="*." verb="GET,HEAD,POST,DEBUG,PUT,DELETE,PATCH,OPTIONS" modules="IsapiModule" scriptProcessor="%windir%\Microsoft.NET\Framework64\v4.0.30319\aspnet_isapi.dll" preCondition="classicMode,runtimeVersionv4.0,bitness64" responseBufferLimit="0" />
-      <add name="ExtensionlessUrlHandler-Integrated-4.0" path="*." verb="GET,HEAD,POST,DEBUG,PUT,DELETE,PATCH,OPTIONS" type="System.Web.Handlers.TransferRequestHandler" preCondition="integratedMode,runtimeVersionv4.0" />
-    </handlers>
-  </system.webServer>
-  <appSettings>
-    <add key="ValidationSettings:UnobtrusiveValidationMode" value="None" />
-    <add key="RunJobsInIISContext" value="false" />
-    <add key="OrgTimeZone" value="Local" />
-    <add key="PasswordKey" value="D42E08ECDE448643C528C899F90BADC9411AE07F74F9BA00A81BA06FD17E3D6BA22C4AE6947DD9686A35E8538D72B471F14CDB31BD50B9F5B2A1C26E290E5FC2" />
-    <add key="DataEncryptionKey" value="v8Hw27G0dXAhjo9HCzi5MFMwJZznhunhivaillaPjpzc3czzTBkkCz+PzaRyCq61Rsvn7oq2G5zMHoixGT0lvc2uuuoHRIduOZJ0uxTGLa48ZWfJ2iBY8lSgwFmRgYEEOSZZQyA0nGSwJlgNicJRCfArC8IikRMKRWQCzenaLjA=" />
-    <add key="RockStoreUrl" value="https://www.rockrms.com/" />
-    <add key="AllowDuplicateGroupMembers" value="false" />
-    <add key="EnableRedisCacheCluster" value="False" />
-    <add key="RedisPassword" value="" />
-    <add key="RedisEndpointList" value="" />
-    <add key="RedisDatabaseNumber" value="0" />
-    <add key="CacheManagerEnableStatistics" value="False" />
-  </appSettings>
-  <system.serviceModel>
-    <bindings>
-      <basicHttpBinding>
-        <binding name="DOTSGeoCoderSoap" />
-        <binding name="USAddressVerificationSoap" />
-        <binding name="BasicHttpBinding_IService">
-          <security mode="Transport" />
-        </binding>
-        <binding name="GeocodingBinding" />
-        <binding name="AuthenticationBinding" />
-      </basicHttpBinding>
-    </bindings>
-    <client>
-      <endpoint address="http://ws.serviceobjects.com/gcr/GeoCoder.asmx" binding="basicHttpBinding" bindingConfiguration="DOTSGeoCoderSoap" contract="ServiceObjects.GeoCoder.DOTSGeoCoderSoap" name="DOTSGeoCoderSoap" />
-      <endpoint address="https://addresscheck.melissadata.net/v2/SOAP/Service.svc" binding="basicHttpBinding" bindingConfiguration="BasicHttpBinding_IService" contract="MelissaData.AddressCheck.IService" name="BasicHttpBinding_IService" />
-    </client>
-  </system.serviceModel>
-  <runtime>
-    <assemblyBinding xmlns="urn:schemas-microsoft-com:asm.v1">
-      <dependentAssembly>
-        <assemblyIdentity name="System.Web.Http" publicKeyToken="31bf3856ad364e35" culture="neutral" />
-        <bindingRedirect oldVersion="0.0.0.0-5.2.3.0" newVersion="5.2.3.0" />
-      </dependentAssembly>
-      <dependentAssembly>
-        <assemblyIdentity name="System.Net.Http.Formatting" publicKeyToken="31bf3856ad364e35" culture="neutral" />
-        <bindingRedirect oldVersion="0.0.0.0-5.2.3.0" newVersion="5.2.3.0" />
-      </dependentAssembly>
-      <dependentAssembly>
-        <assemblyIdentity name="Newtonsoft.Json" publicKeyToken="30ad4fe6b2a6aeed" culture="neutral" />
-        <bindingRedirect oldVersion="0.0.0.0-11.0.0.0" newVersion="11.0.0.0" />
-      </dependentAssembly>
-      <dependentAssembly>
-        <assemblyIdentity name="WebGrease" publicKeyToken="31bf3856ad364e35" culture="neutral" />
-        <bindingRedirect oldVersion="0.0.0.0-1.5.2.14234" newVersion="1.5.2.14234" />
-      </dependentAssembly>
-      <dependentAssembly>
-        <assemblyIdentity name="Antlr3.Runtime" publicKeyToken="eb42632606e9261f" culture="neutral" />
-        <bindingRedirect oldVersion="0.0.0.0-3.4.1.9004" newVersion="3.4.1.9004" />
-      </dependentAssembly>
-      <dependentAssembly>
-        <assemblyIdentity name="Google.Apis.Auth" publicKeyToken="4b01fa6e34db77ab" culture="neutral" />
-        <bindingRedirect oldVersion="0.0.0.0-1.42.0.0" newVersion="1.42.0.0" />
-      </dependentAssembly>
-      <dependentAssembly>
-        <assemblyIdentity name="Google.Apis" publicKeyToken="4b01fa6e34db77ab" culture="neutral" />
-        <bindingRedirect oldVersion="0.0.0.0-1.42.0.0" newVersion="1.42.0.0" />
-      </dependentAssembly>
-      <dependentAssembly>
-        <assemblyIdentity name="Google.Apis.Core" publicKeyToken="4b01fa6e34db77ab" culture="neutral" />
-        <bindingRedirect oldVersion="0.0.0.0-1.42.0.0" newVersion="1.42.0.0" />
-      </dependentAssembly>
-      <dependentAssembly>
-        <assemblyIdentity name="System.IdentityModel.Tokens.Jwt" publicKeyToken="31bf3856ad364e35" culture="neutral" />
-        <codeBase version="5.1.5.0" href="Bin\System.IdentityModel.Tokens.Jwt\5.1.5\System.IdentityModel.Tokens.Jwt.dll" />
-        <bindingRedirect oldVersion="5.0.0.0-5.1.5.0" newVersion="5.1.5.0" />
-        <codeBase version="4.0.40306.1554" href="Bin\System.IdentityModel.Tokens.Jwt\4.0.4\System.IdentityModel.Tokens.Jwt.dll" />
-        <bindingRedirect oldVersion="0.0.0.0-4.0.40306.1554" newVersion="4.0.40306.1554" />
-      </dependentAssembly>
-      <dependentAssembly>
-        <assemblyIdentity name="Microsoft.IdentityModel.Tokens" publicKeyToken="31bf3856ad364e35" culture="neutral" />
-        <bindingRedirect oldVersion="0.0.0.0-5.1.5.0" newVersion="5.1.5.0" />
-      </dependentAssembly>
-      <dependentAssembly>
-        <assemblyIdentity name="Microsoft.Owin" publicKeyToken="31bf3856ad364e35" culture="neutral" />
-        <bindingRedirect oldVersion="0.0.0.0-3.0.1.0" newVersion="3.0.1.0" />
-      </dependentAssembly>
-      <dependentAssembly>
-        <assemblyIdentity name="Microsoft.Owin.Security" publicKeyToken="31bf3856ad364e35" culture="neutral" />
-        <bindingRedirect oldVersion="0.0.0.0-3.0.1.0" newVersion="3.0.1.0" />
-      </dependentAssembly>
-      <dependentAssembly>
-        <assemblyIdentity name="Microsoft.IdentityModel.Protocol.Extensions" publicKeyToken="31bf3856ad364e35" culture="neutral" />
-        <bindingRedirect oldVersion="0.0.0.0-1.0.40306.1554" newVersion="1.0.40306.1554" />
-      </dependentAssembly>
-      <dependentAssembly>
-        <assemblyIdentity name="Microsoft.Extensions.Logging.Abstractions" publicKeyToken="adb9793829ddae60" culture="neutral" />
-        <bindingRedirect oldVersion="0.0.0.0-1.1.2.0" newVersion="1.1.2.0" />
-      </dependentAssembly>
-      <dependentAssembly>
-        <assemblyIdentity name="Microsoft.Extensions.Logging" publicKeyToken="adb9793829ddae60" culture="neutral" />
-        <bindingRedirect oldVersion="0.0.0.0-1.1.2.0" newVersion="1.1.2.0" />
-      </dependentAssembly>
-      <dependentAssembly>
-        <assemblyIdentity name="Microsoft.Extensions.DependencyInjection.Abstractions" publicKeyToken="adb9793829ddae60" culture="neutral" />
-        <bindingRedirect oldVersion="0.0.0.0-1.1.1.0" newVersion="1.1.1.0" />
-      </dependentAssembly>
-      <dependentAssembly>
-        <assemblyIdentity name="Microsoft.Extensions.Primitives" publicKeyToken="adb9793829ddae60" culture="neutral" />
-        <bindingRedirect oldVersion="0.0.0.0-1.1.1.0" newVersion="1.1.1.0" />
-      </dependentAssembly>
-      <dependentAssembly>
-        <assemblyIdentity name="System.Text.Encodings.Web" publicKeyToken="cc7b13ffcd2ddd51" culture="neutral" />
-        <bindingRedirect oldVersion="0.0.0.0-5.0.0.1" newVersion="5.0.0.1" />
-      </dependentAssembly>
-      <dependentAssembly>
-        <assemblyIdentity name="Microsoft.Extensions.FileProviders.Abstractions" publicKeyToken="adb9793829ddae60" culture="neutral" />
-        <bindingRedirect oldVersion="0.0.0.0-1.1.1.0" newVersion="1.1.1.0" />
-      </dependentAssembly>
-      <dependentAssembly>
-        <!-- This section should not be modified otherwise the build or fluid will break. -->
-        <assemblyIdentity name="System.Runtime.CompilerServices.Unsafe" publicKeyToken="b03f5f7f11d50a3a" culture="neutral" />
-        <bindingRedirect oldVersion="0.0.0.0-4.0.6.0" newVersion="4.0.6.0" />
-        <bindingRedirect oldVersion="0.0.0.0-5.0.0.0" newVersion="5.0.0.0" />
-        <codeBase version="4.0.6.0" href="bin/roslyn/System.Runtime.CompilerServices.Unsafe.dll" />
-        <codeBase version="5.0.0.0" href="bin/System.Runtime.CompilerServices.Unsafe.dll" />
-      </dependentAssembly>
-      <dependentAssembly>
-        <assemblyIdentity name="System.Numerics.Vectors" publicKeyToken="b03f5f7f11d50a3a" culture="neutral" />
-        <bindingRedirect oldVersion="0.0.0.0-4.1.4.0" newVersion="4.1.4.0" />
-      </dependentAssembly>
-      <dependentAssembly>
-        <assemblyIdentity name="System.Buffers" publicKeyToken="cc7b13ffcd2ddd51" culture="neutral" />
-        <bindingRedirect oldVersion="0.0.0.0-4.0.3.0" newVersion="4.0.3.0" />
-      </dependentAssembly>
-      <dependentAssembly>
-        <!-- The version that roslyn needs to work and the version that Rock needs are different. This will direct each to the correct file. -->
-        <assemblyIdentity name="System.Threading.Tasks.Extensions" publicKeyToken="cc7b13ffcd2ddd51" culture="neutral" />
-        <bindingRedirect oldVersion="0.0.0.0-4.2.0.0" newVersion="4.2.0.0" />
-        <bindingRedirect oldVersion="0.0.0.0-4.2.0.1" newVersion="4.2.0.1" />
-        <codeBase version="4.2.0.1" href="bin/roslyn/System.Threading.Tasks.Extensions.dll" />
-        <codeBase version="4.2.0.0" href="bin/System.Threading.Tasks.Extensions.dll" />
-      </dependentAssembly>
-    </assemblyBinding>
-  </runtime>
-  <system.codedom>
-    <compilers>
-      <compiler extension=".cs" language="c#;cs;csharp" warningLevel="4" compilerOptions="/langversion:6 /nowarn:1659;1699;1701" type="Microsoft.CodeDom.Providers.DotNetCompilerPlatform.CSharpCodeProvider, Microsoft.CodeDom.Providers.DotNetCompilerPlatform, Version=3.6.0.0, Culture=neutral, PublicKeyToken=31bf3856ad364e35">
-        <providerOption name="UseAspNetSettings" value="false" />
-      </compiler>
-    </compilers>
-  </system.codedom>
-=======
-<?xml version="1.0" encoding="utf-8"?>
-<configuration>
-  <configSections>
-    <section name="resizer" type="ImageResizer.ResizerSection,ImageResizer" requirePermission="false" />
-    <section name="quartz" type="System.Configuration.NameValueSectionHandler, System, Version=1.0.5000.0,Culture=neutral, PublicKeyToken=b77a5c561934e089" />
-    <section name="rockConfig" type="Rock.Configuration.RockConfig, Rock" />
-    <section name="entityFramework" type="System.Data.Entity.Internal.ConfigFile.EntityFrameworkSection, EntityFramework, Version=6.0.0.0, Culture=neutral, PublicKeyToken=b77a5c561934e089" requirePermission="false" />
-  </configSections>
-  <entityFramework codeConfigurationType="Rock.Data.RockContextConfig, Rock">
-    <defaultConnectionFactory type="System.Data.Entity.Infrastructure.LocalDbConnectionFactory, EntityFramework">
-      <parameters>
-        <parameter value="mssqllocaldb" />
-      </parameters>
-    </defaultConnectionFactory>
-    <providers>
-      <provider invariantName="System.Data.SqlClient" type="System.Data.Entity.SqlServer.SqlProviderServices, EntityFramework.SqlServer" />
-    </providers>
-  </entityFramework>
-  <quartz>
-    <add key="quartz.scheduler.instanceName" value="RockSchedulerIIS" />
-    <!-- Configure Thread Pool -->
-    <add key="quartz.threadPool.type" value="Quartz.Simpl.SimpleThreadPool, Quartz" />
-    <add key="quartz.threadPool.threadCount" value="10" />
-    <add key="quartz.threadPool.threadPriority" value="Normal" />
-    <!-- Configure Job Store -->
-    <add key="quartz.jobStore.misfireThreshold" value="60000" />
-    <add key="quartz.jobStore.type" value="Quartz.Simpl.RAMJobStore, Quartz" />
-  </quartz>
-  <resizer>
-    <sizelimits totalWidth="4000" totalHeight="4000" totalBehavior="throwexception" />
-  </resizer>
-  <rockConfig>
-    <attributeValues>
-      <!--<attributeValue attributeKey="NodeUrl" entityTypeId="406" entityId="16" value="value"/>-->
-    </attributeValues>
-  </rockConfig>
-  <connectionStrings configSource="web.ConnectionStrings.config" />
-  <system.web>
-    <customErrors mode="Off" defaultRedirect="/Error.aspx" redirectMode="ResponseRewrite" />
-    <machineKey validationKey="09FC7CE0D57E55DCF18196743CDCDF77E86E8E522D0DDF2AB2663980F987A288B09BE034018539EAF87565AC5CB285B9C827CE0C251B8D1832627B14A7DC7697" decryptionKey="08CA6024B2BC3CA7B61165BAF1398D94212976EC00DAC895B23E4BADEE76386B" validation="SHA1" decryption="AES" />
-    <trace enabled="false" />
-    <trust level="Full" />
-    <compilation debug="true" targetFramework="4.7.2" numRecompilesBeforeAppRestart="100" maxBatchGeneratedFileSize="25000">
-      <assemblies>
-        <add assembly="System.Globalization, Version=4.0.0.0, Culture=neutral, PublicKeyToken=b03f5f7f11d50a3a" />
-        <add assembly="System.Runtime, Version=4.0.0.0, Culture=neutral, PublicKeyToken=b03f5f7f11d50a3a" />
-        <add assembly="System.Runtime.Caching, Version=4.0.0.0, Culture=neutral, PublicKeyToken=B03F5F7F11D50A3A" />
-        <add assembly="System.ComponentModel.Composition, Version=4.0.0.0, Culture=neutral, PublicKeyToken=B77A5C561934E089" />
-        <add assembly="System.Net.Http, Version=4.2.0.0, Culture=neutral, PublicKeyToken=B03F5F7F11D50A3A" />
-        <add assembly="System.IO.Compression, Version=4.2.0.0, Culture=neutral, PublicKeyToken=B77A5C561934E089" />
-        <add assembly="System.IO.Compression.FileSystem, Version=4.0.0.0, Culture=neutral, PublicKeyToken=B77A5C561934E089" />
-        <add assembly="WindowsBase, Version=4.0.0.0, Culture=neutral, PublicKeyToken=31BF3856AD364E35" />
-        <add assembly="System.Security, Version=4.0.0.0, Culture=neutral, PublicKeyToken=b03f5f7f11d50a3a" />
-        <add assembly="netstandard, Version=2.0.0.0, Culture=neutral, PublicKeyToken=cc7b13ffcd2ddd51"/>
         <remove assembly="ClearScriptV8-64" />
         <remove assembly="ClearScriptV8-32" />
       </assemblies>
@@ -566,7 +276,7 @@
       </dependentAssembly>
       <dependentAssembly>
         <assemblyIdentity name="System.Text.Encodings.Web" publicKeyToken="cc7b13ffcd2ddd51" culture="neutral" />
-        <bindingRedirect oldVersion="0.0.0.0-4.0.5.0" newVersion="4.0.5.0" />
+        <bindingRedirect oldVersion="0.0.0.0-5.0.0.1" newVersion="5.0.0.1" />
       </dependentAssembly>
       <dependentAssembly>
         <assemblyIdentity name="Microsoft.Extensions.FileProviders.Abstractions" publicKeyToken="adb9793829ddae60" culture="neutral" />
@@ -590,16 +300,18 @@
       </dependentAssembly>
       <dependentAssembly>
         <assemblyIdentity name="System.Threading.Tasks.Extensions" publicKeyToken="cc7b13ffcd2ddd51" culture="neutral" />
+        <bindingRedirect oldVersion="0.0.0.0-4.2.0.0" newVersion="4.2.0.0" />
         <bindingRedirect oldVersion="0.0.0.0-4.2.0.1" newVersion="4.2.0.1" />
+        <codeBase version="4.2.0.1" href="bin/roslyn/System.Threading.Tasks.Extensions.dll" />
+        <codeBase version="4.2.0.0" href="bin/System.Threading.Tasks.Extensions.dll" />
       </dependentAssembly>
     </assemblyBinding>
   </runtime>
   <system.codedom>
     <compilers>
       <compiler extension=".cs" language="c#;cs;csharp" warningLevel="4"  compilerOptions="/langversion:6 /nowarn:1659;1699;1701" type="Microsoft.CodeDom.Providers.DotNetCompilerPlatform.CSharpCodeProvider, Microsoft.CodeDom.Providers.DotNetCompilerPlatform, Version=3.6.0.0, Culture=neutral, PublicKeyToken=31bf3856ad364e35" >
-        <providerOption name="UseAspNetSettings" value="false" />
+        <providerOption name="UseAspNetSettings" value="false"/>
       </compiler>
     </compilers>
   </system.codedom>
->>>>>>> 03e0ec69
 </configuration>