--- conflicted
+++ resolved
@@ -11,11 +11,8 @@
         <input type="text" id="billing-state" name="billing-state" value="" class="billing-state" />State<br />
         <input type="text" id="billing-postal" name="billing-postal" value="" class="billing-postal" />Postal<br />
         <br/>
-<<<<<<< HEAD
         <input type="text" id="billing-first-name" name="billing-first-name" value="" class="cc-first-name" />First Name<br />
         <input type="text" id="billing-last-name" name="billing-last-name" value="" class="cc-last-name" />Last Name<br />
-=======
->>>>>>> ee069e78
         <input type="text" id="billing-cc-number" name="billing-cc-number" value="" class="cc-number" />CC Number<br />
         <input type="text" id="billing-cc-exp" name="billing-cc-exp" value="" class="cc-expiration" />CC Exp<br />
         <input type="text" id="billing-cvv" name="billing-cvv" value="" class="cc-cvv" />CVV<br />
@@ -25,7 +22,6 @@
         <input type="text" id="billing-routing-number" name="billing-routing-number" value="" class="routing-number" />Routing Number<br />
         <input type="text" id="billing-account-type" name="billing-account-type" value="" class="account-type" />Account Type<br />
         <input type="text" id="billing-entity-type" name="billing-entity-type" value="" class="entity-type" />Entity Type<br />
-        
     </form>
 </body>
 </html>