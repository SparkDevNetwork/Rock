--- conflicted
+++ resolved
@@ -31,13 +31,9 @@
 using Rock.Web.UI.Controls;
 
 /*
-<<<<<<< HEAD
  * BEMA Modified Core Block ( v10.1.1)
-=======
- * BEMA Modified Core Block ( v9.4.1)
->>>>>>> 8e0412df
  * Version Number based off of RockVersion.RockHotFixVersion.BemaFeatureVersion
- * 
+ *
  * Additional Features:
  * - FE1) Added Ability to view transaction attributes
  * - FE2) Added Ability to assign transactions to mission trips
@@ -149,17 +145,6 @@
             public const string TransactionDetailPage = "TransactionDetailPage";
             public const string ExpandPersonSearchOptions = "ExpandPersonSearchOptions";
             public const string DisplayPaymentDetailAttributeControls = "DisplayPaymentDetailAttributeControls";
-<<<<<<< HEAD
-        }
-		
-        /// <summary>
-        /// Keys to use for Bema Attributes
-        /// </summary>
-        protected static class BemaAttributeKey
-        {
-            public const string ShowTransactionAttributes = "ShowTransactionAttributes";
-=======
->>>>>>> 8e0412df
         }
 
         #endregion Attribute Keys
@@ -1050,10 +1035,10 @@
             cbOnlyShowSelectedAccounts.Checked = this.GetUserPreference( keyPrefix + "only-show-selected-accounts" ).AsBoolean();
             cbIncludeChildAccounts.Checked = this.GetUserPreference( keyPrefix + "include-child-accounts" ).AsBoolean();
             cbFilterAccountsByBatchsCampus.Checked = this.GetUserPreference( keyPrefix + "filter-accounts-batch-campus" ).AsBoolean();
-            
+
             cpAccounts.Campuses = CampusCache.All();
             cpAccounts.SelectedCampusId = ( this.GetUserPreference( keyPrefix + "account-campus" ) ?? string.Empty ).AsIntegerOrNull();
-            
+
             mdAccountsPersonalFilter.Show();
 
             cbFilterAccountsByBatchsCampus.Visible = cpAccounts.Visible;
