﻿<%@ Control Language="C#" AutoEventWireup="true" CodeFile="RegistrationInstanceDetail.ascx.cs" Inherits="RockWeb.Plugins.com_bemaservices.Event.RegistrationInstanceDetail" %>

<script type="text/javascript">
    Sys.Application.add_load(function () {
        $('.js-follow-status').tooltip();
    });
</script>

<asp:UpdatePanel ID="upnlContent" runat="server">
    <ContentTemplate>

        <div class="wizard">
            <div class="wizard-item complete">
                <asp:LinkButton ID="lbWizardTemplate" runat="server" OnClick="lbTemplate_Click" CausesValidation="false">
                    <%-- Placeholder needed for bug. See: http://stackoverflow.com/questions/5539327/inner-image-and-text-of-asplinkbutton-disappears-after-postback--%>
                    <asp:PlaceHolder runat="server">
                        <div class="wizard-item-icon">
                            <i class="fa fa-fw fa-clipboard"></i>
                        </div>
                        <div class="wizard-item-label">
                            <asp:Literal ID="lWizardTemplateName" runat="server" />
                        </div>
                    </asp:PlaceHolder>
                </asp:LinkButton>
            </div>

            <div class="wizard-item active">
                <div class="wizard-item-icon">
                    <i class="fa fa-fw fa-file-o"></i>
                </div>
                <div class="wizard-item-label">
                    <asp:Literal ID="lWizardInstanceName" runat="server" />
                </div>
            </div>

            <div class="wizard-item">
                <div class="wizard-item-icon">
                    <i class="fa fa-fw fa-group"></i>
                </div>
                <div class="wizard-item-label">
                    Registration
                </div>
            </div>

            <div class="wizard-item">
                <div class="wizard-item-icon">
                    <i class="fa fa-fw fa-user"></i>
                </div>
                <div class="wizard-item-label">
                    Registrant
                </div>
            </div>
        </div>

        <asp:Panel ID="pnlDetails" runat="server">

            <asp:HiddenField ID="hfRegistrationInstanceId" runat="server" />
            <asp:HiddenField ID="hfRegistrationTemplateId" runat="server" />

            <div class="panel panel-block">

                <div class="panel-heading panel-follow">
                    <h1 class="panel-title">
                        <i class="fa fa-file-o"></i>
                        <asp:Literal ID="lReadOnlyTitle" runat="server" />
                    </h1>
                    <div class="panel-labels">
                        <Rock:HighlightLabel ID="hlInactive" runat="server" LabelType="Danger" Text="Inactive" />
                        <Rock:HighlightLabel ID="hlType" runat="server" LabelType="Type" />
                    </div>
                    <asp:Panel runat="server" ID="pnlFollowing" CssClass="panel-follow-status js-follow-status" data-toggle="tooltip" data-placement="top" title="Click to Follow"></asp:Panel>
                </div>
                <Rock:PanelDrawer ID="pdAuditDetails" runat="server"></Rock:PanelDrawer>
                <div class="panel-body">

                    <asp:ValidationSummary ID="vsDetails" runat="server" HeaderText="Please correct the following:" CssClass="alert alert-validation" />

                    <div id="pnlEditDetails" runat="server">

                        <Rock:RegistrationInstanceEditor ID="rieDetails" runat="server" />

                        <%/* BEMA.FE1.Start */ %>
                        <div class="row" runat="server" id="divProjectCodeContainer" visible="true">
                            <div class="col-md-4">
                                <Rock:RockTextBox ID="tbProjectCode" runat="server" Label="Project Code" Visible="false"></Rock:RockTextBox>
                            </div>
                        </div>
                        <%/* BEMA.FE1.End */ %>

                        <div class="actions">
                            <asp:LinkButton ID="btnSave" runat="server" AccessKey="s" ToolTip="Alt+s" Text="Save" CssClass="btn btn-primary" OnClick="btnSave_Click" />
                            <asp:LinkButton ID="btnCancel" runat="server" AccessKey="c" ToolTip="Alt+c" Text="Cancel" CssClass="btn btn-link" CausesValidation="false" OnClick="btnCancel_Click" />
                        </div>
                    </div>

                    <fieldset id="fieldsetViewDetails" runat="server">
                        <Rock:NotificationBox ID="nbEditModeMessage" runat="server" NotificationBoxType="Info" />

                        <div class="row">
                            <div class="col-md-6">
                                <Rock:RockLiteral ID="lName" runat="server" Label="Name" />
                                <Rock:RockLiteral ID="lMaxAttendees" runat="server" Label="Maximum Attendees" />
                                <Rock:RockLiteral ID="lWorkflowType" runat="server" Label="Registration Workflow" />
                            </div>
                            <div class="col-md-6">
                                <Rock:RockLiteral ID="lCost" runat="server" Label="Cost" />
                                <Rock:RockLiteral ID="lMinimumInitialPayment" runat="server" Label="Minimum Initial Payment" />
                                <Rock:RockLiteral ID="lDefaultPaymentAmount" runat="server" Label="Default Payment Amount" />
                                <Rock:RockLiteral ID="lAccount" runat="server" Label="Account" />
                                <%/* BEMA.FE1.Start */ %>
                                <Rock:RockLiteral ID="lProjectCode" runat="server" Label="Project Code" Visible="false" />
                                <%/* BEMA.FE1.End */ %>
                            </div>
                        </div>

                        <div class="row">
                            <div class="col-md-6">
                                <Rock:RockLiteral ID="lStartDate" runat="server" Label="Registration Starts" />
                            </div>
                            <div class="col-md-6">
                                <Rock:RockLiteral ID="lEndDate" runat="server" Label="Registration Ends" />
                            </div>
                        </div>

                        <Rock:RockLiteral ID="lDetails" runat="server" Label="Details"></Rock:RockLiteral>

                        <div class="actions">
                            <asp:LinkButton ID="btnEdit" runat="server" AccessKey="m" ToolTip="Alt+m" Text="Edit" CssClass="btn btn-primary" OnClick="btnEdit_Click" />
                            <Rock:ModalAlert ID="mdDeleteWarning" runat="server" />
                            <Rock:HiddenFieldWithClass ID="hfHasPayments" runat="server" CssClass="js-instance-has-payments" />
                            <asp:LinkButton ID="btnDelete" runat="server" Text="Delete" CssClass="btn btn-link js-delete-instance" OnClick="btnDelete_Click" CausesValidation="false" />
                            <span class="pull-right">
<<<<<<< HEAD
=======
                                 <%/* BEMA.FE2.Start */ %>
                                <asp:LinkButton ID="btnCopy" runat="server" CssClass="btn btn-default btn-sm btn-square fa fa-clone" OnClick="btnCopy_Click" Visible="false" />
                                <%/* BEMA.FE2.End */ %>
                                <asp:LinkButton ID="btnPreview" runat="server" Text="Preview" CssClass="btn btn-link" OnClick="btnPreview_Click" Visible="false" />
>>>>>>> 4c4bda3e
                                <asp:LinkButton ID="btnSendPaymentReminder" runat="server" Text="Send Payment Reminders" CssClass="btn btn-link" OnClick="btnSendPaymentReminder_Click" Visible="false" />
                            </span>
                        </div>
                    </fieldset>
                </div>
            </div>
        </asp:Panel>
    </ContentTemplate>
</asp:UpdatePanel><|MERGE_RESOLUTION|>--- conflicted
+++ resolved
@@ -130,13 +130,10 @@
                             <Rock:HiddenFieldWithClass ID="hfHasPayments" runat="server" CssClass="js-instance-has-payments" />
                             <asp:LinkButton ID="btnDelete" runat="server" Text="Delete" CssClass="btn btn-link js-delete-instance" OnClick="btnDelete_Click" CausesValidation="false" />
                             <span class="pull-right">
-<<<<<<< HEAD
-=======
                                  <%/* BEMA.FE2.Start */ %>
                                 <asp:LinkButton ID="btnCopy" runat="server" CssClass="btn btn-default btn-sm btn-square fa fa-clone" OnClick="btnCopy_Click" Visible="false" />
                                 <%/* BEMA.FE2.End */ %>
                                 <asp:LinkButton ID="btnPreview" runat="server" Text="Preview" CssClass="btn btn-link" OnClick="btnPreview_Click" Visible="false" />
->>>>>>> 4c4bda3e
                                 <asp:LinkButton ID="btnSendPaymentReminder" runat="server" Text="Send Payment Reminders" CssClass="btn btn-link" OnClick="btnSendPaymentReminder_Click" Visible="false" />
                             </span>
                         </div>
