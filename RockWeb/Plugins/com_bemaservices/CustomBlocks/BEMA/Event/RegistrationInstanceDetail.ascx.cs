﻿// <copyright>
// Copyright by BEMA Software Services
//
// Licensed under the Rock Community License (the "License");
// you may not use this file except in compliance with the License.
// You may obtain a copy of the License at
//
// http://www.rockrms.com/license
//
// Unless required by applicable law or agreed to in writing, software
// distributed under the License is distributed on an "AS IS" BASIS,
// WITHOUT WARRANTIES OR CONDITIONS OF ANY KIND, either express or implied.
// See the License for the specific language governing permissions and
// limitations under the License.
// </copyright>

using System;
using System.Collections.Generic;
using System.ComponentModel;
using System.Web.UI;

using Rock;
using Rock.Attribute;
using Rock.Constants;
using Rock.Data;
using Rock.Model;
using Rock.Security;
using Rock.Web;
using Rock.Web.Cache;
using Rock.Web.UI;
using Rock.Web.UI.Controls;

/*
<<<<<<< HEAD
 * BEMA Modified Core Block ( v10.3.1)
=======
 * BEMA Modified Core Block ( v10.2.2)
>>>>>>> 993793be
 * Version Number based off of RockVersion.RockHotFixVersion.BemaFeatureVersion
 *
 * Additional Features:
 * - FE1) Added Ability to enter Project Codes for Event Registrations
 * - FE2) Added Ability to copy Registration Instances
 */

namespace RockWeb.Plugins.com_bemaservices.Event
{
    /// <summary>
    /// A Block that allows viewing and editing an event registration instance.
    /// </summary>
    [DisplayName( "Registration Instance - Instance Detail" )]
    [Category( "Event" )]
    [Description( "Displays the details of a Registration Instance for viewing and editing." )]

    #region Block Attributes

    [AccountField(
        "Default Account",
        Description = "The default account to use for new registration instances",
        Key = AttributeKey.DefaultAccount,
        IsRequired = false,
        DefaultValue = Rock.SystemGuid.FinancialAccount.EVENT_REGISTRATION,
        Order = 0 )]

    [LinkedPage(
        "Payment Reminder Page",
        Key = AttributeKey.PaymentReminderPage,
        Description = "The page for manually sending payment reminders.",
        IsRequired = false,
        Order = 1 )]

    #endregion Block Attributes

    /* BEMA.FE1.Start */
    [BooleanField(
        "Use Project Codes",
        Key = BemaAttributeKey.UseProjectCodes,
        Description = "Are Project Codes enabled?",
        DefaultValue = "False",
        Category = "BEMA Additional Features",
        Order = 0 )]

    [AttributeField(
        "Project Code Attribute",
        Key = BemaAttributeKey.ProjectCodeAttribute,
        Description = "The Attribute that stores the Project Code.",
        EntityTypeGuid = "5CD9C0C8-C047-61A0-4E36-0FDB8496F066", // Registration Instance
        AllowMultiple = false,
        DefaultValue = "",
        Category = "BEMA Additional Features",
        Order = 1 )]
    /* BEMA.FE1.End */

    /* BEMA.FE2.Start */
    [BooleanField(
        "Allow Copying of Registration Instances",
        Key = BemaAttributeKey.AllowRegistrationInstanceCopy,
        Description = "Is copying Registration Instances allowed?",
        DefaultValue = "False",
        Category = "BEMA Additional Features",
        Order = 2 )]

    [BooleanField(
        "Allow Copying of Registration Linkages",
        Key = BemaAttributeKey.AllowRegistrationLinkageCopy,
        Description = "When copying registration instances, should Rock also copy any linkages?",
        DefaultValue = "False",
        Category = "BEMA Additional Features",
        Order = 3 )]
    /* BEMA.FE2.End */

    public partial class RegistrationInstanceDetail : RegistrationInstanceBlock, IDetailBlock
    {
        #region Attribute Keys

        /// <summary>
        /// Keys to use for Block Attributes.
        /// </summary>
        private static class AttributeKey
        {
            /// <summary>
            /// The default account for a new Registration Instance.
            /// </summary>
            public const string DefaultAccount = "DefaultAccount";

            public const string PaymentReminderPage = "PaymentReminderPage";
        }

        #endregion Attribute Keys

        #region Page Parameter Keys

        private static class PageParameterKey
        {
            /// <summary>
            /// The Registration Instance identifier
            /// </summary>
            public const string RegistrationInstanceId = "RegistrationInstanceId";

            /// <summary>
            /// The Registration Template identifier.
            /// </summary>
            public const string RegistrationTemplateId = "RegistrationTemplateId";
        }

        #endregion Page Parameter Keys

        /* BEMA.Start */
        #region Attribute Keys
        public static class BemaAttributeKey
        {
            public const string UseProjectCodes = "UseProjectCodes";
            public const string ProjectCodeAttribute = "ProjectCodeAttribute";
            public const string AllowRegistrationInstanceCopy = "AllowRegistrationInstanceCopy";
            public const string AllowRegistrationLinkageCopy = "AllowRegistrationLinkageCopy";
        }

        #endregion
        /* BEMA.End */

        #region Fields

        #endregion Fields

        #region Properties

        #endregion Properties

        #region Base Control Methods

        /// <summary>
        /// Raises the <see cref="E:System.Web.UI.Control.Init" /> event.
        /// </summary>
        /// <param name="e">An <see cref="T:System.EventArgs" /> object that contains the event data.</param>
        protected override void OnInit( EventArgs e )
        {
            base.OnInit( e );

            /* BEMA.FE1.Start */
            if ( GetAttributeValue( BemaAttributeKey.UseProjectCodes ).AsBoolean() )
            {
                divProjectCodeContainer.Visible = true;
                lProjectCode.Visible = true;
            }
            /* BEMA.FE1.End */

            // this event gets fired after block settings are updated. it's nice to repaint the screen if these settings would alter it
            this.BlockUpdated += Block_BlockUpdated;
            this.AddConfigurationUpdateTrigger( upnlContent );

            string deleteScript = @"
    $('a.js-delete-instance').on('click', function( e ){
        e.preventDefault();
        Rock.dialogs.confirm('Are you sure you want to delete this registration instance? All of the registrations and registrants will also be deleted!', function (result) {
            if (result) {
                if ( $('input.js-instance-has-payments').val() == 'True' ) {
                    Rock.dialogs.confirm('This registration instance also has registrations with payments. Are you sure that you want to delete the instance?<br/><small>(Payments will not be deleted, but they will no longer be associated with a registration.)</small>', function (result) {
                        if (result) {
                            window.location = e.target.href ? e.target.href : e.target.parentElement.href;
                        }
                    });
                } else {
                    window.location = e.target.href ? e.target.href : e.target.parentElement.href;
                }
            }
        });
    });
";
            ScriptManager.RegisterStartupScript( btnDelete, btnDelete.GetType(), "deleteInstanceScript", deleteScript, true );
        }

        /// <summary>
        /// Raises the <see cref="E:System.Web.UI.Control.Load" /> event.
        /// </summary>
        /// <param name="e">The <see cref="T:System.EventArgs" /> object that contains the event data.</param>
        protected override void OnLoad( EventArgs e )
        {
            base.OnLoad( e );

            if ( !Page.IsPostBack )
            {
                ShowDetail();
            }
            else
            {
                SetFollowingOnPostback();
            }
        }

        /// <summary>
        /// Gets the breadcrumbs for the page on which this block resides.
        /// </summary>
        /// <param name="pageReference">The page reference.</param>
        /// <returns></returns>
        public override List<BreadCrumb> GetBreadCrumbs( PageReference pageReference )
        {
            var breadCrumbs = new List<BreadCrumb>();

            int? registrationInstanceId = this.PageParameter( PageParameterKey.RegistrationInstanceId ).AsIntegerOrNull();

            if ( registrationInstanceId.HasValue )
            {
                var registrationInstance = GetSharedRegistrationInstance( registrationInstanceId.Value );

                if ( registrationInstance != null )
                {
                    var breadCrumbReference = new PageReference( pageReference );
                    breadCrumbReference.Parameters.AddOrReplace( PageParameterKey.RegistrationInstanceId, registrationInstanceId.ToString() );
                    breadCrumbs.Add( new BreadCrumb( registrationInstance.ToString(), breadCrumbReference ) );

                    return breadCrumbs;
                }
            }

            if ( registrationInstanceId == 0 )
            {
                breadCrumbs.Add( new BreadCrumb( "New Registration Instance", pageReference ) );
                return breadCrumbs;
            }

            return breadCrumbs;
        }

        /// <summary>
        /// Handles the BlockUpdated event of the control.
        /// </summary>
        /// <param name="sender">The source of the event.</param>
        /// <param name="e">The <see cref="EventArgs"/> instance containing the event data.</param>
        protected void Block_BlockUpdated( object sender, EventArgs e )
        {
        }

        #endregion Base Control Methods

        #region Events

        /// <summary>
        /// Handles the Click event of the btnEdit control.
        /// </summary>
        /// <param name="sender">The source of the event.</param>
        /// <param name="e">The <see cref="EventArgs"/> instance containing the event data.</param>
        protected void btnEdit_Click( object sender, EventArgs e )
        {
            using ( var rockContext = new RockContext() )
            {
                var registrationInstance = new RegistrationInstanceService( rockContext ).Get( hfRegistrationInstanceId.Value.AsInteger() );

                ShowEditDetails( registrationInstance, rockContext );
            }
        }

        /// <summary>
        /// Handles the Click event of the btnDelete control.
        /// </summary>
        /// <param name="sender">The source of the event.</param>
        /// <param name="e">The <see cref="EventArgs"/> instance containing the event data.</param>
        protected void btnDelete_Click( object sender, EventArgs e )
        {
            using ( var rockContext = new RockContext() )
            {
                var service = new RegistrationInstanceService( rockContext );
                var registrationInstance = service.Get( hfRegistrationInstanceId.Value.AsInteger() );

                if ( registrationInstance != null )
                {
                    int registrationTemplateId = registrationInstance.RegistrationTemplateId;

                    if ( UserCanEdit ||
                         registrationInstance.IsAuthorized( Authorization.EDIT, CurrentPerson ) ||
                         registrationInstance.IsAuthorized( Authorization.ADMINISTRATE, this.CurrentPerson ) )
                    {
                        rockContext.WrapTransaction( () =>
                        {
                            new RegistrationService( rockContext ).DeleteRange( registrationInstance.Registrations );
                            service.Delete( registrationInstance );
                            rockContext.SaveChanges();
                        } );

                        var qryParams = new Dictionary<string, string> { { PageParameterKey.RegistrationTemplateId, registrationTemplateId.ToString() } };
                        NavigateToParentPage( qryParams );
                    }
                    else
                    {
                        mdDeleteWarning.Show( "You are not authorized to delete this registration instance.", ModalAlertType.Information );
                        return;
                    }
                }
            }
        }

        /// <summary>
        /// Handles the Click event of the btnSendPaymentReminder control.
        /// </summary>
        /// <param name="sender">The source of the event.</param>
        /// <param name="e">The <see cref="EventArgs"/> instance containing the event data.</param>
        protected void btnSendPaymentReminder_Click( object sender, EventArgs e )
        {
            Dictionary<string, string> queryParms = new Dictionary<string, string>();
            queryParms.Add( PageParameterKey.RegistrationInstanceId, PageParameter( PageParameterKey.RegistrationInstanceId ) );
            NavigateToLinkedPage( AttributeKey.PaymentReminderPage, queryParms );
        }

        /* BEMA.FE2.Start */

        /// <summary>
        /// Handles the Click event of the btnCopy control.
        /// </summary>
        /// <param name="sender">The source of the event.</param>
        /// <param name="e">The <see cref="EventArgs"/> instance containing the event data.</param>
        protected void btnCopy_Click( object sender, EventArgs e )
        {
            if ( GetAttributeValue( BemaAttributeKey.AllowRegistrationInstanceCopy ).AsBoolean() )
            {
                using ( var rockContext = new RockContext() )
                {
                    var registrationInstanceService = new RegistrationInstanceService( rockContext );
                    var registrationInstance = registrationInstanceService.Get( hfRegistrationInstanceId.Value.AsInteger() );

                    if ( registrationInstance != null )
                    {
                        var newRegistrationInstance = new RegistrationInstance();
                        registrationInstanceService.Add( newRegistrationInstance );

                        newRegistrationInstance.Id = 0;
                        newRegistrationInstance.ForeignGuid = null;
                        newRegistrationInstance.ForeignKey = null;
                        newRegistrationInstance.Name = registrationInstance.Name + " - Copy";
                        newRegistrationInstance.RegistrationTemplateId = registrationInstance.RegistrationTemplateId;
                        newRegistrationInstance.ReminderSent = false;
                        newRegistrationInstance.CreatedByPersonAliasId = CurrentPersonAlias.Id;
                        newRegistrationInstance.CreatedDateTime = RockDateTime.Now;
                        newRegistrationInstance.ModifiedByPersonAliasId = CurrentPersonAlias.Id;
                        newRegistrationInstance.ModifiedDateTime = RockDateTime.Now;
                        newRegistrationInstance.Guid = Guid.NewGuid();
                        newRegistrationInstance.ForeignId = null;

                        newRegistrationInstance.AccountId = registrationInstance.AccountId;
                        newRegistrationInstance.AdditionalConfirmationDetails = registrationInstance.AdditionalConfirmationDetails;
                        newRegistrationInstance.AdditionalReminderDetails = registrationInstance.AdditionalReminderDetails;
                        newRegistrationInstance.ContactEmail = registrationInstance.ContactEmail;
                        newRegistrationInstance.ContactPersonAliasId = registrationInstance.ContactPersonAliasId;
                        newRegistrationInstance.ContactPhone = registrationInstance.ContactPhone;
                        newRegistrationInstance.Cost = registrationInstance.Cost;
                        newRegistrationInstance.DefaultPayment = registrationInstance.DefaultPayment;
                        newRegistrationInstance.Details = registrationInstance.Details;
                        newRegistrationInstance.EndDateTime = registrationInstance.EndDateTime;
                        newRegistrationInstance.SendReminderDateTime = registrationInstance.SendReminderDateTime;
                        newRegistrationInstance.StartDateTime = registrationInstance.StartDateTime;
                        newRegistrationInstance.RegistrationInstructions = registrationInstance.RegistrationInstructions;
                        newRegistrationInstance.RegistrationWorkflowTypeId = registrationInstance.RegistrationWorkflowTypeId;
                        newRegistrationInstance.IsActive = registrationInstance.IsActive;
                        newRegistrationInstance.MaxAttendees = registrationInstance.MaxAttendees;
                        newRegistrationInstance.MinimumInitialPayment = registrationInstance.MinimumInitialPayment;

                        if ( GetAttributeValue( BemaAttributeKey.AllowRegistrationLinkageCopy ).AsBoolean() )
                        {
                            var newLinkageState = new List<EventItemOccurrenceGroupMap>();

                            foreach ( var linkage in registrationInstance.Linkages )
                            {
                                var newLinkage = linkage.Clone( false );
                                newLinkage.RegistrationInstanceId = 0;
                                newLinkage.RegistrationInstance = null;
                                newLinkage.Id = 0;
                                newLinkage.Guid = Guid.NewGuid();
                                newLinkageState.Add( newLinkage );
                            }

                            newRegistrationInstance.Linkages = newLinkageState;
                        }

                        rockContext.SaveChanges();

                        var qryParams = new Dictionary<string, string>();
                        qryParams.Add( "RegistrationTemplateId", PageParameter( "RegistrationTemplateId" ) );
                        qryParams.Add( "RegistrationInstanceId", newRegistrationInstance.Id.ToString() );
                        NavigateToCurrentPage( qryParams );
                    }
                }
            }
        }

        /* BEMA.FE2.End */

        /// <summary>
        /// Handles the Click event of the btnSave control.
        /// </summary>
        /// <param name="sender">The source of the event.</param>
        /// <param name="e">The <see cref="EventArgs"/> instance containing the event data.</param>
        protected void btnSave_Click( object sender, EventArgs e )
        {
            RegistrationInstance instance = null;

            bool newInstance = false;

            using ( var rockContext = new RockContext() )
            {
                var service = new RegistrationInstanceService( rockContext );

                int? registrationInstanceId = hfRegistrationInstanceId.Value.AsIntegerOrNull();
                if ( registrationInstanceId.HasValue )
                {
                    instance = service.Get( registrationInstanceId.Value );
                }

                if ( instance == null )
                {
                    instance = new RegistrationInstance();
                    instance.RegistrationTemplateId = PageParameter( PageParameterKey.RegistrationTemplateId ).AsInteger();
                    service.Add( instance );
                    newInstance = true;
                }

                rieDetails.GetValue( instance );

                if ( !Page.IsValid )
                {
                    return;
                }

                /* BEMA.FE1.Start */

                if ( GetAttributeValue( BemaAttributeKey.UseProjectCodes ).AsBoolean() )
                {
                    var projectCodeGuid = GetAttributeValue( BemaAttributeKey.ProjectCodeAttribute ).AsGuidOrNull();
                    if ( projectCodeGuid != null )
                    {
                        var projectCodeAttributeKey = AttributeCache.Get( projectCodeGuid.Value ).Key;
                        instance.LoadAttributes( rockContext );
                        instance.SetAttributeValue( projectCodeAttributeKey, tbProjectCode.Text );
                        instance.SaveAttributeValues( rockContext );
                        lProjectCode.Text = tbProjectCode.Text;
                    }
                }

                /* BEMA.FE1.End */

                rockContext.SaveChanges();
            }

            if ( newInstance )
            {
                var qryParams = new Dictionary<string, string>();
                qryParams.Add( PageParameterKey.RegistrationTemplateId, PageParameter( PageParameterKey.RegistrationTemplateId ) );
                qryParams.Add( PageParameterKey.RegistrationInstanceId, instance.Id.ToString() );
                NavigateToCurrentPage( qryParams );
            }
            else
            {
                // Reload instance and show readonly view
                using ( var rockContext = new RockContext() )
                {
                    instance = new RegistrationInstanceService( rockContext ).Get( instance.Id );
                    ShowReadonlyDetails( instance );

                    // show send payment reminder link
                    if ( !string.IsNullOrWhiteSpace( GetAttributeValue( AttributeKey.PaymentReminderPage ) ) &&
                        ( ( instance.RegistrationTemplate.SetCostOnInstance.HasValue && instance.RegistrationTemplate.SetCostOnInstance == true && instance.Cost.HasValue && instance.Cost.Value > 0 ) ||
                            instance.RegistrationTemplate.Cost > 0 ||
                            instance.RegistrationTemplate.Fees.Count > 0 ) )
                    {
                        btnSendPaymentReminder.Visible = true;
                    }
                    else
                    {
                        btnSendPaymentReminder.Visible = false;
                    }
                }
            }
        }

        /// <summary>
        /// Handles the Click event of the btnCancel control.
        /// </summary>
        /// <param name="sender">The source of the event.</param>
        /// <param name="e">The <see cref="EventArgs"/> instance containing the event data.</param>
        protected void btnCancel_Click( object sender, EventArgs e )
        {
            if ( hfRegistrationInstanceId.Value.Equals( "0" ) )
            {
                var qryParams = new Dictionary<string, string>();

                int? parentTemplateId = PageParameter( PageParameterKey.RegistrationTemplateId ).AsIntegerOrNull();
                if ( parentTemplateId.HasValue )
                {
                    qryParams[PageParameterKey.RegistrationTemplateId] = parentTemplateId.ToString();
                }

                // Cancelling on Add.  Return to Grid
                NavigateToParentPage( qryParams );
            }
            else
            {
                // Cancelling on Edit.  Return to Details
                using ( var rockContext = new RockContext() )
                {
                    RegistrationInstanceService service = new RegistrationInstanceService( rockContext );
                    RegistrationInstance item = service.Get( int.Parse( hfRegistrationInstanceId.Value ) );
                    ShowReadonlyDetails( item );
                }
            }
        }

        /// <summary>
        /// Handles the Click event of the lbTemplate control.
        /// </summary>
        /// <param name="sender">The source of the event.</param>
        /// <param name="e">The <see cref="EventArgs"/> instance containing the event data.</param>
        protected void lbTemplate_Click( object sender, EventArgs e )
        {
            var qryParams = new Dictionary<string, string>();
            using ( var rockContext = new RockContext() )
            {
                var service = new RegistrationInstanceService( rockContext );
                var registrationInstance = service.Get( hfRegistrationInstanceId.Value.AsInteger() );
                if ( registrationInstance != null )
                {
                    qryParams.Add( PageParameterKey.RegistrationTemplateId, registrationInstance.RegistrationTemplateId.ToString() );
                }
            }

            NavigateToParentPage( qryParams );
        }

        #endregion Events

        #region Methods

        /// <summary>
        /// Gets the registration instance.
        /// </summary>
        /// <param name="registrationInstanceId">The registration instance identifier.</param>
        /// <param name="rockContext">The rock context.</param>
        /// <returns></returns>
        private RegistrationInstance GetRegistrationInstance( int registrationInstanceId, RockContext rockContext = null )
        {
            return base.GetRegistrationInstance( registrationInstanceId, rockContext );
        }

        /// <summary>
        /// Shows the detail.
        /// </summary>
        /// <param name="itemId">The item id value.</param>
        public void ShowDetail( int itemId )
        {
            ShowDetail();
        }

        /// <summary>
        /// Shows the detail.
        /// </summary>
        private void ShowDetail()
        {
            int? registrationInstanceId = PageParameter( PageParameterKey.RegistrationInstanceId ).AsIntegerOrNull();
            int? parentTemplateId = PageParameter( PageParameterKey.RegistrationTemplateId ).AsIntegerOrNull();

            if ( !registrationInstanceId.HasValue )
            {
                pnlDetails.Visible = false;
                return;
            }

            using ( var rockContext = new RockContext() )
            {
                RegistrationInstance registrationInstance = null;
                if ( registrationInstanceId.HasValue )
                {
                    registrationInstance = GetRegistrationInstance( registrationInstanceId.Value, rockContext );
                }

                if ( registrationInstance == null )
                {
                    registrationInstance = new RegistrationInstance();
                    registrationInstance.Id = 0;
                    registrationInstance.IsActive = true;
                    registrationInstance.RegistrationTemplateId = parentTemplateId ?? 0;

                    Guid? accountGuid = GetAttributeValue( AttributeKey.DefaultAccount ).AsGuidOrNull();
                    if ( accountGuid.HasValue )
                    {
                        var account = new FinancialAccountService( rockContext ).Get( accountGuid.Value );
                        registrationInstance.AccountId = account != null ? account.Id : 0;
                    }
                }

                if ( registrationInstance.RegistrationTemplate == null && registrationInstance.RegistrationTemplateId > 0 )
                {
                    registrationInstance.RegistrationTemplate = new RegistrationTemplateService( rockContext )
                        .Get( registrationInstance.RegistrationTemplateId );
                }

                hlType.Visible = registrationInstance.RegistrationTemplate != null;
                hlType.Text = registrationInstance.RegistrationTemplate != null ? registrationInstance.RegistrationTemplate.Name : string.Empty;

                lWizardTemplateName.Text = hlType.Text;

                pnlDetails.Visible = true;
                hfRegistrationInstanceId.Value = registrationInstance.Id.ToString();
                hfRegistrationTemplateId.Value = registrationInstance.RegistrationTemplateId.ToString();

                FollowingsHelper.SetFollowing( registrationInstance, pnlFollowing, this.CurrentPerson );

                // render UI based on Authorized
                bool readOnly = false;

                bool canEdit = UserCanEdit ||
                    registrationInstance.IsAuthorized( Authorization.EDIT, CurrentPerson ) ||
                    registrationInstance.IsAuthorized( Authorization.ADMINISTRATE, CurrentPerson );

                nbEditModeMessage.Text = string.Empty;

                // User must have 'Edit' rights to block, or 'Edit' or 'Administrate' rights to instance
                if ( !canEdit )
                {
                    readOnly = true;
                    nbEditModeMessage.Heading = "Information";
                    nbEditModeMessage.Text = EditModeMessage.NotAuthorizedToEdit( RegistrationInstance.FriendlyTypeName );
                }

                if ( readOnly )
                {
                    btnEdit.Visible = false;
                    btnDelete.Visible = false;

                    ShowReadonlyDetails( registrationInstance, false );
                }
                else
                {
                    btnEdit.Visible = true;
                    btnDelete.Visible = true;

                    if ( registrationInstance.Id > 0 )
                    {
                        ShowReadonlyDetails( registrationInstance, false );
                    }
                    else
                    {
                        ShowEditDetails( registrationInstance, rockContext );
                    }
                }

                // show send payment reminder link
                if ( !string.IsNullOrWhiteSpace( GetAttributeValue( AttributeKey.PaymentReminderPage ) ) &&
                    ( ( registrationInstance.RegistrationTemplate.SetCostOnInstance.HasValue && registrationInstance.RegistrationTemplate.SetCostOnInstance == true && registrationInstance.Cost.HasValue && registrationInstance.Cost.Value > 0 ) ||
                    registrationInstance.RegistrationTemplate.Cost > 0 ||
                    registrationInstance.RegistrationTemplate.Fees.Count > 0 ) )
                {
                    btnSendPaymentReminder.Visible = true;
                }
                else
                {
                    btnSendPaymentReminder.Visible = false;
                }

                /* BEMA.FE1.Start */
				lProjectCode.Visible = false;
                if ( GetAttributeValue( BemaAttributeKey.UseProjectCodes ).AsBoolean() )
                {
                    var projectCodeGuid = GetAttributeValue( BemaAttributeKey.ProjectCodeAttribute ).AsGuidOrNull();
                    if ( projectCodeGuid != null )
                    {
                        var projectCodeAttributeKey = AttributeCache.Get( projectCodeGuid.Value ).Key;
                        registrationInstance.LoadAttributes( rockContext );
                        lProjectCode.Text = registrationInstance.GetAttributeValue( projectCodeAttributeKey );
						lProjectCode.Visible = true;
                    }
                }
                /* BEMA.FE1.End */
            }
        }

        /// <summary>
        /// Sets the following on postback.
        /// </summary>
        private void SetFollowingOnPostback()
        {
            int? registrationInstanceId = PageParameter( PageParameterKey.RegistrationInstanceId ).AsIntegerOrNull();
            if ( registrationInstanceId.HasValue )
            {
                using ( var rockContext = new RockContext() )
                {
                    RegistrationInstance registrationInstance = GetRegistrationInstance( registrationInstanceId.Value, rockContext );
                    if ( registrationInstance != null )
                    {
                        FollowingsHelper.SetFollowing( registrationInstance, pnlFollowing, this.CurrentPerson );
                    }
                }
            }
        }

        /// <summary>
        /// Shows the edit details.
        /// </summary>
        /// <param name="RegistrationTemplate">The registration template.</param>
        /// <param name="rockContext">The rock context.</param>
        private void ShowEditDetails( RegistrationInstance instance, RockContext rockContext )
        {
            if ( instance.Id == 0 )
            {
                lReadOnlyTitle.Text = ActionTitle.Add( RegistrationInstance.FriendlyTypeName ).FormatAsHtmlTitle();
                hlInactive.Visible = false;
                lWizardInstanceName.Text = "New Instance";
            }
            else
            {
                lWizardInstanceName.Text = instance.Name;
            }

            pdAuditDetails.Visible = false;
            SetEditMode( true );

            rieDetails.SetValue( instance );

            /* BEMA.FE1.Start */
			tbProjectCode.Visible = false;
            if ( GetAttributeValue( BemaAttributeKey.UseProjectCodes ).AsBoolean() )
            {
                var projectCodeGuid = GetAttributeValue( BemaAttributeKey.ProjectCodeAttribute ).AsGuidOrNull();
                if ( projectCodeGuid != null )
                {
                    var projectCodeAttributeKey = AttributeCache.Get( projectCodeGuid.Value ).Key;
                    instance.LoadAttributes( rockContext );
                    tbProjectCode.Text = instance.GetAttributeValue( projectCodeAttributeKey );
					tbProjectCode.Visible = true;
                }
            }
            /* BEMA.FE1.End */
        }

        /// <summary>
        /// Shows the readonly details.
        /// </summary>
        /// <param name="registrationInstance">The registration template.</param>
        /// <param name="setTab">if set to <c>true</c> [set tab].</param>
        private void ShowReadonlyDetails( RegistrationInstance registrationInstance, bool setTab = true )
        {
            SetEditMode( false );

            pdAuditDetails.SetEntity( registrationInstance, ResolveRockUrl( "~" ) );

            hfRegistrationInstanceId.SetValue( registrationInstance.Id );

            lReadOnlyTitle.Text = registrationInstance.Name.FormatAsHtmlTitle();
            hlInactive.Visible = registrationInstance.IsActive == false;

            lWizardInstanceName.Text = registrationInstance.Name;
            lName.Text = registrationInstance.Name;

            if ( registrationInstance.RegistrationTemplate.SetCostOnInstance ?? false )
            {
                lCost.Text = registrationInstance.Cost.FormatAsCurrency();
                lMinimumInitialPayment.Visible = registrationInstance.MinimumInitialPayment.HasValue;
                lMinimumInitialPayment.Text = registrationInstance.MinimumInitialPayment.HasValue ? registrationInstance.MinimumInitialPayment.Value.FormatAsCurrency() : string.Empty;
                lDefaultPaymentAmount.Visible = registrationInstance.DefaultPayment.HasValue;
                lDefaultPaymentAmount.Text = registrationInstance.DefaultPayment.HasValue ? registrationInstance.DefaultPayment.Value.FormatAsCurrency() : string.Empty;
            }
            else
            {
                lCost.Visible = false;
                lMinimumInitialPayment.Visible = false;
            }

            lAccount.Visible = registrationInstance.Account != null;
            lAccount.Text = registrationInstance.Account != null ? registrationInstance.Account.Name : string.Empty;

            lMaxAttendees.Visible = registrationInstance.MaxAttendees >= 0;
            lMaxAttendees.Text = registrationInstance.MaxAttendees >= 0 ?
                    registrationInstance.MaxAttendees.Value.ToString( "N0" ) :
                    string.Empty;
            lWorkflowType.Text = registrationInstance.RegistrationWorkflowType != null ?
                registrationInstance.RegistrationWorkflowType.Name : string.Empty;
            lWorkflowType.Visible = !string.IsNullOrWhiteSpace( lWorkflowType.Text );

            lStartDate.Text = registrationInstance.StartDateTime.HasValue ?
                registrationInstance.StartDateTime.Value.ToShortDateString() : string.Empty;
            lStartDate.Visible = registrationInstance.StartDateTime.HasValue;
            lEndDate.Text = registrationInstance.EndDateTime.HasValue ?
            registrationInstance.EndDateTime.Value.ToShortDateString() : string.Empty;
            lEndDate.Visible = registrationInstance.EndDateTime.HasValue;

            lDetails.Visible = !string.IsNullOrWhiteSpace( registrationInstance.Details );
            lDetails.Text = registrationInstance.Details;
        }

        /// <summary>
        /// Sets the edit mode.
        /// </summary>
        /// <param name="editable">if set to <c>true</c> [editable].</param>
        private void SetEditMode( bool editable )
        {
            pnlEditDetails.Visible = editable;
            fieldsetViewDetails.Visible = !editable;
            HideSecondaryBlocks( editable );
        }

        #endregion Methods
    }
}<|MERGE_RESOLUTION|>--- conflicted
+++ resolved
@@ -31,11 +31,7 @@
 using Rock.Web.UI.Controls;
 
 /*
-<<<<<<< HEAD
- * BEMA Modified Core Block ( v10.3.1)
-=======
- * BEMA Modified Core Block ( v10.2.2)
->>>>>>> 993793be
+ * BEMA Modified Core Block ( v10.3.2)
  * Version Number based off of RockVersion.RockHotFixVersion.BemaFeatureVersion
  *
  * Additional Features:
