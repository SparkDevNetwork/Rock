--- conflicted
+++ resolved
@@ -133,134 +133,6 @@
     padding-top: 33px;
 }
 
-<<<<<<< HEAD
-ul.card_logos {
-	display: inline-block;
-	margin: 10;
-	padding: 0;
-}
-
-.card_visa, .card_mastercard, .card_amex, .card_discover {
-	display: inline-block;
-	width: 50px;
-	height: 30px;
-	overflow: hidden;
-	background: url(../../../assets/images/sprite-cards.png) 0 0 no-repeat;
-}
-
-.card_mastercard {
-	background-position: -55px 0;
-}
-
-.card_amex {
-	background-position: -110px 0;
-}
-
-.card_discover {
-	background-position: -165px 0;
-}
-
-.is_visa li, .is_mastercard li, .is_amex li, .is_discover li, .is_diners li, .is_jcb li, .is_nothing li {
-	opacity: .2;
-}
-
-.is_visa li.card_visa, .is_mastercard li.card_mastercard, .is_amex li.card_amex, .is_discover li.card_discover, .is_diners li.card_diners, .is_jcb li.card_jcb {
-	opacity: 1;
-}
-
-/* =================================================
-   Modified "pretty" selects using Bootstrap classes.
-   Credit for code goes to bootstrap-select library
-   https://github.com/silviomoreto/bootstrap-select
-   =================================================
-*/
-
-.clearfix:after {
-	visibility: hidden;
-	display: block;
-	font-size: 0;
-	content: " ";
-	clear: both;
-	height: 0;
-}
-
-.bootstrap-select.btn-group, .bootstrap-select.btn-group[class*="span"] {
-	float:none; 
-	display: inline-block;
-	margin-bottom: 10px;
-	margin-left:0;
-}
-
-.bootstrap-select {width: 171px;}
-.bootstrap-select .btn {width: 171px;}
-.bootstrap-select .btn:focus {
-	outline: thin dotted #333333 !important;
-	outline: 5px auto -webkit-focus-ring-color !important;
-	outline-offset: -2px;
-}
-
-.bootstrap-select.btn-group .btn .filter-option {
-	overflow:hidden; 
-	position:absolute;
-	left:12px; 
-	right:25px;
-	text-align:center;
-}
-
-.bootstrap-select.btn-group .btn .caret {
-	position:absolute;
-	right:12px;
-}
-
-.bootstrap-select.btn-group .disabled {cursor: not-allowed;}
-.bootstrap-select.btn-group[class*="span"] .btn {
-	width:100%;
-}
-
-.bootstrap-select.btn-group .dropdown-menu {
-	min-width:100%;
-	-moz-box-sizing:border-box;
-	-webkit-box-sizing:border-box;
-	box-sizing:border-box;
-}
-
-.bootstrap-select.btn-group .dropdown-menu ul {
-	margin:0;
-	list-style:none;
-}
-
-.bootstrap-select.btn-group .dropdown-menu ul dt {
-	display:block; 
-	padding:3px 20px; 
-	cursor:default;
-}
-
-.bootstrap-select.btn-group .dropdown-menu li a[class^="opt"] {padding-left:35px;}
-.bootstrap-select.btn-group .dropdown-menu ul .optgroup-div {border-bottom:1px solid #e5e5e5;}
-
-/*issues for bootstrap 2.3*/
-.bootstrap-select.btn-group .dropdown-menu li > a {
-    display: block;
-    padding: 3px 20px;
-    clear: both;
-    font-weight: normal;
-    line-height: 20px;
-    color: #333333;
-    white-space: nowrap;
-}
-.bootstrap-select.btn-group .dropdown-menu li > a:hover, .bootstrap-select.btn-group .dropdown-menu li > a:focus {
-    text-decoration: none;
-    color: #ffffff;
-    background-color: #0081c2;
-    background-image: -moz-linear-gradient(top, #0088cc, #0077b3);
-    background-image: -webkit-gradient(linear, 0 0, 0 100%, from(#0088cc), to(#0077b3));
-    background-image: -webkit-linear-gradient(top, #0088cc, #0077b3);
-    background-image: -o-linear-gradient(top, #0088cc, #0077b3);
-    background-image: linear-gradient(to bottom, #0088cc, #0077b3);
-    background-repeat: repeat-x;
-    filter: progid:DXImageTransform.Microsoft.gradient(startColorstr='#ff0088cc', endColorstr='#ff0077b3', GradientType=0);
-}
-=======
 .tenkey a.digit {
     font-size: 48px;
     height: 43px;
@@ -268,4 +140,3 @@
     font-family: 'OpenSansBold', 'Helvetica Neue',Helvetica,Arial,sans-serif; //  @rockSansFontFamilyBold;
 }
 
->>>>>>> 97f156c6
