﻿/* 
    Please add developer CSS changes here.  These will be merged into the appropriate CSS file
    and optimized for our styling strategy.
    */

.grid-icon-cell.delete a.aspNetDisabled {
    cursor:default;
    color:#CCCCCC;
}

/* A definition for these classes exist in the default bootstrap, however their "disabled" color does not look disabled with our theme. */
.btn-primary.disabled, .btn-primary[disabled] {
    color: #fff;
    background-color: #CCC;
    cursor: not-allowed;
}

<<<<<<< HEAD
/* This is for the theme... if you want the bg color below the footer to be the same color */
html
{
 background-color: #3a3a3a;   
=======
/* Rock Person Picker classes */
.rock-picker-person {
    width: 320px;
}

.rock-picker {
    color: #515151;
    left: auto;
    top: auto;
    padding: 8px;
}

    .rock-picker:after {
        border-bottom: 6px solid #FFFFFF;
        border-left: 6px solid transparent;
        border-right: 6px solid transparent;
        content: "";
        display: inline-block;
        left: 10px;
        position: absolute;
        top: -6px;
    }

    .rock-picker:before {
        border-bottom: 7px solid rgba(0, 0, 0, 0.2);
        border-left: 7px solid transparent;
        border-right: 7px solid transparent;
        content: "";
        display: inline-block;
        left: 9px;
        position: absolute;
        top: -7px;
    }

    .rock-picker:hover {
        color: inherit;
        text-decoration: none;
    }

.rock-picker-search {
    width: 304px;
}

.rock-picker .caret {
    border-top: 4px solid #515151;
    margin-top: 8px;
}

.rock-picker h4 {
    font-size: 12px;
    text-transform: uppercase;
    margin-bottom: 0;
}

.rock-picker hr {
    margin: 0 0 6px;
}

ul.rock-picker-select {
    list-style: none;
    margin-left: 0;
}

.rock-picker-select-item-details {
    margin-bottom: 12px;
}

    .rock-picker-select-item-details h5 {
        margin: 0 0 -4px;
        text-transform: uppercase;
        font-size: 10px;
    }

    .rock-picker-select-item-details img {
        float: left;
        margin: 2px 12px 2px 24px;
    }

    .rock-picker-select-item-details .rock-picker-select-person-details {
        float: left;
        font-size: 13px;
    }

ul.rock-picker-select input[type="radio"],
ul.rock-picker-select input[type="checkbox"] {
    margin: 0 6px 0 0;
>>>>>>> ac9997b9
}<|MERGE_RESOLUTION|>--- conflicted
+++ resolved
@@ -15,12 +15,12 @@
     cursor: not-allowed;
 }
 
-<<<<<<< HEAD
 /* This is for the theme... if you want the bg color below the footer to be the same color */
 html
 {
  background-color: #3a3a3a;   
-=======
+}
+
 /* Rock Person Picker classes */
 .rock-picker-person {
     width: 320px;
@@ -107,5 +107,4 @@
 ul.rock-picker-select input[type="radio"],
 ul.rock-picker-select input[type="checkbox"] {
     margin: 0 6px 0 0;
->>>>>>> ac9997b9
 }