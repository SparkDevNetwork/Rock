﻿/*
    Used to style the check-in screens
    
    1. Bootstrap Overrides
    2. Global Styles
    3. Components
    4. Specific Page Styles

*/

// 1. Bootstrap Overrides
// -------------------------

h1, h2, h3 {
	letter-spacing: -0.03em;
}

h1 {
	font-size: 28px;
    color: @header-text-color;
}

.navbar-inner {
	padding: 0;
}


.close
{
    color: @site-header-text-color;
}

.btn-mini
{
    padding: 0 6px;
}

.control-label
{
    font-size: 18px;
    margin-bottom: 6px;
}

.btn
{
	border-color: @checkin-button-border-color;
	text-shadow:
		0px -1px 0px rgba(000,000,000,0.6),
		0px 1px 0px rgba(255,255,255,0.1);
    .buttonBackground(lighten(@checkin-button-background, 5%), @checkin-button-background, @checkin-button-text-color);
    -webkit-box-shadow: inset 0 1px 0 rgba(255,255,255,.5), inset 0 -2px 0 rgba(0,0,0,.25), inset 0 -3px 0 rgba(255,255,255,.2), 0 1px 0 rgba(0,0,0,.1);
    -moz-box-shadow: inset 0 1px 0 rgba(255,255,255,.5), inset 0 -2px 0 rgba(0,0,0,.25), inset 0 -3px 0 rgba(255,255,255,.2), 0 1px 0 rgba(0,0,0,.1);
    box-shadow: inset 0 2px 0 rgba(255,255,255,.5), inset 0 -2px 0 rgba(0,0,0,.25), inset 0 -3px 0 rgba(255,255,255,.2), 0 2px 0 rgba(0,0,0,.1);
}

.btn:active,
.btn:hover
{
    //color: darken(@checkin-button-text-color, 10%);
    //.buttonBackground( @checkin-button-background, darken(@checkin-button-background, 5%));
    
    //background-position: initial;
}

.btn-primary
{
    .buttonBackground(@checkin-button-primary-background, spin(@checkin-button-primary-background, 20%));
	color: @checkin-button-primary-text-color;
	border-color: @checkin-button-primary-border-color;
}

.btn-primary:hover,
.btn-primary:active
{
    color: darken(@checkin-button-primary-text-color, 10%);
    .buttonBackground(spin(@checkin-button-primary-background, 20%), spin(@checkin-button-primary-background, 30%));
}

<<<<<<< HEAD
.btn-checkin-select, .btn-checkin-post
=======

.btn-checkin-select
>>>>>>> 6165d1d5
{
    font-weight: @font-semibold-weight;
    font-size: 24px;
    margin-bottom: 20px;
    padding-top: 14px;
    padding-bottom: 14px;
}

// 2. Global Styles
// -------------------------

// turn off configuration items 
#cms-admin-footer
{
    display: none;
}

.config-bar
{
    display: none;
}

// set page background
body {  
	.checkinBackground;
}
@media all and (-webkit-min-device-pixel-ratio: 1.5) {
  body {
    .checkinBackgroundRetina()
  }
}


// 3. Components
// -------------------------

// checkin header items

.checkin-header
{
    margin-top: 45px;
}

.checkin-header h1
{
    font-size: 48px;
	font-weight: @header-font-weight;
}

.checkin-header .checkin-sub-title
{
    color: @subheader-text-color;
	font-size: 24px;
    font-weight: @subheader-font-weight;
    margin-top: 12px;
}

.btn .checkin-sub-title
{
    font-size: 20px;
    font-weight: @checkin-button-alttext-weight;
    font-weight: normal;
    margin-left: 20px;
}

// checkin body items 

.checkin-body
{
    margin-top: 24px;
}

.checkin-body .btn-primary {
	float: right;
	clear: both;
}

.checkin-search-actions a
{
    padding: 20px 48px;
    font-size: 48px;
    line-height: 48px;
    font-weight: @checkin-button-text-weight;
}

.checkin-body .checkin-actions {
	text-align: right;
}

.checkin-body .checkin-actions .btn {
	font-size: 48px;
    height: 43px;
    padding: 28px 26px 10px;
}

// checkin footer 

.checkin-footer
{
    position: absolute; 
    bottom: 0; 
    margin-bottom: 12px;
    width: 80%;
}


// checkin counts 

.checkin-count h3,
.checkin-count li
{
    color: @checkin-text-color;
}

.checkin-count-locations, 
.checkin-count-groups,
.checkin-count-schedules
{
    list-style: none;
}

.checkin-count-locations > li
{
    float: left;
}

.checkin-counts ul li
{
    float: left;
    margin-right: 24px;
}

.checkin-actions a
{
    font-size: 22px;
    font-weight: @checkin-button-text-weight; 
    padding: 12px 24px;
}

.checkin-actions a.btn-primary
{
    font-size: 28px;
    padding: 14px 26px;
}

.checkin-body-container
{
    width: 80%;
}

// time select checkbox 
.btn-checkbox
{
    padding: 24px 48px;
}

.btn-checkbox.active
{
    .buttonBackground(@checkin-button-primary-background, spin(@checkin-button-primary-background, 20%));
    -webkit-box-shadow: inset 0 1px 0 rgba(255,255,255,.5), inset 0 -2px 0 rgba(0,0,0,.25), inset 0 -3px 0 rgba(255,255,255,.2), 0 1px 0 rgba(0,0,0,.1);
    -moz-box-shadow: inset 0 1px 0 rgba(255,255,255,.5), inset 0 -2px 0 rgba(0,0,0,.25), inset 0 -3px 0 rgba(255,255,255,.2), 0 1px 0 rgba(0,0,0,.1);
    box-shadow: inset 0 2px 0 rgba(255,255,255,.5), inset 0 -2px 0 rgba(0,0,0,.25), inset 0 -3px 0 rgba(255,255,255,.2), 0 2px 0 rgba(0,0,0,.1);
}

button.btn-checkbox.btn i
{
    font-size: 48px;
    display: block;
    line-height: 48px;
}

.btn-checkbox.active i:before
{
    content: "\f046";
}

.btn-checkbox div
{
    font-size: 26px;
    line-height: 26px;
    margin-top: 8px;
}

.checkin-summary
{
    list-style-type: none;
}

.checkin-summary li
{
    font-size: 22px;
    margin-bottom: 18px;
	color: @checkin-text-color;
}

/* Ten Key Keypad */
.tenkey
{
    width: 320px;
}

.tenkey a.btn {
    margin: 2px;
    font-size: 20px;
    width: 60px;
    height: 38px;
    padding-top: 33px;
}

.tenkey a.digit {
    font-size: 48px;
    height: 43px;
    padding-top: 28px;
    font-weight: @font-semibold-weight;
}

// 4. Specific Page Styles
// -------------------------

// search page

.checkin-search-body
    {
        margin-right: auto !important;
        margin-left: auto !important;
        width: 320px;
    }

input.checkin-phone-entry
{
    height: 50px;
    font-weight: @checkin-button-text-weight;
    font-size: 36px;
    padding: 6px 24px;
    width: 272px; // keypad is 320 - padding (24px x 2)
    float: left;
    margin-right: 36px;
}

.checkin-phone-keypad
{
    float: left;
	margin-bottom: 12px;
}

// time select
.checkin-time-select {
	margin: 0 auto;
	display: table;
}

.checkin-timelist {
	margin-bottom: 12px;
}

/***********************  DEVELOPER ADDITIONS BELOW TO BE MOVED BY JON ***********************/
<<<<<<< HEAD

/* Nick Airdo - for check-in to denote when a person is checked in, 
    or a button choice that is not disabled, but also not recommended for clicking (such as
    selecting an ability level that a person has already grown beyond).
    */
.btn-dimmed
{
	/* Jon, change this to something you think works well */
	opacity: 0.33;
}

//
// 5. Attended Check-In Styles
//
// <><><><><><><><><><><><><><><><><><><><><><><><><><><><><><>
// --------------------------------------

// header styles
.attended-checkin-header
{
    margin: 2.8125em auto !important;   /* 45px margin (top & bottom) / 16px font size */
	width: 90%;
}

.attended-checkin-header h1 {
	text-align: center;
    font-size: 3.4286em;    /* 48px font size / 14px base font size. Rounded from 3.428571428571429 */
    color: @checkinHeaderColor;
    margin-top: 0.4167em;   /* 20px margin / 48px h1 font size Rounded from 0.4166666666666667*/
}

.attended-checkin-header .last {
	float: right;
}

// search page keyboard & keypad
.keypad {
    display: none;
}

.keyboard
{
	width: 75%;
	font-family: @checkinButtonFontFamily;
    margin: 0 auto;
}

.keyboard .btn {
    padding: 0;
}

.keyboard a.btn {
    font-size: 3em;
    padding: 1%;
    width: 6.5%;
    margin: 0.35% 0.25%;
    line-height: 1.5em;
}

.keyboard a.back
{
    width: 13%;
}

.keyboard a.spacebar
{
    width: 50%;
}

// body styles
.attended-checkin-body
{
	margin: 0 auto !important;
	width: 90%;
	text-align: center;
}

.admin-control-label {
    font-size: 1.2857em;     /* 18px font size / 14px base font size. Rounded from 1.285714285714286 */
    text-align: left;
    margin-bottom: .9em;    /* 18px bottom margin / 20px height */
}

input.attended-checkin-keyboard-entry
{
    height: 3.5714%;    /* 50px height / 14 px base font size. Rounded from 3.571428571428571 */
    font-family: @checkinButtonFontFamily;
    font-size: 2.5714em; /* 36px font size / 14px base font size. Rounded from 2.571428571428571 */
    padding: .12% 0.8571%;  /* top & bottom = 6px pad / 50px height, left & right = 12px pad / 14 px font size. Rounded from 0.8571428571428571 */
    width: 70%;
}

.attended-checkin-actions a.btn-primary
{
    font-size: 3.4286em;     /* 48px font size / 14px base font size. Rounded from 3.428571428571429 */
    padding: 0.5833em 0.5417em;     /* top & bottom = 28px pad / 48px font size. Rounded from 0.5833333333333333, left & right = 26px pad / 48px font size. Rounded from 0.5833333333333333em 0.5416666666666667 */
}

input[type="submit"].btn
{
	font-size: 1.4286em;     /* 20 px font size / 14px base font size. Rounded from 1.428571428571429 */
    padding: 0.75em 1.25em;   /* top & bottom = 15px pad / 20px font size, left & right = 25px pad / 20 px font size */
}

input[type="submit"].btn[disabled="disabled"]
{
	display: none;
}

.grid-table
{
    font-size: 1.5714em;     /* Rounded from 1.571428571428571 */
}

.grid-table .btn-primary
{
	font-size: 1.0909em;     /* 24px font size / 22px base font size. Rounded from 1.090909090909091 */
	padding-top: 0.5909em;  /* 13px pad / 22px base font. Rounded from 0.5909090909090909 */
}

.grid-table thead th a, .table th[scope=col]
{
	color: @checkinHeaderColor
}

.table th, .table td
{
	border: none;
    padding: 0.4545em;  /* 10px pad / 22px font size. Rounded from 0.4545454545454545 */
	vertical-align: middle;
	text-align: center;
}

.page-size, .item-count {
    display: none;
}

/*.ConfirmButtons
{
	.buttonBackground(@checkinPrimaryButtonBackground, spin(@checkinPrimaryButtonBackground, 20%));
	width: 28px;
	height: 30px;
	padding-top: 13px;
	font-size: 24px;
}*/

// need to fix these two items once I can get to the confirmation page
/*.table td a[title=Delete], .table td a[title=Edit]
{
	width: 40px;
	height: 35px;
	padding-top: 12px;
	font-size: 24px;
}*/

.select
{
	font-size: 18px;
}

.btn .checkin-sub-title
{
    font-size: 0.8333em;     /* 20px font size / 24px base font size. Rounded from 0.8333333333333333 */
    font-family: @checkinButtonSubtitleFontFamily;
    font-weight: normal;
    margin: 0.4167em 0.8333em 0 ;   /* top = 10px pad / 24px base font size. Rounded from 0.4166666666666667, left & right = 20px pad / 24px base font size. Rounded from 0.8333333333333333 */
    display: block;
}

.nothing-found-message
{
	background: rgba(100, 100, 100, .1);
	display: none;
    padding: 2.5em 1.7857em 1.7857em;   /* top = 35px pad / 14px base font size, left, right & bottom 25px pad / 14px base font size. Rounded from 1.785714285714286 */
}

.modalBackground 
{
    background-color: #000000;
    filter: alpha(opacity=80);
    opacity: 0.8;
    z-index: 10000 !important;
    position: absolute !important;
    top: 0;
}

.add-family, .add-person {
    background: #EEEEEE;
    width: 90%;
    height: 90%;
    -moz-border-radius: 10px;
    -webkit-border-radius: 10px;
    border-radius: 10px;
    z-index: 10001 !important;
}

.error-modal {
    width: 50%;
    position: relative;
    left: 25%;
}

.modal {
    z-index: 10002 !important;
}

.k-datepicker {
    width: 9em !important;
}

.person input[type="text"], .person select, .searchperson input[type="text"], .searchperson select {
    width: 95%;
}

@media screen and (max-width:1240px) {
    input.attended-checkin-keyboard-entry, .keyboard {
        width: 85%;
    }

    .keyboard a.btn {
        font-size: 2.75em;
    }

    h3 {
        font-size: 1.5714em;     /* 22px font size / 14px base font size. Rounded from 1.571428571428571 */
    }

}

@media screen and (max-width:1024px)
{
    .attended-checkin-header
    {
        margin: 20px auto 10px !important;   /* 45px margin (top & bottom) / 16px font size */
	    width: 90%;
    }

	input.attended-checkin-keyboard-entry, .keyboard
	{
		width: 90%;
	}

	.keyboard a.btn 
	{
        font-size: 2.5em;
        line-height: 1.25em;
	}

	.attended-checkin-header h1
	{
        font-size: 1.7143em;     /* 24px font size / 14px base font size. Rounded from 1.714285714285714 */
        margin-top: 0.1944em;    /* 7px margin / 36px font size. Rounded from 0.1944444444444444 */
	}

	.attended-checkin-actions a.btn-primary
	{
        font-size: 1.7143em;     /* 24px font size / 14px base font size. Rounded from 1.714285714285714 */
        padding: 0.5833em 0.5417em;     /* top & bottom = 28px pad / 48px font size. Rounded from 0.5833333333333333, left & right = 26px pad / 48px font size. Rounded from 0.5416666666666667 */
	}

	input[type="submit"].btn
	{
		font-size: 1em;     /* 14px font size / 14px base font size */
        padding: 0.7143em 1.0714em;  /* top & bottom = 10px pad / 14px base font size. Rounded from 0.7142857142857143, left & right = 15px pad / 14px base font size. Rounded from 1.071428571428571 */
	}

	.btn-primary.disabled, .btn-primary[disabled]
	{
		background-color: #b00a0e;
	}

	.btn .checkin-sub-title
	{
        font-size: 0.875em;     /* 14px font / 16px base font size */
		margin-left: 10px;
	}

	.btn-checkin-select
	{
        font-size: 1em;     /* 14px font size / 14px base font size */
        padding: 0.5em 0;   /* 7px pad / 14px base font size */
	}

    h3 {
        font-size: 1.2857em;     /* 18px font size / 14px base font size. Rounded from 1.285714285714286 */
    }

    .fullBlock {
        width: 90%;
    }

    .textInline {
        width: 35%;
    }

    /*.ConfirmButtons
    {
	    width: 10px;
	    height: 12px;
	    font-size: 12px;
    }

    .ConfirmButtons i {
        position: relative;
        top: -40%;
    }*/

    .grid-table {
        font-size: 1em;     /* 14px font size / 14px base font size */
    }

    .grid-table .btn-primary
    {
	    font-size: 1em;     /* 14px font size / 14px base font size */
	    padding-top: 0.8571em;  /* 12px pad / 14px base font. Rounded from 0.8571428571428571 */
    }

    .pagination {
        margin: 0.7143em 0;     /* top & bottom = 10px pad / 14px base font size. Rounded from 0.7142857142857143 */
    }

}

@media screen and (max-width:980px) {
    input.attended-checkin-keyboard-entry, .keyboard {
        width: 95%;
    }
}

@media screen and (max-width:800px) {
    .keyboard {
        display: none;
    }

    .keypad {
        display: block;
        margin: 0 auto;
        width: 100%;
    }

    .keypad .btn {
        padding: 0;
    }

    .keypad a.btn {
        font-size: 3em;
        line-height: 1.5em;
        width: 10%;
        padding: 1%;
        margin: 1%;
    }

}

@media screen and (max-width:640px) {
    .keypad a.btn {
        font-size: 2.5em;
        line-height: 1.25em;
    }
}

@media screen and (max-width:480px) {
    .keypad a.btn {
        font-size: 2em;
        line-height: 1em;
    }
}
=======
>>>>>>> 6165d1d5
<|MERGE_RESOLUTION|>--- conflicted
+++ resolved
@@ -76,12 +76,8 @@
     .buttonBackground(spin(@checkin-button-primary-background, 20%), spin(@checkin-button-primary-background, 30%));
 }
 
-<<<<<<< HEAD
-.btn-checkin-select, .btn-checkin-post
-=======
 
 .btn-checkin-select
->>>>>>> 6165d1d5
 {
     font-weight: @font-semibold-weight;
     font-size: 24px;
@@ -338,373 +334,3 @@
 }
 
 /***********************  DEVELOPER ADDITIONS BELOW TO BE MOVED BY JON ***********************/
-<<<<<<< HEAD
-
-/* Nick Airdo - for check-in to denote when a person is checked in, 
-    or a button choice that is not disabled, but also not recommended for clicking (such as
-    selecting an ability level that a person has already grown beyond).
-    */
-.btn-dimmed
-{
-	/* Jon, change this to something you think works well */
-	opacity: 0.33;
-}
-
-//
-// 5. Attended Check-In Styles
-//
-// <><><><><><><><><><><><><><><><><><><><><><><><><><><><><><>
-// --------------------------------------
-
-// header styles
-.attended-checkin-header
-{
-    margin: 2.8125em auto !important;   /* 45px margin (top & bottom) / 16px font size */
-	width: 90%;
-}
-
-.attended-checkin-header h1 {
-	text-align: center;
-    font-size: 3.4286em;    /* 48px font size / 14px base font size. Rounded from 3.428571428571429 */
-    color: @checkinHeaderColor;
-    margin-top: 0.4167em;   /* 20px margin / 48px h1 font size Rounded from 0.4166666666666667*/
-}
-
-.attended-checkin-header .last {
-	float: right;
-}
-
-// search page keyboard & keypad
-.keypad {
-    display: none;
-}
-
-.keyboard
-{
-	width: 75%;
-	font-family: @checkinButtonFontFamily;
-    margin: 0 auto;
-}
-
-.keyboard .btn {
-    padding: 0;
-}
-
-.keyboard a.btn {
-    font-size: 3em;
-    padding: 1%;
-    width: 6.5%;
-    margin: 0.35% 0.25%;
-    line-height: 1.5em;
-}
-
-.keyboard a.back
-{
-    width: 13%;
-}
-
-.keyboard a.spacebar
-{
-    width: 50%;
-}
-
-// body styles
-.attended-checkin-body
-{
-	margin: 0 auto !important;
-	width: 90%;
-	text-align: center;
-}
-
-.admin-control-label {
-    font-size: 1.2857em;     /* 18px font size / 14px base font size. Rounded from 1.285714285714286 */
-    text-align: left;
-    margin-bottom: .9em;    /* 18px bottom margin / 20px height */
-}
-
-input.attended-checkin-keyboard-entry
-{
-    height: 3.5714%;    /* 50px height / 14 px base font size. Rounded from 3.571428571428571 */
-    font-family: @checkinButtonFontFamily;
-    font-size: 2.5714em; /* 36px font size / 14px base font size. Rounded from 2.571428571428571 */
-    padding: .12% 0.8571%;  /* top & bottom = 6px pad / 50px height, left & right = 12px pad / 14 px font size. Rounded from 0.8571428571428571 */
-    width: 70%;
-}
-
-.attended-checkin-actions a.btn-primary
-{
-    font-size: 3.4286em;     /* 48px font size / 14px base font size. Rounded from 3.428571428571429 */
-    padding: 0.5833em 0.5417em;     /* top & bottom = 28px pad / 48px font size. Rounded from 0.5833333333333333, left & right = 26px pad / 48px font size. Rounded from 0.5833333333333333em 0.5416666666666667 */
-}
-
-input[type="submit"].btn
-{
-	font-size: 1.4286em;     /* 20 px font size / 14px base font size. Rounded from 1.428571428571429 */
-    padding: 0.75em 1.25em;   /* top & bottom = 15px pad / 20px font size, left & right = 25px pad / 20 px font size */
-}
-
-input[type="submit"].btn[disabled="disabled"]
-{
-	display: none;
-}
-
-.grid-table
-{
-    font-size: 1.5714em;     /* Rounded from 1.571428571428571 */
-}
-
-.grid-table .btn-primary
-{
-	font-size: 1.0909em;     /* 24px font size / 22px base font size. Rounded from 1.090909090909091 */
-	padding-top: 0.5909em;  /* 13px pad / 22px base font. Rounded from 0.5909090909090909 */
-}
-
-.grid-table thead th a, .table th[scope=col]
-{
-	color: @checkinHeaderColor
-}
-
-.table th, .table td
-{
-	border: none;
-    padding: 0.4545em;  /* 10px pad / 22px font size. Rounded from 0.4545454545454545 */
-	vertical-align: middle;
-	text-align: center;
-}
-
-.page-size, .item-count {
-    display: none;
-}
-
-/*.ConfirmButtons
-{
-	.buttonBackground(@checkinPrimaryButtonBackground, spin(@checkinPrimaryButtonBackground, 20%));
-	width: 28px;
-	height: 30px;
-	padding-top: 13px;
-	font-size: 24px;
-}*/
-
-// need to fix these two items once I can get to the confirmation page
-/*.table td a[title=Delete], .table td a[title=Edit]
-{
-	width: 40px;
-	height: 35px;
-	padding-top: 12px;
-	font-size: 24px;
-}*/
-
-.select
-{
-	font-size: 18px;
-}
-
-.btn .checkin-sub-title
-{
-    font-size: 0.8333em;     /* 20px font size / 24px base font size. Rounded from 0.8333333333333333 */
-    font-family: @checkinButtonSubtitleFontFamily;
-    font-weight: normal;
-    margin: 0.4167em 0.8333em 0 ;   /* top = 10px pad / 24px base font size. Rounded from 0.4166666666666667, left & right = 20px pad / 24px base font size. Rounded from 0.8333333333333333 */
-    display: block;
-}
-
-.nothing-found-message
-{
-	background: rgba(100, 100, 100, .1);
-	display: none;
-    padding: 2.5em 1.7857em 1.7857em;   /* top = 35px pad / 14px base font size, left, right & bottom 25px pad / 14px base font size. Rounded from 1.785714285714286 */
-}
-
-.modalBackground 
-{
-    background-color: #000000;
-    filter: alpha(opacity=80);
-    opacity: 0.8;
-    z-index: 10000 !important;
-    position: absolute !important;
-    top: 0;
-}
-
-.add-family, .add-person {
-    background: #EEEEEE;
-    width: 90%;
-    height: 90%;
-    -moz-border-radius: 10px;
-    -webkit-border-radius: 10px;
-    border-radius: 10px;
-    z-index: 10001 !important;
-}
-
-.error-modal {
-    width: 50%;
-    position: relative;
-    left: 25%;
-}
-
-.modal {
-    z-index: 10002 !important;
-}
-
-.k-datepicker {
-    width: 9em !important;
-}
-
-.person input[type="text"], .person select, .searchperson input[type="text"], .searchperson select {
-    width: 95%;
-}
-
-@media screen and (max-width:1240px) {
-    input.attended-checkin-keyboard-entry, .keyboard {
-        width: 85%;
-    }
-
-    .keyboard a.btn {
-        font-size: 2.75em;
-    }
-
-    h3 {
-        font-size: 1.5714em;     /* 22px font size / 14px base font size. Rounded from 1.571428571428571 */
-    }
-
-}
-
-@media screen and (max-width:1024px)
-{
-    .attended-checkin-header
-    {
-        margin: 20px auto 10px !important;   /* 45px margin (top & bottom) / 16px font size */
-	    width: 90%;
-    }
-
-	input.attended-checkin-keyboard-entry, .keyboard
-	{
-		width: 90%;
-	}
-
-	.keyboard a.btn 
-	{
-        font-size: 2.5em;
-        line-height: 1.25em;
-	}
-
-	.attended-checkin-header h1
-	{
-        font-size: 1.7143em;     /* 24px font size / 14px base font size. Rounded from 1.714285714285714 */
-        margin-top: 0.1944em;    /* 7px margin / 36px font size. Rounded from 0.1944444444444444 */
-	}
-
-	.attended-checkin-actions a.btn-primary
-	{
-        font-size: 1.7143em;     /* 24px font size / 14px base font size. Rounded from 1.714285714285714 */
-        padding: 0.5833em 0.5417em;     /* top & bottom = 28px pad / 48px font size. Rounded from 0.5833333333333333, left & right = 26px pad / 48px font size. Rounded from 0.5416666666666667 */
-	}
-
-	input[type="submit"].btn
-	{
-		font-size: 1em;     /* 14px font size / 14px base font size */
-        padding: 0.7143em 1.0714em;  /* top & bottom = 10px pad / 14px base font size. Rounded from 0.7142857142857143, left & right = 15px pad / 14px base font size. Rounded from 1.071428571428571 */
-	}
-
-	.btn-primary.disabled, .btn-primary[disabled]
-	{
-		background-color: #b00a0e;
-	}
-
-	.btn .checkin-sub-title
-	{
-        font-size: 0.875em;     /* 14px font / 16px base font size */
-		margin-left: 10px;
-	}
-
-	.btn-checkin-select
-	{
-        font-size: 1em;     /* 14px font size / 14px base font size */
-        padding: 0.5em 0;   /* 7px pad / 14px base font size */
-	}
-
-    h3 {
-        font-size: 1.2857em;     /* 18px font size / 14px base font size. Rounded from 1.285714285714286 */
-    }
-
-    .fullBlock {
-        width: 90%;
-    }
-
-    .textInline {
-        width: 35%;
-    }
-
-    /*.ConfirmButtons
-    {
-	    width: 10px;
-	    height: 12px;
-	    font-size: 12px;
-    }
-
-    .ConfirmButtons i {
-        position: relative;
-        top: -40%;
-    }*/
-
-    .grid-table {
-        font-size: 1em;     /* 14px font size / 14px base font size */
-    }
-
-    .grid-table .btn-primary
-    {
-	    font-size: 1em;     /* 14px font size / 14px base font size */
-	    padding-top: 0.8571em;  /* 12px pad / 14px base font. Rounded from 0.8571428571428571 */
-    }
-
-    .pagination {
-        margin: 0.7143em 0;     /* top & bottom = 10px pad / 14px base font size. Rounded from 0.7142857142857143 */
-    }
-
-}
-
-@media screen and (max-width:980px) {
-    input.attended-checkin-keyboard-entry, .keyboard {
-        width: 95%;
-    }
-}
-
-@media screen and (max-width:800px) {
-    .keyboard {
-        display: none;
-    }
-
-    .keypad {
-        display: block;
-        margin: 0 auto;
-        width: 100%;
-    }
-
-    .keypad .btn {
-        padding: 0;
-    }
-
-    .keypad a.btn {
-        font-size: 3em;
-        line-height: 1.5em;
-        width: 10%;
-        padding: 1%;
-        margin: 1%;
-    }
-
-}
-
-@media screen and (max-width:640px) {
-    .keypad a.btn {
-        font-size: 2.5em;
-        line-height: 1.25em;
-    }
-}
-
-@media screen and (max-width:480px) {
-    .keypad a.btn {
-        font-size: 2em;
-        line-height: 1em;
-    }
-}
-=======
->>>>>>> 6165d1d5
