--- conflicted
+++ resolved
@@ -165,8 +165,23 @@
                     
                     //// Run any needed Rock and/or plugin migrations
                     //// NOTE: MigrateDatabase must be the first thing that touches the database to help prevent EF from creating empty tables for a new database
-<<<<<<< HEAD
-                    MigrateDatabase( rockContext );
+                    if ( MigrateDatabase( rockContext ) )
+                    {
+                        // If any migrations ran (version was likely updated)
+                        try
+                        {
+                            Rock.Utility.SparkLinkHelper.SendToSpark();
+                        }
+                        catch ( Exception ex )
+                        {
+                            // Just catch any exceptions, log it, and keep moving... 
+                            try
+                            {
+                                ExceptionLogService.LogException( ex, null );
+                            }
+                            catch { }
+                        }
+                    }
 
                     // Run any plugin migrations
                     stopwatch.Restart();
@@ -176,26 +191,6 @@
                         System.Diagnostics.Debug.WriteLine( string.Format( "MigratePlugins - {0} ms", stopwatch.Elapsed.TotalMilliseconds ) );
                     }
 
-=======
-                    if ( MigrateDatabase( rockContext ) )
-                    {
-                        // If any migrations ran (version was likely updated)
-                        try
-                        {
-                            Rock.Utility.SparkLinkHelper.SendToSpark();
-                        }
-                        catch ( Exception ex )
-                        {
-                            // Just catch any exceptions, log it, and keep moving... 
-                            try
-                            {
-                                ExceptionLogService.LogException( ex, null );
-                            }
-                            catch { }
-                        }
-                    }
-                    
->>>>>>> 9441c10c
                     // Preload the commonly used objects
                     stopwatch.Restart();
                     LoadComponenetData( rockContext );
