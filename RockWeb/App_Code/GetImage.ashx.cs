--- conflicted
+++ resolved
@@ -153,11 +153,7 @@
                         context.Response.ContentType = mimeType;
 
                         // If extra query string params are passed in and it isn't an SVG file, assume resize is needed
-<<<<<<< HEAD
-                        if ( ShouldResizeImage( mimeType, fileContents, context ) )
-=======
                         if ( ShouldResizeImage( mimeType, fileContents, fileContents.Length, context ) )
->>>>>>> 2d08cb3c
                         {
                             using ( var resizedStream = GetResized( context.Request.QueryString, fileContents ) )
                             {
@@ -384,11 +380,7 @@
                     if ( fileContent != null )
                     {
                         // Determine if we should resize the image.
-<<<<<<< HEAD
-                        if ( ShouldResizeImage( binaryFile.MimeType, fileContent, context ) )
-=======
                         if ( ShouldResizeImage( binaryFile.MimeType, fileContent, binaryFile.FileSize, context ) )
->>>>>>> 2d08cb3c
                         {
                             // if it isn't an SVG file, do a Resize
                             if ( binaryFile.MimeType != "image/svg+xml" )
@@ -472,43 +464,6 @@
                     fileContent.Dispose();
                 }
             }
-        }
-
-        private bool ShouldResizeImage( string mimeType, Stream stream, HttpContext context)
-        {
-            // Force "image/tiff" to get resized so that it gets converted into a jpg (browsers don't like tiffs)
-            if ( mimeType == "image/tiff" )
-            {
-                return true;
-            }
-
-            // If there are no optimization parameters then we should not resize
-            if ( context.Request.QueryString.Count == GetQueryCount( context ) )
-            {
-                return false;
-            }
-
-            // SVGs are text can't be resized.
-            if ( mimeType == "image/svg+xml" )
-            {
-                return false;
-            }
-
-            // Final logic for animated gifs. We'll only resize gifs if they are over 10MB to preserve animated gifs.
-            // We could add the ImageResizer animated gif plug-in but the quality is terrible and would likely create Github issues.
-            // We also need to move away from ImageResizer as it's not .net core compatible.
-            if ( mimeType != "image/gif" )
-            {
-                return true;
-            }
-
-            // Large gifs over 10MB will be put through the optimization. This will strip the animation but that's arguably a good thing.
-            if ( stream.Length > 10 * 1024 * 1024 )
-            {
-                return true;
-            }
-
-            return false;
         }
 
         /// <summary>
