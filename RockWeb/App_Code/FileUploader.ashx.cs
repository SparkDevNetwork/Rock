﻿// <copyright>
// Copyright by the Spark Development Network
//
// Licensed under the Rock Community License (the "License");
// you may not use this file except in compliance with the License.
// You may obtain a copy of the License at
//
// http://www.rockrms.com/license
//
// Unless required by applicable law or agreed to in writing, software
// distributed under the License is distributed on an "AS IS" BASIS,
// WITHOUT WARRANTIES OR CONDITIONS OF ANY KIND, either express or implied.
// See the License for the specific language governing permissions and
// limitations under the License.
// </copyright>
//
using System;
using System.Collections.Generic;
using System.Drawing;
using System.IO;
using System.Linq;
using System.Security.Principal;
using System.ServiceModel.Web;
using System.Text.RegularExpressions;
using System.Web;
using System.Web.SessionState;

using Rock;
using Rock.Data;
using Rock.Model;
using Rock.Security;
using Rock.Web.Cache;

namespace RockWeb
{
    /// <summary>
    /// Handles retrieving file data from storage
    /// </summary>
    public class FileUploader : IHttpHandler, IRequiresSessionState
    {
        /// <summary>
        /// Gets a value indicating whether another request can use the <see cref="T:System.Web.IHttpHandler" /> instance.
        /// </summary>
        /// <returns>true if the <see cref="T:System.Web.IHttpHandler" /> instance is reusable; otherwise, false.</returns>
        public bool IsReusable {
            get { return false; }
        }

        /// <summary>
        /// Enables processing of HTTP Web requests by a custom HttpHandler that implements the <see cref="T:System.Web.IHttpHandler" /> interface.
        /// </summary>
        /// <param name="context">An <see cref="T:System.Web.HttpContext" /> object that provides references to the intrinsic server objects (for example, Request, Response, Session, and Server) used to service HTTP requests.</param>
        /// <exception cref="WebFaultException">Must be logged in</exception>
        public virtual void ProcessRequest( HttpContext context )
        {
            if ( !context.User.Identity.IsAuthenticated )
            {
                // If not, see if there's a valid token
                string authToken = context.Request.Headers["Authorization-Token"];
                if ( string.IsNullOrWhiteSpace( authToken ) )
                {
                    authToken = context.Request.Params["apikey"];
                }

                if ( !string.IsNullOrWhiteSpace( authToken ) )
                {
                    var userLoginService = new UserLoginService( new Rock.Data.RockContext() );
                    var userLogin = userLoginService.Queryable().Where( u => u.ApiKey == authToken ).FirstOrDefault();
                    if ( userLogin != null )
                    {
                        var identity = new GenericIdentity( userLogin.UserName );
                        var principal = new GenericPrincipal( identity, null );
                        context.User = principal;
                    }
                }
            }

            var currentUser = UserLoginService.GetCurrentUser();
            Person currentPerson = currentUser != null ? currentUser.Person : null;

            try
            {
                HttpFileCollection hfc = context.Request.Files;
                HttpPostedFile uploadedFile = hfc.AllKeys.Select( fk => hfc[fk] ).FirstOrDefault();

                // No file or no data?  No good.
                if ( uploadedFile == null || uploadedFile.ContentLength == 0 )
                {
                    throw new Rock.Web.FileUploadException( "No File Specified", System.Net.HttpStatusCode.BadRequest );
                }

                // Check to see if this is a BinaryFileType/BinaryFile or just a plain content file
                bool isBinaryFile = context.Request.QueryString["isBinaryFile"].AsBoolean();

                if ( isBinaryFile )
                {
                    ProcessBinaryFile( context, uploadedFile, currentPerson );
                }
                else
                {
                    if ( !context.User.Identity.IsAuthenticated )
                    {
                        throw new Rock.Web.FileUploadException( "Must be logged in", System.Net.HttpStatusCode.Forbidden );
                    }
                    else
                    {
                        ProcessContentFile( context, uploadedFile );
                    }
                }
            }
            catch ( Rock.Web.FileUploadException fex )
            {
                ExceptionLogService.LogException( fex, context );
                context.Response.TrySkipIisCustomErrors = true;
                context.Response.StatusCode = ( int ) fex.StatusCode;
                context.Response.Write( fex.Detail );
            }
            catch ( Exception ex )
            {
                ExceptionLogService.LogException( ex, context );
                context.Response.StatusCode = ( int ) System.Net.HttpStatusCode.InternalServerError;
                context.Response.Write( "error: " + ex.Message );
            }
        }

        /// <summary>
        /// Processes the content file.
        /// </summary>
        /// <param name="context">The context.</param>
        /// <param name="uploadedFile">The uploaded file.</param>
        private void ProcessContentFile( HttpContext context, HttpPostedFile uploadedFile )
        {
            // validate file type (child FileUploader classes, like ImageUploader, can do additional validation);
            this.ValidateFileType( context, uploadedFile );


            // NEVER TRUST THE CLIENT!!!!
            string untrustedFileName = uploadedFile.FileName;
            string untrustedFolderPath = context.Request.Form["folderPath"] ?? string.Empty;
            string encryptedRootFolder = context.Request.QueryString["rootFolder"];

        
            /* Scrub the file name */

            string scrubedFileName = ScrubFileName( untrustedFileName );

<<<<<<< HEAD

            /* Determine the root upload folder */

            string trustedRootFolder = string.Empty;

            // If a rootFolder was specified in the URL, try decrypting it (It is encrypted to help prevent direct access to filesystem).
            if ( !string.IsNullOrWhiteSpace( encryptedRootFolder ) )
            {
                trustedRootFolder = Encryption.DecryptString( encryptedRootFolder );
            }

            // If we don't have a rootFolder, default to the ~/Content folder.
            if ( string.IsNullOrWhiteSpace( trustedRootFolder ) )
            {
                trustedRootFolder = "~/Content";
            }


=======
            if( string.IsNullOrWhiteSpace( scrubedFileName ) )
            {
                throw new Rock.Web.FileUploadException( "Invalid File Name", System.Net.HttpStatusCode.BadRequest );
            }

            /* Scrub the folder path */
            string scrubedFolderPath = ScrubFileName( untrustedFolderPath );

            /* Determine the root upload folder */

            string trustedRootFolder = string.Empty;

            // If a rootFolder was specified in the URL, try decrypting it (It is encrypted to help prevent direct access to filesystem).
            if ( !string.IsNullOrWhiteSpace( encryptedRootFolder ) )
            {
                trustedRootFolder = Encryption.DecryptString( encryptedRootFolder );
            }

            // If we don't have a rootFolder, default to the ~/Content folder.
            if ( string.IsNullOrWhiteSpace( trustedRootFolder ) )
            {
                trustedRootFolder = "~/Content";
            }


>>>>>>> 9972bdbf
            /* Combine the root and folder paths to get the real physical location */

            // Get the absolute path for our trusted root.
            string trustedPhysicalRootFolder = Path.GetFullPath( context.Request.MapPath( trustedRootFolder ) );

            // Treat rooted folder paths as relative
<<<<<<< HEAD
            string untrustedRelativeFolderPath = untrustedFolderPath.TrimStart( Path.GetPathRoot( untrustedFolderPath ).ToCharArray() );

            // Get the absolute path for our untrusted folder.
            string untrustedPhysicalFolderPath = Path.GetFullPath( Path.Combine( trustedPhysicalRootFolder, untrustedRelativeFolderPath ) );


            /* Make sure the physical location is valid */

            // Make sure the untrusted folder is inside our trusted root folder.
            string trustedPhysicalFolderPath = string.Empty;
            if ( untrustedPhysicalFolderPath.StartsWith( trustedPhysicalRootFolder ) )
            {
                // If so, then we can trust it.
                trustedPhysicalFolderPath = untrustedPhysicalFolderPath;
            }
            else
            {
                // Otherwise, something's fishy
                throw new Rock.Web.FileUploadException( "Invalid folderPath", System.Net.HttpStatusCode.BadRequest );
            }

            // Yay! We now have a trusted physical path and a safe filename
            // Let's put those together and upload our file
            string physicalFilePath = Path.Combine( trustedPhysicalFolderPath, scrubedFileName );

            // Make sure the physical path exists
            if ( !Directory.Exists( trustedPhysicalFolderPath ) )
            {
                Directory.CreateDirectory( trustedPhysicalFolderPath );
            }

=======
            string untrustedRelativeFolderPath = "";
            if ( !string.IsNullOrWhiteSpace( scrubedFolderPath ) )
            {
                untrustedRelativeFolderPath = scrubedFolderPath.TrimStart( Path.GetPathRoot( scrubedFolderPath ).ToCharArray() );
            }

            // Get the absolute path for our untrusted folder.
            string untrustedPhysicalFolderPath = Path.GetFullPath( Path.Combine( trustedPhysicalRootFolder, untrustedRelativeFolderPath ) );


            /* Make sure the physical location is valid */

            // Make sure the untrusted folder is inside our trusted root folder.
            string trustedPhysicalFolderPath = string.Empty;
            if ( untrustedPhysicalFolderPath.StartsWith( trustedPhysicalRootFolder ) )
            {
                // If so, then we can trust it.
                trustedPhysicalFolderPath = untrustedPhysicalFolderPath;
            }
            else
            {
                // Otherwise, something's fishy
                throw new Rock.Web.FileUploadException( "Invalid folderPath", System.Net.HttpStatusCode.BadRequest );
            }

            // Yay! We now have a trusted physical path and a safe filename
            // Let's put those together and upload our file
            string physicalFilePath = Path.Combine( trustedPhysicalFolderPath, scrubedFileName );

            // Make sure the physical path exists
            if ( !Directory.Exists( trustedPhysicalFolderPath ) )
            {
                Directory.CreateDirectory( trustedPhysicalFolderPath );
            }

>>>>>>> 9972bdbf
            // If the file already exists, bail
            if ( File.Exists( physicalFilePath ) )
            {
                throw new Rock.Web.FileUploadException( "File already exists", System.Net.HttpStatusCode.BadRequest );
            }

            // Get the file contents
            var fileContent = GetFileContentStream( context, uploadedFile );

            // Write it out to the response
            using ( var writeStream = File.OpenWrite( physicalFilePath ) )
            {
                if ( fileContent.CanSeek )
                {
                    fileContent.Seek( 0, SeekOrigin.Begin );
                }

                fileContent.CopyTo( writeStream );
            }

            var response = new
            {
                Id = string.Empty,
                FileName = Path.Combine( untrustedRelativeFolderPath, scrubedFileName )
            };

            context.Response.Write( response.ToJson() );
        }

        /// <summary>
        /// Dictionary of deprecated or incorrect mimetypes and what they should be mapped to instead
        /// </summary>
        private Dictionary<string, string> _mimeTypeRemap = new Dictionary<string, string>
        {
            { "text/directory", "text/vcard" },
            { "text/directory; profile=vCard", "text/vcard" },
            { "text/x-vcard", "text/vcard" }
        };

        /// <summary>
        /// Processes the binary file.
        /// </summary>
        /// <param name="context">The context.</param>
        /// <param name="uploadedFile">The uploaded file.</param>
        private void ProcessBinaryFile( HttpContext context, HttpPostedFile uploadedFile, Person currentPerson )
        {
            // get BinaryFileType info
            Guid fileTypeGuid = context.Request.QueryString["fileTypeGuid"].AsGuid();

            RockContext rockContext = new RockContext();
            BinaryFileType binaryFileType = new BinaryFileTypeService( rockContext ).Get( fileTypeGuid );

            if ( binaryFileType == null )
            {
                throw new Rock.Web.FileUploadException( "Binary file type must be specified", System.Net.HttpStatusCode.Forbidden );
            }
            else
            {
                if ( !binaryFileType.IsAuthorized( Authorization.EDIT, currentPerson ) )
                {
                    throw new Rock.Web.FileUploadException( "Not authorized to upload this type of file", System.Net.HttpStatusCode.Forbidden );
                }
            }

            char[] illegalCharacters = new char[] { '<', '>', ':', '"', '/', '\\', '|', '?', '*' };

            if ( uploadedFile.FileName.IndexOfAny( illegalCharacters ) >= 0 )
            {
                throw new Rock.Web.FileUploadException( "Invalid Filename.  Please remove any special characters (" + string.Join( " ", illegalCharacters ) + ").", System.Net.HttpStatusCode.UnsupportedMediaType );
            }

            // always create a new BinaryFile record of IsTemporary when a file is uploaded
            var binaryFileService = new BinaryFileService( rockContext );
            var binaryFile = new BinaryFile();
            binaryFileService.Add( binaryFile );

            // assume file is temporary unless specified otherwise so that files that don't end up getting used will get cleaned up
            binaryFile.IsTemporary = context.Request.QueryString["IsTemporary"].AsBooleanOrNull() ?? true;
            binaryFile.BinaryFileTypeId = binaryFileType.Id;
            binaryFile.MimeType = uploadedFile.ContentType;
            binaryFile.FileSize = uploadedFile.ContentLength;
            binaryFile.FileName = Path.GetFileName( uploadedFile.FileName );

            if ( _mimeTypeRemap.ContainsKey( binaryFile.MimeType ) )
            {
                binaryFile.MimeType = _mimeTypeRemap[binaryFile.MimeType];
            }

            binaryFile.ContentStream = GetFileContentStream( context, uploadedFile );
            rockContext.SaveChanges();

            var response = new
            {
                Id = binaryFile.Id,
                FileName = binaryFile.FileName.UrlEncode()
            };

            context.Response.Write( response.ToJson() );
        }

        /// <summary>
        /// Gets the file bytes
        /// </summary>
        /// <param name="context">The context.</param>
        /// <param name="uploadedFile">The uploaded file.</param>
        /// <returns></returns>
        public virtual Stream GetFileContentStream( HttpContext context, HttpPostedFile uploadedFile )
        {
            // NOTE: GetFileBytes can get overridden by a child class (ImageUploader.ashx.cs for example)
            return uploadedFile.InputStream;
        }

        /// <summary>
        /// Validates the type of the file.
        /// </summary>
        /// <param name="context">The context.</param>
        /// <param name="uploadedFile">The uploaded file.</param>
        /// <exception cref="WebFaultException{System.String}">Filetype not allowed</exception>
        public virtual void ValidateFileType( HttpContext context, HttpPostedFile uploadedFile )
        {
            // validate file type (applies to all uploaded files)
            var globalAttributesCache = GlobalAttributesCache.Get();

            IEnumerable<string> contentFileTypeBlackList = ( globalAttributesCache.GetValue( "ContentFiletypeBlacklist" ) ?? string.Empty ).Split( new char[] { ',', ';' }, StringSplitOptions.RemoveEmptyEntries );
            contentFileTypeBlackList = contentFileTypeBlackList.Select( a => a.ToLower().TrimStart( new char[] { '.', ' ' } ) );

<<<<<<< HEAD
            var filename = ScrubFileName( uploadedFile.FileName );

            string fileExtension = Path.GetExtension( filename ).ToLower().TrimStart( new char[] { '.' } );
=======
            IEnumerable<string> contentFileTypeWhiteList = ( globalAttributesCache.GetValue( "ContentFiletypeWhitelist" ) ?? string.Empty ).Split( new char[] { ',', ';' }, StringSplitOptions.RemoveEmptyEntries );
            contentFileTypeWhiteList = contentFileTypeWhiteList.Select( a => a.ToLower().TrimStart( new char[] { '.', ' ' } ) );

            string filename = ScrubFileName( uploadedFile.FileName );

            // Get file extension and then trim any trailing spaces (to catch any nefarious stuff).
            string fileExtension = Path.GetExtension( filename ).ToLower().TrimStart( new char[] { '.' } ).Trim();

>>>>>>> 9972bdbf
            if ( contentFileTypeBlackList.Contains( fileExtension ) )
            {
                throw new Rock.Web.FileUploadException( "Filetype not allowed", System.Net.HttpStatusCode.NotAcceptable );
            }

            if ( contentFileTypeWhiteList.Any() && !contentFileTypeWhiteList.Contains( fileExtension ) )
            {
                throw new Rock.Web.FileUploadException( "Filetype not allowed", System.Net.HttpStatusCode.NotAcceptable );
            }
        }

        /// <summary>
<<<<<<< HEAD
        /// Scrubs a filename to make sure it doen't have any directories or bad characters
=======
        /// Scrubs a filename to make sure it doesn't have any directories or invalid characters
>>>>>>> 9972bdbf
        /// </summary>
        /// <param name="untrustedFileName">The filename.</param>
        /// <returns>A scrubed filename.</returns>
        public string ScrubFileName(string untrustedFileName )
        {
<<<<<<< HEAD
            // Get the base filename
            string baseFileName = Path.GetFileName( untrustedFileName );

            // Scrub invalid characters
            return Regex.Replace( baseFileName, "[" + Regex.Escape( Path.GetInvalidFileNameChars().ToString() ) + "]", string.Empty, RegexOptions.CultureInvariant );
        }
=======
            // Scrub invalid path characters
            untrustedFileName = ScrubFilePath( untrustedFileName );

            // Get the base filename
            string baseFileName = Path.GetFileName( untrustedFileName );

            // Scrub invalid file characters
            return Regex.Replace( baseFileName, "[" + Regex.Escape( Path.GetInvalidFileNameChars().ToString() ) + "]", string.Empty, RegexOptions.CultureInvariant );
        }

        /// <summary>
        /// Scrubs a file path to make sure it doesn't have any invalid characters
        /// </summary>
        /// <param name="untrustedFilePath">The file path.</param>
        /// <returns>A scrubed file path.</returns>
        public string ScrubFilePath( string untrustedFilePath )
        {
            // Scrub invalid path characters
            return Regex.Replace( untrustedFilePath, "[" + Regex.Escape( Path.GetInvalidPathChars().ToString() ) + "]", string.Empty, RegexOptions.CultureInvariant );
        }

>>>>>>> 9972bdbf
    }
}<|MERGE_RESOLUTION|>--- conflicted
+++ resolved
@@ -144,7 +144,13 @@
 
             string scrubedFileName = ScrubFileName( untrustedFileName );
 
-<<<<<<< HEAD
+            if( string.IsNullOrWhiteSpace( scrubedFileName ) )
+            {
+                throw new Rock.Web.FileUploadException( "Invalid File Name", System.Net.HttpStatusCode.BadRequest );
+            }
+
+            /* Scrub the folder path */
+            string scrubedFolderPath = ScrubFilePath( untrustedFolderPath );
 
             /* Determine the root upload folder */
 
@@ -163,41 +169,17 @@
             }
 
 
-=======
-            if( string.IsNullOrWhiteSpace( scrubedFileName ) )
-            {
-                throw new Rock.Web.FileUploadException( "Invalid File Name", System.Net.HttpStatusCode.BadRequest );
-            }
-
-            /* Scrub the folder path */
-            string scrubedFolderPath = ScrubFileName( untrustedFolderPath );
-
-            /* Determine the root upload folder */
-
-            string trustedRootFolder = string.Empty;
-
-            // If a rootFolder was specified in the URL, try decrypting it (It is encrypted to help prevent direct access to filesystem).
-            if ( !string.IsNullOrWhiteSpace( encryptedRootFolder ) )
-            {
-                trustedRootFolder = Encryption.DecryptString( encryptedRootFolder );
-            }
-
-            // If we don't have a rootFolder, default to the ~/Content folder.
-            if ( string.IsNullOrWhiteSpace( trustedRootFolder ) )
-            {
-                trustedRootFolder = "~/Content";
-            }
-
-
->>>>>>> 9972bdbf
             /* Combine the root and folder paths to get the real physical location */
 
             // Get the absolute path for our trusted root.
             string trustedPhysicalRootFolder = Path.GetFullPath( context.Request.MapPath( trustedRootFolder ) );
 
             // Treat rooted folder paths as relative
-<<<<<<< HEAD
-            string untrustedRelativeFolderPath = untrustedFolderPath.TrimStart( Path.GetPathRoot( untrustedFolderPath ).ToCharArray() );
+            string untrustedRelativeFolderPath = "";
+            if ( !string.IsNullOrWhiteSpace( scrubedFolderPath ) )
+            {
+                untrustedRelativeFolderPath = scrubedFolderPath.TrimStart( Path.GetPathRoot( scrubedFolderPath ).ToCharArray() );
+            }
 
             // Get the absolute path for our untrusted folder.
             string untrustedPhysicalFolderPath = Path.GetFullPath( Path.Combine( trustedPhysicalRootFolder, untrustedRelativeFolderPath ) );
@@ -228,43 +210,6 @@
                 Directory.CreateDirectory( trustedPhysicalFolderPath );
             }
 
-=======
-            string untrustedRelativeFolderPath = "";
-            if ( !string.IsNullOrWhiteSpace( scrubedFolderPath ) )
-            {
-                untrustedRelativeFolderPath = scrubedFolderPath.TrimStart( Path.GetPathRoot( scrubedFolderPath ).ToCharArray() );
-            }
-
-            // Get the absolute path for our untrusted folder.
-            string untrustedPhysicalFolderPath = Path.GetFullPath( Path.Combine( trustedPhysicalRootFolder, untrustedRelativeFolderPath ) );
-
-
-            /* Make sure the physical location is valid */
-
-            // Make sure the untrusted folder is inside our trusted root folder.
-            string trustedPhysicalFolderPath = string.Empty;
-            if ( untrustedPhysicalFolderPath.StartsWith( trustedPhysicalRootFolder ) )
-            {
-                // If so, then we can trust it.
-                trustedPhysicalFolderPath = untrustedPhysicalFolderPath;
-            }
-            else
-            {
-                // Otherwise, something's fishy
-                throw new Rock.Web.FileUploadException( "Invalid folderPath", System.Net.HttpStatusCode.BadRequest );
-            }
-
-            // Yay! We now have a trusted physical path and a safe filename
-            // Let's put those together and upload our file
-            string physicalFilePath = Path.Combine( trustedPhysicalFolderPath, scrubedFileName );
-
-            // Make sure the physical path exists
-            if ( !Directory.Exists( trustedPhysicalFolderPath ) )
-            {
-                Directory.CreateDirectory( trustedPhysicalFolderPath );
-            }
-
->>>>>>> 9972bdbf
             // If the file already exists, bail
             if ( File.Exists( physicalFilePath ) )
             {
@@ -391,11 +336,6 @@
             IEnumerable<string> contentFileTypeBlackList = ( globalAttributesCache.GetValue( "ContentFiletypeBlacklist" ) ?? string.Empty ).Split( new char[] { ',', ';' }, StringSplitOptions.RemoveEmptyEntries );
             contentFileTypeBlackList = contentFileTypeBlackList.Select( a => a.ToLower().TrimStart( new char[] { '.', ' ' } ) );
 
-<<<<<<< HEAD
-            var filename = ScrubFileName( uploadedFile.FileName );
-
-            string fileExtension = Path.GetExtension( filename ).ToLower().TrimStart( new char[] { '.' } );
-=======
             IEnumerable<string> contentFileTypeWhiteList = ( globalAttributesCache.GetValue( "ContentFiletypeWhitelist" ) ?? string.Empty ).Split( new char[] { ',', ';' }, StringSplitOptions.RemoveEmptyEntries );
             contentFileTypeWhiteList = contentFileTypeWhiteList.Select( a => a.ToLower().TrimStart( new char[] { '.', ' ' } ) );
 
@@ -404,7 +344,6 @@
             // Get file extension and then trim any trailing spaces (to catch any nefarious stuff).
             string fileExtension = Path.GetExtension( filename ).ToLower().TrimStart( new char[] { '.' } ).Trim();
 
->>>>>>> 9972bdbf
             if ( contentFileTypeBlackList.Contains( fileExtension ) )
             {
                 throw new Rock.Web.FileUploadException( "Filetype not allowed", System.Net.HttpStatusCode.NotAcceptable );
@@ -417,24 +356,12 @@
         }
 
         /// <summary>
-<<<<<<< HEAD
-        /// Scrubs a filename to make sure it doen't have any directories or bad characters
-=======
         /// Scrubs a filename to make sure it doesn't have any directories or invalid characters
->>>>>>> 9972bdbf
         /// </summary>
         /// <param name="untrustedFileName">The filename.</param>
         /// <returns>A scrubed filename.</returns>
         public string ScrubFileName(string untrustedFileName )
         {
-<<<<<<< HEAD
-            // Get the base filename
-            string baseFileName = Path.GetFileName( untrustedFileName );
-
-            // Scrub invalid characters
-            return Regex.Replace( baseFileName, "[" + Regex.Escape( Path.GetInvalidFileNameChars().ToString() ) + "]", string.Empty, RegexOptions.CultureInvariant );
-        }
-=======
             // Scrub invalid path characters
             untrustedFileName = ScrubFilePath( untrustedFileName );
 
@@ -456,6 +383,5 @@
             return Regex.Replace( untrustedFilePath, "[" + Regex.Escape( Path.GetInvalidPathChars().ToString() ) + "]", string.Empty, RegexOptions.CultureInvariant );
         }
 
->>>>>>> 9972bdbf
     }
 }