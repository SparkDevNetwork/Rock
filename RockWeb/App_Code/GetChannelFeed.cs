--- conflicted
+++ resolved
@@ -205,13 +205,9 @@
 
             var contentItems = content.Take( rssItemLimit ).ToList();
 
-<<<<<<< HEAD
-            content.LoadAttributes();
-
-            foreach ( var item in content )
-=======
+            contentItems.LoadAttributes();
+
             foreach ( var item in contentItems )
->>>>>>> de494605
             {
                 item.Content = item.Content.ResolveMergeFields( mergeFields );
 
