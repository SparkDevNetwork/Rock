--- conflicted
+++ resolved
@@ -1,4 +1,4 @@
-﻿// <copyright>
+// <copyright>
 // Copyright by the Spark Development Network
 //
 // Licensed under the Rock Community License (the "License");
@@ -15,19 +15,14 @@
 // </copyright>
 //
 using System;
-using System.IO;
+using System.Collections.Generic;
 using System.Linq;
 using System.Web;
-using System.Xml;
-using System.Text;
-using System.Net;
 using Rock;
 using Rock.Data;
 using Rock.Model;
-using Rock.Security;
+using Rock.Utility;
 using Rock.Web.Cache;
-using System.Collections.Generic;
-using Rock.Utility;
 
 namespace RockWeb
 {
@@ -115,7 +110,7 @@
             {
                 dvRssTemplate = DefinedValueCache.Get( Rock.SystemGuid.DefinedValue.DEFAULT_RSS_CHANNEL );
             }
-            
+
             if ( dvRssTemplate.DefinedType.Guid != new Guid( Rock.SystemGuid.DefinedType.LAVA_TEMPLATES ) )
             {
                 response.TrySkipIisCustomErrors = true;
@@ -135,7 +130,7 @@
                 response.ContentType = dvRssTemplate.GetAttributeValue( "MimeType" );
             }
 
-            if (request.HttpMethod == "HEAD")
+            if ( request.HttpMethod == "HEAD" )
             {
                 response.StatusCode = 200;
                 return;
@@ -147,7 +142,7 @@
 
             Dictionary<string, object> requestObjects = new Dictionary<string, object>();
             requestObjects.Add( "Scheme", request.Url.Scheme );
-            requestObjects.Add( "Host", request.Url.Host );
+            requestObjects.Add( "Host", WebRequestHelper.GetHostNameFromRequest( context ) );
             requestObjects.Add( "Authority", request.Url.Authority );
             requestObjects.Add( "LocalPath", request.Url.LocalPath );
             requestObjects.Add( "AbsoluteUri", request.Url.AbsoluteUri );
@@ -177,98 +172,7 @@
             {
                 if ( channel.ContentChannelType.IncludeTime )
                 {
-<<<<<<< HEAD
                     content = content.Where( c => c.ExpireDateTime >= RockDateTime.Now );
-=======
-                    if ( channel.EnableRss )
-                    {
-                        // load merge fields
-                        var mergeFields = Rock.Lava.LavaHelper.GetCommonMergeFields( null );
-                        mergeFields.Add( "Channel", channel );
-
-                        Dictionary<string, object> requestObjects = new Dictionary<string, object>();
-                        requestObjects.Add( "Scheme", request.Url.Scheme );
-                        requestObjects.Add( "Host", WebRequestHelper.GetHostNameFromRequest( context ) );
-                        requestObjects.Add( "Authority", request.Url.Authority );
-                        requestObjects.Add( "LocalPath", request.Url.LocalPath );
-                        requestObjects.Add( "AbsoluteUri", request.Url.AbsoluteUri );
-                        requestObjects.Add( "AbsolutePath", request.Url.AbsolutePath );
-                        requestObjects.Add( "Port", request.Url.Port );
-                        requestObjects.Add( "Query", request.Url.Query );
-                        requestObjects.Add( "OriginalString", request.Url.OriginalString );
-
-                        mergeFields.Add( "Request", requestObjects );
-                        
-                        // check for new rss item limit
-                        if ( request.QueryString["Count"] != null )
-                        {
-                            int.TryParse( request.QueryString["Count"], out rssItemLimit );
-                        }
-
-                        // get channel items
-                        ContentChannelItemService contentService = new ContentChannelItemService( rockContext );
-
-                        var content = contentService.Queryable( "ContentChannelType" )
-                                        .Where( c => 
-                                            c.ContentChannelId == channel.Id && 
-                                            ( c.Status == ContentChannelItemStatus.Approved || c.ContentChannel.ContentChannelType.DisableStatus || c.ContentChannel.RequiresApproval == false ) && 
-                                            c.StartDateTime <= RockDateTime.Now );
-
-                        if ( channel.ContentChannelType.DateRangeType == ContentChannelDateType.DateRange )
-                        {
-                            if ( channel.ContentChannelType.IncludeTime )
-                            {
-                                content = content.Where( c => c.ExpireDateTime >= RockDateTime.Now );
-                            }
-                            else
-                            {
-                                content = content.Where( c => c.ExpireDateTime > RockDateTime.Today );
-                            }
-                        }
-
-                        if ( channel.ItemsManuallyOrdered )
-                        {
-                            content = content.OrderBy( c => c.Order );
-                        }
-                        else
-                        {
-                            content = content.OrderByDescending( c => c.StartDateTime );
-                        }
-
-                        content = content.Take( rssItemLimit );
-                        
-                        foreach ( var item in content )
-                        {
-                            item.Content = item.Content.ResolveMergeFields( mergeFields );
-
-                            // resolve any relative links
-                            var globalAttributes = GlobalAttributesCache.Get();
-                            string publicAppRoot = globalAttributes.GetValue( "PublicApplicationRoot" ).EnsureTrailingForwardslash();
-                            item.Content = item.Content.Replace( @" src=""/", @" src=""" + publicAppRoot );
-                            item.Content = item.Content.Replace( @" href=""/", @" href=""" + publicAppRoot );
-
-                            // get item attributes and add them as elements to the feed
-                            item.LoadAttributes( rockContext );
-                            foreach ( var attributeValue in item.AttributeValues )
-                            {
-                                attributeValue.Value.Value = attributeValue.Value.Value.ResolveMergeFields( mergeFields );
-                            }
-                        }
-
-                        mergeFields.Add( "Items", content );
-
-                        mergeFields.Add( "RockVersion", Rock.VersionInfo.VersionInfo.GetRockProductVersionNumber() );
-
-                        // show debug info
-                        response.Write( rssTemplate.ResolveMergeFields( mergeFields ) );
-                    }
-                    else
-                    {
-                        response.Write( "RSS is not enabled for this channel." );
-                        response.StatusCode = 200;
-                        return;
-                    }
->>>>>>> 67111e76
                 }
                 else
                 {
