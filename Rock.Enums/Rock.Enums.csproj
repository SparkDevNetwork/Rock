﻿<?xml version="1.0" encoding="utf-8"?>
<Project ToolsVersion="15.0" xmlns="http://schemas.microsoft.com/developer/msbuild/2003">
  <Import Project="$(MSBuildExtensionsPath)\$(MSBuildToolsVersion)\Microsoft.Common.props" Condition="Exists('$(MSBuildExtensionsPath)\$(MSBuildToolsVersion)\Microsoft.Common.props')" />
  <PropertyGroup>
    <Configuration Condition=" '$(Configuration)' == '' ">Debug</Configuration>
    <Platform Condition=" '$(Platform)' == '' ">AnyCPU</Platform>
    <ProjectGuid>{61DECE2B-0434-435E-8D65-49A4FDF98365}</ProjectGuid>
    <OutputType>Library</OutputType>
    <AppDesignerFolder>Properties</AppDesignerFolder>
    <RootNamespace>Rock.Enums</RootNamespace>
    <AssemblyName>Rock.Enums</AssemblyName>
    <TargetFrameworkVersion>v4.7.2</TargetFrameworkVersion>
    <FileAlignment>512</FileAlignment>
    <Deterministic>true</Deterministic>
  </PropertyGroup>
  <PropertyGroup Condition=" '$(Configuration)|$(Platform)' == 'Debug|AnyCPU' ">
    <DebugSymbols>true</DebugSymbols>
    <DebugType>full</DebugType>
    <Optimize>false</Optimize>
    <OutputPath>bin\Debug\</OutputPath>
    <DefineConstants>DEBUG;TRACE</DefineConstants>
    <ErrorReport>prompt</ErrorReport>
    <WarningLevel>4</WarningLevel>
    <DocumentationFile>bin\Debug\Rock.Enums.xml</DocumentationFile>
  </PropertyGroup>
  <PropertyGroup Condition=" '$(Configuration)|$(Platform)' == 'Release|AnyCPU' ">
    <DebugType>pdbonly</DebugType>
    <Optimize>true</Optimize>
    <OutputPath>bin\Release\</OutputPath>
    <DefineConstants>TRACE</DefineConstants>
    <ErrorReport>prompt</ErrorReport>
    <WarningLevel>4</WarningLevel>
    <DocumentationFile>bin\Release\Rock.Enums.xml</DocumentationFile>
  </PropertyGroup>
  <ItemGroup>
    <Reference Include="System" />
    <Reference Include="System.Core" />
    <Reference Include="System.Xml.Linq" />
    <Reference Include="System.Data.DataSetExtensions" />
    <Reference Include="Microsoft.CSharp" />
    <Reference Include="System.Data" />
    <Reference Include="System.Net.Http" />
    <Reference Include="System.Xml" />
  </ItemGroup>
  <ItemGroup>
    <Compile Include="..\Rock.Version\AssemblySharedInfo.cs">
      <Link>Properties\AssemblySharedInfo.cs</Link>
    </Compile>
    <Compile Include="AI\ModerationFlags.cs" />
    <Compile Include="AI\ChatMessageRole.cs" />
    <Compile Include="AI\NameRemoval.cs" />
    <Compile Include="AI\TextEnhancement.cs" />
    <Compile Include="Blocks\Communication\CommunicationEntry\Mode.cs" />
    <Compile Include="Blocks\Communication\CommunicationEntry\MediumType.cs" />
    <Compile Include="Blocks\Communication\CommunicationEntry\PushOpenActionType.cs" />
    <Compile Include="CheckIn\AgeRestrictionMode.cs" />
    <Compile Include="CheckIn\GradeAndAgeMatchingMode.cs" />
    <Compile Include="CheckIn\LocationSelectionStrategy.cs" />
    <Compile Include="Cms\ThemeFieldType.cs" />
    <Compile Include="Blocks\Crm\FamilyPreRegistration\CommunicationPreference.cs" />
    <Compile Include="Blocks\Group\Scheduling\ToolboxActionType.cs" />
    <Compile Include="Blocks\Group\Scheduling\ToolboxScheduleRowActionType.cs" />
    <Compile Include="Blocks\Group\Scheduling\ToolboxScheduleRowConfirmationStatus.cs" />
    <Compile Include="Blocks\Security\ForgotUserName\SendInstructionsResultType.cs" />
    <Compile Include="Blocks\Engagement\SignUp\RegisterMode.cs" />
    <Compile Include="Blocks\Group\GroupAttendanceDetail\GroupAttendanceDetailScheduleSelectionMode.cs" />
    <Compile Include="Blocks\Group\GroupAttendanceDetail\GroupAttendanceDetailLocationSelectionMode.cs" />
    <Compile Include="Blocks\Group\GroupAttendanceDetail\GroupAttendanceDetailDateSelectionMode.cs" />
    <Compile Include="Blocks\Group\Scheduling\ResourceListSourceType.cs" />
    <Compile Include="Blocks\Group\Scheduling\UpdateSchedulePreferenceMode.cs" />
    <Compile Include="Blocks\Security\AccountEntry\AccountEntryStep.cs" />
    <Compile Include="Blocks\Security\Login\LoginMethod.cs" />
    <Compile Include="Blocks\Security\Login\PasswordlessLoginStep.cs" />
    <Compile Include="CheckIn\AbilityLevelDeterminationMode.cs" />
    <Compile Include="CheckIn\AlreadyEnrolledMatchingLogic.cs" />
    <Compile Include="CheckIn\AutoSelectMode.cs" />
    <Compile Include="CheckIn\KioskCheckInMode.cs" />
    <Compile Include="CheckIn\FamilySearchMode.cs" />
    <Compile Include="CheckIn\Labels\BarcodeFormat.cs" />
    <Compile Include="CheckIn\Labels\DitherMode.cs" />
    <Compile Include="CheckIn\Labels\HorizontalTextAlignment.cs" />
    <Compile Include="CheckIn\Labels\LabelFieldType.cs" />
    <Compile Include="CheckIn\Labels\LabelFormat.cs" />
    <Compile Include="CheckIn\Labels\LabelType.cs" />
    <Compile Include="CheckIn\Labels\TextCollectionFormat.cs" />
    <Compile Include="CheckIn\Labels\TextFieldSubType.cs" />
    <Compile Include="CheckIn\PhoneSearchMode.cs" />
    <Compile Include="CheckIn\SuccessLavaTemplateDisplayMode.cs" />
    <Compile Include="Cms\BlockReloadMode.cs" />
    <Compile Include="Cms\BlockLocation.cs" />
    <Compile Include="Blocks\Cms\ContentCollectionView\SearchOrder.cs" />
    <Compile Include="Cms\BotGuardianLevel.cs" />
    <Compile Include="Cms\ContentChannelDateType.cs" />
    <Compile Include="Cms\ContentChannelItemStatus.cs" />
    <Compile Include="Cms\ContentCollectionFilterControl.cs" />
    <Compile Include="Cms\ContentControlType.cs" />
    <Compile Include="Cms\ContentLibraryItemExperienceLevel.cs" />
    <Compile Include="Cms\DisplayInNavWhen.cs" />
    <Compile Include="Cms\MobilePageType.cs" />
    <Compile Include="Cms\PersistedDatasetDataFormat.cs" />
    <Compile Include="Cms\PersistedDatasetScriptType.cs" />
    <Compile Include="Cms\SiteTypeFlags.cs" />
    <Compile Include="Cms\SiteType.cs" />
    <Compile Include="Cms\TagType.cs" />
    <Compile Include="Cms\ThemeFontAwesomeWeight.cs" />
    <Compile Include="Cms\ThemeIconSet.cs" />
<<<<<<< HEAD
    <Compile Include="CodeGenerateRestEndpoint.cs" />
=======
    <Compile Include="Communication\Chat\ChatRole.cs" />
>>>>>>> 83c94e5d
    <Compile Include="Communication\CommunicationMessageFilter.cs" />
    <Compile Include="Communication\CommunicationRecipientStatus.cs" />
    <Compile Include="Communication\CommunicationStatus.cs" />
    <Compile Include="Configuration\DatabasePlatform.cs" />
    <Compile Include="Controls\FieldSource.cs" />
    <Compile Include="Controls\AttributeFormat.cs" />
    <Compile Include="Controls\FieldFormat.cs" />
    <Compile Include="Controls\DayOfWeek.cs" />
    <Compile Include="Communication\NotificationClassification.cs" />
    <Compile Include="Communication\SegmentCriteria.cs" />
    <Compile Include="Connection\ConnectionRequestViewModelSortProperty.cs" />
    <Compile Include="Connection\ConnectionTypeViewMode.cs" />
    <Compile Include="Connection\ConnectionWorkflowTriggerType.cs" />
    <Compile Include="Connection\GroupRequirementsFilter.cs" />
    <Compile Include="Controls\DetailPanelMode.cs" />
    <Compile Include="Controls\MediaSelectorMode.cs" />
    <Compile Include="Controls\RockCacheabilityType.cs" />
    <Compile Include="Controls\UniversalItemValuePickerDisplayStyle.cs" />
    <Compile Include="Core\BenchmarkRepititionMode.cs" />
    <Compile Include="Core\Grid\BooleanFilterMethod.cs" />
    <Compile Include="Core\Grid\DateFilterMethod.cs" />
    <Compile Include="Core\Grid\NumberFilterMethod.cs" />
    <Compile Include="Core\Grid\PickExistingFilterMethod.cs" />
    <Compile Include="Core\Grid\TextFilterMethod.cs" />
    <Compile Include="Controls\MergeTemplateOwnership.cs" />
    <Compile Include="Controls\RequirementLevel.cs" />
    <Compile Include="Controls\SlidingDateRangePicker.cs" />
    <Compile Include="Core\AddressInvalidReason.cs" />
    <Compile Include="Core\AuditType.cs" />
    <Compile Include="Core\CameraBarcodeConfiguration.cs" />
    <Compile Include="Core\ChangeType.cs" />
    <Compile Include="Core\ColorRecipe.cs" />
    <Compile Include="Core\ColorScheme.cs" />
    <Compile Include="Core\ColorDepth.cs" />
    <Compile Include="Core\FollowingSuggestedStatus.cs" />
    <Compile Include="Core\Format.cs" />
    <Compile Include="Core\Grid\ColumnPositionAnchor.cs" />
    <Compile Include="Core\JobNotificationStatus.cs" />
    <Compile Include="Core\KioskType.cs" />
    <Compile Include="Core\MatchFlag.cs" />
    <Compile Include="Core\MoveType.cs" />
    <Compile Include="Core\NcoaType.cs" />
    <Compile Include="Core\NoteApprovalStatus.cs" />
    <Compile Include="Core\NoteFormatType.cs" />
    <Compile Include="Core\NotificationMessageActionType.cs" />
    <Compile Include="Core\PrintFrom.cs" />
    <Compile Include="Core\PrintTo.cs" />
    <Compile Include="Core\Processed.cs" />
    <Compile Include="Core\Resolution.cs" />
    <Compile Include="Core\SignatureDocumentStatus.cs" />
    <Compile Include="Core\SignatureType.cs" />
    <Compile Include="Core\SpecialRole.cs" />
    <Compile Include="Core\TimeIntervalUnit.cs" />
    <Compile Include="Core\UpdatedAddressType.cs" />
    <Compile Include="Crm\AgeBracket.cs" />
    <Compile Include="Crm\AgeClassification.cs" />
    <Compile Include="Crm\AssessmentRequestStatus.cs" />
    <Compile Include="Crm\AuthenticationServiceType.cs" />
    <Compile Include="Crm\EmailPreference.cs" />
    <Compile Include="Crm\Gender.cs" />
    <Compile Include="Core\KeyboardInputMode.cs" />
    <Compile Include="Crm\PersonalizationType.cs" />
    <Compile Include="Engagement\StreakOccurrenceFrequency.cs" />
    <Compile Include="Engagement\StreakStructureType.cs" />
    <Compile Include="EnumDomainAttribute.cs" />
    <Compile Include="EnumOrderAttribute.cs" />
    <Compile Include="Event\AttendanceGraphBy.cs" />
    <Compile Include="Event\AttendanceStatus.cs" />
    <Compile Include="Event\CheckInStatus.cs" />
    <Compile Include="Event\InteractiveExperienceApprovalStatus.cs" />
    <Compile Include="Event\InteractiveExperienceCampusBehavior.cs" />
    <Compile Include="Event\InteractiveExperiencePushNotificationType.cs" />
    <Compile Include="Event\RegistrantsSameFamily.cs" />
    <Compile Include="Event\RegistrarOption.cs" />
    <Compile Include="Event\RegistrationCostSummaryType.cs" />
    <Compile Include="Event\RegistrationFeeType.cs" />
    <Compile Include="Event\RegistrationFieldSource.cs" />
    <Compile Include="Event\RegistrationPersonFieldType.cs" />
    <Compile Include="Event\RSVP.cs" />
    <Compile Include="Event\ScheduledAttendanceItemMachesPreference.cs" />
    <Compile Include="Event\ScheduledAttendanceItemStatus.cs" />
    <Compile Include="Event\SchedulerResourceGroupMemberFilterType.cs" />
    <Compile Include="Event\SessionStatus.cs" />
    <Compile Include="Event\SignatureDocumentAction.cs" />
    <Compile Include="Finance\AlertType.cs" />
    <Compile Include="Finance\BatchStatus.cs" />
    <Compile Include="Finance\BenevolenceWorkflowTriggerType.cs" />
    <Compile Include="Finance\FinancialScheduledTransactionStatus.cs" />
    <Compile Include="Finance\MICRStatus.cs" />
    <Compile Include="Finance\TransactionGraphBy.cs" />
    <Compile Include="Group\AppliesToAgeClassification.cs" />
    <Compile Include="Group\AttendanceRecordRequiredForCheckIn.cs" />
    <Compile Include="Group\AttendanceRule.cs" />
    <Compile Include="Group\DueDateType.cs" />
    <Compile Include="Group\GroupCapacityRule.cs" />
    <Compile Include="Group\GroupMemberStatus.cs" />
    <Compile Include="Group\MeetsGroupRequirement.cs" />
    <Compile Include="Group\ParticipationType.cs" />
    <Compile Include="Group\RelationshipStrength.cs" />
    <Compile Include="Group\RelationshipTrend.cs" />
    <Compile Include="Group\RequirementCheckType.cs" />
    <Compile Include="Group\ScheduleConfirmationLogic.cs" />
    <Compile Include="Group\ScheduleCoordinatorNotificationType.cs" />
    <Compile Include="Lms\CommunicationMode.cs" />
    <Compile Include="Lms\ConfigurationMode.cs" />
    <Compile Include="Lms\AssignTo.cs" />
    <Compile Include="Lms\AvailabilityCriteria.cs" />
    <Compile Include="Lms\CompletionStatus.cs" />
    <Compile Include="Lms\DueDateChangeType.cs" />
    <Compile Include="Lms\DueDateCriteria.cs" />
    <Compile Include="Lms\LearningCompletionStatus.cs" />
    <Compile Include="Lms\RequirementType.cs" />
    <Compile Include="Mobile\MobileNavigationActionType.cs" />
    <Compile Include="Net\CookieSameSiteMode.cs" />
    <Compile Include="Net\ResponseElementLocation.cs" />
    <Compile Include="Properties\AssemblyInfo.cs" />
    <Compile Include="Reporting\ComparisonType.cs" />
    <Compile Include="Reporting\FieldFilterSourceType.cs" />
    <Compile Include="Reporting\FilterExpressionType.cs" />
    <Compile Include="Reporting\MetricNumericDataType.cs" />
    <Compile Include="Reporting\MetricValueType.cs" />
    <Compile Include="Reporting\ReportFieldType.cs" />
    <Compile Include="Reporting\UnitType.cs" />
    <Compile Include="Blocks\Security\ConfirmAccount\ConfirmAccountViewType.cs" />
    <Compile Include="WebFarm\LogSeverity.cs" />
    <Compile Include="WebFarm\LogType.cs" />
    <Compile Include="Workflow\WorkflowActionFormShowHideOption.cs" />
    <Compile Include="Workflow\WorkflowActionFormPersonEntryOption.cs" />
    <Compile Include="Workflow\WorkflowLoggingLevel.cs" />
    <Compile Include="Workflow\WorkflowTriggerType.cs" />
    <Compile Include="Workflow\WorkflowTriggerValueChangeType.cs" />
  </ItemGroup>
  <Import Project="$(MSBuildToolsPath)\Microsoft.CSharp.targets" />
</Project><|MERGE_RESOLUTION|>--- conflicted
+++ resolved
@@ -104,11 +104,8 @@
     <Compile Include="Cms\TagType.cs" />
     <Compile Include="Cms\ThemeFontAwesomeWeight.cs" />
     <Compile Include="Cms\ThemeIconSet.cs" />
-<<<<<<< HEAD
     <Compile Include="CodeGenerateRestEndpoint.cs" />
-=======
     <Compile Include="Communication\Chat\ChatRole.cs" />
->>>>>>> 83c94e5d
     <Compile Include="Communication\CommunicationMessageFilter.cs" />
     <Compile Include="Communication\CommunicationRecipientStatus.cs" />
     <Compile Include="Communication\CommunicationStatus.cs" />
