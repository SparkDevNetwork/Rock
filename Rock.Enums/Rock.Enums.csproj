--- conflicted
+++ resolved
@@ -80,13 +80,10 @@
     <Compile Include="Communication\CommunicationMessageFilter.cs" />
     <Compile Include="Communication\CommunicationRecipientStatus.cs" />
     <Compile Include="Communication\CommunicationStatus.cs" />
-<<<<<<< HEAD
+    <Compile Include="Configuration\DatabasePlatform.cs" />
     <Compile Include="Controls\FieldSource.cs" />
     <Compile Include="Controls\AttributeFormat.cs" />
     <Compile Include="Controls\FieldFormat.cs" />
-=======
-    <Compile Include="Configuration\DatabasePlatform.cs" />
->>>>>>> 29dad3f3
     <Compile Include="Controls\DayOfWeek.cs" />
     <Compile Include="Communication\NotificationClassification.cs" />
     <Compile Include="Communication\SegmentCriteria.cs" />
