﻿<Project Sdk="Microsoft.NET.Sdk">

  <PropertyGroup>
    <TargetFramework>net472</TargetFramework>
    <GenerateAssemblyInfo>False</GenerateAssemblyInfo>
    <GenerateDocumentationFile>True</GenerateDocumentationFile>
    <RockWebPath>..\RockWeb</RockWebPath>
    <CopyToRockWeb>True</CopyToRockWeb>
  </PropertyGroup>

  <ItemGroup>
    <Compile Include="..\Rock.Version\AssemblySharedInfo.cs">
      <Link>Properties\AssemblySharedInfo.cs</Link>
    </Compile>
<<<<<<< HEAD
    <Compile Include="AI\ModerationFlags.cs" />
    <Compile Include="AI\ChatMessageRole.cs" />
    <Compile Include="AI\NameRemoval.cs" />
    <Compile Include="AI\TextEnhancement.cs" />
    <Compile Include="Blocks\Communication\CommunicationEntryWizard\CommunicationType.cs" />
    <Compile Include="Blocks\Communication\CommunicationEntryWizard\PushOpenAction.cs" />
    <Compile Include="Blocks\Communication\CommunicationEntry\Mode.cs" />
    <Compile Include="Blocks\Communication\CommunicationEntry\MediumType.cs" />
    <Compile Include="Blocks\Communication\CommunicationEntry\PushOpenActionType.cs" />
    <Compile Include="CheckIn\AgeRestrictionMode.cs" />
    <Compile Include="CheckIn\GradeAndAgeMatchingMode.cs" />
    <Compile Include="CheckIn\LocationSelectionStrategy.cs" />
    <Compile Include="Cms\ThemeFieldType.cs" />
    <Compile Include="Blocks\Crm\FamilyPreRegistration\CommunicationPreference.cs" />
    <Compile Include="Blocks\Group\Scheduling\ToolboxActionType.cs" />
    <Compile Include="Blocks\Group\Scheduling\ToolboxScheduleRowActionType.cs" />
    <Compile Include="Blocks\Group\Scheduling\ToolboxScheduleRowConfirmationStatus.cs" />
    <Compile Include="Blocks\Security\ForgotUserName\SendInstructionsResultType.cs" />
    <Compile Include="Blocks\Engagement\SignUp\RegisterMode.cs" />
    <Compile Include="Blocks\Group\GroupAttendanceDetail\GroupAttendanceDetailScheduleSelectionMode.cs" />
    <Compile Include="Blocks\Group\GroupAttendanceDetail\GroupAttendanceDetailLocationSelectionMode.cs" />
    <Compile Include="Blocks\Group\GroupAttendanceDetail\GroupAttendanceDetailDateSelectionMode.cs" />
    <Compile Include="Blocks\Group\Scheduling\ResourceListSourceType.cs" />
    <Compile Include="Blocks\Group\Scheduling\UpdateSchedulePreferenceMode.cs" />
    <Compile Include="Blocks\Security\AccountEntry\AccountEntryStep.cs" />
    <Compile Include="Blocks\Security\Login\LoginMethod.cs" />
    <Compile Include="Blocks\Security\Login\PasswordlessLoginStep.cs" />
    <Compile Include="CheckIn\AbilityLevelDeterminationMode.cs" />
    <Compile Include="CheckIn\AlreadyEnrolledMatchingLogic.cs" />
    <Compile Include="CheckIn\AutoSelectMode.cs" />
    <Compile Include="CheckIn\KioskCheckInMode.cs" />
    <Compile Include="CheckIn\FamilySearchMode.cs" />
    <Compile Include="CheckIn\Labels\BarcodeFormat.cs" />
    <Compile Include="CheckIn\Labels\DitherMode.cs" />
    <Compile Include="CheckIn\Labels\HorizontalTextAlignment.cs" />
    <Compile Include="CheckIn\Labels\LabelFieldType.cs" />
    <Compile Include="CheckIn\Labels\LabelFormat.cs" />
    <Compile Include="CheckIn\Labels\LabelType.cs" />
    <Compile Include="CheckIn\Labels\TextCollectionFormat.cs" />
    <Compile Include="CheckIn\Labels\TextFieldSubType.cs" />
    <Compile Include="CheckIn\PhoneSearchMode.cs" />
    <Compile Include="CheckIn\SuccessLavaTemplateDisplayMode.cs" />
    <Compile Include="Cms\BlockReloadMode.cs" />
    <Compile Include="Cms\BlockLocation.cs" />
    <Compile Include="Blocks\Cms\ContentCollectionView\SearchOrder.cs" />
    <Compile Include="Cms\BotGuardianLevel.cs" />
    <Compile Include="Cms\ContentChannelDateType.cs" />
    <Compile Include="Cms\ContentChannelItemStatus.cs" />
    <Compile Include="Cms\ContentCollectionFilterControl.cs" />
    <Compile Include="Cms\ContentControlType.cs" />
    <Compile Include="Cms\ContentLibraryItemExperienceLevel.cs" />
    <Compile Include="Cms\DisplayInNavWhen.cs" />
    <Compile Include="Cms\MobilePageType.cs" />
    <Compile Include="Cms\PersistedDatasetDataFormat.cs" />
    <Compile Include="Cms\PersistedDatasetScriptType.cs" />
    <Compile Include="Cms\SiteTypeFlags.cs" />
    <Compile Include="Cms\SiteType.cs" />
    <Compile Include="Cms\TagType.cs" />
    <Compile Include="Cms\ThemeFontAwesomeWeight.cs" />
    <Compile Include="Cms\ThemeIconSet.cs" />
    <Compile Include="CodeGenerateRestEndpoint.cs" />
    <Compile Include="Communication\Chat\ChatRole.cs" />
    <Compile Include="Communication\Chat\ChatSyncType.cs" />
    <Compile Include="Communication\CommunicationMessageFilter.cs" />
    <Compile Include="Communication\CommunicationTemplateVersion.cs" />
    <Compile Include="Communication\UnsubscribeLevel.cs" />
    <Compile Include="Communication\CommunicationRecipientStatus.cs" />
    <Compile Include="Communication\CommunicationStatus.cs" />
    <Compile Include="Configuration\DatabasePlatform.cs" />
    <Compile Include="Controls\FieldSource.cs" />
    <Compile Include="Controls\AttributeFormat.cs" />
    <Compile Include="Controls\FieldFormat.cs" />
    <Compile Include="Controls\DayOfWeek.cs" />
    <Compile Include="Communication\NotificationClassification.cs" />
    <Compile Include="Communication\SegmentCriteria.cs" />
    <Compile Include="Connection\ConnectionRequestViewModelSortProperty.cs" />
    <Compile Include="Connection\ConnectionTypeViewMode.cs" />
    <Compile Include="Connection\ConnectionWorkflowTriggerType.cs" />
    <Compile Include="Connection\GroupRequirementsFilter.cs" />
    <Compile Include="Controls\DetailPanelMode.cs" />
    <Compile Include="Controls\MediaSelectorMode.cs" />
    <Compile Include="Controls\RockCacheabilityType.cs" />
    <Compile Include="Controls\UniversalItemValuePickerDisplayStyle.cs" />
    <Compile Include="Core\BenchmarkRepititionMode.cs" />
    <Compile Include="Core\Grid\BooleanFilterMethod.cs" />
    <Compile Include="Core\Grid\DateFilterMethod.cs" />
    <Compile Include="Core\Grid\NumberFilterMethod.cs" />
    <Compile Include="Core\Grid\PickExistingFilterMethod.cs" />
    <Compile Include="Core\Grid\TextFilterMethod.cs" />
    <Compile Include="Controls\MergeTemplateOwnership.cs" />
    <Compile Include="Controls\RequirementLevel.cs" />
    <Compile Include="Controls\SlidingDateRangePicker.cs" />
    <Compile Include="Core\AddressInvalidReason.cs" />
    <Compile Include="Core\AuditType.cs" />
    <Compile Include="Core\CameraBarcodeConfiguration.cs" />
    <Compile Include="Core\ChangeType.cs" />
    <Compile Include="Core\ColorRecipe.cs" />
    <Compile Include="Core\ColorScheme.cs" />
    <Compile Include="Core\ColorDepth.cs" />
    <Compile Include="Core\FollowingSuggestedStatus.cs" />
    <Compile Include="Core\Format.cs" />
    <Compile Include="Core\Grid\ColumnPositionAnchor.cs" />
    <Compile Include="Core\JobNotificationStatus.cs" />
    <Compile Include="Core\KioskType.cs" />
    <Compile Include="Core\MatchFlag.cs" />
    <Compile Include="Core\MoveType.cs" />
    <Compile Include="Core\NcoaType.cs" />
    <Compile Include="Core\NoteApprovalStatus.cs" />
    <Compile Include="Core\NoteFormatType.cs" />
    <Compile Include="Core\NotificationMessageActionType.cs" />
    <Compile Include="Core\PrintFrom.cs" />
    <Compile Include="Core\PrintTo.cs" />
    <Compile Include="Core\Processed.cs" />
    <Compile Include="Core\Resolution.cs" />
    <Compile Include="Core\SignatureDocumentStatus.cs" />
    <Compile Include="Core\SignatureType.cs" />
    <Compile Include="Core\SpecialRole.cs" />
    <Compile Include="Core\TimeIntervalUnit.cs" />
    <Compile Include="Core\UpdatedAddressType.cs" />
    <Compile Include="Crm\AgeBracket.cs" />
    <Compile Include="Crm\AgeClassification.cs" />
    <Compile Include="Crm\AssessmentRequestStatus.cs" />
    <Compile Include="Crm\AuthenticationServiceType.cs" />
    <Compile Include="Crm\EmailPreference.cs" />
    <Compile Include="Crm\Gender.cs" />
    <Compile Include="Core\KeyboardInputMode.cs" />
    <Compile Include="Crm\PersonalizationType.cs" />
    <Compile Include="Engagement\StreakOccurrenceFrequency.cs" />
    <Compile Include="Engagement\StreakStructureType.cs" />
    <Compile Include="EnumDomainAttribute.cs" />
    <Compile Include="EnumOrderAttribute.cs" />
    <Compile Include="Event\AttendanceGraphBy.cs" />
    <Compile Include="Event\AttendanceStatus.cs" />
    <Compile Include="Event\CheckInStatus.cs" />
    <Compile Include="Event\InteractiveExperienceApprovalStatus.cs" />
    <Compile Include="Event\InteractiveExperienceCampusBehavior.cs" />
    <Compile Include="Event\InteractiveExperiencePushNotificationType.cs" />
    <Compile Include="Event\RegistrantsSameFamily.cs" />
    <Compile Include="Event\RegistrarOption.cs" />
    <Compile Include="Event\RegistrationCostSummaryType.cs" />
    <Compile Include="Event\RegistrationFeeType.cs" />
    <Compile Include="Event\RegistrationFieldSource.cs" />
    <Compile Include="Event\RegistrationPersonFieldType.cs" />
    <Compile Include="Event\RSVP.cs" />
    <Compile Include="Event\ScheduledAttendanceItemMachesPreference.cs" />
    <Compile Include="Event\ScheduledAttendanceItemStatus.cs" />
    <Compile Include="Event\SchedulerResourceGroupMemberFilterType.cs" />
    <Compile Include="Event\SessionStatus.cs" />
    <Compile Include="Event\SignatureDocumentAction.cs" />
    <Compile Include="Finance\AlertType.cs" />
    <Compile Include="Finance\BatchStatus.cs" />
    <Compile Include="Finance\BenevolenceWorkflowTriggerType.cs" />
    <Compile Include="Finance\FinancialScheduledTransactionStatus.cs" />
    <Compile Include="Finance\MICRStatus.cs" />
    <Compile Include="Finance\TransactionGraphBy.cs" />
    <Compile Include="Group\AppliesToAgeClassification.cs" />
    <Compile Include="Group\AttendanceRecordRequiredForCheckIn.cs" />
    <Compile Include="Group\AttendanceRule.cs" />
    <Compile Include="Group\DueDateType.cs" />
    <Compile Include="Group\GroupCapacityRule.cs" />
    <Compile Include="Group\PlacementMode.cs" />
    <Compile Include="Group\GroupMemberStatus.cs" />
    <Compile Include="Group\MeetsGroupRequirement.cs" />
    <Compile Include="Group\ParticipationType.cs" />
    <Compile Include="Group\RelationshipStrength.cs" />
    <Compile Include="Group\RelationshipTrend.cs" />
    <Compile Include="Group\RequirementCheckType.cs" />
    <Compile Include="Group\ScheduleConfirmationLogic.cs" />
    <Compile Include="Group\ScheduleCoordinatorNotificationType.cs" />
    <Compile Include="Lms\CommunicationMode.cs" />
    <Compile Include="Lms\ConfigurationMode.cs" />
    <Compile Include="Lms\AssignTo.cs" />
    <Compile Include="Lms\AvailabilityCriteria.cs" />
    <Compile Include="Lms\CompletionStatus.cs" />
    <Compile Include="Lms\DueDateChangeType.cs" />
    <Compile Include="Lms\DueDateCriteria.cs" />
    <Compile Include="Lms\LearningCompletionStatus.cs" />
    <Compile Include="Lms\PresentedFor.cs" />
    <Compile Include="Lms\RequirementType.cs" />
    <Compile Include="Mobile\MobileNavigationActionType.cs" />
    <Compile Include="Net\CookieSameSiteMode.cs" />
    <Compile Include="Net\ResponseElementLocation.cs" />
    <Compile Include="Observability\FeatureFlags.cs" />
    <Compile Include="Observability\TraceLevel.cs" />
    <Compile Include="Properties\AssemblyInfo.cs" />
    <Compile Include="Reporting\ComparisonType.cs" />
    <Compile Include="Reporting\FieldFilterSourceType.cs" />
    <Compile Include="Reporting\FilterExpressionType.cs" />
    <Compile Include="Reporting\FilterMode.cs" />
    <Compile Include="Reporting\MetricNumericDataType.cs" />
    <Compile Include="Reporting\MetricValueType.cs" />
    <Compile Include="Reporting\ReportFieldType.cs" />
    <Compile Include="Reporting\UnitType.cs" />
    <Compile Include="Blocks\Security\ConfirmAccount\ConfirmAccountViewType.cs" />
    <Compile Include="Security\LoginFailureReason.cs" />
    <Compile Include="WebFarm\LogSeverity.cs" />
    <Compile Include="WebFarm\LogType.cs" />
    <Compile Include="Workflow\InteractiveActionContinueMode.cs" />
    <Compile Include="Workflow\WorkflowActionFormShowHideOption.cs" />
    <Compile Include="Workflow\WorkflowActionFormPersonEntryOption.cs" />
    <Compile Include="Workflow\InteractiveMessageType.cs" />
    <Compile Include="Workflow\WorkflowLoggingLevel.cs" />
    <Compile Include="Workflow\WorkflowTriggerType.cs" />
    <Compile Include="Workflow\WorkflowTriggerValueChangeType.cs" />
=======
>>>>>>> 55590e6d
  </ItemGroup>

</Project><|MERGE_RESOLUTION|>--- conflicted
+++ resolved
@@ -12,213 +12,6 @@
     <Compile Include="..\Rock.Version\AssemblySharedInfo.cs">
       <Link>Properties\AssemblySharedInfo.cs</Link>
     </Compile>
-<<<<<<< HEAD
-    <Compile Include="AI\ModerationFlags.cs" />
-    <Compile Include="AI\ChatMessageRole.cs" />
-    <Compile Include="AI\NameRemoval.cs" />
-    <Compile Include="AI\TextEnhancement.cs" />
-    <Compile Include="Blocks\Communication\CommunicationEntryWizard\CommunicationType.cs" />
-    <Compile Include="Blocks\Communication\CommunicationEntryWizard\PushOpenAction.cs" />
-    <Compile Include="Blocks\Communication\CommunicationEntry\Mode.cs" />
-    <Compile Include="Blocks\Communication\CommunicationEntry\MediumType.cs" />
-    <Compile Include="Blocks\Communication\CommunicationEntry\PushOpenActionType.cs" />
-    <Compile Include="CheckIn\AgeRestrictionMode.cs" />
-    <Compile Include="CheckIn\GradeAndAgeMatchingMode.cs" />
-    <Compile Include="CheckIn\LocationSelectionStrategy.cs" />
-    <Compile Include="Cms\ThemeFieldType.cs" />
-    <Compile Include="Blocks\Crm\FamilyPreRegistration\CommunicationPreference.cs" />
-    <Compile Include="Blocks\Group\Scheduling\ToolboxActionType.cs" />
-    <Compile Include="Blocks\Group\Scheduling\ToolboxScheduleRowActionType.cs" />
-    <Compile Include="Blocks\Group\Scheduling\ToolboxScheduleRowConfirmationStatus.cs" />
-    <Compile Include="Blocks\Security\ForgotUserName\SendInstructionsResultType.cs" />
-    <Compile Include="Blocks\Engagement\SignUp\RegisterMode.cs" />
-    <Compile Include="Blocks\Group\GroupAttendanceDetail\GroupAttendanceDetailScheduleSelectionMode.cs" />
-    <Compile Include="Blocks\Group\GroupAttendanceDetail\GroupAttendanceDetailLocationSelectionMode.cs" />
-    <Compile Include="Blocks\Group\GroupAttendanceDetail\GroupAttendanceDetailDateSelectionMode.cs" />
-    <Compile Include="Blocks\Group\Scheduling\ResourceListSourceType.cs" />
-    <Compile Include="Blocks\Group\Scheduling\UpdateSchedulePreferenceMode.cs" />
-    <Compile Include="Blocks\Security\AccountEntry\AccountEntryStep.cs" />
-    <Compile Include="Blocks\Security\Login\LoginMethod.cs" />
-    <Compile Include="Blocks\Security\Login\PasswordlessLoginStep.cs" />
-    <Compile Include="CheckIn\AbilityLevelDeterminationMode.cs" />
-    <Compile Include="CheckIn\AlreadyEnrolledMatchingLogic.cs" />
-    <Compile Include="CheckIn\AutoSelectMode.cs" />
-    <Compile Include="CheckIn\KioskCheckInMode.cs" />
-    <Compile Include="CheckIn\FamilySearchMode.cs" />
-    <Compile Include="CheckIn\Labels\BarcodeFormat.cs" />
-    <Compile Include="CheckIn\Labels\DitherMode.cs" />
-    <Compile Include="CheckIn\Labels\HorizontalTextAlignment.cs" />
-    <Compile Include="CheckIn\Labels\LabelFieldType.cs" />
-    <Compile Include="CheckIn\Labels\LabelFormat.cs" />
-    <Compile Include="CheckIn\Labels\LabelType.cs" />
-    <Compile Include="CheckIn\Labels\TextCollectionFormat.cs" />
-    <Compile Include="CheckIn\Labels\TextFieldSubType.cs" />
-    <Compile Include="CheckIn\PhoneSearchMode.cs" />
-    <Compile Include="CheckIn\SuccessLavaTemplateDisplayMode.cs" />
-    <Compile Include="Cms\BlockReloadMode.cs" />
-    <Compile Include="Cms\BlockLocation.cs" />
-    <Compile Include="Blocks\Cms\ContentCollectionView\SearchOrder.cs" />
-    <Compile Include="Cms\BotGuardianLevel.cs" />
-    <Compile Include="Cms\ContentChannelDateType.cs" />
-    <Compile Include="Cms\ContentChannelItemStatus.cs" />
-    <Compile Include="Cms\ContentCollectionFilterControl.cs" />
-    <Compile Include="Cms\ContentControlType.cs" />
-    <Compile Include="Cms\ContentLibraryItemExperienceLevel.cs" />
-    <Compile Include="Cms\DisplayInNavWhen.cs" />
-    <Compile Include="Cms\MobilePageType.cs" />
-    <Compile Include="Cms\PersistedDatasetDataFormat.cs" />
-    <Compile Include="Cms\PersistedDatasetScriptType.cs" />
-    <Compile Include="Cms\SiteTypeFlags.cs" />
-    <Compile Include="Cms\SiteType.cs" />
-    <Compile Include="Cms\TagType.cs" />
-    <Compile Include="Cms\ThemeFontAwesomeWeight.cs" />
-    <Compile Include="Cms\ThemeIconSet.cs" />
-    <Compile Include="CodeGenerateRestEndpoint.cs" />
-    <Compile Include="Communication\Chat\ChatRole.cs" />
-    <Compile Include="Communication\Chat\ChatSyncType.cs" />
-    <Compile Include="Communication\CommunicationMessageFilter.cs" />
-    <Compile Include="Communication\CommunicationTemplateVersion.cs" />
-    <Compile Include="Communication\UnsubscribeLevel.cs" />
-    <Compile Include="Communication\CommunicationRecipientStatus.cs" />
-    <Compile Include="Communication\CommunicationStatus.cs" />
-    <Compile Include="Configuration\DatabasePlatform.cs" />
-    <Compile Include="Controls\FieldSource.cs" />
-    <Compile Include="Controls\AttributeFormat.cs" />
-    <Compile Include="Controls\FieldFormat.cs" />
-    <Compile Include="Controls\DayOfWeek.cs" />
-    <Compile Include="Communication\NotificationClassification.cs" />
-    <Compile Include="Communication\SegmentCriteria.cs" />
-    <Compile Include="Connection\ConnectionRequestViewModelSortProperty.cs" />
-    <Compile Include="Connection\ConnectionTypeViewMode.cs" />
-    <Compile Include="Connection\ConnectionWorkflowTriggerType.cs" />
-    <Compile Include="Connection\GroupRequirementsFilter.cs" />
-    <Compile Include="Controls\DetailPanelMode.cs" />
-    <Compile Include="Controls\MediaSelectorMode.cs" />
-    <Compile Include="Controls\RockCacheabilityType.cs" />
-    <Compile Include="Controls\UniversalItemValuePickerDisplayStyle.cs" />
-    <Compile Include="Core\BenchmarkRepititionMode.cs" />
-    <Compile Include="Core\Grid\BooleanFilterMethod.cs" />
-    <Compile Include="Core\Grid\DateFilterMethod.cs" />
-    <Compile Include="Core\Grid\NumberFilterMethod.cs" />
-    <Compile Include="Core\Grid\PickExistingFilterMethod.cs" />
-    <Compile Include="Core\Grid\TextFilterMethod.cs" />
-    <Compile Include="Controls\MergeTemplateOwnership.cs" />
-    <Compile Include="Controls\RequirementLevel.cs" />
-    <Compile Include="Controls\SlidingDateRangePicker.cs" />
-    <Compile Include="Core\AddressInvalidReason.cs" />
-    <Compile Include="Core\AuditType.cs" />
-    <Compile Include="Core\CameraBarcodeConfiguration.cs" />
-    <Compile Include="Core\ChangeType.cs" />
-    <Compile Include="Core\ColorRecipe.cs" />
-    <Compile Include="Core\ColorScheme.cs" />
-    <Compile Include="Core\ColorDepth.cs" />
-    <Compile Include="Core\FollowingSuggestedStatus.cs" />
-    <Compile Include="Core\Format.cs" />
-    <Compile Include="Core\Grid\ColumnPositionAnchor.cs" />
-    <Compile Include="Core\JobNotificationStatus.cs" />
-    <Compile Include="Core\KioskType.cs" />
-    <Compile Include="Core\MatchFlag.cs" />
-    <Compile Include="Core\MoveType.cs" />
-    <Compile Include="Core\NcoaType.cs" />
-    <Compile Include="Core\NoteApprovalStatus.cs" />
-    <Compile Include="Core\NoteFormatType.cs" />
-    <Compile Include="Core\NotificationMessageActionType.cs" />
-    <Compile Include="Core\PrintFrom.cs" />
-    <Compile Include="Core\PrintTo.cs" />
-    <Compile Include="Core\Processed.cs" />
-    <Compile Include="Core\Resolution.cs" />
-    <Compile Include="Core\SignatureDocumentStatus.cs" />
-    <Compile Include="Core\SignatureType.cs" />
-    <Compile Include="Core\SpecialRole.cs" />
-    <Compile Include="Core\TimeIntervalUnit.cs" />
-    <Compile Include="Core\UpdatedAddressType.cs" />
-    <Compile Include="Crm\AgeBracket.cs" />
-    <Compile Include="Crm\AgeClassification.cs" />
-    <Compile Include="Crm\AssessmentRequestStatus.cs" />
-    <Compile Include="Crm\AuthenticationServiceType.cs" />
-    <Compile Include="Crm\EmailPreference.cs" />
-    <Compile Include="Crm\Gender.cs" />
-    <Compile Include="Core\KeyboardInputMode.cs" />
-    <Compile Include="Crm\PersonalizationType.cs" />
-    <Compile Include="Engagement\StreakOccurrenceFrequency.cs" />
-    <Compile Include="Engagement\StreakStructureType.cs" />
-    <Compile Include="EnumDomainAttribute.cs" />
-    <Compile Include="EnumOrderAttribute.cs" />
-    <Compile Include="Event\AttendanceGraphBy.cs" />
-    <Compile Include="Event\AttendanceStatus.cs" />
-    <Compile Include="Event\CheckInStatus.cs" />
-    <Compile Include="Event\InteractiveExperienceApprovalStatus.cs" />
-    <Compile Include="Event\InteractiveExperienceCampusBehavior.cs" />
-    <Compile Include="Event\InteractiveExperiencePushNotificationType.cs" />
-    <Compile Include="Event\RegistrantsSameFamily.cs" />
-    <Compile Include="Event\RegistrarOption.cs" />
-    <Compile Include="Event\RegistrationCostSummaryType.cs" />
-    <Compile Include="Event\RegistrationFeeType.cs" />
-    <Compile Include="Event\RegistrationFieldSource.cs" />
-    <Compile Include="Event\RegistrationPersonFieldType.cs" />
-    <Compile Include="Event\RSVP.cs" />
-    <Compile Include="Event\ScheduledAttendanceItemMachesPreference.cs" />
-    <Compile Include="Event\ScheduledAttendanceItemStatus.cs" />
-    <Compile Include="Event\SchedulerResourceGroupMemberFilterType.cs" />
-    <Compile Include="Event\SessionStatus.cs" />
-    <Compile Include="Event\SignatureDocumentAction.cs" />
-    <Compile Include="Finance\AlertType.cs" />
-    <Compile Include="Finance\BatchStatus.cs" />
-    <Compile Include="Finance\BenevolenceWorkflowTriggerType.cs" />
-    <Compile Include="Finance\FinancialScheduledTransactionStatus.cs" />
-    <Compile Include="Finance\MICRStatus.cs" />
-    <Compile Include="Finance\TransactionGraphBy.cs" />
-    <Compile Include="Group\AppliesToAgeClassification.cs" />
-    <Compile Include="Group\AttendanceRecordRequiredForCheckIn.cs" />
-    <Compile Include="Group\AttendanceRule.cs" />
-    <Compile Include="Group\DueDateType.cs" />
-    <Compile Include="Group\GroupCapacityRule.cs" />
-    <Compile Include="Group\PlacementMode.cs" />
-    <Compile Include="Group\GroupMemberStatus.cs" />
-    <Compile Include="Group\MeetsGroupRequirement.cs" />
-    <Compile Include="Group\ParticipationType.cs" />
-    <Compile Include="Group\RelationshipStrength.cs" />
-    <Compile Include="Group\RelationshipTrend.cs" />
-    <Compile Include="Group\RequirementCheckType.cs" />
-    <Compile Include="Group\ScheduleConfirmationLogic.cs" />
-    <Compile Include="Group\ScheduleCoordinatorNotificationType.cs" />
-    <Compile Include="Lms\CommunicationMode.cs" />
-    <Compile Include="Lms\ConfigurationMode.cs" />
-    <Compile Include="Lms\AssignTo.cs" />
-    <Compile Include="Lms\AvailabilityCriteria.cs" />
-    <Compile Include="Lms\CompletionStatus.cs" />
-    <Compile Include="Lms\DueDateChangeType.cs" />
-    <Compile Include="Lms\DueDateCriteria.cs" />
-    <Compile Include="Lms\LearningCompletionStatus.cs" />
-    <Compile Include="Lms\PresentedFor.cs" />
-    <Compile Include="Lms\RequirementType.cs" />
-    <Compile Include="Mobile\MobileNavigationActionType.cs" />
-    <Compile Include="Net\CookieSameSiteMode.cs" />
-    <Compile Include="Net\ResponseElementLocation.cs" />
-    <Compile Include="Observability\FeatureFlags.cs" />
-    <Compile Include="Observability\TraceLevel.cs" />
-    <Compile Include="Properties\AssemblyInfo.cs" />
-    <Compile Include="Reporting\ComparisonType.cs" />
-    <Compile Include="Reporting\FieldFilterSourceType.cs" />
-    <Compile Include="Reporting\FilterExpressionType.cs" />
-    <Compile Include="Reporting\FilterMode.cs" />
-    <Compile Include="Reporting\MetricNumericDataType.cs" />
-    <Compile Include="Reporting\MetricValueType.cs" />
-    <Compile Include="Reporting\ReportFieldType.cs" />
-    <Compile Include="Reporting\UnitType.cs" />
-    <Compile Include="Blocks\Security\ConfirmAccount\ConfirmAccountViewType.cs" />
-    <Compile Include="Security\LoginFailureReason.cs" />
-    <Compile Include="WebFarm\LogSeverity.cs" />
-    <Compile Include="WebFarm\LogType.cs" />
-    <Compile Include="Workflow\InteractiveActionContinueMode.cs" />
-    <Compile Include="Workflow\WorkflowActionFormShowHideOption.cs" />
-    <Compile Include="Workflow\WorkflowActionFormPersonEntryOption.cs" />
-    <Compile Include="Workflow\InteractiveMessageType.cs" />
-    <Compile Include="Workflow\WorkflowLoggingLevel.cs" />
-    <Compile Include="Workflow\WorkflowTriggerType.cs" />
-    <Compile Include="Workflow\WorkflowTriggerValueChangeType.cs" />
-=======
->>>>>>> 55590e6d
   </ItemGroup>
 
 </Project>