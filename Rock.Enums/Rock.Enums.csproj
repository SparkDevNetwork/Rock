--- conflicted
+++ resolved
@@ -46,13 +46,10 @@
     <Compile Include="..\Rock.Version\AssemblySharedInfo.cs">
       <Link>Properties\AssemblySharedInfo.cs</Link>
     </Compile>
-<<<<<<< HEAD
+    <Compile Include="AI\ModerationFlags.cs" />
+    <Compile Include="AI\ChatMessageRole.cs" />
     <Compile Include="Blocks\Crm\FamilyPreRegistration\CommunicationPreference.cs" />
     <Compile Include="Blocks\Security\ForgotUserName\SendInstructionsResultType.cs" />
-=======
-    <Compile Include="AI\ModerationFlags.cs" />
-    <Compile Include="AI\ChatMessageRole.cs" />
->>>>>>> 8f1931fe
     <Compile Include="Blocks\Engagement\SignUp\RegisterMode.cs" />
     <Compile Include="Blocks\Group\GroupAttendanceDetail\GroupAttendanceDetailScheduleSelectionMode.cs" />
     <Compile Include="Blocks\Group\GroupAttendanceDetail\GroupAttendanceDetailLocationSelectionMode.cs" />
