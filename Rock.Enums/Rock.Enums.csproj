--- conflicted
+++ resolved
@@ -48,17 +48,14 @@
     </Compile>
     <Compile Include="AI\ModerationFlags.cs" />
     <Compile Include="AI\ChatMessageRole.cs" />
-<<<<<<< HEAD
     <Compile Include="AI\NameRemoval.cs" />
     <Compile Include="AI\TextEnhancement.cs" />
     <Compile Include="Blocks\Communication\CommunicationEntry\Mode.cs" />
     <Compile Include="Blocks\Communication\CommunicationEntry\MediumType.cs" />
     <Compile Include="Blocks\Communication\CommunicationEntry\PushOpenActionType.cs" />
-=======
     <Compile Include="CheckIn\GradeAndAgeMatchingMode.cs" />
     <Compile Include="CheckIn\LocationSelectionStrategy.cs" />
     <Compile Include="Cms\ThemeFieldType.cs" />
->>>>>>> 029c135b
     <Compile Include="Blocks\Crm\FamilyPreRegistration\CommunicationPreference.cs" />
     <Compile Include="Blocks\Group\Scheduling\ToolboxActionType.cs" />
     <Compile Include="Blocks\Group\Scheduling\ToolboxScheduleRowActionType.cs" />
