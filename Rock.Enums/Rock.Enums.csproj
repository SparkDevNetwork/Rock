﻿<?xml version="1.0" encoding="utf-8"?>
<Project ToolsVersion="15.0" xmlns="http://schemas.microsoft.com/developer/msbuild/2003">
  <Import Project="$(MSBuildExtensionsPath)\$(MSBuildToolsVersion)\Microsoft.Common.props" Condition="Exists('$(MSBuildExtensionsPath)\$(MSBuildToolsVersion)\Microsoft.Common.props')" />
  <PropertyGroup>
    <Configuration Condition=" '$(Configuration)' == '' ">Debug</Configuration>
    <Platform Condition=" '$(Platform)' == '' ">AnyCPU</Platform>
    <ProjectGuid>{61DECE2B-0434-435E-8D65-49A4FDF98365}</ProjectGuid>
    <OutputType>Library</OutputType>
    <AppDesignerFolder>Properties</AppDesignerFolder>
    <RootNamespace>Rock.Enums</RootNamespace>
    <AssemblyName>Rock.Enums</AssemblyName>
    <TargetFrameworkVersion>v4.7.2</TargetFrameworkVersion>
    <FileAlignment>512</FileAlignment>
    <Deterministic>true</Deterministic>
  </PropertyGroup>
  <PropertyGroup Condition=" '$(Configuration)|$(Platform)' == 'Debug|AnyCPU' ">
    <DebugSymbols>true</DebugSymbols>
    <DebugType>full</DebugType>
    <Optimize>false</Optimize>
    <OutputPath>bin\Debug\</OutputPath>
    <DefineConstants>DEBUG;TRACE</DefineConstants>
    <ErrorReport>prompt</ErrorReport>
    <WarningLevel>4</WarningLevel>
    <DocumentationFile>bin\Debug\Rock.Enums.xml</DocumentationFile>
  </PropertyGroup>
  <PropertyGroup Condition=" '$(Configuration)|$(Platform)' == 'Release|AnyCPU' ">
    <DebugType>pdbonly</DebugType>
    <Optimize>true</Optimize>
    <OutputPath>bin\Release\</OutputPath>
    <DefineConstants>TRACE</DefineConstants>
    <ErrorReport>prompt</ErrorReport>
    <WarningLevel>4</WarningLevel>
    <DocumentationFile>bin\Release\Rock.Enums.xml</DocumentationFile>
  </PropertyGroup>
  <ItemGroup>
    <Reference Include="System" />
    <Reference Include="System.Core" />
    <Reference Include="System.Xml.Linq" />
    <Reference Include="System.Data.DataSetExtensions" />
    <Reference Include="Microsoft.CSharp" />
    <Reference Include="System.Data" />
    <Reference Include="System.Net.Http" />
    <Reference Include="System.Xml" />
  </ItemGroup>
  <ItemGroup>
    <Compile Include="..\Rock.Version\AssemblySharedInfo.cs">
      <Link>Properties\AssemblySharedInfo.cs</Link>
    </Compile>
    <Compile Include="AI\ModerationFlags.cs" />
    <Compile Include="AI\ChatMessageRole.cs" />
    <Compile Include="Blocks\Communication\CommunicationEntry\Mode.cs" />
    <Compile Include="Blocks\Communication\CommunicationEntry\MediumType.cs" />
    <Compile Include="Blocks\Communication\CommunicationEntry\PushOpenActionType.cs" />
    <Compile Include="Blocks\Crm\FamilyPreRegistration\CommunicationPreference.cs" />
    <Compile Include="Blocks\Group\Scheduling\ToolboxActionType.cs" />
    <Compile Include="Blocks\Group\Scheduling\ToolboxScheduleRowActionType.cs" />
    <Compile Include="Blocks\Group\Scheduling\ToolboxScheduleRowConfirmationStatus.cs" />
    <Compile Include="Blocks\Security\ForgotUserName\SendInstructionsResultType.cs" />
    <Compile Include="Blocks\Engagement\SignUp\RegisterMode.cs" />
    <Compile Include="Blocks\Group\GroupAttendanceDetail\GroupAttendanceDetailScheduleSelectionMode.cs" />
    <Compile Include="Blocks\Group\GroupAttendanceDetail\GroupAttendanceDetailLocationSelectionMode.cs" />
    <Compile Include="Blocks\Group\GroupAttendanceDetail\GroupAttendanceDetailDateSelectionMode.cs" />
    <Compile Include="Blocks\Group\Scheduling\ResourceListSourceType.cs" />
    <Compile Include="Blocks\Group\Scheduling\UpdateSchedulePreferenceMode.cs" />
    <Compile Include="Blocks\Security\AccountEntry\AccountEntryStep.cs" />
    <Compile Include="Blocks\Security\Login\LoginMethod.cs" />
    <Compile Include="Blocks\Security\Login\PasswordlessLoginStep.cs" />
    <Compile Include="CheckIn\AbilityLevelDeterminationMode.cs" />
    <Compile Include="CheckIn\AutoSelectMode.cs" />
    <Compile Include="CheckIn\KioskCheckInMode.cs" />
    <Compile Include="CheckIn\FamilySearchMode.cs" />
    <Compile Include="CheckIn\Labels\BarcodeFormat.cs" />
    <Compile Include="CheckIn\Labels\DitherMode.cs" />
    <Compile Include="CheckIn\Labels\HorizontalTextAlignment.cs" />
    <Compile Include="CheckIn\Labels\LabelFieldType.cs" />
    <Compile Include="CheckIn\Labels\LabelFormat.cs" />
    <Compile Include="CheckIn\Labels\LabelType.cs" />
    <Compile Include="CheckIn\Labels\TextCollectionFormat.cs" />
    <Compile Include="CheckIn\Labels\TextFieldSubType.cs" />
    <Compile Include="CheckIn\PhoneSearchMode.cs" />
    <Compile Include="CheckIn\SuccessLavaTemplateDisplayMode.cs" />
    <Compile Include="Cms\BlockReloadMode.cs" />
    <Compile Include="Cms\BlockLocation.cs" />
    <Compile Include="Blocks\Cms\ContentCollectionView\SearchOrder.cs" />
    <Compile Include="Cms\BotGuardianLevel.cs" />
    <Compile Include="Cms\ContentChannelDateType.cs" />
    <Compile Include="Cms\ContentChannelItemStatus.cs" />
    <Compile Include="Cms\ContentCollectionFilterControl.cs" />
    <Compile Include="Cms\ContentControlType.cs" />
    <Compile Include="Cms\ContentLibraryItemExperienceLevel.cs" />
    <Compile Include="Cms\DisplayInNavWhen.cs" />
    <Compile Include="Cms\MobilePageType.cs" />
    <Compile Include="Cms\PersistedDatasetDataFormat.cs" />
    <Compile Include="Cms\PersistedDatasetScriptType.cs" />
    <Compile Include="Cms\SiteTypeFlags.cs" />
    <Compile Include="Cms\SiteType.cs" />
    <Compile Include="Cms\TagType.cs" />
    <Compile Include="Communication\CommunicationMessageFilter.cs" />
    <Compile Include="Communication\CommunicationRecipientStatus.cs" />
    <Compile Include="Communication\CommunicationStatus.cs" />
    <Compile Include="Configuration\DatabasePlatform.cs" />
    <Compile Include="Controls\FieldSource.cs" />
    <Compile Include="Controls\AttributeFormat.cs" />
    <Compile Include="Controls\FieldFormat.cs" />
    <Compile Include="Controls\DayOfWeek.cs" />
    <Compile Include="Communication\NotificationClassification.cs" />
    <Compile Include="Communication\SegmentCriteria.cs" />
    <Compile Include="Connection\ConnectionRequestViewModelSortProperty.cs" />
    <Compile Include="Connection\ConnectionTypeViewMode.cs" />
    <Compile Include="Connection\ConnectionWorkflowTriggerType.cs" />
    <Compile Include="Connection\GroupRequirementsFilter.cs" />
    <Compile Include="Controls\DetailPanelMode.cs" />
    <Compile Include="Controls\MediaSelectorMode.cs" />
<<<<<<< HEAD
    <Compile Include="Core\EntityTypeInitializedState.cs" />
=======
    <Compile Include="Controls\RockCacheabilityType.cs" />
    <Compile Include="Controls\UniversalItemValuePickerDisplayStyle.cs" />
    <Compile Include="Core\BenchmarkRepititionMode.cs" />
>>>>>>> 39713898
    <Compile Include="Core\Grid\BooleanFilterMethod.cs" />
    <Compile Include="Core\Grid\DateFilterMethod.cs" />
    <Compile Include="Core\Grid\NumberFilterMethod.cs" />
    <Compile Include="Core\Grid\PickExistingFilterMethod.cs" />
    <Compile Include="Core\Grid\TextFilterMethod.cs" />
    <Compile Include="Controls\MergeTemplateOwnership.cs" />
    <Compile Include="Controls\RequirementLevel.cs" />
    <Compile Include="Controls\SlidingDateRangePicker.cs" />
    <Compile Include="Core\AddressInvalidReason.cs" />
    <Compile Include="Core\AuditType.cs" />
    <Compile Include="Core\CameraBarcodeConfiguration.cs" />
    <Compile Include="Core\ChangeType.cs" />
    <Compile Include="Core\ColorRecipe.cs" />
    <Compile Include="Core\ColorScheme.cs" />
    <Compile Include="Core\ColorDepth.cs" />
    <Compile Include="Core\FollowingSuggestedStatus.cs" />
    <Compile Include="Core\Format.cs" />
    <Compile Include="Core\Grid\ColumnPositionAnchor.cs" />
    <Compile Include="Core\JobNotificationStatus.cs" />
    <Compile Include="Core\KioskType.cs" />
    <Compile Include="Core\MatchFlag.cs" />
    <Compile Include="Core\MoveType.cs" />
    <Compile Include="Core\NcoaType.cs" />
    <Compile Include="Core\NoteApprovalStatus.cs" />
    <Compile Include="Core\NoteFormatType.cs" />
    <Compile Include="Core\NotificationMessageActionType.cs" />
    <Compile Include="Core\PrintFrom.cs" />
    <Compile Include="Core\PrintTo.cs" />
    <Compile Include="Core\Processed.cs" />
    <Compile Include="Core\Resolution.cs" />
    <Compile Include="Core\SignatureDocumentStatus.cs" />
    <Compile Include="Core\SignatureType.cs" />
    <Compile Include="Core\SpecialRole.cs" />
    <Compile Include="Core\TimeIntervalUnit.cs" />
    <Compile Include="Core\UpdatedAddressType.cs" />
    <Compile Include="Crm\AgeBracket.cs" />
    <Compile Include="Crm\AgeClassification.cs" />
    <Compile Include="Crm\AssessmentRequestStatus.cs" />
    <Compile Include="Crm\AuthenticationServiceType.cs" />
    <Compile Include="Crm\EmailPreference.cs" />
    <Compile Include="Crm\Gender.cs" />
    <Compile Include="Core\KeyboardInputMode.cs" />
    <Compile Include="Crm\PersonalizationType.cs" />
    <Compile Include="Engagement\StreakOccurrenceFrequency.cs" />
    <Compile Include="Engagement\StreakStructureType.cs" />
    <Compile Include="EnumDomainAttribute.cs" />
    <Compile Include="EnumOrderAttribute.cs" />
    <Compile Include="Event\AttendanceGraphBy.cs" />
    <Compile Include="Event\AttendanceStatus.cs" />
    <Compile Include="Event\CheckInStatus.cs" />
    <Compile Include="Event\InteractiveExperienceApprovalStatus.cs" />
    <Compile Include="Event\InteractiveExperienceCampusBehavior.cs" />
    <Compile Include="Event\InteractiveExperiencePushNotificationType.cs" />
    <Compile Include="Event\RegistrantsSameFamily.cs" />
    <Compile Include="Event\RegistrarOption.cs" />
    <Compile Include="Event\RegistrationCostSummaryType.cs" />
    <Compile Include="Event\RegistrationFeeType.cs" />
    <Compile Include="Event\RegistrationFieldSource.cs" />
    <Compile Include="Event\RegistrationPersonFieldType.cs" />
    <Compile Include="Event\RSVP.cs" />
    <Compile Include="Event\ScheduledAttendanceItemMachesPreference.cs" />
    <Compile Include="Event\ScheduledAttendanceItemStatus.cs" />
    <Compile Include="Event\SchedulerResourceGroupMemberFilterType.cs" />
    <Compile Include="Event\SessionStatus.cs" />
    <Compile Include="Event\SignatureDocumentAction.cs" />
    <Compile Include="Finance\AlertType.cs" />
    <Compile Include="Finance\BatchStatus.cs" />
    <Compile Include="Finance\BenevolenceWorkflowTriggerType.cs" />
    <Compile Include="Finance\FinancialScheduledTransactionStatus.cs" />
    <Compile Include="Finance\MICRStatus.cs" />
    <Compile Include="Finance\TransactionGraphBy.cs" />
    <Compile Include="Group\AppliesToAgeClassification.cs" />
    <Compile Include="Group\AttendanceRecordRequiredForCheckIn.cs" />
    <Compile Include="Group\AttendanceRule.cs" />
    <Compile Include="Group\DueDateType.cs" />
    <Compile Include="Group\GroupCapacityRule.cs" />
    <Compile Include="Group\GroupMemberStatus.cs" />
    <Compile Include="Group\MeetsGroupRequirement.cs" />
    <Compile Include="Group\ParticipationType.cs" />
    <Compile Include="Group\RelationshipTrend.cs" />
    <Compile Include="Group\RequirementCheckType.cs" />
    <Compile Include="Group\ScheduleConfirmationLogic.cs" />
    <Compile Include="Lms\CommunicationMode.cs" />
    <Compile Include="Lms\ConfigurationMode.cs" />
    <Compile Include="Lms\AssignTo.cs" />
    <Compile Include="Lms\AvailableDateCalculationMethod.cs" />
    <Compile Include="Lms\CompletionStatus.cs" />
    <Compile Include="Lms\DueDateCalculationMethod.cs" />
    <Compile Include="Lms\LearningCompletionStatus.cs" />
    <Compile Include="Lms\RequirementType.cs" />
    <Compile Include="Net\CookieSameSiteMode.cs" />
    <Compile Include="Net\ResponseElementLocation.cs" />
    <Compile Include="Properties\AssemblyInfo.cs" />
    <Compile Include="Reporting\ComparisonType.cs" />
    <Compile Include="Reporting\FieldFilterSourceType.cs" />
    <Compile Include="Reporting\FilterExpressionType.cs" />
    <Compile Include="Reporting\MetricNumericDataType.cs" />
    <Compile Include="Reporting\MetricValueType.cs" />
    <Compile Include="Reporting\ReportFieldType.cs" />
    <Compile Include="Reporting\UnitType.cs" />
    <Compile Include="Blocks\Security\ConfirmAccount\ConfirmAccountViewType.cs" />
    <Compile Include="WebFarm\LogSeverity.cs" />
    <Compile Include="WebFarm\LogType.cs" />
    <Compile Include="Workflow\WorkflowActionFormShowHideOption.cs" />
    <Compile Include="Workflow\WorkflowActionFormPersonEntryOption.cs" />
    <Compile Include="Workflow\WorkflowLoggingLevel.cs" />
    <Compile Include="Workflow\WorkflowTriggerType.cs" />
    <Compile Include="Workflow\WorkflowTriggerValueChangeType.cs" />
  </ItemGroup>
  <Import Project="$(MSBuildToolsPath)\Microsoft.CSharp.targets" />
</Project><|MERGE_RESOLUTION|>--- conflicted
+++ resolved
@@ -111,13 +111,10 @@
     <Compile Include="Connection\GroupRequirementsFilter.cs" />
     <Compile Include="Controls\DetailPanelMode.cs" />
     <Compile Include="Controls\MediaSelectorMode.cs" />
-<<<<<<< HEAD
-    <Compile Include="Core\EntityTypeInitializedState.cs" />
-=======
     <Compile Include="Controls\RockCacheabilityType.cs" />
     <Compile Include="Controls\UniversalItemValuePickerDisplayStyle.cs" />
     <Compile Include="Core\BenchmarkRepititionMode.cs" />
->>>>>>> 39713898
+    <Compile Include="Core\EntityTypeInitializedState.cs" />
     <Compile Include="Core\Grid\BooleanFilterMethod.cs" />
     <Compile Include="Core\Grid\DateFilterMethod.cs" />
     <Compile Include="Core\Grid\NumberFilterMethod.cs" />
