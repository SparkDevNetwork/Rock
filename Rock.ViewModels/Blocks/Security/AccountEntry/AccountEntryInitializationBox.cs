--- conflicted
+++ resolved
@@ -158,17 +158,10 @@
         public AccountEntryPersonInfoBag AccountEntryPersonInfoBag { get; set; }
 
         /// <summary>
-<<<<<<< HEAD
-        /// Gets or sets a value indicating whether captcha support should be disabled for this block.
-        /// </summary>
-        /// <value>
-        ///   <c>true</c> if [disable captcha support]; otherwise, <c>false</c>.
-=======
         /// If set to true if the Captcha verification step should not be performed.
         /// </summary>
         /// <value>
         ///   <c>true</c> if Captcha is disabled; otherwise, <c>false</c>.
->>>>>>> 76a6d440
         /// </value>
         public bool DisableCaptchaSupport { get; set; }
     }
