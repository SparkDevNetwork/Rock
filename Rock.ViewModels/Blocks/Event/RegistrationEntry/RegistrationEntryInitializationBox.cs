--- conflicted
+++ resolved
@@ -447,14 +447,13 @@
         public bool ShowSmsOptIn { get; set; }
 
         /// <summary>
-<<<<<<< HEAD
         /// Gets or sets a value indicating whether captcha support should be disabled for this block.
         /// </summary>
         /// <value>
         ///   <c>true</c> if [disable captcha support]; otherwise, <c>false</c>.
         /// </value>
         public bool DisableCaptchaSupport { get; set; }
-=======
+
         /// Gets value indicating whether registrants should be able to pay their registration costs in multiple, scheduled installments.
         /// </summary>
         /// <value>
@@ -490,6 +489,5 @@
         /// The currency information.
         /// </value>
         public CurrencyInfoBag CurrencyInfo { get; set; }
->>>>>>> 0ad9bd0d
     }
 }