﻿// <copyright>
// Copyright by the Spark Development Network
//
// Licensed under the Rock Community License (the "License");
// you may not use this file except in compliance with the License.
// You may obtain a copy of the License at
//
// http://www.rockrms.com/license
//
// Unless required by applicable law or agreed to in writing, software
// distributed under the License is distributed on an "AS IS" BASIS,
// WITHOUT WARRANTIES OR CONDITIONS OF ANY KIND, either express or implied.
// See the License for the specific language governing permissions and
// limitations under the License.
// </copyright>
//

using System;
using System.Collections.Generic;

using Rock.ViewModels.Utility;

namespace Rock.ViewModels.Blocks.Core.LocationDetail
{
    /// <summary>
    /// Contains extra configuration details for the block.
    /// </summary>
    public class LocationDetailOptionsBag
    {
        /// <summary>
        /// Gets or sets the printer device options.
        /// </summary>
        /// <value>
        /// The printer device options.
        /// </value>
        public List<ListItemBag> PrinterDeviceOptions { get; set; }

        /// <summary>
<<<<<<< HEAD
        /// Gets or sets a value indicating whether the a PersonId was passed as a URL parameter
        /// </summary>
        /// <value>
        ///   <c>true</c> if this instance has person identifier; otherwise, <c>false</c>.
        /// </value>
        public bool HasPersonId { get; set; }

        /// <summary>
        /// Gets or sets a value indicating whether a parent Id was passed in the URL indicating the block is in TreeView.
        /// </summary>
        /// <value>
        ///   <c>true</c> if this instance is in TreeView; otherwise, <c>false</c>.
        /// </value>
        public bool HasParentLocationId { get; set; }

        /// <summary>
        /// Gets or sets the panel title.
        /// </summary>
        /// <value>
        /// The panel title.
        /// </value>
        public string PanelTitle { get; set; }

        /// <summary>
        /// Gets or sets the map style unique identifier.
        /// </summary>
        /// <value>
        /// The map style unique identifier.
        /// </value>
        public Guid MapStyleGuid { get; set; }

        /// <summary>
        /// Gets or sets a value indicating whether current user has Administrate authorizartion
        /// </summary>
        /// <value>
        ///   <c>true</c> if user can administrate; otherwise, <c>false</c>.
        /// </value>
        public bool CanAdministrate { get; set; }
=======
        /// Gets or sets a value indicating whether the location has NamedLocationFeaturesEnabled set to true.
        /// </summary>
        /// <value>
        ///   <c>true</c> if the location has named location features values enabled; otherwise, <c>false</c>.
        /// </value>
        public bool IsPersonIdAvailable { get; set; }
>>>>>>> 50510826
    }
}<|MERGE_RESOLUTION|>--- conflicted
+++ resolved
@@ -36,7 +36,6 @@
         public List<ListItemBag> PrinterDeviceOptions { get; set; }
 
         /// <summary>
-<<<<<<< HEAD
         /// Gets or sets a value indicating whether the a PersonId was passed as a URL parameter
         /// </summary>
         /// <value>
@@ -75,13 +74,12 @@
         ///   <c>true</c> if user can administrate; otherwise, <c>false</c>.
         /// </value>
         public bool CanAdministrate { get; set; }
-=======
+
         /// Gets or sets a value indicating whether the location has NamedLocationFeaturesEnabled set to true.
         /// </summary>
         /// <value>
         ///   <c>true</c> if the location has named location features values enabled; otherwise, <c>false</c>.
         /// </value>
         public bool IsPersonIdAvailable { get; set; }
->>>>>>> 50510826
     }
 }