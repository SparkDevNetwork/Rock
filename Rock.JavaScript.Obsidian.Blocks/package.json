--- conflicted
+++ resolved
@@ -15,13 +15,15 @@
     "@babel/preset-env": "^7.22.10",
     "@babel/preset-typescript": "^7.22.11",
     "@rollup/plugin-babel": "^6.0.3",
-<<<<<<< HEAD
     "@rollup/plugin-commonjs": "^25.0.4",
     "@rollup/plugin-node-resolve": "^15.2.1",
     "@types/google.maps": "^3.54.0",
+    "@types/jest": "^29.5.4",
     "@types/node": "^20.5.7",
     "@typescript-eslint/eslint-plugin": "^6.5.0",
     "@typescript-eslint/parser": "^6.5.0",
+    "@vue/test-utils": "^2.4.1",
+    "@vue/vue3-jest": "^29.2.5",
     "copyfiles": "^2.4.1",
     "eslint": "^8.48.0",
     "eslint-plugin-vue": "^9.17.0",
@@ -30,46 +32,14 @@
     "jest-editor-support": "^31.1.1",
     "rimraf": "^5.0.1",
     "rollup": "^3.28.1",
-=======
-    "@rollup/plugin-commonjs": "^21.0.3",
-    "@rollup/plugin-node-resolve": "^13.1.3",
-    "@types/google.maps": "^3.52.3",
-    "@types/jest": "^29.5.4",
-    "@types/node": "^14.14.7",
-    "@typescript-eslint/eslint-plugin": "^4.29.0",
-    "@typescript-eslint/parser": "^4.29.0",
-    "@vue/test-utils": "^2.4.1",
-    "@vue/vue3-jest": "^29.2.5",
-    "copyfiles": "^2.4.1",
-    "eslint": "^7.32.0",
-    "eslint-plugin-vue": "^9.6.0",
-    "glob": "^7.2.0",
-    "jest": "^29.6.4",
-    "jest-editor-support": "^30.0.2",
-    "jest-environment-jsdom": "^29.6.4",
-    "rimraf": "^3.0.2",
-    "rollup": "^2.70.1",
->>>>>>> 31172e1a
     "rollup-plugin-copy": "^3.4.0",
     "rollup-plugin-postcss": "^4.0.2",
     "rollup-plugin-vue": "^6.0.0",
     "ts-jest": "^29.1.1",
-<<<<<<< HEAD
     "ts-node": "^10.9.1",
     "tslib": "^2.6.2",
     "typescript": "^5.2.2",
     "vue": "^3.3.4",
     "vue-eslint-parser": "^9.3.1"
-=======
-    "ts-node": "^10.4.0",
-    "ttypescript": "^1.5.13",
-    "typescript": "4.5.5",
-    "vue": "3.2.35",
-    "vue-eslint-parser": "^9.1.0",
-    "watch": "^1.0.2"
-  },
-  "optionalDependencies": {
-    "fsevents": "^2.3.2"
->>>>>>> 31172e1a
   }
 }