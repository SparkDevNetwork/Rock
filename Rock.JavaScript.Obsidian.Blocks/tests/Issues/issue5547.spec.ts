--- conflicted
+++ resolved
@@ -1,12 +1,8 @@
 import RegistrationEntry from "../../src/Event/registrationEntry.obs";
-<<<<<<< HEAD
 import { RegistrationEntryInitializationBox } from "@Obsidian/ViewModels/Blocks/Event/RegistrationEntry/registrationEntryInitializationBox";
-=======
->>>>>>> f3ad007f
 import { mockBlockActions, mountBlock } from "../blocks";
 import { HttpResult } from "@Obsidian/Types/Utility/http";
 import { Guid } from "@Obsidian/Types";
-import { RegistrationEntryInitializationBox } from "@Obsidian/ViewModels/Blocks/Event/RegistrationEntry/registrationEntryInitializationBox";
 
 function getConfigurationValues(): RegistrationEntryInitializationBox {
     // This is weird, but we have to do this because the block actually
@@ -563,14 +559,9 @@
             "disabled": null
         }
     ],
-<<<<<<< HEAD
     "hideProgressBar": false,
-    "showSmsOptIn": false,
-    "disableCaptchaSupport": true
-=======
     "showSmsOptIn": false,
     "isPaymentPlanAllowed": false,
     "isPaymentPlanConfigured": false,
-    "hideProgressBar": false
->>>>>>> f3ad007f
+    "disableCaptchaSupport": true
 };