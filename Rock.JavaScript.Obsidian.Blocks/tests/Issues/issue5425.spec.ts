--- conflicted
+++ resolved
@@ -1,13 +1,9 @@
 import { HttpResult } from "@Obsidian/Types/Utility/http";
 import RegistrationEntry from "../../src/Event/registrationEntry.obs";
-<<<<<<< HEAD
 import { RegistrationEntryInitializationBox } from "@Obsidian/ViewModels/Blocks/Event/RegistrationEntry/registrationEntryInitializationBox";
-=======
->>>>>>> f3ad007f
 import { mockBlockActions, mountBlock } from "../blocks";
 import { waitFor } from "../utils";
 import { Guid } from "@Obsidian/Types";
-import { RegistrationEntryInitializationBox } from "@Obsidian/ViewModels/Blocks/Event/RegistrationEntry/registrationEntryInitializationBox";
 
 function getConfigurationValues(): RegistrationEntryInitializationBox {
     // This is weird, but we have to do this because the block actually
@@ -109,11 +105,7 @@
         "discountAmount": 0.0,
         "discountPercentage": 0.0,
         "discountMaxRegistrants": 0.0,
-<<<<<<< HEAD
         "previouslyPaid": 0.0
-=======
-        "previouslyPaid": 0.0,
->>>>>>> f3ad007f
     },
     "isUnauthorized": false,
     "instructionsHtml": "",
@@ -391,10 +383,7 @@
     ],
     "hideProgressBar": false,
     "showSmsOptIn": false,
-<<<<<<< HEAD
+    "isPaymentPlanAllowed": false,
+    "isPaymentPlanConfigured": false,
     "disableCaptchaSupport": true
-=======
-    "isPaymentPlanAllowed": false,
-    "isPaymentPlanConfigured": false
->>>>>>> f3ad007f
 };