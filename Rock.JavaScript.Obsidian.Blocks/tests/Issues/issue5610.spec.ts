--- conflicted
+++ resolved
@@ -1,15 +1,11 @@
 import { HttpResult } from "@Obsidian/Types/Utility/http";
 import RegistrationEntry from "../../src/Event/registrationEntry.obs";
-<<<<<<< HEAD
 import Registrant from "../../src/Event/RegistrationEntry/registrant.partial.obs";
 import { RegistrationEntryInitializationBox } from "@Obsidian/ViewModels/Blocks/Event/RegistrationEntry/registrationEntryInitializationBox";
-=======
->>>>>>> f3ad007f
 import { mockBlockActions, mountBlock } from "../blocks";
 import { waitFor } from "../utils";
 import { Guid } from "@Obsidian/Types";
 import { flushPromises } from "@vue/test-utils";
-import { RegistrationEntryInitializationBox } from "@Obsidian/ViewModels/Blocks/Event/RegistrationEntry/registrationEntryInitializationBox";
 
 function getConfigurationValues(): RegistrationEntryInitializationBox {
     // This is weird, but we have to do this because the block actually
@@ -342,11 +338,7 @@
         "discountAmount": 0.0,
         "discountMaxRegistrants": 0,
         "discountPercentage": 0.0,
-<<<<<<< HEAD
         "previouslyPaid": 0.0
-=======
-        "previouslyPaid": 0.0,
->>>>>>> f3ad007f
     },
     "isUnauthorized": false,
     "instructionsHtml": "",
@@ -707,10 +699,7 @@
     ],
     "hideProgressBar": false,
     "showSmsOptIn": false,
-<<<<<<< HEAD
+    "isPaymentPlanAllowed": false,
+    "isPaymentPlanConfigured": false,
     "disableCaptchaSupport": true
-=======
-    "isPaymentPlanAllowed": false,
-    "isPaymentPlanConfigured": false
->>>>>>> f3ad007f
 };