import { HttpResult } from "@Obsidian/Types/Utility/http";
import RegistrationEntry from "../../src/Event/registrationEntry";
import * as http from "@Obsidian/Utility/http";
import { RegistrationEntryBlockViewModel } from "../../src/Event/RegistrationEntry/types.partial";
import { mockBlockActions, mountBlock } from "../blocks";
import { waitFor } from "../utils";
import { Guid } from "@Obsidian/Types";

function getConfigurationValues(): RegistrationEntryBlockViewModel {
    // This is weird, but we have to do this because the block actually
    // modifies the configuration values which is non-standard.
    return JSON.parse(JSON.stringify(configurationValues));
}

function getDefaultAttributeFieldValues(): HttpResult<Record<Guid, unknown>> {
    return {
        isSuccess: true,
        isError: false,
        statusCode: 200,
        errorMessage: null,
        data: {
            "3db902c3-4c74-4059-9563-d97bf4017fd7": ""
        }
    };
}

describe("Issue 5607", () => {
    test("Registrants have default country and state", async () => {
        const blockActions = mockBlockActions({
            GetDefaultAttributeFieldValues: getDefaultAttributeFieldValues
        });

        const postSpy = jest.spyOn(http, "post");
        postSpy.mockImplementation(url => {
            if (url === "/api/v2/Controls/AddressControlGetConfiguration") {
                return Promise.resolve({
                    isSuccess: true,
                    isError: false,
                    statusCode: 200,
                    errorMessage: null,
                    data: addressControlConfiguration
                });
            }

            throw new Error("Unknown API call detected.");
        });

        // Silence console errors about scrollTo() not being implemented in jsdom.
        global.scrollTo = jest.fn();

        const instance = mountBlock(RegistrationEntry,
            getConfigurationValues(),
            blockActions, {
        });

        // Configure registration for 2 registrants.
        await instance.find(".registrationentry-intro .numberincrement-up").trigger("click");
        const registrantCount = instance.find(".registrationentry-intro .numberincrement-value").text();

        // Make sure we now have two registrants.
        expect(registrantCount).toBe("2");

        // Move to the first registrant.
        await instance.findAll(".btn-primary")
            .filter(node => node.text() === "Next" && node.isVisible())[0]
            .trigger("click");

        // Wait for the registrant to be visible.
        await waitFor(() => {
            expect(instance.find(".registrationentry-registrant > div:nth-child(1)").isVisible()).toBe(true);
        });

        // Check that the default country is the expected value.
        await waitFor(() => {
            const registrant = instance.get(".registrationentry-registrant > div:nth-child(1)");

            expect(registrant.find("span.ant-select-selection-item[title='Fake Country']").exists()).toBe(true);
            expect(registrant.find("span.ant-select-selection-item[title='ZR']").exists()).toBe(true);
        });

        // Set values so we can move to the next screen.
        await instance.get(".registrationentry-registrant > div:nth-child(1)")
            .findAll("input")[0]
            .setValue("Ted");
        await instance.get(".registrationentry-registrant > div:nth-child(1)")
            .findAll("input")[1]
            .setValue("Decker");

        // Move to the second registrant.
        await instance.findAll(".btn-primary")
            .filter(node => node.text() === "Next" && node.isVisible())[0]
            .trigger("click");

        // Wait for the registrant to be visible.
        await waitFor(() => {
            expect(instance.find(".registrationentry-registrant > div:nth-child(2)").isVisible()).toBe(true);
        });

        // Check that the default country is the expected value.
        await waitFor(() => {
            const registrant = instance.get(".registrationentry-registrant > div:nth-child(2)");

            expect(registrant.find("span.ant-select-selection-item[title='Fake Country']").exists()).toBe(true);
            expect(registrant.find("span.ant-select-selection-item[title='ZR']").exists()).toBe(true);
        });
    });
});

/**
 * Configuration values returned by the block to replicate this issue.
 */
const configurationValues: RegistrationEntryBlockViewModel = {
    "allowRegistrationUpdates": true,
    "timeoutMinutes": null,
    "session": {
        "registrationSessionGuid": "16e86842-6e51-4209-956e-208390f24abf",
        "registrationGuid": null,
        "registrants": [
            {
                "isOnWaitList": false,
                "familyGuid": "981a354e-db7b-4015-a03c-884358d1546f",
                "personGuid": null,
                "fieldValues": {},
                "cost": 0.0,
                "feeItemQuantities": {},
                "signatureData": null,
                "guid": "bd867576-685e-41fe-a640-ba8d69c2623b"
            }
        ],
        "fieldValues": null,
        "registrar": null,
        "gatewayToken": null,
        "discountCode": null,
        "amountToPayNow": 0.0,
        "discountAmount": 0.0,
        "discountPercentage": 0.0,
        "discountMaxRegistrants": 0,
        "previouslyPaid": 0.0,
        "savedAccountGuid": null
    },
    "isUnauthorized": false,
    "instructionsHtml": "",
    "registrantTerm": "person",
    "pluralRegistrantTerm": "people",
    "pluralFeeTerm": "additional options",
    "registrantForms": [
        {
            "fields": [
                {
                    "guid": "e31d1691-56b1-4525-9e1b-94405f9f32d0",
                    "fieldSource": 0,
                    "personFieldType": 0,
                    "isRequired": true,
                    "attribute": null,
                    "visibilityRuleType": 1,
                    "visibilityRules": [],
                    "preHtml": "<div class='row'><div class='col-md-6'>",
                    "postHtml": "    </div>",
                    "showOnWaitList": true,
                    "isSharedValue": false
                },
                {
                    "guid": "26daa545-3b91-48e5-ada6-0646020dda3b",
                    "fieldSource": 0,
                    "personFieldType": 1,
                    "isRequired": true,
                    "attribute": null,
                    "visibilityRuleType": 1,
                    "visibilityRules": [],
                    "preHtml": "    <div class='col-md-6'>",
                    "postHtml": "    </div></div>",
                    "showOnWaitList": true,
                    "isSharedValue": false
                },
                {
                    "guid": "7a654283-07e5-4af5-ae58-280f9879596b",
                    "fieldSource": 0,
                    "personFieldType": 3,
                    "isRequired": false,
                    "attribute": null,
                    "visibilityRuleType": 1,
                    "visibilityRules": [],
                    "preHtml": "",
                    "postHtml": "",
                    "showOnWaitList": false,
                    "isSharedValue": false
                }
            ]
        }
    ],
    "fees": [],
    "familyMembers": [],
    "registrationAttributeTitleEnd": "Registration Information",
    "registrationAttributeTitleStart": "Registration Information",
    "registrationAttributesStart": [],
    "registrationAttributesEnd": [],
    "maxRegistrants": 10,
    "registrantsSameFamily": 0,
    "forceEmailUpdate": false,
    "registrarOption": 0,
    "cost": 0.00,
    "gatewayControl": {
        "fileUrl": "",
        "settings": {}
    },
    "isRedirectGateway": false,
    "registrationTerm": "Registration",
    "spotsRemaining": null,
    "waitListEnabled": false,
    "instanceName": "Issue 5607 Instance",
    "pluralRegistrationTerm": "Registrations",
    "amountDueToday": null,
    "initialAmountToPay": null,
    "hasDiscountsAvailable": false,
    "redirectGatewayUrl": "",
    "loginRequiredToRegister": false,
    "successViewModel": null,
    "startAtBeginning": true,
    "isExistingRegistration": false,
    "gatewayGuid": null,
    "campuses": [
        {
            "value": "76882ae3-1ce8-42a6-a2b6-8c0b29cf8cf8",
            "text": "Main Campus",
            "category": null,
            "disabled": null
        }
    ],
    "maritalStatuses": [
        {
            "value": "5fe5a540-7d9f-433e-b47e-4229d1472248",
            "text": "Married",
            "category": null,
            "disabled": null
        },
        {
            "value": "f19fc180-fe8f-4b72-a59c-8013e3b0eb0d",
            "text": "Single",
            "category": null,
            "disabled": null
        },
        {
            "value": "3b689240-24c2-434b-a7b9-a4a6cba7928c",
            "text": "Divorced",
            "category": null,
            "disabled": null
        }
    ],
    "connectionStatuses": [
        {
            "value": "41540783-d9ef-4c70-8f1d-c9e83d91ed5f",
            "text": "Member",
            "category": null,
            "disabled": null
        },
        {
            "value": "39f491c5-d6ac-4a9b-8ac0-c431cb17d588",
            "text": "Attendee",
            "category": null,
            "disabled": null
        },
        {
            "value": "b91ba046-bc1e-400c-b85d-638c1f4e0ce2",
            "text": "Visitor",
            "category": null,
            "disabled": null
        },
        {
            "value": "8ebc0ceb-474d-4c1b-a6ba-734c3a9ab061",
            "text": "Participant",
            "category": null,
            "disabled": null
        },
        {
            "value": "368dd475-242c-49c4-a42c-7278be690cc2",
            "text": "Prospect",
            "category": null,
            "disabled": null
        }
    ],
    "grades": [
        {
            "value": "0fed3291-51f3-4eed-886d-1d3df826beac",
            "text": "K",
            "category": null,
            "disabled": null
        },
        {
            "value": "6b5cdfbd-9882-4ebb-a01a-7856bcd0cf61",
            "text": "1st",
            "category": null,
            "disabled": null
        },
        {
            "value": "e475d0ca-5979-4c76-8788-d91adf595e10",
            "text": "2nd",
            "category": null,
            "disabled": null
        },
        {
            "value": "23cc6288-78ed-4849-afc9-417e0da5a4a9",
            "text": "3rd",
            "category": null,
            "disabled": null
        },
        {
            "value": "f0f98b9c-e6be-4c42-b8f4-0d8ab1a18847",
            "text": "4th",
            "category": null,
            "disabled": null
        },
        {
            "value": "3d8cdbc8-8840-4a7e-85d0-b7c29a019ebb",
            "text": "5th",
            "category": null,
            "disabled": null
        },
        {
            "value": "2d702ed8-7046-4da5-affa-9633a211f594",
            "text": "6th",
            "category": null,
            "disabled": null
        },
        {
            "value": "3fe728ac-be25-409a-98cb-3cfce5fa063b",
            "text": "7th",
            "category": null,
            "disabled": null
        },
        {
            "value": "d58d70af-3ccc-4d4e-bfaf-2014d8579d60",
            "text": "8th",
            "category": null,
            "disabled": null
        },
        {
            "value": "2a130e04-3712-427a-8bb0-473eb8ff8924",
            "text": "9th",
            "category": null,
            "disabled": null
        },
        {
            "value": "e04e3f62-ef5c-4860-8f32-1c152ca1700a",
            "text": "10th",
            "category": null,
            "disabled": null
        },
        {
            "value": "78f7d773-8244-4995-8bc4-ad6f6a7b7820",
            "text": "11th",
            "category": null,
            "disabled": null
        },
        {
            "value": "c49bd3af-ff94-4a7c-99e1-08503a3c746e",
            "text": "12th",
            "category": null,
            "disabled": null
        }
    ],
    "enableSaveAccount": true,
    "savedAccounts": null,
    "registrationInstanceNotFoundMessage": null,
    "isInlineSignatureRequired": false,
    "isSignatureDrawn": false,
    "signatureDocumentTerm": null,
    "signatureDocumentTemplateName": null,
    "races": [
        {
            "value": "52e12ebe-1fce-4b95-a677-aeeede9b1745",
            "text": "White",
            "category": null,
            "disabled": null
        },
        {
            "value": "3760ba55-3d68-4f55-aeef-0ac9f39d1730",
            "text": "Black or African American",
            "category": null,
            "disabled": null
        },
        {
            "value": "c734961e-43a7-4fb9-999e-b60d694268b4",
            "text": "American Indian or Alaska Native",
            "category": null,
            "disabled": null
        },
        {
            "value": "fcdc15df-b298-4067-ae8a-431e42da6f7e",
            "text": "Asian",
            "category": null,
            "disabled": null
        },
        {
            "value": "b46f3250-34a1-46e5-8171-9c8ed4fa0845",
            "text": "Native Hawaiian or Pacific Islander",
            "category": null,
            "disabled": null
        },
        {
            "value": "e364d2de-81a0-4f9c-8ecf-96cc68009251",
            "text": "Other",
            "category": null,
            "disabled": null
        }
    ],
    "ethnicities": [
        {
            "value": "05762be9-32d4-4c30-9cf1-e1513c5c8360",
            "text": "Hispanic or Latino",
            "category": null,
            "disabled": null
        },
        {
            "value": "2d1ef4cf-19e5-46bc-b4b1-591cff57e0d8",
            "text": "Not Hispanic or Latino",
            "category": null,
            "disabled": null
        }
    ],
<<<<<<< HEAD
    "showSmsOptIn": false
=======
    "hideProgressBar": false
>>>>>>> 5156bb92
};

const addressControlConfiguration = {
    "showCountrySelection": true,
    "defaultCountry": "CA",
    "defaultState": "AB",
    "countries": [
        {
            "value": "",
            "text": "Countries",
            "category": null,
            "disabled": null
        },
        {
            "value": "FC",
            "text": "Fake Country",
            "category": null,
            "disabled": null
        },
        {
            "value": "------------------------",
            "text": "------------------------",
            "category": null,
            "disabled": null
        },
        {
            "value": "US",
            "text": "United States",
            "category": null,
            "disabled": null
        }
    ],
    "states": [
        {
            "value": "ZR",
            "text": "ZR",
            "category": null,
            "disabled": null
        },
        {
            "value": "BC",
            "text": "BC",
            "category": null,
            "disabled": null
        }
    ],
    "hasStateList": true,
    "selectedCountry": "FC",
    "cityLabel": "City",
    "localityLabel": "County",
    "stateLabel": "Province/Territory",
    "postalCodeLabel": "Postal Code",
    "addressLine1Requirement": 2,
    "addressLine2Requirement": 1,
    "cityRequirement": 2,
    "localityRequirement": 1,
    "stateRequirement": 2,
    "postalCodeRequirement": 1
};<|MERGE_RESOLUTION|>--- conflicted
+++ resolved
@@ -417,11 +417,8 @@
             "disabled": null
         }
     ],
-<<<<<<< HEAD
+    "hideProgressBar": false,
     "showSmsOptIn": false
-=======
-    "hideProgressBar": false
->>>>>>> 5156bb92
 };
 
 const addressControlConfiguration = {
