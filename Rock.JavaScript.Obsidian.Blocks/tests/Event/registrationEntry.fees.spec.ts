import { HttpResult } from "@Obsidian/Types/Utility/http";
import RegistrationEntry from "../../src/Event/registrationEntry.obs";
<<<<<<< HEAD
import { RegistrationEntryInitializationBox } from "@Obsidian/ViewModels/Blocks/Event/RegistrationEntry/registrationEntryInitializationBox";
=======
>>>>>>> f3ad007f
import { mockBlockActions, mountBlock } from "../blocks";
import { Guid } from "@Obsidian/Types";
import { getMatching, waitFor } from "../utils";
import { flushPromises } from "@vue/test-utils";
import { RegistrationEntryInitializationBox } from "@Obsidian/ViewModels/Blocks/Event/RegistrationEntry/registrationEntryInitializationBox";

function getConfigurationValues(): RegistrationEntryInitializationBox {
    // This is weird, but we have to do this because the block actually
    // modifies the configuration values which is non-standard. And
    // also so we can modify the configuration per test.
    return JSON.parse(JSON.stringify(configurationValues));
}

function getDefaultAttributeFieldValues(): HttpResult<Record<Guid, unknown>> {
    return {
        isSuccess: true,
        isError: false,
        statusCode: 200,
        errorMessage: null,
        data: {
        }
    };
}

const blockActions = mockBlockActions({
    GetDefaultAttributeFieldValues: getDefaultAttributeFieldValues
});

describe("RegistrationEntry Fees", () => {
    beforeAll(() => {
        // Silence console errors about scrollTo() not being implemented in jsdom.
        global.scrollTo = jest.fn();
    });

    describe("Checkbox Fee", () => {
        it("Auto-selects when required and available quantity", async () => {
            const configuration = getConfigurationValues();

<<<<<<< HEAD
            configuration.fees?.push({
=======
            if (!configuration.fees) {
                configuration.fees = [];
            }

            configuration.fees.push({
>>>>>>> f3ad007f
                "name": "Test Fee",
                "guid": "74b1dd21-40ff-4f2c-8e30-be01547dccc7",
                "items": [
                    {
                        "name": "Test Fee",
                        "cost": 0.00,
                        "guid": "fc790108-be66-4ca1-83c7-90faa7dc9a68",
                        "originalCountRemaining": null,
                        "countRemaining": null
                    }
                ],
                "allowMultiple": false,
                "isRequired": true,
                "discountApplies": false,
                "hideWhenNoneRemaining": false
            });

            const instance = mountBlock(RegistrationEntry, configuration, blockActions);

            // Wait for the block to become ready.
            waitFor(() => {
                expect(instance.find(".registrationentry-intro").isVisible()).toBe(true);
            });

            // Move to the first registrant.
            await instance.findAll(".btn-primary")
                .filter(node => node.text() === "Next" && node.isVisible())[0]
                .trigger("click");

            // Wait for the registrant to be visible.
            const firstRegistrant = await waitFor(() => {
                const registrant = instance.find(".registrationentry-registrant > div:nth-child(1)");
                expect(registrant.isVisible()).toBe(true);

                return registrant;
            });

            // Wait to find the test fee option and for it to be checked.
            const checkboxControl = await waitFor(() => {
                return getMatching(firstRegistrant, "div.rock-check-box", node => node.text().startsWith("Test Fee"));
            });

            await flushPromises();

            expect(checkboxControl.find("input").element.checked).toBe(true);
        });

        it("Does not auto-select when not required", async () => {
            const configuration = getConfigurationValues();

<<<<<<< HEAD
            configuration.fees?.push({
=======
            if (!configuration.fees) {
                configuration.fees = [];
            }

            configuration.fees.push({
>>>>>>> f3ad007f
                "name": "Test Fee",
                "guid": "74b1dd21-40ff-4f2c-8e30-be01547dccc7",
                "items": [
                    {
                        "name": "Test Fee",
                        "cost": 0.00,
                        "guid": "fc790108-be66-4ca1-83c7-90faa7dc9a68",
                        "originalCountRemaining": null,
                        "countRemaining": null
                    }
                ],
                "allowMultiple": false,
                "isRequired": false,
                "discountApplies": false,
                "hideWhenNoneRemaining": false
            });

            const instance = mountBlock(RegistrationEntry, configuration, blockActions);

            // Wait for the block to become ready.
            waitFor(() => {
                expect(instance.find(".registrationentry-intro").isVisible()).toBe(true);
            });

            // Move to the first registrant.
            await instance.findAll(".btn-primary")
                .filter(node => node.text() === "Next" && node.isVisible())[0]
                .trigger("click");

            // Wait for the registrant to be visible.
            const firstRegistrant = await waitFor(() => {
                const registrant = instance.find(".registrationentry-registrant > div:nth-child(1)");
                expect(registrant.isVisible()).toBe(true);

                return registrant;
            });

            // Wait to find the test fee option and for it to be checked.
            const checkboxControl = await waitFor(() => {
                return getMatching(firstRegistrant, "div.rock-check-box", node => node.text().startsWith("Test Fee"));
            });

            await flushPromises();

            expect(checkboxControl.find("input").element.checked).toBe(false);
        });

        it("Does not auto-select when no available quantity", async () => {
            const configuration = getConfigurationValues();

<<<<<<< HEAD
            configuration.fees?.push({
=======
            if (!configuration.fees) {
                configuration.fees = [];
            }

            configuration.fees.push({
>>>>>>> f3ad007f
                "name": "Test Fee",
                "guid": "74b1dd21-40ff-4f2c-8e30-be01547dccc7",
                "items": [
                    {
                        "name": "Test Fee",
                        "cost": 0.00,
                        "guid": "fc790108-be66-4ca1-83c7-90faa7dc9a68",
                        "originalCountRemaining": 1,
                        "countRemaining": 1
                    }
                ],
                "allowMultiple": false,
                "isRequired": true,
                "discountApplies": false,
                "hideWhenNoneRemaining": false
            });

            const instance = mountBlock(RegistrationEntry, configuration, blockActions);

            // Wait for the block to become ready.
            waitFor(() => {
                expect(instance.find(".registrationentry-intro").isVisible()).toBe(true);
            });

            // Configure registration for 2 registrants.
            await instance.find(".registrationentry-intro .numberincrement-up").trigger("click");
            const registrantCount = instance.find(".registrationentry-intro .numberincrement-value").text();

            // Make sure we now have two registrants.
            expect(registrantCount).toBe("2");

            // Move to the first registrant.
            await instance.findAll(".btn-primary")
                .filter(node => node.text() === "Next" && node.isVisible())[0]
                .trigger("click");

            // Wait for the registrant to be visible.
            const firstRegistrant = await waitFor(() => {
                const registrant = instance.find(".registrationentry-registrant > div:nth-child(1)");
                expect(registrant.isVisible()).toBe(true);

                return registrant;
            });

            // Set values so we can move to the next screen.
            await firstRegistrant.findAll("input")[0].setValue("Ted");
            await firstRegistrant.findAll("input")[1].setValue("Decker");

            // Wait to find the test fee option.
            const firstFee = await waitFor(() => {
                return getMatching(firstRegistrant, "div.rock-check-box", node => node.text().startsWith("Test Fee"));
            });

            await flushPromises();

            // Make sure it is checked, as expected.
            expect(firstFee.find("input").element.checked).toBe(true);

            // Move to the second registrant.
            await instance.findAll(".btn-primary")
                .filter(node => node.text() === "Next" && node.isVisible())[0]
                .trigger("click");

            // Wait for the registrant to be visible.
            const secondRegistrant = await waitFor(() => {
                const registrant = instance.find(".registrationentry-registrant > div:nth-child(2)");
                expect(registrant.isVisible()).toBe(true);

                return registrant;
            });

            // Wait to find the test fee option.
            const secondFee = await waitFor(() => {
                return getMatching(secondRegistrant, "div.rock-check-box", node => node.text().startsWith("Test Fee"));
            });

            await flushPromises();

            // Make sure it is not selected.
            expect(secondFee.find("input").element.checked).toBe(false);
        });

        it("Disables when no available quantity", async () => {
            const configuration = getConfigurationValues();

<<<<<<< HEAD
            configuration.fees?.push({
=======
            if (!configuration.fees) {
                configuration.fees = [];
            }

            configuration.fees.push({
>>>>>>> f3ad007f
                "name": "Test Fee",
                "guid": "74b1dd21-40ff-4f2c-8e30-be01547dccc7",
                "items": [
                    {
                        "name": "Test Fee",
                        "cost": 0.00,
                        "guid": "fc790108-be66-4ca1-83c7-90faa7dc9a68",
                        "originalCountRemaining": 1,
                        "countRemaining": 1
                    }
                ],
                "allowMultiple": false,
                "isRequired": false,
                "discountApplies": false,
                "hideWhenNoneRemaining": false
            });

            const instance = mountBlock(RegistrationEntry, configuration, blockActions);

            // Wait for the block to become ready.
            waitFor(() => {
                expect(instance.find(".registrationentry-intro").isVisible()).toBe(true);
            });

            // Configure registration for 2 registrants.
            await instance.find(".registrationentry-intro .numberincrement-up").trigger("click");
            const registrantCount = instance.find(".registrationentry-intro .numberincrement-value").text();

            // Make sure we now have two registrants.
            expect(registrantCount).toBe("2");

            // Move to the first registrant.
            await instance.findAll(".btn-primary")
                .filter(node => node.text() === "Next" && node.isVisible())[0]
                .trigger("click");

            // Wait for the registrant to be visible.
            const firstRegistrant = await waitFor(() => {
                const registrant = instance.find(".registrationentry-registrant > div:nth-child(1)");
                expect(registrant.isVisible()).toBe(true);

                return registrant;
            });

            // Set values so we can move to the next screen.
            await firstRegistrant.findAll("input")[0].setValue("Ted");
            await firstRegistrant.findAll("input")[1].setValue("Decker");

            // Wait to find the test fee option and then check it.
            const firstFee = await waitFor(() => {
                return getMatching(firstRegistrant, "div.rock-check-box", node => node.text().startsWith("Test Fee"));
            });

            await firstFee.find("input").setValue(true);

            // Move to the second registrant.
            await instance.findAll(".btn-primary")
                .filter(node => node.text() === "Next" && node.isVisible())[0]
                .trigger("click");

            // Wait for the registrant to be visible.
            const secondRegistrant = await waitFor(() => {
                const registrant = instance.find(".registrationentry-registrant > div:nth-child(2)");
                expect(registrant.isVisible()).toBe(true);

                return registrant;
            });

            // Wait to find the test fee option and for it to be checked.
            const checkboxControl = await waitFor(() => {
                return getMatching(secondRegistrant, "div.rock-check-box", node => node.text().startsWith("Test Fee"));
            });

            await flushPromises();

            expect(checkboxControl.find("input").element.disabled).toBe(true);
        });

        it("Does not prevent moving forward when not checked but is required", async () => {
            // Note: The WebForms block did not enforce the required property on
            // checkbox fees. So the Obsidian version is doing the same. This may
            // be considered a bug and if so the unit test should be updated.
            const configuration = getConfigurationValues();

<<<<<<< HEAD
            configuration.fees?.push({
=======
            if (!configuration.fees) {
                configuration.fees = [];
            }

            configuration.fees.push({
>>>>>>> f3ad007f
                "name": "Test Fee",
                "guid": "74b1dd21-40ff-4f2c-8e30-be01547dccc7",
                "items": [
                    {
                        "name": "Test Fee",
                        "cost": 0.00,
                        "guid": "fc790108-be66-4ca1-83c7-90faa7dc9a68",
                        "originalCountRemaining": 0,
                        "countRemaining": 0
                    }
                ],
                "allowMultiple": false,
                "isRequired": true,
                "discountApplies": false,
                "hideWhenNoneRemaining": false
            });

            const instance = mountBlock(RegistrationEntry, configuration, blockActions);

            // Wait for the block to become ready.
            waitFor(() => {
                expect(instance.find(".registrationentry-intro").isVisible()).toBe(true);
            });

            // Configure registration for 2 registrants.
            await instance.find(".registrationentry-intro .numberincrement-up").trigger("click");
            const registrantCount = instance.find(".registrationentry-intro .numberincrement-value").text();

            // Make sure we now have two registrants.
            expect(registrantCount).toBe("2");

            // Move to the first registrant.
            await instance.findAll(".btn-primary")
                .filter(node => node.text() === "Next" && node.isVisible())[0]
                .trigger("click");

            // Wait for the registrant to be visible.
            const firstRegistrant = await waitFor(() => {
                const registrant = instance.find(".registrationentry-registrant > div:nth-child(1)");
                expect(registrant.isVisible()).toBe(true);

                return registrant;
            });

            // Set values so we can move to the next screen.
            await firstRegistrant.findAll("input")[0].setValue("Ted");
            await firstRegistrant.findAll("input")[1].setValue("Decker");

            // Attempt to move to the second registrant.
            await instance.findAll(".btn-primary")
                .filter(node => node.text() === "Next" && node.isVisible())[0]
                .trigger("click");

            expect(firstRegistrant.isVisible()).toBe(false);
        });
    });

    // #region NumberUpDown Fees

    describe("NumberUpDown Fee", () => {
        it("Auto-sets when required and available quantity", async () => {
            const configuration = getConfigurationValues();

<<<<<<< HEAD
            configuration.fees?.push({
=======
            if (!configuration.fees) {
                configuration.fees = [];
            }

            configuration.fees.push({
>>>>>>> f3ad007f
                "name": "Test Fee",
                "guid": "74b1dd21-40ff-4f2c-8e30-be01547dccc7",
                "items": [
                    {
                        "name": "Test Fee",
                        "cost": 0.00,
                        "guid": "fc790108-be66-4ca1-83c7-90faa7dc9a68",
                        "originalCountRemaining": null,
                        "countRemaining": null
                    }
                ],
                "allowMultiple": true,
                "isRequired": true,
                "discountApplies": false,
                "hideWhenNoneRemaining": false
            });

            const instance = mountBlock(RegistrationEntry, configuration, blockActions);

            // Wait for the block to become ready.
            waitFor(() => {
                expect(instance.find(".registrationentry-intro").isVisible()).toBe(true);
            });

            // Move to the first registrant.
            await instance.findAll(".btn-primary")
                .filter(node => node.text() === "Next" && node.isVisible())[0]
                .trigger("click");

            // Wait for the registrant to be visible.
            const firstRegistrant = await waitFor(() => {
                const registrant = instance.find(".registrationentry-registrant > div:nth-child(1)");
                expect(registrant.isVisible()).toBe(true);

                return registrant;
            });

            // Wait to find the test fee option and for it to be checked.
            const numberControl = await waitFor(() => {
                return getMatching(firstRegistrant, "div.number-up-down", node => node.text().startsWith("Test Fee"));
            });

            await flushPromises();

            expect(numberControl.find("span.numberincrement-value").text()).toBe("1");
        });

        it("Does not auto-set when not required", async () => {
            const configuration = getConfigurationValues();

<<<<<<< HEAD
            configuration.fees?.push({
=======
            if (!configuration.fees) {
                configuration.fees = [];
            }

            configuration.fees.push({
>>>>>>> f3ad007f
                "name": "Test Fee",
                "guid": "74b1dd21-40ff-4f2c-8e30-be01547dccc7",
                "items": [
                    {
                        "name": "Test Fee",
                        "cost": 0.00,
                        "guid": "fc790108-be66-4ca1-83c7-90faa7dc9a68",
                        "originalCountRemaining": null,
                        "countRemaining": null
                    }
                ],
                "allowMultiple": true,
                "isRequired": false,
                "discountApplies": false,
                "hideWhenNoneRemaining": false
            });

            const instance = mountBlock(RegistrationEntry, configuration, blockActions);

            // Wait for the block to become ready.
            waitFor(() => {
                expect(instance.find(".registrationentry-intro").isVisible()).toBe(true);
            });

            // Configure registration for 2 registrants.
            await instance.find(".registrationentry-intro .numberincrement-up").trigger("click");
            const registrantCount = instance.find(".registrationentry-intro .numberincrement-value").text();

            // Make sure we now have two registrants.
            expect(registrantCount).toBe("2");

            // Move to the first registrant.
            await instance.findAll(".btn-primary")
                .filter(node => node.text() === "Next" && node.isVisible())[0]
                .trigger("click");

            // Wait for the registrant to be visible.
            const firstRegistrant = await waitFor(() => {
                const registrant = instance.find(".registrationentry-registrant > div:nth-child(1)");
                expect(registrant.isVisible()).toBe(true);

                return registrant;
            });

            // Wait to find the test fee option and for it to be checked.
            const numberControl = await waitFor(() => {
                return getMatching(firstRegistrant, "div.number-up-down", node => node.text().startsWith("Test Fee"));
            });

            await flushPromises();

            expect(numberControl.find("span.numberincrement-value").text()).toBe("0");
        });

        it("Does not auto-set when no available quantity", async () => {
            const configuration = getConfigurationValues();

<<<<<<< HEAD
            configuration.fees?.push({
=======
            if (!configuration.fees) {
                configuration.fees = [];
            }

            configuration.fees.push({
>>>>>>> f3ad007f
                "name": "Test Fee",
                "guid": "74b1dd21-40ff-4f2c-8e30-be01547dccc7",
                "items": [
                    {
                        "name": "Test Fee",
                        "cost": 0.00,
                        "guid": "fc790108-be66-4ca1-83c7-90faa7dc9a68",
                        "originalCountRemaining": 0,
                        "countRemaining": 0
                    }
                ],
                "allowMultiple": true,
                "isRequired": true,
                "discountApplies": false,
                "hideWhenNoneRemaining": false
            });

            const instance = mountBlock(RegistrationEntry, configuration, blockActions);

            // Wait for the block to become ready.
            waitFor(() => {
                expect(instance.find(".registrationentry-intro").isVisible()).toBe(true);
            });

            // Move to the first registrant.
            await instance.findAll(".btn-primary")
                .filter(node => node.text() === "Next" && node.isVisible())[0]
                .trigger("click");

            // Wait for the registrant to be visible.
            const firstRegistrant = await waitFor(() => {
                const registrant = instance.find(".registrationentry-registrant > div:nth-child(1)");
                expect(registrant.isVisible()).toBe(true);

                return registrant;
            });

            // Wait to find the test fee option and for it to be checked.
            const numberControl = await waitFor(() => {
                return getMatching(firstRegistrant, "div.number-up-down", node => node.text().startsWith("Test Fee"));
            });

            await flushPromises();

            expect(numberControl.find("span.numberincrement-value").text()).toBe("0");
        });

        it("Disables up button when no available quantity", async () => {
            const configuration = getConfigurationValues();

<<<<<<< HEAD
            configuration.fees?.push({
=======
            if (!configuration.fees) {
                configuration.fees = [];
            }

            configuration.fees.push({
>>>>>>> f3ad007f
                "name": "Test Fee",
                "guid": "74b1dd21-40ff-4f2c-8e30-be01547dccc7",
                "items": [
                    {
                        "name": "Test Fee",
                        "cost": 0.00,
                        "guid": "fc790108-be66-4ca1-83c7-90faa7dc9a68",
                        "originalCountRemaining": 1,
                        "countRemaining": 1
                    }
                ],
                "allowMultiple": true,
                "isRequired": false,
                "discountApplies": false,
                "hideWhenNoneRemaining": false
            });

            const instance = mountBlock(RegistrationEntry, configuration, blockActions);

            // Wait for the block to become ready.
            waitFor(() => {
                expect(instance.find(".registrationentry-intro").isVisible()).toBe(true);
            });

            // Configure registration for 2 registrants.
            await instance.find(".registrationentry-intro .numberincrement-up").trigger("click");
            const registrantCount = instance.find(".registrationentry-intro .numberincrement-value").text();

            // Make sure we now have two registrants.
            expect(registrantCount).toBe("2");

            // Move to the first registrant.
            await instance.findAll(".btn-primary")
                .filter(node => node.text() === "Next" && node.isVisible())[0]
                .trigger("click");

            // Wait for the registrant to be visible.
            const firstRegistrant = await waitFor(() => {
                const registrant = instance.find(".registrationentry-registrant > div:nth-child(1)");
                expect(registrant.isVisible()).toBe(true);

                return registrant;
            });

            // Set values so we can move to the next screen.
            await firstRegistrant.findAll("input")[0].setValue("Ted");
            await firstRegistrant.findAll("input")[1].setValue("Decker");

            // Wait to find the test fee option and increment it.
            const firstFee = await waitFor(() => {
                return getMatching(firstRegistrant, "div.number-up-down", node => node.text().startsWith("Test Fee"));
            });

            await firstFee.find<HTMLButtonElement>(".numberincrement-up").trigger("click");

            // Make sure the value incremented.
            expect(firstFee.find(".numberincrement-value").text() === "1");

            // Move to the second registrant.
            await instance.findAll(".btn-primary")
                .filter(node => node.text() === "Next" && node.isVisible())[0]
                .trigger("click");

            // Wait for the registrant to be visible.
            const secondRegistrant = await waitFor(() => {
                const registrant = instance.find(".registrationentry-registrant > div:nth-child(2)");
                expect(registrant.isVisible()).toBe(true);

                return registrant;
            });

            // Wait to find the test fee option.
            const secondFee = await waitFor(() => {
                return getMatching(secondRegistrant, "div.number-up-down", node => node.text().startsWith("Test Fee"));
            });

            expect(secondFee.find(".numberincrement-up").classes()).toContain("disabled");
        });

        it("Prevents moving forward when no value entered but is required", async () => {
            const configuration = getConfigurationValues();

<<<<<<< HEAD
            configuration.fees?.push({
=======
            if (!configuration.fees) {
                configuration.fees = [];
            }

            configuration.fees.push({
>>>>>>> f3ad007f
                "name": "Test Fee",
                "guid": "74b1dd21-40ff-4f2c-8e30-be01547dccc7",
                "items": [
                    {
                        "name": "Test Fee",
                        "cost": 0.00,
                        "guid": "fc790108-be66-4ca1-83c7-90faa7dc9a68",
                        "originalCountRemaining": 0,
                        "countRemaining": 0
                    }
                ],
                "allowMultiple": true,
                "isRequired": true,
                "discountApplies": false,
                "hideWhenNoneRemaining": false
            });

            const instance = mountBlock(RegistrationEntry, configuration, blockActions);

            // Wait for the block to become ready.
            waitFor(() => {
                expect(instance.find(".registrationentry-intro").isVisible()).toBe(true);
            });

            // Configure registration for 2 registrants.
            await instance.find(".registrationentry-intro .numberincrement-up").trigger("click");
            const registrantCount = instance.find(".registrationentry-intro .numberincrement-value").text();

            // Make sure we now have two registrants.
            expect(registrantCount).toBe("2");

            // Move to the first registrant.
            await instance.findAll(".btn-primary")
                .filter(node => node.text() === "Next" && node.isVisible())[0]
                .trigger("click");

            // Wait for the registrant to be visible.
            const firstRegistrant = await waitFor(() => {
                const registrant = instance.find(".registrationentry-registrant > div:nth-child(1)");
                expect(registrant.isVisible()).toBe(true);

                return registrant;
            });

            // Set values so we can move to the next screen.
            await firstRegistrant.findAll("input")[0].setValue("Ted");
            await firstRegistrant.findAll("input")[1].setValue("Decker");

            // Attempt to move to the second registrant.
            await instance.findAll(".btn-primary")
                .filter(node => node.text() === "Next" && node.isVisible())[0]
                .trigger("click");


            const alertElement = firstRegistrant.find("div.alert-validation");

            expect(alertElement.find("li").text()).toBe("Test Fee is required");
        });
    });

    describe("Hide When None Remaining", () => {
        it("Hides Checkbox when no quantity remaining", async () => {
            const configuration = getConfigurationValues();

<<<<<<< HEAD
            configuration.fees?.push({
=======
            if (!configuration.fees) {
                configuration.fees = [];
            }

            configuration.fees.push({
>>>>>>> f3ad007f
                "name": "Test Fee",
                "guid": "74b1dd21-40ff-4f2c-8e30-be01547dccc7",
                "items": [
                    {
                        "name": "Test Fee",
                        "cost": 0.00,
                        "guid": "fc790108-be66-4ca1-83c7-90faa7dc9a68",
                        "originalCountRemaining": 1,
                        "countRemaining": 1
                    }
                ],
                "allowMultiple": false,
                "isRequired": false,
                "discountApplies": false,
                "hideWhenNoneRemaining": true
            });

            const instance = mountBlock(RegistrationEntry, configuration, blockActions);

            // Wait for the block to become ready.
            waitFor(() => {
                expect(instance.find(".registrationentry-intro").isVisible()).toBe(true);
            });

            // Configure registration for 2 registrants.
            await instance.find(".registrationentry-intro .numberincrement-up").trigger("click");
            const registrantCount = instance.find(".registrationentry-intro .numberincrement-value").text();

            // Make sure we now have two registrants.
            expect(registrantCount).toBe("2");

            // Move to the first registrant.
            await instance.findAll(".btn-primary")
                .filter(node => node.text() === "Next" && node.isVisible())[0]
                .trigger("click");

            // Wait for the registrant to be visible.
            const firstRegistrant = await waitFor(() => {
                const registrant = instance.find(".registrationentry-registrant > div:nth-child(1)");
                expect(registrant.isVisible()).toBe(true);

                return registrant;
            });

            // Set values so we can move to the next screen.
            await firstRegistrant.findAll("input")[0].setValue("Ted");
            await firstRegistrant.findAll("input")[1].setValue("Decker");

            // Wait to find the test fee option.
            const firstFee = await waitFor(() => {
                return getMatching(firstRegistrant, "div.rock-check-box", node => node.text().startsWith("Test Fee"));
            });

            await flushPromises();

            // Check the fee so it uses the remaining quantity.
            await firstFee.find("input").setValue(true);

            // Move to the second registrant.
            await instance.findAll(".btn-primary")
                .filter(node => node.text() === "Next" && node.isVisible())[0]
                .trigger("click");

            // Wait for the registrant to be visible.
            const secondRegistrant = await waitFor(() => {
                const registrant = instance.get(".registrationentry-registrant > div:nth-child(2)");
                expect(registrant.isVisible()).toBe(true);

                return registrant;
            });

            // Make sure the additional options area is empty.
            expect(secondRegistrant.get(".registration-additional-options").text()).toBe("Additional Options");
        });

        it("Hides NumberUpDown when no quantity remaining", async () => {
            const configuration = getConfigurationValues();

<<<<<<< HEAD
            configuration.fees?.push({
=======
            if (!configuration.fees) {
                configuration.fees = [];
            }

            configuration.fees.push({
>>>>>>> f3ad007f
                "name": "Test Fee",
                "guid": "74b1dd21-40ff-4f2c-8e30-be01547dccc7",
                "items": [
                    {
                        "name": "Test Fee",
                        "cost": 0.00,
                        "guid": "fc790108-be66-4ca1-83c7-90faa7dc9a68",
                        "originalCountRemaining": 1,
                        "countRemaining": 1
                    }
                ],
                "allowMultiple": true,
                "isRequired": false,
                "discountApplies": false,
                "hideWhenNoneRemaining": true
            });

            const instance = mountBlock(RegistrationEntry, configuration, blockActions);

            // Wait for the block to become ready.
            waitFor(() => {
                expect(instance.find(".registrationentry-intro").isVisible()).toBe(true);
            });

            // Configure registration for 2 registrants.
            await instance.find(".registrationentry-intro .numberincrement-up").trigger("click");
            const registrantCount = instance.find(".registrationentry-intro .numberincrement-value").text();

            // Make sure we now have two registrants.
            expect(registrantCount).toBe("2");

            // Move to the first registrant.
            await instance.findAll(".btn-primary")
                .filter(node => node.text() === "Next" && node.isVisible())[0]
                .trigger("click");

            // Wait for the registrant to be visible.
            const firstRegistrant = await waitFor(() => {
                const registrant = instance.get(".registrationentry-registrant > div:nth-child(1)");
                expect(registrant.isVisible()).toBe(true);

                return registrant;
            });

            // Set values so we can move to the next screen.
            await firstRegistrant.findAll("input")[0].setValue("Ted");
            await firstRegistrant.findAll("input")[1].setValue("Decker");

            // Wait to find the test fee option.
            const firstFee = await waitFor(() => {
                return getMatching(firstRegistrant, "div.number-up-down", node => node.text().startsWith("Test Fee"));
            });

            await flushPromises();

            // Check the fee so it uses the remaining quantity.
            await firstFee.find(".numberincrement-up").trigger("click");

            // Move to the second registrant.
            await instance.findAll(".btn-primary")
                .filter(node => node.text() === "Next" && node.isVisible())[0]
                .trigger("click");

            // Wait for the registrant to be visible.
            const secondRegistrant = await waitFor(() => {
                const registrant = instance.get(".registrationentry-registrant > div:nth-child(2)");
                expect(registrant.isVisible()).toBe(true);

                return registrant;
            });

            // Make sure the additional options area is empty.
            expect(secondRegistrant.get(".registration-additional-options").text()).toBe("Additional Options");
        });

        it("Hides DropDownList item when no quantity remaining", async () => {
            const configuration = getConfigurationValues();

<<<<<<< HEAD
            configuration.fees?.push({
=======
            if (!configuration.fees) {
                configuration.fees = [];
            }

            configuration.fees.push({
>>>>>>> f3ad007f
                "name": "Test Fee",
                "guid": "74b1dd21-40ff-4f2c-8e30-be01547dccc7",
                "items": [
                    {
                        "name": "Fee 1",
                        "cost": 0.00,
                        "guid": "fc790108-be66-4ca1-83c7-90faa7dc9a68",
                        "originalCountRemaining": 1,
                        "countRemaining": 1
                    },
                    {
                        "name": "Fee 2",
                        "cost": 0.00,
                        "guid": "4d107e3a-5d87-4a73-b75e-d563ae08b8c7",
                        "originalCountRemaining": 1,
                        "countRemaining": 1
                    }
                ],
                "allowMultiple": false,
                "isRequired": false,
                "discountApplies": false,
                "hideWhenNoneRemaining": true
            });

            const instance = mountBlock(RegistrationEntry, configuration, blockActions);

            // Wait for the block to become ready.
            waitFor(() => {
                expect(instance.find(".registrationentry-intro").isVisible()).toBe(true);
            });

            // Configure registration for 2 registrants.
            await instance.find(".registrationentry-intro .numberincrement-up").trigger("click");
            const registrantCount = instance.find(".registrationentry-intro .numberincrement-value").text();

            // Make sure we now have two registrants.
            expect(registrantCount).toBe("2");

            // Move to the first registrant.
            await instance.findAll(".btn-primary")
                .filter(node => node.text() === "Next" && node.isVisible())[0]
                .trigger("click");

            // Wait for the registrant to be visible.
            const firstRegistrant = await waitFor(() => {
                const registrant = instance.find(".registrationentry-registrant > div:nth-child(1)");
                expect(registrant.isVisible()).toBe(true);

                return registrant;
            });

            // Set values so we can move to the next screen.
            await firstRegistrant.findAll("input")[0].setValue("Ted");
            await firstRegistrant.findAll("input")[1].setValue("Decker");

            // Wait to find the test fee option.
            const firstFee = await waitFor(() => {
                const fee = firstRegistrant.findAllComponents({ name: "DropDownList" })
                    .filter(c => c.props("label") === "Test Fee")[0];

                expect(fee).toBeTruthy();

                return fee;
            });

            // Select the first fee. I can't find a better way to do this
            // because Ant Select does not have an actual HTML element backing
            // it that we can change to trigger the update.
            firstFee.vm.$emit("update:modelValue", "fc790108-be66-4ca1-83c7-90faa7dc9a68");

            // Because we are modifying data directly, wait for all the computations
            // to finish in Vue.
            await flushPromises();

            // Move to the second registrant.
            await instance.findAll(".btn-primary")
                .filter(node => node.text() === "Next" && node.isVisible())[0]
                .trigger("click");

            // Wait for the registrant to be visible.
            const secondRegistrant = await waitFor(() => {
                const registrant = instance.find(".registrationentry-registrant > div:nth-child(2)");
                expect(registrant.isVisible()).toBe(true);

                return registrant;
            });

            // Wait to find the test fee option.
            const secondFee = await waitFor(() => {
                const fee = secondRegistrant.findAllComponents({ name: "DropDownList" })
                    .filter(c => c.props("label") === "Test Fee")[0];

                expect(fee).toBeTruthy();

                return fee;
            });

            // Make sure the fee only has the one remaining item.
            expect(secondFee.props("items").length).toBe(1);
        });

        it("Hides DropDownList when no item quantities remaining", async () => {
            const configuration = getConfigurationValues();

<<<<<<< HEAD
            configuration.fees?.push({
=======
            if (!configuration.fees) {
                configuration.fees = [];
            }

            configuration.fees.push({
>>>>>>> f3ad007f
                "name": "Test Fee",
                "guid": "74b1dd21-40ff-4f2c-8e30-be01547dccc7",
                "items": [
                    {
                        "name": "Fee 1",
                        "cost": 0.00,
                        "guid": "fc790108-be66-4ca1-83c7-90faa7dc9a68",
                        "originalCountRemaining": 1,
                        "countRemaining": 1
                    },
                    {
                        "name": "Fee 2",
                        "cost": 0.00,
                        "guid": "4d107e3a-5d87-4a73-b75e-d563ae08b8c7",
                        "originalCountRemaining": 0,
                        "countRemaining": 0
                    }
                ],
                "allowMultiple": false,
                "isRequired": false,
                "discountApplies": false,
                "hideWhenNoneRemaining": true
            });

            const instance = mountBlock(RegistrationEntry, configuration, blockActions);

            // Wait for the block to become ready.
            waitFor(() => {
                expect(instance.find(".registrationentry-intro").isVisible()).toBe(true);
            });

            // Configure registration for 2 registrants.
            await instance.find(".registrationentry-intro .numberincrement-up").trigger("click");
            const registrantCount = instance.find(".registrationentry-intro .numberincrement-value").text();

            // Make sure we now have two registrants.
            expect(registrantCount).toBe("2");

            // Move to the first registrant.
            await instance.findAll(".btn-primary")
                .filter(node => node.text() === "Next" && node.isVisible())[0]
                .trigger("click");

            // Wait for the registrant to be visible.
            const firstRegistrant = await waitFor(() => {
                const registrant = instance.find(".registrationentry-registrant > div:nth-child(1)");
                expect(registrant.isVisible()).toBe(true);

                return registrant;
            });

            // Set values so we can move to the next screen.
            await firstRegistrant.findAll("input")[0].setValue("Ted");
            await firstRegistrant.findAll("input")[1].setValue("Decker");

            // Wait to find the test fee option.
            const firstFee = await waitFor(() => {
                const fee = firstRegistrant.findAllComponents({ name: "DropDownList" })
                    .filter(c => c.props("label") === "Test Fee")[0];

                expect(fee).toBeTruthy();

                return fee;
            });

            // Select the first fee. I can't find a better way to do this
            // because Ant Select does not have an actual HTML element backing
            // it that we can change to trigger the update.
            firstFee.vm.$emit("update:modelValue", "fc790108-be66-4ca1-83c7-90faa7dc9a68");

            // Because we are modifying data directly, wait for all the computations
            // to finish in Vue.
            await flushPromises();

            // Move to the second registrant.
            await instance.findAll(".btn-primary")
                .filter(node => node.text() === "Next" && node.isVisible())[0]
                .trigger("click");

            // Wait for the registrant to be visible.
            const secondRegistrant = await waitFor(() => {
                const registrant = instance.find(".registrationentry-registrant > div:nth-child(2)");
                expect(registrant.isVisible()).toBe(true);

                return registrant;
            });

            // Make sure the additional options area is empty.
            expect(secondRegistrant.get(".registration-additional-options").text()).toBe("Additional Options");
        });

        it("Hides NumberUpDownGroup item when no available quantity", async () => {
            const configuration = getConfigurationValues();

<<<<<<< HEAD
            configuration.fees?.push({
=======
            if (!configuration.fees) {
                configuration.fees = [];
            }

            configuration.fees.push({
>>>>>>> f3ad007f
                "name": "Test Fee",
                "guid": "74b1dd21-40ff-4f2c-8e30-be01547dccc7",
                "items": [
                    {
                        "name": "Fee 1",
                        "cost": 0.00,
                        "guid": "fc790108-be66-4ca1-83c7-90faa7dc9a68",
                        "originalCountRemaining": 1,
                        "countRemaining": 1
                    },
                    {
                        "name": "Fee 2",
                        "cost": 0.00,
                        "guid": "4d107e3a-5d87-4a73-b75e-d563ae08b8c7",
                        "originalCountRemaining": 1,
                        "countRemaining": 1
                    }
                ],
                "allowMultiple": true,
                "isRequired": false,
                "discountApplies": false,
                "hideWhenNoneRemaining": true
            });

            const instance = mountBlock(RegistrationEntry, configuration, blockActions);

            // Wait for the block to become ready.
            waitFor(() => {
                expect(instance.find(".registrationentry-intro").isVisible()).toBe(true);
            });

            // Configure registration for 2 registrants.
            await instance.find(".registrationentry-intro .numberincrement-up").trigger("click");
            const registrantCount = instance.find(".registrationentry-intro .numberincrement-value").text();

            // Make sure we now have two registrants.
            expect(registrantCount).toBe("2");

            // Move to the first registrant.
            await instance.findAll(".btn-primary")
                .filter(node => node.text() === "Next" && node.isVisible())[0]
                .trigger("click");

            // Wait for the registrant to be visible.
            const firstRegistrant = await waitFor(() => {
                const registrant = instance.find(".registrationentry-registrant > div:nth-child(1)");
                expect(registrant.isVisible()).toBe(true);

                return registrant;
            });

            // Set values so we can move to the next screen.
            await firstRegistrant.findAll("input")[0].setValue("Ted");
            await firstRegistrant.findAll("input")[1].setValue("Decker");

            // Wait to find the test fee option.
            const firstFee = await waitFor(() => {
                return getMatching(firstRegistrant, "div.number-up-down-group", node => node.text().startsWith("Test Fee"));
            });

            await flushPromises();

            // Increment the fee so it uses the remaining quantity.
            await firstFee.find(".numberincrement-up").trigger("click");

            // Move to the second registrant.
            await instance.findAll(".btn-primary")
                .filter(node => node.text() === "Next" && node.isVisible())[0]
                .trigger("click");

            // Wait for the registrant to be visible.
            const secondRegistrant = await waitFor(() => {
                const registrant = instance.find(".registrationentry-registrant > div:nth-child(2)");
                expect(registrant.isVisible()).toBe(true);

                return registrant;
            });

            // Wait to find the test fee option.
            const secondFee = await waitFor(() => {
                const fee = secondRegistrant.findAllComponents({ name: "NumberUpDownGroup" })
                    .filter(c => c.get("label").text() === "Test Fee")[0];

                expect(fee).toBeTruthy();

                return fee;
            });

            // Make sure the fee only has the one remaining item.
            expect(secondFee.props("options").length).toBe(1);
        });

        it("Hides NumberUpDownGroup item when no available quantity", async () => {
            const configuration = getConfigurationValues();

<<<<<<< HEAD
            configuration.fees?.push({
=======
            if (!configuration.fees) {
                configuration.fees = [];
            }

            configuration.fees.push({
>>>>>>> f3ad007f
                "name": "Test Fee",
                "guid": "74b1dd21-40ff-4f2c-8e30-be01547dccc7",
                "items": [
                    {
                        "name": "Fee 1",
                        "cost": 0.00,
                        "guid": "fc790108-be66-4ca1-83c7-90faa7dc9a68",
                        "originalCountRemaining": 1,
                        "countRemaining": 1
                    },
                    {
                        "name": "Fee 2",
                        "cost": 0.00,
                        "guid": "4d107e3a-5d87-4a73-b75e-d563ae08b8c7",
                        "originalCountRemaining": 0,
                        "countRemaining": 0
                    }
                ],
                "allowMultiple": true,
                "isRequired": false,
                "discountApplies": false,
                "hideWhenNoneRemaining": true
            });

            const instance = mountBlock(RegistrationEntry, configuration, blockActions);

            // Wait for the block to become ready.
            waitFor(() => {
                expect(instance.find(".registrationentry-intro").isVisible()).toBe(true);
            });

            // Configure registration for 2 registrants.
            await instance.find(".registrationentry-intro .numberincrement-up").trigger("click");
            const registrantCount = instance.find(".registrationentry-intro .numberincrement-value").text();

            // Make sure we now have two registrants.
            expect(registrantCount).toBe("2");

            // Move to the first registrant.
            await instance.findAll(".btn-primary")
                .filter(node => node.text() === "Next" && node.isVisible())[0]
                .trigger("click");

            // Wait for the registrant to be visible.
            const firstRegistrant = await waitFor(() => {
                const registrant = instance.find(".registrationentry-registrant > div:nth-child(1)");
                expect(registrant.isVisible()).toBe(true);

                return registrant;
            });

            // Set values so we can move to the next screen.
            await firstRegistrant.findAll("input")[0].setValue("Ted");
            await firstRegistrant.findAll("input")[1].setValue("Decker");

            // Wait to find the test fee option.
            const firstFee = await waitFor(() => {
                return getMatching(firstRegistrant, "div.number-up-down-group", node => node.text().startsWith("Test Fee"));
            });

            await flushPromises();

            // Increment the fee so it uses the remaining quantity.
            await firstFee.find(".numberincrement-up").trigger("click");

            // Move to the second registrant.
            await instance.findAll(".btn-primary")
                .filter(node => node.text() === "Next" && node.isVisible())[0]
                .trigger("click");

            // Wait for the registrant to be visible.
            const secondRegistrant = await waitFor(() => {
                const registrant = instance.find(".registrationentry-registrant > div:nth-child(2)");
                expect(registrant.isVisible()).toBe(true);

                return registrant;
            });

            // Make sure the additional options area is empty.
            expect(secondRegistrant.get(".registration-additional-options").text()).toBe("Additional Options");
        });
    });
});


const configurationValues: RegistrationEntryInitializationBox = {
    "allowRegistrationUpdates": true,
    "timeoutMinutes": null,
    "session": {
        "registrationSessionGuid": "082a8a26-8784-47d5-8fd1-e20dd515489e",
        "registrationGuid": null,
        "registrants": [
            {
                "isOnWaitList": false,
                "familyGuid": "8965a84d-c5fb-43d9-8dae-133f0c2a4283",
                "personGuid": null,
                "fieldValues": {},
                "cost": 0.0,
                "feeItemQuantities": {},
                "signatureData": null,
                "guid": "b6f4d812-59bf-43bf-930d-9e8bd6a6ccbe"
            }
        ],
        "fieldValues": {},
        "registrar": null,
        "gatewayToken": null,
        "discountCode": null,
        "amountToPayNow": 0.0,
        "discountAmount": 0.0,
        "discountMaxRegistrants": 0.0,
        "discountPercentage": 0.0,
        "previouslyPaid": 0.0
    },
    "isUnauthorized": false,
    "instructionsHtml": "",
    "registrantTerm": "person",
    "pluralRegistrantTerm": "people",
    "pluralFeeTerm": "additional options",
    "registrantForms": [
        {
            "fields": [
                {
                    "guid": "f6f19316-0efb-4012-aa99-e563fbea65b4",
                    "fieldSource": 0,
                    "personFieldType": 0,
                    "isRequired": true,
                    "attribute": null,
                    "visibilityRuleType": 1,
                    "visibilityRules": [],
                    "preHtml": "<div class='row'><div class='col-md-6'>",
                    "postHtml": "    </div>",
                    "showOnWaitList": true,
                    "isSharedValue": false,
                    "isLockedIfValuesExist": false
                },
                {
                    "guid": "8e47dcdb-7c6c-4f8d-8b4b-6ab893ad1115",
                    "fieldSource": 0,
                    "personFieldType": 1,
                    "isRequired": true,
                    "attribute": null,
                    "visibilityRuleType": 1,
                    "visibilityRules": [],
                    "preHtml": "    <div class='col-md-6'>",
                    "postHtml": "    </div></div>",
                    "showOnWaitList": true,
                    "isSharedValue": false,
                    "isLockedIfValuesExist": false
                }
            ]
        }
    ],
    "fees": [],
    "familyMembers": [],
    "registrationAttributeTitleEnd": "Registration Information",
    "registrationAttributeTitleStart": "Registration Information",
    "registrationAttributesStart": [],
    "registrationAttributesEnd": [],
    "maxRegistrants": 10,
    "registrantsSameFamily": 0,
    "forceEmailUpdate": false,
    "registrarOption": 0,
    "cost": 0.00,
    "gatewayControl": {
        "fileUrl": "/Obsidian/Controls/TestGatewayControl.js",
        "settings": {}
    },
    "isRedirectGateway": false,
    "registrationTerm": "Registration",
    "spotsRemaining": null,
    "waitListEnabled": false,
    "instanceName": "Fee Unit Test Instance",
    "pluralRegistrationTerm": "Registrations",
    "amountDueToday": null,
    "initialAmountToPay": null,
    "hasDiscountsAvailable": false,
    "redirectGatewayUrl": "",
    "loginRequiredToRegister": false,
    "successViewModel": null,
    "startAtBeginning": true,
    "isExistingRegistration": false,
    "gatewayGuid": "6432d2d2-32ff-443d-b5b3-fb6c8414c3ad",
    "campuses": [
        {
            "value": "76882ae3-1ce8-42a6-a2b6-8c0b29cf8cf8",
            "text": "Main Campus",
            "category": null,
            "disabled": null
        }
    ],
    "maritalStatuses": [
        {
            "value": "5fe5a540-7d9f-433e-b47e-4229d1472248",
            "text": "Married",
            "category": null,
            "disabled": null
        },
        {
            "value": "96b57219-fe47-48eb-a2b7-4850b5fa7371",
            "text": "Unknown",
            "category": null,
            "disabled": null
        },
        {
            "value": "f19fc180-fe8f-4b72-a59c-8013e3b0eb0d",
            "text": "Single",
            "category": null,
            "disabled": null
        },
        {
            "value": "3b689240-24c2-434b-a7b9-a4a6cba7928c",
            "text": "Divorced",
            "category": null,
            "disabled": null
        }
    ],
    "connectionStatuses": [
        {
            "value": "41540783-d9ef-4c70-8f1d-c9e83d91ed5f",
            "text": "Member",
            "category": null,
            "disabled": null
        },
        {
            "value": "39f491c5-d6ac-4a9b-8ac0-c431cb17d588",
            "text": "Attendee",
            "category": null,
            "disabled": null
        },
        {
            "value": "b91ba046-bc1e-400c-b85d-638c1f4e0ce2",
            "text": "Visitor",
            "category": null,
            "disabled": null
        },
        {
            "value": "8ebc0ceb-474d-4c1b-a6ba-734c3a9ab061",
            "text": "Participant",
            "category": null,
            "disabled": null
        },
        {
            "value": "368dd475-242c-49c4-a42c-7278be690cc2",
            "text": "Prospect",
            "category": null,
            "disabled": null
        }
    ],
    "grades": [
        {
            "value": "0fed3291-51f3-4eed-886d-1d3df826beac",
            "text": "K",
            "category": null,
            "disabled": null
        },
        {
            "value": "6b5cdfbd-9882-4ebb-a01a-7856bcd0cf61",
            "text": "1st",
            "category": null,
            "disabled": null
        },
        {
            "value": "e475d0ca-5979-4c76-8788-d91adf595e10",
            "text": "2nd",
            "category": null,
            "disabled": null
        },
        {
            "value": "23cc6288-78ed-4849-afc9-417e0da5a4a9",
            "text": "3rd",
            "category": null,
            "disabled": null
        },
        {
            "value": "f0f98b9c-e6be-4c42-b8f4-0d8ab1a18847",
            "text": "4th",
            "category": null,
            "disabled": null
        },
        {
            "value": "3d8cdbc8-8840-4a7e-85d0-b7c29a019ebb",
            "text": "5th",
            "category": null,
            "disabled": null
        },
        {
            "value": "2d702ed8-7046-4da5-affa-9633a211f594",
            "text": "6th",
            "category": null,
            "disabled": null
        },
        {
            "value": "3fe728ac-be25-409a-98cb-3cfce5fa063b",
            "text": "7th",
            "category": null,
            "disabled": null
        },
        {
            "value": "d58d70af-3ccc-4d4e-bfaf-2014d8579d60",
            "text": "8th",
            "category": null,
            "disabled": null
        },
        {
            "value": "2a130e04-3712-427a-8bb0-473eb8ff8924",
            "text": "9th",
            "category": null,
            "disabled": null
        },
        {
            "value": "e04e3f62-ef5c-4860-8f32-1c152ca1700a",
            "text": "10th",
            "category": null,
            "disabled": null
        },
        {
            "value": "78f7d773-8244-4995-8bc4-ad6f6a7b7820",
            "text": "11th",
            "category": null,
            "disabled": null
        },
        {
            "value": "c49bd3af-ff94-4a7c-99e1-08503a3c746e",
            "text": "12th",
            "category": null,
            "disabled": null
        }
    ],
    "enableSaveAccount": true,
    "savedAccounts": [],
    "registrationInstanceNotFoundMessage": null,
    "isInlineSignatureRequired": false,
    "isSignatureDrawn": false,
    "signatureDocumentTerm": null,
    "signatureDocumentTemplateName": null,
    "races": [
        {
            "value": "52e12ebe-1fce-4b95-a677-aeeede9b1745",
            "text": "White",
            "category": null,
            "disabled": null
        },
        {
            "value": "3760ba55-3d68-4f55-aeef-0ac9f39d1730",
            "text": "Black or African American",
            "category": null,
            "disabled": null
        },
        {
            "value": "c734961e-43a7-4fb9-999e-b60d694268b4",
            "text": "American Indian or Alaska Native",
            "category": null,
            "disabled": null
        },
        {
            "value": "fcdc15df-b298-4067-ae8a-431e42da6f7e",
            "text": "Asian",
            "category": null,
            "disabled": null
        },
        {
            "value": "b46f3250-34a1-46e5-8171-9c8ed4fa0845",
            "text": "Native Hawaiian or Pacific Islander",
            "category": null,
            "disabled": null
        },
        {
            "value": "e364d2de-81a0-4f9c-8ecf-96cc68009251",
            "text": "Other",
            "category": null,
            "disabled": null
        }
    ],
    "ethnicities": [
        {
            "value": "05762be9-32d4-4c30-9cf1-e1513c5c8360",
            "text": "Hispanic or Latino",
            "category": null,
            "disabled": null
        },
        {
            "value": "2d1ef4cf-19e5-46bc-b4b1-591cff57e0d8",
            "text": "Not Hispanic or Latino",
            "category": null,
            "disabled": null
        }
    ],
    "hideProgressBar": false,
    "showSmsOptIn": false,
<<<<<<< HEAD
    "disableCaptchaSupport": true
=======
    "isPaymentPlanAllowed": false,
    "isPaymentPlanConfigured": false
>>>>>>> f3ad007f
};<|MERGE_RESOLUTION|>--- conflicted
+++ resolved
@@ -1,14 +1,10 @@
 import { HttpResult } from "@Obsidian/Types/Utility/http";
 import RegistrationEntry from "../../src/Event/registrationEntry.obs";
-<<<<<<< HEAD
 import { RegistrationEntryInitializationBox } from "@Obsidian/ViewModels/Blocks/Event/RegistrationEntry/registrationEntryInitializationBox";
-=======
->>>>>>> f3ad007f
 import { mockBlockActions, mountBlock } from "../blocks";
 import { Guid } from "@Obsidian/Types";
 import { getMatching, waitFor } from "../utils";
 import { flushPromises } from "@vue/test-utils";
-import { RegistrationEntryInitializationBox } from "@Obsidian/ViewModels/Blocks/Event/RegistrationEntry/registrationEntryInitializationBox";
 
 function getConfigurationValues(): RegistrationEntryInitializationBox {
     // This is weird, but we have to do this because the block actually
@@ -42,15 +38,11 @@
         it("Auto-selects when required and available quantity", async () => {
             const configuration = getConfigurationValues();
 
-<<<<<<< HEAD
-            configuration.fees?.push({
-=======
             if (!configuration.fees) {
                 configuration.fees = [];
             }
 
             configuration.fees.push({
->>>>>>> f3ad007f
                 "name": "Test Fee",
                 "guid": "74b1dd21-40ff-4f2c-8e30-be01547dccc7",
                 "items": [
@@ -101,15 +93,11 @@
         it("Does not auto-select when not required", async () => {
             const configuration = getConfigurationValues();
 
-<<<<<<< HEAD
-            configuration.fees?.push({
-=======
             if (!configuration.fees) {
                 configuration.fees = [];
             }
 
             configuration.fees.push({
->>>>>>> f3ad007f
                 "name": "Test Fee",
                 "guid": "74b1dd21-40ff-4f2c-8e30-be01547dccc7",
                 "items": [
@@ -160,15 +148,11 @@
         it("Does not auto-select when no available quantity", async () => {
             const configuration = getConfigurationValues();
 
-<<<<<<< HEAD
-            configuration.fees?.push({
-=======
             if (!configuration.fees) {
                 configuration.fees = [];
             }
 
             configuration.fees.push({
->>>>>>> f3ad007f
                 "name": "Test Fee",
                 "guid": "74b1dd21-40ff-4f2c-8e30-be01547dccc7",
                 "items": [
@@ -254,15 +238,11 @@
         it("Disables when no available quantity", async () => {
             const configuration = getConfigurationValues();
 
-<<<<<<< HEAD
-            configuration.fees?.push({
-=======
             if (!configuration.fees) {
                 configuration.fees = [];
             }
 
             configuration.fees.push({
->>>>>>> f3ad007f
                 "name": "Test Fee",
                 "guid": "74b1dd21-40ff-4f2c-8e30-be01547dccc7",
                 "items": [
@@ -347,15 +327,11 @@
             // be considered a bug and if so the unit test should be updated.
             const configuration = getConfigurationValues();
 
-<<<<<<< HEAD
-            configuration.fees?.push({
-=======
             if (!configuration.fees) {
                 configuration.fees = [];
             }
 
             configuration.fees.push({
->>>>>>> f3ad007f
                 "name": "Test Fee",
                 "guid": "74b1dd21-40ff-4f2c-8e30-be01547dccc7",
                 "items": [
@@ -419,15 +395,11 @@
         it("Auto-sets when required and available quantity", async () => {
             const configuration = getConfigurationValues();
 
-<<<<<<< HEAD
-            configuration.fees?.push({
-=======
             if (!configuration.fees) {
                 configuration.fees = [];
             }
 
             configuration.fees.push({
->>>>>>> f3ad007f
                 "name": "Test Fee",
                 "guid": "74b1dd21-40ff-4f2c-8e30-be01547dccc7",
                 "items": [
@@ -478,15 +450,11 @@
         it("Does not auto-set when not required", async () => {
             const configuration = getConfigurationValues();
 
-<<<<<<< HEAD
-            configuration.fees?.push({
-=======
             if (!configuration.fees) {
                 configuration.fees = [];
             }
 
             configuration.fees.push({
->>>>>>> f3ad007f
                 "name": "Test Fee",
                 "guid": "74b1dd21-40ff-4f2c-8e30-be01547dccc7",
                 "items": [
@@ -544,15 +512,11 @@
         it("Does not auto-set when no available quantity", async () => {
             const configuration = getConfigurationValues();
 
-<<<<<<< HEAD
-            configuration.fees?.push({
-=======
             if (!configuration.fees) {
                 configuration.fees = [];
             }
 
             configuration.fees.push({
->>>>>>> f3ad007f
                 "name": "Test Fee",
                 "guid": "74b1dd21-40ff-4f2c-8e30-be01547dccc7",
                 "items": [
@@ -603,15 +567,11 @@
         it("Disables up button when no available quantity", async () => {
             const configuration = getConfigurationValues();
 
-<<<<<<< HEAD
-            configuration.fees?.push({
-=======
             if (!configuration.fees) {
                 configuration.fees = [];
             }
 
             configuration.fees.push({
->>>>>>> f3ad007f
                 "name": "Test Fee",
                 "guid": "74b1dd21-40ff-4f2c-8e30-be01547dccc7",
                 "items": [
@@ -694,15 +654,11 @@
         it("Prevents moving forward when no value entered but is required", async () => {
             const configuration = getConfigurationValues();
 
-<<<<<<< HEAD
-            configuration.fees?.push({
-=======
             if (!configuration.fees) {
                 configuration.fees = [];
             }
 
             configuration.fees.push({
->>>>>>> f3ad007f
                 "name": "Test Fee",
                 "guid": "74b1dd21-40ff-4f2c-8e30-be01547dccc7",
                 "items": [
@@ -767,15 +723,11 @@
         it("Hides Checkbox when no quantity remaining", async () => {
             const configuration = getConfigurationValues();
 
-<<<<<<< HEAD
-            configuration.fees?.push({
-=======
             if (!configuration.fees) {
                 configuration.fees = [];
             }
 
             configuration.fees.push({
->>>>>>> f3ad007f
                 "name": "Test Fee",
                 "guid": "74b1dd21-40ff-4f2c-8e30-be01547dccc7",
                 "items": [
@@ -854,15 +806,11 @@
         it("Hides NumberUpDown when no quantity remaining", async () => {
             const configuration = getConfigurationValues();
 
-<<<<<<< HEAD
-            configuration.fees?.push({
-=======
             if (!configuration.fees) {
                 configuration.fees = [];
             }
 
             configuration.fees.push({
->>>>>>> f3ad007f
                 "name": "Test Fee",
                 "guid": "74b1dd21-40ff-4f2c-8e30-be01547dccc7",
                 "items": [
@@ -941,15 +889,11 @@
         it("Hides DropDownList item when no quantity remaining", async () => {
             const configuration = getConfigurationValues();
 
-<<<<<<< HEAD
-            configuration.fees?.push({
-=======
             if (!configuration.fees) {
                 configuration.fees = [];
             }
 
             configuration.fees.push({
->>>>>>> f3ad007f
                 "name": "Test Fee",
                 "guid": "74b1dd21-40ff-4f2c-8e30-be01547dccc7",
                 "items": [
@@ -1054,15 +998,11 @@
         it("Hides DropDownList when no item quantities remaining", async () => {
             const configuration = getConfigurationValues();
 
-<<<<<<< HEAD
-            configuration.fees?.push({
-=======
             if (!configuration.fees) {
                 configuration.fees = [];
             }
 
             configuration.fees.push({
->>>>>>> f3ad007f
                 "name": "Test Fee",
                 "guid": "74b1dd21-40ff-4f2c-8e30-be01547dccc7",
                 "items": [
@@ -1157,15 +1097,11 @@
         it("Hides NumberUpDownGroup item when no available quantity", async () => {
             const configuration = getConfigurationValues();
 
-<<<<<<< HEAD
-            configuration.fees?.push({
-=======
             if (!configuration.fees) {
                 configuration.fees = [];
             }
 
             configuration.fees.push({
->>>>>>> f3ad007f
                 "name": "Test Fee",
                 "guid": "74b1dd21-40ff-4f2c-8e30-be01547dccc7",
                 "items": [
@@ -1261,15 +1197,11 @@
         it("Hides NumberUpDownGroup item when no available quantity", async () => {
             const configuration = getConfigurationValues();
 
-<<<<<<< HEAD
-            configuration.fees?.push({
-=======
             if (!configuration.fees) {
                 configuration.fees = [];
             }
 
             configuration.fees.push({
->>>>>>> f3ad007f
                 "name": "Test Fee",
                 "guid": "74b1dd21-40ff-4f2c-8e30-be01547dccc7",
                 "items": [
@@ -1659,10 +1591,7 @@
     ],
     "hideProgressBar": false,
     "showSmsOptIn": false,
-<<<<<<< HEAD
+    "isPaymentPlanAllowed": false,
+    "isPaymentPlanConfigured": false,
     "disableCaptchaSupport": true
-=======
-    "isPaymentPlanAllowed": false,
-    "isPaymentPlanConfigured": false
->>>>>>> f3ad007f
 };