﻿// <copyright>
// Copyright by the Spark Development Network
//
// Licensed under the Rock Community License (the "License");
// you may not use this file except in compliance with the License.
// You may obtain a copy of the License at
//
// http://www.rockrms.com/license
//
// Unless required by applicable law or agreed to in writing, software
// distributed under the License is distributed on an "AS IS" BASIS,
// WITHOUT WARRANTIES OR CONDITIONS OF ANY KIND, either express or implied.
// See the License for the specific language governing permissions and
// limitations under the License.
// </copyright>
//

/**
 * The following controls are not included for various reasons (e.g. only used internally or are not finalized)
 *
 * - attributeEditor
 * - blockActionSourceGrid
 * - categorizedValuePickerDropDownLevel
 * - componentFromUrl
 * - fieldFilterContainer
 * - fieldFilterRuleRow
 * - gatewayControl
 * - geoPickerMap
 * - grid
 * - gridColumn
 * - gridProfileLInkColumn
 * - gridRow
 * - gridSelectColumn
 * - myWellGatewayControl
 * - nmiGatewayControl
 * - pageDebugTimings
 * - primaryBlock
 * - rockAttributeFilter
 * - rockField
 * - rockForm
 * - rockFormField
 * - rockSuspense
 * - saveFinancialAccountForm
 * - secondaryBlock
 * - testGatewayControl
 * - timeIntervalPicker
 */

import { Component, computed, defineComponent, onMounted, onUnmounted, ref, watch } from "vue";
import { buildExampleCode, convertComponentName, getControlImportPath, getSfcControlImportPath, getTemplateImportPath, displayStyleItems } from "./ControlGallery/utils.partial";
import GalleryAndResult from "./ControlGallery/galleryAndResult.partial.obs";
import { BtnType } from "@Obsidian/Enums/Controls/btnType";
import { BtnSize } from "@Obsidian/Enums/Controls/btnSize";
import FieldFilterEditor from "@Obsidian/Controls/fieldFilterEditor.obs";
import AttributeValuesContainer from "@Obsidian/Controls/attributeValuesContainer.obs";
import TextBox from "@Obsidian/Controls/textBox.obs";
import EmailBox from "@Obsidian/Controls/emailBox.obs";
import CodeEditor from "@Obsidian/Controls/codeEditor.obs";
import DatePicker from "@Obsidian/Controls/datePicker.obs";
import DateRangePicker from "@Obsidian/Controls/dateRangePicker.obs";
import DateTimePicker from "@Obsidian/Controls/dateTimePicker.obs";
import ListBox from "@Obsidian/Controls/listBox.obs";
import ListItems from "@Obsidian/Controls/listItems.obs";
import BirthdayPicker from "@Obsidian/Controls/birthdayPicker.obs";
import NumberUpDown from "@Obsidian/Controls/numberUpDown.obs";
import AddressControl from "@Obsidian/Controls/addressControl.obs";
import InlineSwitch from "@Obsidian/Controls/inlineSwitch.obs";
import Switch from "@Obsidian/Controls/switch.obs";
import Toggle from "@Obsidian/Controls/toggle.obs";
import ItemsWithPreAndPostHtml from "@Obsidian/Controls/itemsWithPreAndPostHtml.obs";
import { ItemWithPreAndPostHtml } from "@Obsidian/Types/Controls/itemsWithPreAndPostHtml";
import StaticFormControl from "@Obsidian/Controls/staticFormControl.obs";
import ProgressTracker from "@Obsidian/Controls/progressTracker.obs";
import { ProgressTrackerItem } from "@Obsidian/Types/Controls/progressTracker";
import RockForm from "@Obsidian/Controls/rockForm.obs";
import RockButton from "@Obsidian/Controls/rockButton.obs";
import RadioButtonList from "@Obsidian/Controls/radioButtonList.obs";
import DropDownList from "@Obsidian/Controls/dropDownList.obs";
import Dialog from "@Obsidian/Controls/dialog.obs";
import InlineCheckBox from "@Obsidian/Controls/inlineCheckBox.obs";
import CheckBox from "@Obsidian/Controls/checkBox.obs";
import PhoneNumberBox from "@Obsidian/Controls/phoneNumberBox.obs";
import HelpBlock from "@Obsidian/Controls/helpBlock.obs";
import DatePartsPicker from "@Obsidian/Controls/datePartsPicker.obs";
import { DatePartsPickerValue } from "@Obsidian/Types/Controls/datePartsPicker";
import ColorPicker from "@Obsidian/Controls/colorPicker.obs";
import NumberBox from "@Obsidian/Controls/numberBox.obs";
import NumberRangeBox from "@Obsidian/Controls/numberRangeBox.obs";
import GenderPicker from "@Obsidian/Controls/genderPicker.obs";
import SocialSecurityNumberBox from "@Obsidian/Controls/socialSecurityNumberBox.obs";
import TimePicker from "@Obsidian/Controls/timePicker.obs";
import UrlLinkBox from "@Obsidian/Controls/urlLinkBox.obs";
import CheckBoxList from "@Obsidian/Controls/checkBoxList.obs";
import Rating from "@Obsidian/Controls/rating.obs";
import Fullscreen from "@Obsidian/Controls/fullscreen.obs";
import Panel from "@Obsidian/Controls/panel.obs";
import FileUploader from "@Obsidian/Controls/fileUploader.obs";
import EntityTypePicker from "@Obsidian/Controls/entityTypePicker.obs";
import AchievementTypePicker from "@Obsidian/Controls/achievementTypePicker.obs";
import AssessmentTypePicker from "@Obsidian/Controls/assessmentTypePicker.obs";
import AssetStorageProviderPicker from "@Obsidian/Controls/assetStorageProviderPicker.obs";
import BinaryFileTypePicker from "@Obsidian/Controls/binaryFileTypePicker.obs";
import BinaryFilePicker from "@Obsidian/Controls/binaryFilePicker.obs";
import SlidingDateRangePicker from "@Obsidian/Controls/slidingDateRangePicker.obs";
import DefinedValuePicker from "@Obsidian/Controls/definedValuePicker.obs";
import CategoryPicker from "@Obsidian/Controls/categoryPicker.obs";
import LocationItemPicker from "@Obsidian/Controls/locationItemPicker.obs";
import ConnectionRequestPicker from "@Obsidian/Controls/connectionRequestPicker.obs";
import CopyButton from "@Obsidian/Controls/copyButton.obs";
import TagList from "@Obsidian/Controls/tagList.obs";
import Following from "@Obsidian/Controls/following.obs";
import AuditDetail from "@Obsidian/Controls/auditDetail.obs";
import CampusPicker from "@Obsidian/Controls/campusPicker.obs";
import DetailBlock from "@Obsidian/Templates/detailBlock";
import { toNumber } from "@Obsidian/Utility/numberUtils";
import { ListItemBag } from "@Obsidian/ViewModels/Utility/listItemBag";
import { PublicAttributeBag } from "@Obsidian/ViewModels/Utility/publicAttributeBag";
import { newGuid } from "@Obsidian/Utility/guid";
import { FieldFilterGroupBag } from "@Obsidian/ViewModels/Reporting/fieldFilterGroupBag";
import { AssessmentType } from "@Obsidian/SystemGuids/assessmentType";
import { BinaryFiletype } from "@Obsidian/SystemGuids/binaryFiletype";
import { DefinedType } from "@Obsidian/SystemGuids/definedType";
import { DefinedValue } from "@Obsidian/SystemGuids/definedValue";
import { EntityType } from "@Obsidian/SystemGuids/entityType";
import { FieldType } from "@Obsidian/SystemGuids/fieldType";
import { SlidingDateRange, rangeTypeOptions } from "@Obsidian/Utility/slidingDateRange";
import { PanelAction } from "@Obsidian/Types/Controls/panelAction";
import { sleep } from "@Obsidian/Utility/promiseUtils";
import { upperCaseFirstCharacter } from "@Obsidian/Utility/stringUtils";
import TransitionVerticalCollapse from "@Obsidian/Controls/transitionVerticalCollapse.obs";
import SectionContainer from "@Obsidian/Controls/sectionContainer.obs";
import SectionHeader from "@Obsidian/Controls/sectionHeader.obs";
import { FieldFilterSourceBag } from "@Obsidian/ViewModels/Reporting/fieldFilterSourceBag";
import { PickerDisplayStyle } from "@Obsidian/Enums/Controls/pickerDisplayStyle";
import { useStore } from "@Obsidian/PageState";
import BadgeComponentPicker from "@Obsidian/Controls/badgeComponentPicker.obs";
import ComponentPicker from "@Obsidian/Controls/componentPicker.obs";
import Modal from "@Obsidian/Controls/modal.obs";
import EventItemPicker from "@Obsidian/Controls/eventItemPicker.obs";
import DataViewPicker from "@Obsidian/Controls/dataViewPicker.obs";
import WorkflowTypePicker from "@Obsidian/Controls/workflowTypePicker.obs";
import FinancialGatewayPicker from "@Obsidian/Controls/financialGatewayPicker.obs";
import FinancialStatementTemplatePicker from "@Obsidian/Controls/financialStatementTemplatePicker.obs";
import FieldTypePicker from "@Obsidian/Controls/fieldTypePicker.obs";
import GradePicker from "@Obsidian/Controls/gradePicker.obs";
import ScheduleBuilder from "@Obsidian/Controls/scheduleBuilder.obs";
import GroupMemberPicker from "@Obsidian/Controls/groupMemberPicker.obs";
import InteractionChannelPicker from "@Obsidian/Controls/interactionChannelPicker.obs";
import InteractionComponentPicker from "@Obsidian/Controls/interactionComponentPicker.obs";
import LavaCommandPicker from "@Obsidian/Controls/lavaCommandPicker.obs";
import RemoteAuthsPicker from "@Obsidian/Controls/remoteAuthsPicker.obs";
import StepProgramPicker from "@Obsidian/Controls/stepProgramPicker.obs";
import StepProgramStepTypePicker from "@Obsidian/Controls/stepProgramStepTypePicker.obs";
import StepProgramStepStatusPicker from "@Obsidian/Controls/stepProgramStepStatusPicker.obs";
import StepStatusPicker from "@Obsidian/Controls/stepStatusPicker.obs";
import StepTypePicker from "@Obsidian/Controls/stepTypePicker.obs";
import StreakTypePicker from "@Obsidian/Controls/streakTypePicker.obs";
import NotificationBox from "@Obsidian/Controls/notificationBox.obs";
import { AlertType } from "@Obsidian/Enums/Controls/alertType";
import BadgeList from "@Obsidian/Controls/badgeList.obs";
import BadgePicker from "@Obsidian/Controls/badgePicker.obs";
import BasicTimePicker from "@Obsidian/Controls/basicTimePicker.obs";
import CountdownTimer from "@Obsidian/Controls/countdownTimer.obs";
import MediaSelector from "@Obsidian/Controls/mediaSelector.obs";
import ElectronicSignature from "@Obsidian/Controls/electronicSignature.obs";
import { FieldTypeEditorUpdateAttributeConfigurationOptionsBag } from "@Obsidian/ViewModels/Controls/fieldTypeEditorUpdateAttributeConfigurationOptionsBag";
import FieldTypeEditor from "@Obsidian/Controls/fieldTypeEditor.obs";
import InlineRangeSlider from "@Obsidian/Controls/inlineRangeSlider.obs";
import RangeSlider from "@Obsidian/Controls/rangeSlider.obs";
import JavaScriptAnchor from "@Obsidian/Controls/javaScriptAnchor.obs";
import KeyValueList from "@Obsidian/Controls/keyValueList.obs";
import Loading from "@Obsidian/Controls/loading.obs";
import LoadingIndicator from "@Obsidian/Controls/loadingIndicator.obs";
import NumberUpDownGroup from "@Obsidian/Controls/numberUpDownGroup.obs";
import { NumberUpDownGroupOption } from "@Obsidian/Types/Controls/numberUpDownGroup";
import ProgressBar from "@Obsidian/Controls/progressBar.obs";
import RockLabel from "@Obsidian/Controls/rockLabel.obs";
import RockValidation from "@Obsidian/Controls/rockValidation.obs";
import TabbedBar from "@Obsidian/Controls/tabbedBar.obs";
import TabbedContent from "@Obsidian/Controls/tabbedContent.obs";
import ValueDetailList from "@Obsidian/Controls/valueDetailList.obs";
import PagePicker from "@Obsidian/Controls/pagePicker.obs";
import GroupPicker from "@Obsidian/Controls/groupPicker.obs";
import MergeTemplatePicker from "@Obsidian/Controls/mergeTemplatePicker.obs";
import { MergeTemplateOwnership } from "@Obsidian/Enums/Controls/mergeTemplateOwnership";
import MetricCategoryPicker from "@Obsidian/Controls/metricCategoryPicker.obs";
import MetricItemPicker from "@Obsidian/Controls/metricItemPicker.obs";
import RegistrationTemplatePicker from "@Obsidian/Controls/registrationTemplatePicker.obs";
import ReportPicker from "@Obsidian/Controls/reportPicker.obs";
import SchedulePicker from "@Obsidian/Controls/schedulePicker.obs";
import WorkflowActionTypePicker from "@Obsidian/Controls/workflowActionTypePicker.obs";
import DayOfWeekPicker from "@Obsidian/Controls/dayOfWeekPicker.obs";
import MonthDayPicker from "@Obsidian/Controls/monthDayPicker.obs";
import MonthYearPicker from "@Obsidian/Controls/monthYearPicker.obs";
import { RockCacheabilityBag } from "@Obsidian/ViewModels/Controls/rockCacheabilityBag";
import CacheabilityPicker from "@Obsidian/Controls/cacheabilityPicker.obs";
import ButtonGroup from "@Obsidian/Controls/buttonGroup.obs";
import IntervalPicker from "@Obsidian/Controls/intervalPicker.obs";
import GeoPicker from "@Obsidian/Controls/geoPicker.obs";
import ContentDropDownPicker from "@Obsidian/Controls/contentDropDownPicker.obs";
import WordCloud from "@Obsidian/Controls/wordCloud.obs";
import EventCalendarPicker from "@Obsidian/Controls/eventCalendarPicker.obs";
import GroupTypePicker from "@Obsidian/Controls/groupTypePicker.obs";
import LocationAddressPicker from "@Obsidian/Controls/locationAddressPicker.obs";
import LocationPicker from "@Obsidian/Controls/locationPicker.obs";
import LocationList from "@Obsidian/Controls/locationList.obs";
import EthnicityPicker from "@Obsidian/Controls/ethnicityPicker.obs";
import RacePicker from "@Obsidian/Controls/racePicker.obs";
import MediaElementPicker from "@Obsidian/Controls/mediaElementPicker.obs";
import MergeFieldPicker from "@Obsidian/Controls/mergeFieldPicker.obs";
import CategorizedValuePicker from "@Obsidian/Controls/categorizedValuePicker.obs";
import ReminderTypePicker from "@Obsidian/Controls/reminderTypePicker.obs";
import GroupRolePicker from "@Obsidian/Controls/groupRolePicker.obs";
import ModalAlert from "@Obsidian/Controls/modalAlert.obs";
import { ModalAlertType } from "@Obsidian/Enums/Controls/modalAlertType";
import ContentChannelItemPicker from "@Obsidian/Controls/contentChannelItemPicker.obs";
import PersonLink from "@Obsidian/Controls/personLink.obs";
import PopOver from "@Obsidian/Controls/popOver.obs";
import RockLiteral from "@Obsidian/Controls/rockLiteral.obs";
import RegistryEntry from "@Obsidian/Controls/registryEntry.obs";
import GroupTypeGroupPicker from "@Obsidian/Controls/groupTypeGroupPicker.obs";
import GroupAndRolePicker from "@Obsidian/Controls/groupAndRolePicker.obs";
import AccountPicker from "@Obsidian/Controls/accountPicker.obs";
import NoteTextEditor from "@Obsidian/Controls/noteTextEditor.obs";
import StructuredContentEditor from "@Obsidian/Controls/structuredContentEditor.obs";
import RegistrationInstancePicker from "@Obsidian/Controls/registrationInstancePicker.obs";
import InteractionChannelInteractionComponentPicker from "@Obsidian/Controls/interactionChannelInteractionComponentPicker.obs";
import WorkflowPicker from "@Obsidian/Controls/workflowPicker.obs";
import ValueList from "@Obsidian/Controls/valueList.obs";
import BlockTemplatePicker from "@Obsidian/Controls/blockTemplatePicker.obs";
import ButtonDropDownList from "@Obsidian/Controls/buttonDropDownList.obs";
import DropDownMenuGallery from "./ControlGallery/dropDownMenuGallery.partial.obs";
import DropDownContentGallery from "./ControlGallery/dropDownContentGallery.partial.obs";
import ButtonDropDownListGallery from "./ControlGallery/buttonDropDownListGallery.partial.obs";
import CampusAccountAmountPickerGallery from "./ControlGallery/campusAccountAmountPickerGallery.partial.obs";
import PersonPickerGallery from "./ControlGallery/personPickerGallery.partial.obs";
import ImageEditorGallery from "./ControlGallery/imageEditorGallery.partial.obs";
import HighlightLabelGallery from "./ControlGallery/highlightLabelGallery.partial.obs";
import { MediaSelectorMode } from "@Obsidian/Enums/Controls/mediaSelectorMode";
import { KeyValueItem } from "@Obsidian/Types/Controls/keyValueItem";
import LightGridGallery from "./ControlGallery/lightGridGallery.partial.obs";
import PdfViewerGallery from "./ControlGallery/pdfViewerGallery.partial.obs";
import ChartGallery from "./ControlGallery/chartGallery.partial.obs";
import EntityPickerGallery from "./ControlGallery/entityPickerGallery.partial.obs";
import PersonBasicEditorGallery from "./ControlGallery/personBasicEditorGallery.partial.obs";
import AttributeMatrixEditorGallery from "./ControlGallery/attributeMatrixEditorGallery.partial.obs";
import BadgeControlGallery from "./ControlGallery/badgeControlGallery.partial.obs";
import BadgeGallery from "./ControlGallery/badgeGallery.partial.obs";
import WarningBlockGallery from "./ControlGallery/warningBlockGallery.partial.obs";
import KeyValueListGallery from "./ControlGallery/keyValueListGallery.partial.obs";
import YearPickerGallery from "./ControlGallery/yearPickerGallery.partial.obs";
import CurrencyBoxGallery from "./ControlGallery/currencyBoxGallery.partial.obs";
import FirstNameTextBoxGallery from "./ControlGallery/firstNameTextBoxGallery.partial.obs";
import ImageUploaderGallery from "./ControlGallery/imageUploaderGallery.partial.obs";
import MediaPlayerGallery from "./ControlGallery/mediaPlayerGallery.partial.obs";
import RadioButtonGallery from "./ControlGallery/radioButtonGallery.partial.obs";
import BulletedListGallery from "./ControlGallery/bulletedListGallery.partial.obs";
import TermDescriptionGallery from "./ControlGallery/termDescriptionGallery.partial.obs";
import ValueFilterGallery from "./ControlGallery/valueFilterGallery.partial.obs";
import SecurityButtonGallery from "./ControlGallery/securityButtonGallery.partial.obs";
import MarkdownEditorGallery from "./ControlGallery/markdownEditorGallery.partial.obs";
<<<<<<< HEAD
import JsonFieldsBuilderGallery from "./ControlGallery/jsonFieldsBuilderGallery.partial.obs";
=======
import HtmlEditorGallery from "./ControlGallery/htmlEditorGallery.partial.obs";
>>>>>>> 50b9c92f


// #region Control Gallery

/** Demonstrates an attribute values container. */
const attributeValuesContainerGallery = defineComponent({
    name: "AttributeValuesContainerGallery",
    components: {
        GalleryAndResult,
        AttributeValuesContainer,
        CheckBox,
        NumberBox,
        TextBox
    },
    setup() {
        const isEditMode = ref(false);
        const showAbbreviatedName = ref(false);
        const showEmptyValues = ref(true);
        const displayAsTabs = ref(false);
        const showCategoryLabel = ref(true);
        const numberOfColumns = ref(2);
        const entityName = ref("Foo Entity");

        const categories = [{
            guid: newGuid(),
            name: "Cat A",
            order: 1
        },
        {
            guid: newGuid(),
            name: "Cat B",
            order: 2
        },
        {
            guid: newGuid(),
            name: "Cat C",
            order: 3
        }];

        const attributes = ref<Record<string, PublicAttributeBag>>({
            text: {
                attributeGuid: newGuid(),
                categories: [categories[0]],
                description: "A text attribute.",
                fieldTypeGuid: FieldType.Text,
                isRequired: false,
                key: "text",
                name: "Text Attribute",
                order: 2,
                configurationValues: {},
                preHtml: "<div class='bg-primary p-3'>"
            },
            color: {
                attributeGuid: newGuid(),
                categories: [categories[0], categories[2]],
                description: "Favorite color? Or just a good one?",
                fieldTypeGuid: FieldType.Color,
                isRequired: true,
                key: "color",
                name: "Random Color",
                order: 4,
                configurationValues: {},
                postHtml: "</div>"
            },
            bool: {
                attributeGuid: newGuid(),
                categories: [categories[2]],
                description: "Are you foo?",
                fieldTypeGuid: FieldType.Boolean,
                isRequired: false,
                key: "bool",
                name: "Boolean Attribute",
                order: 3,
                configurationValues: {}
            },
            textagain: {
                attributeGuid: newGuid(),
                categories: [categories[1]],
                description: "Another text attribute.",
                fieldTypeGuid: FieldType.Text,
                isRequired: false,
                key: "textAgain",
                name: "Some Text",
                order: 5,
                configurationValues: {},
                preHtml: "<h5>PRE HTML!</h5>"
            },
            single: {
                attributeGuid: newGuid(),
                categories: [],
                description: "A single select attribute.",
                fieldTypeGuid: FieldType.SingleSelect,
                isRequired: false,
                key: "single",
                name: "Single Select",
                order: 1,
                configurationValues: {
                    values: JSON.stringify([{ value: "1", text: "One" }, { value: "2", text: "Two" }, { value: "3", text: "Three" }])
                }
            }
        });

        const attributeValues = ref<Record<string, string>>({
            "text": "Default text value",
            "color": "#336699",
            "bool": "N",
            "textAgain": "",
            single: "1"
        });

        return {
            attributes,
            attributeValues,
            isEditMode,
            showAbbreviatedName,
            showEmptyValues,
            displayAsTabs,
            showCategoryLabel,
            numberOfColumns,
            entityName,
            showPrePost: ref(false),
            importCode: getControlImportPath("attributeValuesContainer"),
            exampleCode: `<AttributeValuesContainer v-model="attributeValues" :attributes="attributes" :isEditMode="false" :showAbbreviatedName="false" :showEmptyValues="true" :displayAsTabs="false" :showCategoryLabel="true" :numberOfColumns="1" :entityTypeName="entityName" />`
        };
    },
    template: `
<GalleryAndResult
    :value="{ attributes, modelValue: attributeValues }"
    hasMultipleValues
    :importCode="importCode"
    :exampleCode="exampleCode" >

    <AttributeValuesContainer
        v-model="attributeValues"
        :attributes="attributes"
        :isEditMode="isEditMode"
        :showAbbreviatedName="showAbbreviatedName"
        :showEmptyValues="showEmptyValues"
        :displayAsTabs="displayAsTabs"
        :showCategoryLabel="showCategoryLabel"
        :numberOfColumns="numberOfColumns"
        :entityTypeName="entityName"
        :showPrePostHtml="showPrePost" />

    <template #settings>
        <div class="row">
            <CheckBox formGroupClasses="col-sm-4" v-model="isEditMode" label="Edit Mode" text="Enable" help="Default: false" />
            <CheckBox formGroupClasses="col-sm-4" v-model="showAbbreviatedName" label="Abbreviated Name" text="Show" help="Default: false" />
            <CheckBox formGroupClasses="col-sm-4" v-model="showEmptyValues" label="Empty Values" text="Show" help="Default: true; Only applies if not in edit mode" />
        </div>
        <div class="row">
            <CheckBox formGroupClasses="col-sm-4" v-model="displayAsTabs" label="Category Tabs" text="Show" help="Default: false; If any attributes are in a category, display each category as a tab. Not applicable while editing." />
            <CheckBox formGroupClasses="col-sm-4" v-model="showCategoryLabel" label="Category Labels" text="Show" help="Default: false; Only applies when not displaying tabs." />
            <CheckBox formGroupClasses="col-sm-4" v-model="showPrePost" label="Render Pre/Post HTML" text="Show" help="Default: true" />
        </div>
        <div class="row">
            <NumberBox formGroupClasses="col-sm-6" v-model="numberOfColumns" label="Number of Columns" help="Default: 1; Only applies when not displaying tabs." />
            <TextBox formGroupClasses="col-sm-6" v-model="entityName" label="Entity Type" help="Default: ''; Appears in the heading when category labels are showing." />
        </div>
    </template>
</GalleryAndResult>`
});

/** Demonstrates a field visibility rules editor. */
const fieldFilterEditorGallery = defineComponent({
    name: "FieldFilterEditorGallery",
    components: {
        GalleryAndResult,
        FieldFilterEditor,
        CheckBox,
        TextBox
    },
    setup() {

        const sources: FieldFilterSourceBag[] = [
            {
                guid: "2a50d342-3a0b-4da3-83c1-25839c75615c",
                type: 0,
                attribute: {
                    attributeGuid: "4eb1eb34-988b-4212-8c93-844fae61b43c",
                    fieldTypeGuid: "9C204CD0-1233-41C5-818A-C5DA439445AA",
                    name: "Text Field",
                    description: "",
                    order: 0,
                    isRequired: false,
                    configurationValues: {
                        maxcharacters: "10"
                    }
                }
            },
            {
                guid: "6dbb47c4-5816-4110-8a52-92880d4d05c0",
                type: 0,
                attribute: {
                    attributeGuid: "c41817d8-be26-460c-9f89-a7059ae6a9b0",
                    fieldTypeGuid: "A75DFC58-7A1B-4799-BF31-451B2BBE38FF",
                    name: "Integer Field",
                    description: "",
                    order: 0,
                    isRequired: false,
                    configurationValues: {}
                }
            },
            {
                guid: "6dbb47c4-5816-4110-8a52-92880d4d05c1",
                type: 0,
                attribute: {
                    attributeGuid: "c41817d8-be26-460c-9f89-a7059ae6a9b1",
                    fieldTypeGuid: "D747E6AE-C383-4E22-8846-71518E3DD06F",
                    name: "Color",
                    description: "",
                    order: 0,
                    isRequired: false,
                    configurationValues: {
                        selectiontype: "Color Picker"
                    }
                }
            },
            {
                guid: "6dbb47c4-5816-4110-8a52-92880d4d05c2",
                type: 0,
                attribute: {
                    attributeGuid: "c41817d8-be26-460c-9f89-a7059ae6a9b2",
                    fieldTypeGuid: "3EE69CBC-35CE-4496-88CC-8327A447603F",
                    name: "Currency",
                    description: "",
                    order: 0,
                    isRequired: false,
                    configurationValues: {}
                }
            },
            {
                guid: "6dbb47c4-5816-4110-8a52-92880d4d05c3",
                type: 0,
                attribute: {
                    attributeGuid: "c41817d8-be26-460c-9f89-a7059ae6a9b3",
                    fieldTypeGuid: "9C7D431C-875C-4792-9E76-93F3A32BB850",
                    name: "Date Range",
                    description: "",
                    order: 0,
                    isRequired: false,
                    configurationValues: {}
                }
            },
            {
                guid: "6dbb47c4-5816-4110-8a52-92880d4d05c4",
                type: 0,
                attribute: {
                    attributeGuid: "c41817d8-be26-460c-9f89-a7059ae6a9b4",
                    fieldTypeGuid: "7EDFA2DE-FDD3-4AC1-B356-1F5BFC231DAE",
                    name: "Day of Week",
                    description: "",
                    order: 0,
                    isRequired: false,
                    configurationValues: {}
                }
            },
            {
                guid: "6dbb47c4-5816-4110-8a52-92880d4d05c5",
                type: 0,
                attribute: {
                    attributeGuid: "c41817d8-be26-460c-9f89-a7059ae6a9b5",
                    fieldTypeGuid: "3D045CAE-EA72-4A04-B7BE-7FD1D6214217",
                    name: "Email",
                    description: "",
                    order: 0,
                    isRequired: false,
                    configurationValues: {}
                }
            },
            {
                guid: "6dbb47c4-5816-4110-8a52-92880d4d05c6",
                type: 0,
                attribute: {
                    attributeGuid: "c41817d8-be26-460c-9f89-a7059ae6a9b6",
                    fieldTypeGuid: "2E28779B-4C76-4142-AE8D-49EA31DDB503",
                    name: "Gender",
                    description: "",
                    order: 0,
                    isRequired: false,
                    configurationValues: {
                        hideUnknownGender: "True"
                    }
                }
            },
            {
                guid: "6dbb47c4-5816-4110-8a52-92880d4d05c7",
                type: 0,
                attribute: {
                    attributeGuid: "c41817d8-be26-460c-9f89-a7059ae6a9b7",
                    fieldTypeGuid: "C28C7BF3-A552-4D77-9408-DEDCF760CED0",
                    name: "Memo",
                    description: "",
                    order: 0,
                    isRequired: false,
                    configurationValues: {
                        numberofrows: "4",
                        allowhtml: "True",
                        maxcharacters: "5",
                        showcountdown: "True"
                    }
                }
            }
        ];

        const prefilled = (): FieldFilterGroupBag => ({
            guid: newGuid(),
            expressionType: 4,
            rules: [
                {
                    guid: "a81c3ef9-72a9-476b-8b88-b52f513d92e6",
                    comparisonType: 128,
                    sourceType: 0,
                    attributeGuid: "c41817d8-be26-460c-9f89-a7059ae6a9b0",
                    value: "50"
                },
                {
                    guid: "74d34117-4cc6-4cea-92c5-8297aa693ba5",
                    comparisonType: 2,
                    sourceType: 0,
                    attributeGuid: "c41817d8-be26-460c-9f89-a7059ae6a9b1",
                    value: "BlanchedAlmond"
                },
                {
                    guid: "0fa2b6ea-bc86-4fae-b0da-02e48fed8d96",
                    comparisonType: 8,
                    sourceType: 0,
                    attributeGuid: "c41817d8-be26-460c-9f89-a7059ae6a9b5",
                    value: "@gmail.com"
                },
                {
                    guid: "434107e6-6c0c-4698-90ef-d615b1c2de4b",
                    comparisonType: 2,
                    sourceType: 0,
                    attributeGuid: "c41817d8-be26-460c-9f89-a7059ae6a9b6",
                    value: "2"
                },
                {
                    guid: "706179b9-7518-4a74-8e0f-8a48016aec04",
                    comparisonType: 16,
                    sourceType: 0,
                    attributeGuid: "4eb1eb34-988b-4212-8c93-844fae61b43c",
                    value: "text"
                },
                {
                    guid: "4564eac2-15d9-48d9-b618-563523285af0",
                    comparisonType: 512,
                    sourceType: 0,
                    attributeGuid: "c41817d8-be26-460c-9f89-a7059ae6a9b2",
                    value: "999"
                },
                {
                    guid: "e6c56d4c-7f63-44f9-8f07-1ea0860b605d",
                    comparisonType: 1,
                    sourceType: 0,
                    attributeGuid: "c41817d8-be26-460c-9f89-a7059ae6a9b3",
                    value: "2022-02-01,2022-02-28"
                },
                {
                    guid: "0c27507f-9fb7-4f37-8026-70933bbf1398",
                    comparisonType: 0,
                    sourceType: 0,
                    attributeGuid: "c41817d8-be26-460c-9f89-a7059ae6a9b4",
                    value: "3"
                },
                {
                    guid: "4f68fa2c-0942-4084-bb4d-3c045cef4551",
                    comparisonType: 8,
                    sourceType: 0,
                    attributeGuid: "c41817d8-be26-460c-9f89-a7059ae6a9b7",
                    value: "more text than I want to deal with...."
                }
            ]
        });

        const clean = (): FieldFilterGroupBag => ({
            guid: newGuid(),
            expressionType: 1,
            rules: []
        });

        const usePrefilled = ref(false);
        const value = ref(clean());

        watch(usePrefilled, () => {
            value.value = usePrefilled.value ? prefilled() : clean();
        });

        const title = ref("TEST PROPERTY");

        return {
            sources,
            value,
            title,
            usePrefilled,
            importCode: getControlImportPath("fieldFilterEditor"),
            exampleCode: `<FieldFilterEditor :sources="sources" v-model="value" :title="title" />`
        };
    },
    template: `
<GalleryAndResult
    :value="{ 'output:modelValue':value, 'input:sources':sources }"
    hasMultipleValues
    :importCode="importCode"
    :exampleCode="exampleCode" >
    <FieldFilterEditor :sources="sources" v-model="value" :title="title" />

    <template #settings>
        <TextBox v-model="title" label="Attribute Name" />
        <CheckBox v-model="usePrefilled" text="Use prefilled data" />
    </template>
</GalleryAndResult>`
});

/** Demonstrates a phone number box */
const phoneNumberBoxGallery = defineComponent({
    name: "PhoneNumberBoxGallery",
    components: {
        GalleryAndResult,
        PhoneNumberBox,
        RockForm,
        RockButton
    },
    setup() {
        return {
            phoneNumber: ref(null),
            submit: ref(false),
            importCode: getSfcControlImportPath("phoneNumberBox"),
            exampleCode: `<PhoneNumberBox label="Phone Number" v-model="phoneNumber" />`
        };
    },
    template: `
<GalleryAndResult
    :value="phoneNumber"
    :importCode="importCode"
    :exampleCode="exampleCode"
    enableReflection >

    <RockForm v-model:submit="submit">
        <PhoneNumberBox label="Phone Number" v-model="phoneNumber" />
        <RockButton @click="submit=true">Validate</RockButton>
    </RockForm>

    <template #settings>
        <p>Additional props extend and are passed to the underlying <code>Rock Form Field</code>.</p>
    </template>
</GalleryAndResult>`
});

/** Demonstrates a help block */
const helpBlockGallery = defineComponent({
    name: "HelpBlockGallery",
    components: {
        GalleryAndResult,
        HelpBlock,
        TextBox
    },
    setup() {
        return {
            text: ref("This is some helpful text that explains something."),
            importCode: getControlImportPath("helpBlock"),
            exampleCode: `<HelpBlock text="text" />`
        };
    },
    template: `
<GalleryAndResult
    :importCode="importCode"
    :exampleCode="exampleCode" >
    <HelpBlock :text="text" />
    Hover over the symbol to the left to view HelpBlock in action

    <template #settings>
        <TextBox label="Text" v-model="text" help="The text for the help tooltip to display" rules="required" />
    </template>
</GalleryAndResult>`
});

/** Demonstrates a drop down list */
const dropDownListGallery = defineComponent({
    name: "DropDownListGallery",
    components: {
        GalleryAndResult,
        CheckBox,
        DropDownList
    },
    setup() {
        const options: ListItemBag[] = [
            { text: "A Text", value: "a", category: "First" },
            { text: "B Text", value: "b", category: "First" },
            { text: "C Text", value: "c", category: "Second" },
            { text: "D Text", value: "d", category: "Second", disabled: true }
        ];

        // This function can be used to demonstrate lazy loading of items.
        const loadOptionsAsync = async (): Promise<ListItemBag[]> => {
            await sleep(5000);

            return options;
        };

        return {
            enhanceForLongLists: ref(false),
            loadOptionsAsync,
            showBlankItem: ref(true),
            grouped: ref(false),
            multiple: ref(false),
            value: ref(null),
            options,
            importCode: getControlImportPath("dropDownList"),
            exampleCode: `<DropDownList label="Select" v-model="value" :items="options" :showBlankItem="true" :enhanceForLongLists="false" :grouped="false" :multiple="false" />`
        };
    },
    template: `
<GalleryAndResult
    :value="{'output:modelValue': value, 'input:items': options}"
    hasMultipleValues
    :importCode="importCode"
    :exampleCode="exampleCode"
    enableReflection >

    <DropDownList label="Select" v-model="value" :items="options" :showBlankItem="showBlankItem" :enhanceForLongLists="enhanceForLongLists" :grouped="grouped" :multiple="multiple" />

    <template #settings>
        <div class="row">
            <CheckBox formGroupClasses="col-sm-4" label="Show Blank Item" v-model="showBlankItem" />
            <CheckBox formGroupClasses="col-sm-4" label="Enhance For Long Lists" v-model="enhanceForLongLists" />
            <CheckBox formGroupClasses="col-sm-4" label="Grouped" v-model="grouped" />
            <CheckBox formGroupClasses="col-sm-4" label="Multiple" v-model="multiple" />
        </div>

        <p class="text-semibold font-italic">Not all settings are demonstrated in this gallery.</p>
        <p>Additional props extend and are passed to the underlying <code>Rock Form Field</code>.</p>
    </template>
</GalleryAndResult>`
});

/** Demonstrates a radio button list */
const radioButtonListGallery = defineComponent({
    name: "RadioButtonListGallery",
    components: {
        GalleryAndResult,
        RadioButtonList,
        Toggle,
        NumberUpDown
    },
    setup() {
        return {
            value: ref("a"),
            isHorizontal: ref(false),
            repeatColumns: ref(0),
            options: [
                { text: "A Text", value: "a" },
                { text: "B Text", value: "b" },
                { text: "C Text", value: "c" },
                { text: "D Text", value: "d" },
                { text: "E Text", value: "e" },
                { text: "F Text", value: "f" },
                { text: "G Text", value: "g" }
            ] as ListItemBag[],
            importCode: getControlImportPath("radioButtonList"),
            exampleCode: `<RadioButtonList label="Radio List" v-model="value" :items="options" :horizontal="false" :repeatColumns="0" />`
        };
    },
    template: `
<GalleryAndResult
    :value="{'output:modelValue': value, 'input:items': options}"
    hasMultipleValues
    :importCode="importCode"
    :exampleCode="exampleCode"
    enableReflection >
    <RadioButtonList label="Radio List" v-model="value" :items="options" :horizontal="isHorizontal" :repeatColumns="repeatColumns" />

    <template #settings>
        <div class="row">
            <NumberUpDown formGroupClasses="col-sm-6" label="Horizontal Columns" v-model="repeatColumns" :min="0" />
            <Toggle formGroupClasses="col-sm-6" label="Horizontal" v-model="isHorizontal" />
        </div>
        <p>Additional props extend and are passed to the underlying <code>Rock Form Field</code>.</p>
    </template>
</GalleryAndResult>`
});

/** Demonstrates a checkbox */
const checkBoxGallery = defineComponent({
    name: "CheckBoxGallery",
    components: {
        GalleryAndResult,
        CheckBox,
        TextBox
    },
    setup() {
        return {
            isChecked: ref(false),
            importCode: getControlImportPath("checkBox"),
            exampleCode: `<CheckBox label="Check Box" text="Enable" v-model="value" />`
        };
    },
    template: `
<GalleryAndResult
    :value="isChecked"
    :importCode="importCode"
    :exampleCode="exampleCode"
    enableReflection >
    <CheckBox label="Check Box" text="Enable" v-model="isChecked" />

    <template #settings>
        <p class="text-semibold font-italic">Not all settings are demonstrated in this gallery.</p>
        <p>Additional props extend and are passed to the underlying <code>Rock Form Field</code>.</p>
    </template>
</GalleryAndResult>`
});

/** Demonstrates an inline checkbox */
const inlineCheckBoxGallery = defineComponent({
    name: "InlineCheckBoxGallery",
    components: {
        GalleryAndResult,
        InlineCheckBox
    },
    data() {
        return {
            isChecked: false,
            inline: true,
            importCode: getControlImportPath("checkBox"),
            exampleCode: `<CheckBox label="Check Box" text="Enable" v-model="value" />`
        };
    },
    template: `
<GalleryAndResult
    :value="isChecked"
    :importCode="importCode"
    :exampleCode="exampleCode"
    description="Check Box with label that is displayed beside it instead of above it"
    enableReflection >
    <InlineCheckBox label="Inline Label" v-model="isChecked" />
</GalleryAndResult>`
});

/** Demonstrates a modal / dialog / pop-up */
const dialogGallery = defineComponent({
    name: "DialogGallery",
    components: {
        GalleryAndResult,
        RockButton,
        Dialog,
        CheckBox
    },
    setup() {
        return {
            isDialogVisible: ref(false),
            isDismissible: ref(true),
            importCode: getControlImportPath("dialog"),
            exampleCode: `<Dialog v-model="isDialogVisible" :dismissible="true">
    <template #header>
        <h4>Dialog Header</h4>
    </template>
    <template #default>
        <p>Dialog Main Content</p>
    </template>
    <template #footer>
        <p>Dialog Footer (usually for buttons)</p>
    </template>
</Dialog>`
        };
    },
    template: `
<GalleryAndResult
    :value="isDialogVisible"
    :importCode="importCode"
    :exampleCode="exampleCode" >
    <RockButton @click="isDialogVisible = true">Show</RockButton>

    <Dialog v-model="isDialogVisible" :dismissible="isDismissible">
        <template #header>
            <h4>Romans 11:33-36</h4>
        </template>
        <template #default>
            <p>
                Oh, the depth of the riches<br />
                and the wisdom and the knowledge of God!<br />
                How unsearchable his judgments<br />
                and untraceable his ways!<br />
                For who has known the mind of the Lord?<br />
                Or who has been his counselor?<br />
                And who has ever given to God,<br />
                that he should be repaid?<br />
                For from him and through him<br />
                and to him are all things.<br />
                To him be the glory forever. Amen.
            </p>
        </template>
        <template #footer>
            <RockButton @click="isDialogVisible = false" btnType="primary">OK</RockButton>
            <RockButton @click="isDialogVisible = false" btnType="default">Cancel</RockButton>
        </template>
    </Dialog>

    <template #settings>
        <CheckBox label="Dismissible" text="Show the close button" v-model="isDismissible" />
    </template>
</GalleryAndResult>`
});

/** Demonstrates check box list */
const checkBoxListGallery = defineComponent({
    name: "CheckBoxListGallery",
    components: {
        GalleryAndResult,
        CheckBoxList,
        NumberUpDown,
        Toggle
    },
    setup() {
        return {
            items: ref(["green"]),
            options: [
                { value: "red", text: "Red" },
                { value: "green", text: "Green" },
                { value: "blue", text: "Blue" }
            ] as ListItemBag[],
            isHorizontal: ref(false),
            repeatColumns: ref(0),
            importCode: getControlImportPath("checkBoxList"),
            exampleCode: `<CheckBoxList label="CheckBoxList" v-model="value" :items="options" :horizontal="false" :repeatColumns="0" />`
        };
    },
    template: `
<GalleryAndResult
    :value="{'output:modelValue': items, 'input:items': options}"
    hasMultipleValues
    :importCode="importCode"
    :exampleCode="exampleCode"
    enableReflection >
    <CheckBoxList label="CheckBoxList" v-model="items" :items="options" :horizontal="isHorizontal" :repeatColumns="repeatColumns" />

    <template #settings>
        <div class="row">
            <NumberUpDown formGroupClasses="col-sm-6" label="Horizontal Columns" v-model="repeatColumns" :min="0" />
            <Toggle formGroupClasses="col-sm-6" label="Horizontal" v-model="isHorizontal" />
        </div>
    </template>
</GalleryAndResult>`
});

/** Demonstrates media selector list */
const mediaSelectorGallery = defineComponent({
    name: "mediaSelectorGallery",
    components: {
        GalleryAndResult,
        MediaSelector,
        KeyValueList,
        DropDownList
    },
    setup() {
        return {
            items: ref([""]),
            mediaItems: [
            ] as KeyValueItem[],
            modeOptions: [
                {
                    text: "Image",
                    value: "0"
                },
                {
                    text: "Audio",
                    value: "1"
                }
            ] as ListItemBag[],
            mode: ref(MediaSelectorMode.Image),
            itemWidth: "100px",
            importCode: getControlImportPath("mediaSelector"),
            exampleCode: `<MediaSelector label="MediaSelector" v-model="value" :mediaItems="mediaItems" :itemWidth="itemWidth" />`
        };
    },
    template: `
<GalleryAndResult
    :value="{'output:modelValue': items, 'input:items': mediaItems}"
    hasMultipleValues
    :importCode="importCode"
    :exampleCode="exampleCode"
    enableReflection >
    <MediaSelector label="MediaSelector" v-model="items" :mediaItems="mediaItems" :mode="mode"/>

    <template #settings>
        <div class="row">
            <KeyValueList label="Media Items" v-model="mediaItems" />
            <DropDownList label="Mode" v-model="mode" :items="modeOptions" />
        </div>
    </template>
</GalleryAndResult>`
});

/** Demonstrates a list box */
const listItemsGallery = defineComponent({
    name: "ListItemsGallery",
    components: {
        GalleryAndResult,
        ListItems,
        TextBox
    },
    setup() {
        return {
            value: ref([]),
            valuePrompt: ref(""),
            importCode: getControlImportPath("listItems"),
            exampleCode: `<ListItems label="List Items" v-model="value" :valuePrompt="valuePrompt" />`
        };
    },
    template: `
<GalleryAndResult
    :value="{'output:modelValue': value, 'input:items': options}"
    hasMultipleValues
    :importCode="importCode"
    :exampleCode="exampleCode"
    enableReflection >
    <ListItems label="List Items" v-model="value" :valuePrompt="valuePrompt" />

    <template #settings>
        <TextBox label="Value Prompt" v-model="valuePrompt" />
    </template>
</GalleryAndResult>`
});

/** Demonstrates a list box */
const listBoxGallery = defineComponent({
    name: "ListBoxGallery",
    components: {
        GalleryAndResult,
        ListBox,
        InlineCheckBox
    },
    setup() {
        return {
            value: ref(["a"]),
            options: [
                { text: "A Text", value: "a" },
                { text: "B Text", value: "b" },
                { text: "C Text", value: "c" },
                { text: "D Text", value: "d" }
            ] as ListItemBag[],
            enhanced: ref(false),
            importCode: getControlImportPath("listBox"),
            exampleCode: `<ListBox label="Select" v-model="value" :items="options" :enhanceForLongLists="false" />`
        };
    },
    template: `
<GalleryAndResult
    :value="{'output:modelValue': value, 'input:items': options}"
    hasMultipleValues
    :importCode="importCode"
    :exampleCode="exampleCode"
    enableReflection >
    <ListBox label="Select" v-model="value" :items="options" :enhanceForLongLists="enhanced" />

    <template #settings>
        <InlineCheckBox v-model="enhanced" label="Use Enhanced Functionality" />
    </template>
</GalleryAndResult>`
});

/** Demonstrates date pickers */
const datePickerGallery = defineComponent({
    name: "DatePickerGallery",
    components: {
        GalleryAndResult,
        DatePicker,
        InlineCheckBox
    },
    setup() {
        return {
            date: ref<string | null>(null),
            displayCurrentOption: ref(false),
            isCurrentDateOffset: ref(false),
            disableForceParse: ref(false),
            disableShowOnFocus: ref(false),
            disableHighlightToday: ref(false),
            disallowFutureDateSelection: ref(false),
            disallowPastDateSelection: ref(false),
            isDisabled: ref(false),
            startView: ref(0),
            viewOptions: [{ value: 0, text: "Month" }, { value: 1, text: "Year" }, { value: 2, text: "Decade" }],
            importCode: getControlImportPath("datePicker"),
            exampleCode: `<DatePicker label="Date" v-model="date"
    :displayCurrentOption="false"
    :isCurrentDateOffset="false"
    :disableForceParse="false"
    :disableShowOnFocus="false"
    :disableHighlightToday="false"
    :disallowFutureDateSelection="false"
    :disallowPastDateSelection="false"
    :startView="startView"
/>`
        };
    },
    template: `
<GalleryAndResult
    :value="date"
    :importCode="importCode"
    :exampleCode="exampleCode"
    enableReflection >
    <DatePicker label="Date" v-model="date" :displayCurrentOption="displayCurrentOption" :isCurrentDateOffset="isCurrentDateOffset" :disabled="isDisabled" />

    <template #settings>
        <div class="row">
            <div class="col-sm-4">
                <InlineCheckBox v-model="displayCurrentOption" label="Display Current Option" />
            </div>
            <div class="col-sm-4">
                <InlineCheckBox v-model="isCurrentDateOffset" label="Is Current Date Offset" />
            </div>
            <div class="col-sm-4">
                <InlineCheckBox v-model="isDisabled" label="Disable" />
            </div>
        </div>
        <p>Additional props extend and are passed to the underlying <code>Rock Form Field</code>.</p>
    </template>
</GalleryAndResult>`
});

/** Demonstrates date range pickers */
const dateRangePickerGallery = defineComponent({
    name: "DateRangePickerGallery",
    components: {
        GalleryAndResult,
        DateRangePicker
    },
    setup() {
        return {
            date: ref({}),
            disallowPastDateSelection: ref(false),
            importCode: getControlImportPath("dateRangePicker"),
            exampleCode: `<DateRangePicker label="Date Range" v-model="date"
    :disallowPastDateSelection="false"
/>`
        };
    },
    template: `
<GalleryAndResult
    :value="date"
    :importCode="importCode"
    :exampleCode="exampleCode"
    enableReflection >
    <DateRangePicker label="Date Range" v-model="date" />

    <template #settings>
        <p>Additional props extend and are passed to the underlying <code>Rock Form Field</code>.</p>
    </template>
</GalleryAndResult>`
});

/** Demonstrates date time pickers */
const dateTimePickerGallery = defineComponent({
    name: "DateTimePickerGallery",
    components: {
        GalleryAndResult,
        DateTimePicker,
        InlineCheckBox
    },
    setup() {
        return {
            date: ref<string | null>(null),
            displayCurrentOption: ref(false),
            isCurrentDateOffset: ref(false),
            disabled: ref(false),
            importCode: getControlImportPath("dateTimePicker"),
            exampleCode: `<DateTimePicker label="Date and Time" v-model="date" :displayCurrentOption="false" :isCurrentDateOffset="false" :disabled="disabled" />`
        };
    },
    template: `
<GalleryAndResult
    :value="date"
    :importCode="importCode"
    :exampleCode="exampleCode"
    enableReflection >

    <DateTimePicker label="Date and Time" v-model="date" :displayCurrentOption="displayCurrentOption" :isCurrentDateOffset="isCurrentDateOffset" :disabled="disabled" />

    <template #settings>
        <div class="row">
            <div class="col-sm-4">
                <InlineCheckBox v-model="displayCurrentOption" label="Display Current Option" />
            </div>
            <div class="col-sm-4">
                <InlineCheckBox v-model="isCurrentDateOffset" label="Is Current Date Offset" />
            </div>
            <div class="col-sm-4">
                <InlineCheckBox v-model="disabled" label="Is Disabled" />
            </div>
        </div>
        <p>Additional props extend and are passed to the underlying <code>Rock Form Field</code>.</p>
    </template>
</GalleryAndResult>`
});

/** Demonstrates date part pickers */
const datePartsPickerGallery = defineComponent({
    name: "DatePartsPickerGallery",
    components: {
        GalleryAndResult,
        Toggle,
        DatePartsPicker
    },
    setup() {
        return {
            showYear: ref(true),
            datePartsModel: ref<DatePartsPickerValue>({
                month: 1,
                day: 1,
                year: 2020
            }),
            importCode: getControlImportPath("datePartsPicker"),
            exampleCode: `<DatePartsPicker label="Date" v-model="date" :requireYear="true" :showYear="true" :allowFutureDates="true" :futureYearCount="50" :startYear="1900" />`
        };
    },
    template: `
<GalleryAndResult
    :value="datePartsModel"
    :importCode="importCode"
    :exampleCode="exampleCode"
    enableReflection >
    <DatePartsPicker label="Date" v-model="datePartsModel" :showYear="showYear" />

    <template #settings>
        <Toggle label="Show Year" v-model="showYear" />
        <p class="mt-4 mb-4">The <a href="#BirthdayPickerGallery">Birthday Picker</a> simply wraps this control and sets <code>allowFutureDates</code> and <code>requireYear</code> to <code>false</code>.</p>
        <p class="text-semibold font-italic">Not all settings are demonstrated in this gallery.</p>
        <p>Additional props extend and are passed to the underlying <code>Rock Form Field</code>.</p>
    </template>
</GalleryAndResult>`
});

/** Demonstrates a textbox */
const textBoxGallery = defineComponent({
    name: "TextBoxGallery",
    components: {
        GalleryAndResult,
        TextBox
    },
    data() {
        return {
            text: "Some two-way bound text",
            importCode: getControlImportPath("textBox"),
            exampleCode: `<TextBox label="Text 1" v-model="text" :maxLength="50" showCountDown />`
        };
    },
    template: `
<GalleryAndResult
    :value="text"
    :importCode="importCode"
    :exampleCode="exampleCode" >
    <TextBox label="Text 1" v-model="text" :maxLength="50" showCountDown />
    <TextBox label="Text 2" v-model="text" />
    <TextBox label="Memo" v-model="text" textMode="MultiLine" :rows="10" :maxLength="100" showCountDown />

    <template #settings>
        <p class="text-semibold font-italic">Not all settings are demonstrated in this gallery.</p>
        <p>Additional props extend and are passed to the underlying <code>Rock Form Field</code>.</p>
    </template>
</GalleryAndResult>`
});

/** Demonstrates a color picker */
const colorPickerGallery = defineComponent({
    name: "ColorPickerGallery",
    components: {
        GalleryAndResult,
        ColorPicker
    },
    setup() {
        return {
            value: ref("#ee7725"),
            importCode: getControlImportPath("colorPicker"),
            exampleCode: `<ColorPicker label="Color" v-model="value" />`
        };
    },
    template: `
<GalleryAndResult
    :value="value"
    :importCode="importCode"
    :exampleCode="exampleCode"
    enableReflection >
    <ColorPicker label="Color" v-model="value" />

    <template #settings>
        <p class="text-semibold font-italic">Not all settings are demonstrated in this gallery.</p>
        <p>Additional props extend and are passed to the underlying <code>Rock Form Field</code>.</p>
    </template>
</GalleryAndResult>`
});

/** Demonstrates a number box */
const numberBoxGallery = defineComponent({
    name: "NumberBoxGallery",
    components: {
        GalleryAndResult,
        RockForm,
        RockButton,
        TextBox,
        NumberBox
    },
    setup() {
        const minimumValue = ref("0");
        const maximumValue = ref("1");
        const value = ref(42);

        const numericMinimumValue = computed((): number => toNumber(minimumValue.value));
        const numericMaximumValue = computed((): number => toNumber(maximumValue.value));

        return {
            minimumValue,
            maximumValue,
            numericMinimumValue,
            numericMaximumValue,
            value,
            importCode: getControlImportPath("numberBox"),
            exampleCode: `<NumberBox label="Number" v-model="value" :minimumValue="minimumValue" :maximumValue="maximumValue" />`
        };
    },
    template: `
<GalleryAndResult
    :value="value"
    :importCode="importCode"
    :exampleCode="exampleCode"
    enableReflection >
    <RockForm>
        <NumberBox label="Number" v-model="value" :minimumValue="numericMinimumValue" :maximumValue="numericMaximumValue" />
        <RockButton btnType="primary" type="submit">Test Validation</RockButton>
    </RockForm>

    <template #settings>
        <TextBox label="Minimum Value" v-model="minimumValue" />
        <TextBox label="Maximum Value" v-model="maximumValue" />

        <p class="text-semibold font-italic">Not all settings are demonstrated in this gallery.</p>
        <p>Additional props extend and are passed to the underlying <code>Rock Form Field</code>.</p>
    </template>
</GalleryAndResult>`
});

/** Demonstrates a number box */
const numberRangeBoxGallery = defineComponent({
    name: "NumberRangeBoxGallery",
    components: {
        GalleryAndResult,
        NumberRangeBox
    },
    setup() {
        return {
            value: ref({ lower: 0, upper: 100 }),
            importCode: getControlImportPath("numberRangeBox"),
            exampleCode: `<NumberRangeBox label="Number Range" v-model="value" />`
        };
    },
    template: `
<GalleryAndResult
    :value="value"
    :importCode="importCode"
    :exampleCode="exampleCode"
    enableReflection >
    <NumberRangeBox label="Number Range" v-model="value" />

    <template #settings>
        <p class="text-semibold font-italic">Not all settings are demonstrated in this gallery.</p>
        <p>Additional props extend and are passed to the underlying <code>Rock Form Field</code>.</p>
    </template>
</GalleryAndResult>`
});

/** Demonstrates a gender picker */
const genderPickerGallery = defineComponent({
    name: "GenderPickerGallery",
    components: {
        GalleryAndResult,
        GenderPicker
    },
    setup() {
        return {
            value: ref("1"),
            importCode: getControlImportPath("genderPicker"),
            exampleCode: `<GenderPicker label="Your Gender" v-model="value" />`
        };
    },
    template: `
<GalleryAndResult
    :value="value"
    :importCode="importCode"
    :exampleCode="exampleCode"
    enableReflection >
    <GenderPicker  v-model="value" />

    <template #settings>
        <p class="text-semibold font-italic">Not all settings are demonstrated in this gallery.</p>
        <p>Additional props extend and are passed to the underlying <code>Rock Form Field</code> and <code>Drop Down List</code>.</p>
    </template>
</GalleryAndResult>`
});

/** Demonstrates a social security number box */
const socialSecurityNumberBoxGallery = defineComponent({
    name: "SocialSecurityNumberBoxGallery",
    components: {
        GalleryAndResult,
        SocialSecurityNumberBox
    },
    setup() {
        return {
            value: ref("123456789"),
            importCode: getControlImportPath("socialSecurityNumberBox"),
            exampleCode: `<SocialSecurityNumberBox label="SSN" v-model="value" />`
        };
    },
    template: `
<GalleryAndResult
    :value="value"
    :importCode="importCode"
    :exampleCode="exampleCode"
    enableReflection >
    <SocialSecurityNumberBox label="SSN" v-model="value" />

    <template #settings>
        <p class="text-semibold font-italic">Not all settings are demonstrated in this gallery.</p>
        <p>Additional props extend and are passed to the underlying <code>Rock Form Field</code> and <code>Drop Down List</code>.</p>
    </template>
</GalleryAndResult>`
});

/** Demonstrates a time picker */
const timePickerGallery = defineComponent({
    name: "TimePickerGallery",
    components: {
        GalleryAndResult,
        TimePicker,
        CheckBox
    },
    setup() {
        return {
            value: ref({ hour: 14, minute: 15 }),
            disabled: ref(false),
            importCode: getSfcControlImportPath("timePicker"),
            exampleCode: `<TimePicker label="Time" v-model="value" />`
        };
    },
    template: `
<GalleryAndResult
    :value="value"
    :importCode="importCode"
    :exampleCode="exampleCode"
    enableReflection >
    <TimePicker label="Time" v-model="value" :disabled="disabled" />

    <template #settings>
        <div>
            <CheckBox v-model="disabled" label="Disabled" />
        </div>
        <p class="text-semibold font-italic">Not all settings are demonstrated in this gallery.</p>
        <p>Additional props extend and are passed to the underlying <code>Rock Form Field</code> and <code>Drop Down List</code>.</p>
    </template>
</GalleryAndResult>`
});

/** Demonstrates a rating picker */
const ratingGallery = defineComponent({
    name: "RatingGallery",
    components: {
        GalleryAndResult,
        NumberBox,
        Rating
    },
    setup() {
        return {
            value: ref(3),
            maximumValue: ref(5),
            importCode: getControlImportPath("rating"),
            exampleCode: `<Rating label="Rating" v-model="value" :maxRating="5" />`
        };
    },
    template: `
<GalleryAndResult
    :value="value"
    :importCode="importCode"
    :exampleCode="exampleCode"
    enableReflection >
    <Rating label="How Would You Rate God?" v-model="value" :maxRating="maximumValue || 5" />

    <template #settings>
        <NumberBox label="Maximum Rating" v-model="maximumValue" />
        <p>Additional props extend and are passed to the underlying <code>Rock Form Field</code>.</p>
    </template>
</GalleryAndResult>`
});

/** Demonstrates a switch */
const switchGallery = defineComponent({
    name: "SwitchGallery",
    components: {
        GalleryAndResult,
        Switch
    },
    setup() {
        return {
            isChecked: ref(false),
            importCode: getControlImportPath("switch"),
            exampleCode: `<Switch text="Switch" v-model="value" />`
        };
    },
    template: `
<GalleryAndResult
    :value="isChecked"
    :importCode="importCode"
    :exampleCode="exampleCode"
    enableReflection >
    <Switch text="Switch" v-model="isChecked" />

    <template #settings>
        <p class="text-semibold font-italic">Not all settings are demonstrated in this gallery.</p>
        <p>Additional props extend and are passed to the underlying <code>Rock Form Field</code>.</p>
    </template>
</GalleryAndResult>`
});

/** Demonstrates an inline switch */
const inlineSwitchGallery = defineComponent({
    name: "InlineSwitchGallery",
    components: {
        GalleryAndResult,
        CheckBox,
        InlineSwitch
    },
    setup() {
        return {
            isBold: ref(false),
            isChecked: ref(false),
            importCode: getControlImportPath("inlineSwitch"),
            exampleCode: `<InlineSwitch label="Inline Switch" v-model="value" :isBold="false" />`
        };
    },
    template: `
<GalleryAndResult
    :value="isChecked"
    :importCode="importCode"
    :exampleCode="exampleCode"
    enableReflection >
    <InlineSwitch label="Inline Switch" v-model="isChecked" :isBold="isBold" />

    <template #settings>
        <CheckBox label="Is Bold" v-model="isBold" />
        <p class="text-semibold font-italic">Not all settings are demonstrated in this gallery.</p>
    </template>
</GalleryAndResult>`
});

/** Demonstrates an email box */
const emailBoxGallery = defineComponent({
    name: "EmailBoxGallery",
    components: {
        GalleryAndResult,
        EmailBox
    },
    setup() {
        return {
            value: ref("ted@rocksolidchurchdemo.com"),
            importCode: getControlImportPath("emailBox"),
            exampleCode: `<EmailBox label="Email" v-model="value" />`
        };
    },
    template: `
<GalleryAndResult
    :value="value"
    :importCode="importCode"
    :exampleCode="exampleCode"
    enableReflection >
    <EmailBox label="Email" v-model="value" />

    <template #settings>
        <p class="text-semibold font-italic">Not all settings are demonstrated in this gallery.</p>
        <p>Additional props extend and are passed to the underlying <code>Rock Form Field</code>.</p>
    </template>
</GalleryAndResult>`
});

/** Demonstrates a number up down control */
const numberUpDownGallery = defineComponent({
    name: "NumberUpDownGallery",
    components: {
        GalleryAndResult,
        NumberUpDown
    },
    setup() {
        return {
            value: ref(1),
            importCode: getControlImportPath("numberUpDown"),
            exampleCode: `<NumberUpDown label="Number" v-model="value" />`
        };
    },
    template: `
<GalleryAndResult
    :value="value"
    :importCode="importCode"
    :exampleCode="exampleCode"
    enableReflection >
    <NumberUpDown label="Number" v-model="value" />

    <template #settings>
        <p class="text-semibold font-italic">Not all settings are demonstrated in this gallery.</p>
        <p>Additional props extend and are passed to the underlying <code>Rock Form Field</code>.</p>
    </template>
</GalleryAndResult>`
});

/** Demonstrates a static form control */
const staticFormControlGallery = defineComponent({
    name: "StaticFormControlGallery",
    components: {
        GalleryAndResult,
        StaticFormControl
    },
    setup() {
        return {
            value: ref("This is a static value"),
            importCode: getControlImportPath("staticFormControl"),
            exampleCode: `<StaticFormControl label="Static Value" v-model="value" />`
        };
    },
    template: `
<GalleryAndResult
    :value="value"
    :importCode="importCode"
    :exampleCode="exampleCode" >
    <StaticFormControl label="Static Value" v-model="value" />
</GalleryAndResult>`
});

/** Demonstrates an address control */
const addressControlGallery = defineComponent({
    name: "AddressControlGallery",
    components: {
        GalleryAndResult,
        RockForm,
        RockButton,
        CheckBox,
        AddressControl,
        ButtonDropDownList
    },
    setup() {
        const showCountrySelected = ref("default");
        const showCountry = computed(() => {
            return showCountrySelected.value == "true" ? true :
                showCountrySelected.value == "false" ? false : null;
        });

        return {
            value: ref({}),
            submit: ref(false),
            required: ref(false),
            partial: ref(false),
            showCountry,
            showCountrySelected,
            showCountryOptions: [
                {text: "Default", value: "default"},
                {text: "Yes", value: "true"},
                {text: "No", value: "false"},
            ],
            importCode: getSfcControlImportPath("addressControl"),
            exampleCode: `<AddressControl label="Address" v-model="value" />`
        };
    },
    template: `
<GalleryAndResult :value="value"
    :importCode="importCode"
    :exampleCode="exampleCode"
    enableReflection >

    <RockForm v-model:submit="submit">
    <AddressControl label="Address" v-model="value" :rules="required ? 'required' : ''" :partialAddressIsAllowed="partial" :showCountry="showCountry" />

    <RockButton @click="submit=true">Validate</RockButton>
    </RockForm>

    <template #settings>
        <div class="row">
            <div class="col-sm-4">
                <CheckBox label="Required" v-model="required" />
            </div>
            <div class="col-sm-4">
                <CheckBox label="Allow Partial Addresses" v-model="partial" />
            </div>
            <div class="col-sm-4">
                <ButtonDropDownList label="Show Country" v-model="showCountrySelected" :items="showCountryOptions" help="If no value is passed in, the visibility of the Country field will depend on the 'Support International Addresses' Global Attribute setting." />
            </div>
        </div>
        <p>All props match that of a <code>Rock Form Field</code></p>
    </template>
</GalleryAndResult>`
});

/** Demonstrates a toggle button */
const toggleGallery = defineComponent({
    name: "ToggleGallery",
    components: {
        GalleryAndResult,
        TextBox,
        DropDownList,
        Toggle
    },
    setup() {
        return {
            trueText: ref("On"),
            falseText: ref("Off"),
            btnSize: ref("sm"),
            sizeOptions: [
                { value: "lg", text: "Large" },
                { value: "md", text: "Medium" },
                { value: "sm", text: "Small" },
                { value: "xs", text: "Extra Small" },
            ],
            value: ref(false),
            importCode: getControlImportPath("toggle"),
            exampleCode: `<Toggle label="Toggle" v-model="value" trueText="On" falseText="Off" :btnSize="btnSize" />`
        };
    },
    template: `
<GalleryAndResult
    :value="value"
    :importCode="importCode"
    :exampleCode="exampleCode"
    enableReflection >
    <Toggle label="Toggle" v-model="value" :trueText="trueText" :falseText="falseText" :btnSize="btnSize" />

    <template #settings>
        <TextBox label="True Text" v-model="trueText" />
        <TextBox label="False Text" v-model="falseText" />
        <DropDownList label="Button Size" v-model="btnSize" :items="sizeOptions" />

        <p>Additional props extend and are passed to the underlying <code>Rock Form Field</code>.</p>
    </template>
</GalleryAndResult>`
});

/** Demonstrates a progress tracker */
const progressTrackerGallery = defineComponent({
    name: "ProgressTrackerGallery",
    components: {
        GalleryAndResult,
        NumberUpDown,
        ProgressTracker
    },
    setup() {
        return {
            value: ref(0),
            items: [
                { key: "S", title: "Start", subtitle: "The beginning" },
                { key: "1", title: "Step 1", subtitle: "The first step" },
                { key: "2", title: "Step 2", subtitle: "The second step" },
                { key: "3", title: "Step 3", subtitle: "The third step" },
                { key: "4", title: "Step 4", subtitle: "The fourth step" },
                { key: "5", title: "Step 5", subtitle: "The fifth step" },
                { key: "6", title: "Step 6", subtitle: "The sixth step" },
                { key: "7", title: "Step 7", subtitle: "The seventh step" },
                { key: "8", title: "Step 8", subtitle: "The eighth step" },
                { key: "F", title: "Finish", subtitle: "The finish" }
            ] as ProgressTrackerItem[],
            importCode: getControlImportPath("progressTracker"),
            exampleCode: `<ProgressTracker :items="items" :currentIndex="0" />`
        };
    },
    template: `
<GalleryAndResult
    :importCode="importCode"
    :exampleCode="exampleCode" >
    <ProgressTracker :items="items" :currentIndex="value" />

    <template #settings>
        <NumberUpDown label="Index" v-model="value" :min="0" :max="10" />
    </template>
</GalleryAndResult>`
});

/** Demonstrates an items with pre and post html control */
const itemsWithPreAndPostHtmlGallery = defineComponent({
    name: "ItemsWithPreAndPostHtmlGallery",
    components: {
        GalleryAndResult,
        TextBox,
        ItemsWithPreAndPostHtml
    },
    setup() {
        return {
            value: ref<ItemWithPreAndPostHtml[]>([
                { preHtml: '<div class="row"><div class="col-sm-6">', postHtml: "</div>", slotName: "item1" },
                { preHtml: '<div class="col-sm-6">', postHtml: "</div></div>", slotName: "item2" }
            ]),
            importCode: getControlImportPath("itemsWithPreAndPostHtml"),
            exampleCode: `<ItemsWithPreAndPostHtml :items="value">
    <template #item1>
        <div>This is item 1</div>
    </template>
    <template #item2>
        <div>This is item 2</div>
    </template>
</ItemsWithPreAndPostHtml>`
        };
    },
    template: `
<GalleryAndResult
    :value="value"
    :importCode="importCode"
    :exampleCode="exampleCode" >
    <ItemsWithPreAndPostHtml :items="value">
        <template #item1>
            <div class="padding-all-sm text-center bg-primary">This is item 1</div>
        </template>
        <template #item2>
            <div class="padding-all-sm text-center bg-primary">This is item 2</div>
        </template>
    </ItemsWithPreAndPostHtml>

    <template #settings>
        <TextBox label="Item 1 - Pre Html" v-model="value[0].preHtml" />
        <TextBox label="Item 1 - Post Html" v-model="value[0].postHtml" />
        <TextBox label="Item 2 - Pre Html" v-model="value[1].preHtml" />
        <TextBox label="Item 2 - Post Html" v-model="value[1].postHtml" />
    </template>
</GalleryAndResult>`
});

/** Demonstrates a URL link box */
const urlLinkBoxGallery = defineComponent({
    name: "UrlLinkBoxGallery",
    components: {
        UrlLinkBox,
        GalleryAndResult
    },
    setup() {
        return {
            value: ref("/home/"),
            importCode: getControlImportPath("urlLinkBox"),
            exampleCode: `<UrlLinkBox label="URL" v-model="value" />`
        };
    },
    template: `
<GalleryAndResult
    :value="value"
    :importCode="importCode"
    :exampleCode="exampleCode"
    enableReflection >
    <UrlLinkBox label="URL" v-model="value" />

    <template #settings>
        <p class="text-semibold font-italic">Not all settings are demonstrated in this gallery.</p>
        <p>Additional props extend and are passed to the underlying <code>Rock Form Field</code>.</p>
    </template>
</GalleryAndResult>`
});


/** Demonstrates the fullscreen component. */
const fullscreenGallery = defineComponent({
    name: "FullscreenGallery",
    components: {
        GalleryAndResult,
        InlineSwitch,
        CheckBox,
        Fullscreen
    },
    setup() {
        return {
            pageOnly: ref(true),
            value: ref(false),
            importCode: getControlImportPath("fullscreen"),
            exampleCode: `<Fullscreen v-model="value" :isPageOnly="true">
    <p>Content to make full screen</p>
</Fullscreen>`
        };
    },
    template: `
<GalleryAndResult
    :importCode="importCode"
    :exampleCode="exampleCode" >
    <Fullscreen v-model="value" :isPageOnly="pageOnly">
        <div class="bg-info padding-all-md" style="width:100%; height: 100%; min-height: 300px; display: grid; place-content: center;">
            <InlineSwitch v-model="value" label="Fullscreen" :isBold="true" />
        </div>
    </Fullscreen>

    <template #settings>
        <CheckBox v-model="pageOnly" label="Is Page Only" help="If true, fills content window. If false, hides the browser chrome and fills entire screen." />
    </template>
</GalleryAndResult>`
});

/** Demonstrates the panel component. */
const panelGallery = defineComponent({
    name: "PanelGallery",
    components: {
        GalleryAndResult,
        CheckBox,
        CheckBoxList,
        Panel,
        RockButton
    },

    setup() {
        const simulateValues = ref<string[]>([]);

        const headerSecondaryActions = computed((): PanelAction[] => {
            if (!simulateValues.value.includes("headerSecondaryActions")) {
                return [];
            }

            return [
                {
                    iconCssClass: "fa fa-user",
                    title: "Action 1",
                    type: "default",
                    handler: () => alert("Action 1 selected.")
                },
                {
                    iconCssClass: "fa fa-group",
                    title: "Action 2",
                    type: "default",
                    handler: () => alert("Action 2 selected.")
                }
            ];
        });

        return {
            colors: Array.apply(0, Array(256)).map((_: unknown, index: number) => `rgb(${index}, ${index}, ${index})`),
            collapsibleValue: ref(true),
            drawerValue: ref(false),
            hasFullscreen: ref(false),
            hasZoom: ref(false),
            headerSecondaryActions,
            simulateValues,
            simulateOptions: [
                {
                    value: "drawer",
                    text: "Drawer"
                },
                {
                    value: "headerActions",
                    text: "Header Actions"
                },
                {
                    value: "headerSecondaryActions",
                    text: "Header Secondary Actions"
                },
                {
                    value: "subheaderLeft",
                    text: "Subheader Left",
                },
                {
                    value: "subheaderRight",
                    text: "Subheader Right"
                },
                {
                    value: "footerActions",
                    text: "Footer Actions"
                },
                {
                    value: "footerSecondaryActions",
                    text: "Footer Secondary Actions"
                },
                {
                    value: "helpContent",
                    text: "Help Content"
                },
                {
                    value: "largeBody",
                    text: "Large Body"
                }
            ],
            simulateDrawer: computed((): boolean => simulateValues.value.includes("drawer")),
            simulateHeaderActions: computed((): boolean => simulateValues.value.includes("headerActions")),
            simulateSubheaderLeft: computed((): boolean => simulateValues.value.includes("subheaderLeft")),
            simulateSubheaderRight: computed((): boolean => simulateValues.value.includes("subheaderRight")),
            simulateFooterActions: computed((): boolean => simulateValues.value.includes("footerActions")),
            simulateFooterSecondaryActions: computed((): boolean => simulateValues.value.includes("footerSecondaryActions")),
            simulateLargeBody: computed((): boolean => simulateValues.value.includes("largeBody")),
            simulateHelp: computed((): boolean => simulateValues.value.includes("helpContent")),
            isFullscreenPageOnly: ref(true),
            value: ref(true),
            importCode: getSfcControlImportPath("panel"),
            exampleCode: `<Panel v-model="isExanded" v-model:isDrawerOpen="false" title="Panel Title" :hasCollapse="true" :hasFullscreen="false" :isFullscreenPageOnly="true" :headerSecondaryActions="false">
    <template #helpContent>Help Content</template>
    <template #drawer>Drawer Content</template>
    <template #headerActions>Header Actions</template>
    <template #subheaderLeft>Sub Header Left</template>
    <template #subheaderRight>Sub Header Right</template>
    <template #footerActions>Footer Actions</template>
    <template #footerSecondaryActions>Footer Secondary Actions</template>

    Main Panel Content
</Panel>`
        };
    },
    template: `
<GalleryAndResult
    :importCode="importCode"
    :exampleCode="exampleCode" >
    <Panel v-model="value" v-model:isDrawerOpen="drawerValue" :hasCollapse="collapsibleValue" :hasZoom="hasZoom" :hasFullscreen="hasFullscreen" :isFullscreenPageOnly="isFullscreenPageOnly" title="Panel Title" :headerSecondaryActions="headerSecondaryActions">
        <template v-if="simulateHelp" #helpContent>
            This is some help text.
        </template>

        <template v-if="simulateDrawer" #drawer>
            <div style="text-align: center;">Drawer Content</div>
        </template>

        <template v-if="simulateHeaderActions" #headerActions>
            <span class="action">
                <i class="fa fa-star-o"></i>
            </span>

            <span class="action">
                <i class="fa fa-user"></i>
            </span>
        </template>

        <template v-if="simulateSubheaderLeft" #subheaderLeft>
            <span class="label label-warning">Warning</span>&nbsp;
            <span class="label label-default">Default</span>
        </template>

        <template v-if="simulateSubheaderRight" #subheaderRight>
            <span class="label label-info">Info</span>&nbsp;
            <span class="label label-default">Default</span>
        </template>

        <template v-if="simulateFooterActions" #footerActions>
            <RockButton btnType="primary">Action 1</RockButton>
            <RockButton btnType="primary">Action 2</RockButton>
        </template>

        <template v-if="simulateFooterSecondaryActions" #footerSecondaryActions>
            <RockButton btnType="default"><i class="fa fa-lock"></i></RockButton>
            <RockButton btnType="default"><i class="fa fa-unlock"></i></RockButton>
        </template>


        <h4>Romans 11:33-36</h4>
        <p>
            Oh, the depth of the riches<br />
            and the wisdom and the knowledge of God!<br />
            How unsearchable his judgments<br />
            and untraceable his ways!<br />
            For who has known the mind of the Lord?<br />
            Or who has been his counselor?<br />
            And who has ever given to God,<br />
            that he should be repaid?<br />
            For from him and through him<br />
            and to him are all things.<br />
            To him be the glory forever. Amen.
        </p>
    </Panel>

    <template #settings>
        <div class="row">
            <CheckBox formGroupClasses="col-sm-3" v-model="collapsibleValue" label="Collapsible" />
            <CheckBox formGroupClasses="col-sm-3" v-model="value" label="Panel Open" />
            <CheckBox formGroupClasses="col-sm-3" v-model="hasFullscreen" label="Has Fullscreen" />
            <CheckBox formGroupClasses="col-sm-3" v-model="isFullscreenPageOnly" label="Page Only Fullscreen" />
            <CheckBox formGroupClasses="col-sm-3" v-model="hasZoom" label="Has Zoom" />
        </div>
        <CheckBoxList v-model="simulateValues" label="Simulate" :items="simulateOptions" />

        <p class="text-semibold font-italic">Not all settings are demonstrated in this gallery.</p>
    </template>
</GalleryAndResult>`
});

/** Demonstrates the file uploader component. */
const fileUploaderGallery = defineComponent({
    name: "FileUploaderGallery",
    components: {
        GalleryAndResult,
        CheckBox,
        FileUploader,
        TextBox
    },
    setup() {
        return {
            binaryFileTypeGuid: ref(BinaryFiletype.Default),
            showDeleteButton: ref(true),
            uploadAsTemporary: ref(true),
            uploadButtonText: ref("Upload"),
            value: ref(null),
            importCode: getControlImportPath("fileUploader"),
            exampleCode: `<FileUploader v-model="value" label="File Uploader" :uploadAsTemporary="true" :binaryFileTypeGuid="BinaryFiletype.Default" uploadButtonText="Upload" :showDeleteButton="true" />`
        };
    },
    template: `
<GalleryAndResult
    :value="value"
    :importCode="importCode"
    :exampleCode="exampleCode"
    enableReflection >
    <FileUploader v-model="value"
        label="File Uploader"
        :uploadAsTemporary="uploadAsTemporary"
        :binaryFileTypeGuid="binaryFileTypeGuid"
        :uploadButtonText="uploadButtonText"
        :showDeleteButton="showDeleteButton" />

    <template #settings>
        <div class="row">
            <CheckBox formGroupClasses="col-sm-4" v-model="uploadAsTemporary" label="Upload As Temporary" />
            <TextBox formGroupClasses="col-sm-8" v-model="binaryFileTypeGuid" label="Binary File Type Guid" />
        </div>
        <div class="row">
            <CheckBox formGroupClasses="col-sm-4" v-model="showDeleteButton" label="Show Delete Button" />
            <TextBox formGroupClasses="col-sm-8" v-model="uploadButtonText" label="Upload Button Text" />
        </div>

        <p>Additional props extend and are passed to the underlying <code>Rock Form Field</code>.</p>
    </template>
</GalleryAndResult>`
});

/** Demonstrates a sliding date range picker */
const slidingDateRangePickerGallery = defineComponent({
    name: "SlidingDateRangePickerGallery",
    components: {
        GalleryAndResult,
        SlidingDateRangePicker,
        DropDownList
    },
    setup() {
        const value = ref<SlidingDateRange | null>(null);

        return {
            value,
            rangeTypeOptions: rangeTypeOptions,
            rangeTypes: ref(null),
            previewLocation: ref("Right"),
            previewLocationOptions: [
                {
                    text: "Right (Default)",
                    value: "Right"
                },
                {
                    text: "Top",
                    value: "Top"
                },
                {
                    text: "None",
                    value: "None"
                },
            ],
            importCode: getSfcControlImportPath("slidingDateRangePicker") +
                "\n// If Customizing Date Range Types" +
                "\nimport { RangeType } from \"@Obsidian/Utility/slidingDateRange\";",
            exampleCode: `<SlidingDateRangePicker v-model="value" label="Sliding Date Range" :enabledSlidingDateRangeUnits="[RangeType.Current, RangeType.Previous, RangeType.Next]" previewLocation="Right" />`
        };
    },
    template: `
<GalleryAndResult
    :value="value"
    :importCode="importCode"
    :exampleCode="exampleCode"
    enableReflection >

    <SlidingDateRangePicker
        v-model="value"
        label="Sliding Date Range"
        :enabledSlidingDateRangeUnits="rangeTypes"
        :previewLocation="previewLocation" />

    <template #settings>
        <div class="row">
            <div class="col-md-4">
                <DropDownList v-model="rangeTypes" :items="rangeTypeOptions" multiple showBlankItem label="Available Range Types" />
            </div>
            <div class="col-md-4">
                <DropDownList v-model="previewLocation" :items="previewLocationOptions" showBlankItem label="Date Preview Location" />
            </div>
        </div>
        <p>Additional props extend and are passed to the underlying <code>Rock Form Field</code>.</p>
    </template>
</GalleryAndResult>`
});

/** Demonstrates defined value picker */
const definedValuePickerGallery = defineComponent({
    name: "DefinedValuePickerGallery",
    components: {
        GalleryAndResult,
        CheckBox,
        DefinedValuePicker,
        TextBox
    },
    setup() {

        function onsubmit(): void {
            alert("control gallery form submitted");
        }

        const multiple = ref(false);
        const enhanceForLongLists = ref(false);
        const displayStyle = computed(() => (multiple.value && !enhanceForLongLists.value) ? PickerDisplayStyle.List : PickerDisplayStyle.Auto);

        return {
            onsubmit,
            allowAdd: ref(false),
            definedTypeGuid: ref(DefinedType.PersonConnectionStatus),
            enhanceForLongLists,
            multiple,
            displayStyle,
            value: ref(null),
            importCode: getControlImportPath("definedValuePicker"),
            exampleCode: `<DefinedValuePicker label="Defined Value" v-model="value" :definedTypeGuid="definedTypeGuid" :multiple="false" :enhanceForLongLists="false" />`
        };
    },
    template: `
<GalleryAndResult
    :value="value"
    :importCode="importCode"
    :exampleCode="exampleCode"
    enableReflection >

    <DefinedValuePicker label="Defined Value" v-model="value" :definedTypeGuid="definedTypeGuid" :multiple="multiple" :enhanceForLongLists="enhanceForLongLists" :allowAdd="allowAdd" :displayStyle="displayStyle" />

    <template #settings>
        <div class="row">
            <TextBox formGroupClasses="col-md-4" label="Defined Type" v-model="definedTypeGuid" />
            <CheckBox formGroupClasses="col-md-2" label="Multiple" v-model="multiple" />
            <CheckBox formGroupClasses="col-md-3" label="Enhance For Long Lists" v-model="enhanceForLongLists" />
            <CheckBox formGroupClasses="col-md-3" label="Allow Adding Values" v-model="allowAdd" />
        </div>
        <p class="text-semibold font-italic">Not all settings are demonstrated in this gallery.</p>
    </template>
</GalleryAndResult>`
});

/** Demonstrates entity type picker */
const entityTypePickerGallery = defineComponent({
    name: "EntityTypePickerGallery",
    components: {
        GalleryAndResult,
        CheckBox,
        DropDownList,
        EntityTypePicker,
        NumberUpDown
    },
    setup() {
        return {
            columnCount: ref(0),
            displayStyle: ref(PickerDisplayStyle.Auto),
            displayStyleItems,
            enhanceForLongLists: ref(false),
            includeGlobalOption: ref(false),
            multiple: ref(false),
            showBlankItem: ref(false),
            value: ref({ value: EntityType.Person, text: "Person" }),
            importCode: getControlImportPath("entityTypePicker"),
            exampleCode: `<EntityTypePicker label="Entity Type" v-model="value" :multiple="false" :includeGlobalOption="false" />`
        };
    },
    template: `
<GalleryAndResult
    :value="value"
    :importCode="importCode"
    :exampleCode="exampleCode"
    enableReflection >
    <EntityTypePicker label="Entity Type"
        v-model="value"
        :multiple="multiple"
        :columnCount="columnCount"
        :includeGlobalOption="includeGlobalOption"
        :enhanceForLongLists="enhanceForLongLists"
        :displayStyle="displayStyle"
        :showBlankItem="showBlankItem"
        :entityTypeGuids="['5c144b51-3d2e-4bc2-b6c7-7e4cb890e15f','72657ed8-d16e-492e-ac12-144c5e7567e7']" />

    <template #settings>
        <div class="row">
            <div class="col-md-3">
                <CheckBox label="Multiple" v-model="multiple" />
            </div>

            <div class="col-md-3">
                <CheckBox label="Include Global Option" v-model="includeGlobalOption" />
            </div>

            <div class="col-md-3">
                <CheckBox label="Enhance For Long Lists" v-model="enhanceForLongLists" />
            </div>

            <div class="col-md-3">
                <CheckBox label="Show Blank Item" v-model="showBlankItem" />
            </div>
        </div>

        <div class="row">
            <div class="col-md-3">
                <DropDownList label="Display Style" :showBlankItem="false" v-model="displayStyle" :items="displayStyleItems" />
            </div>

            <div class="col-md-3">
                <NumberUpDown label="Column Count" v-model="columnCount" :min="0" />
            </div>
        </div>

        <p class="mt-3 text-semibold font-italic">Not all settings are demonstrated in this gallery.</p>
        <p>Additional props extend and are passed to the underlying <code>Rock Button</code>.</p>
    </template>
</GalleryAndResult>`
});

/** Demonstrates Achievement type picker */
const achievementTypePickerGallery = defineComponent({
    name: "AchievementTypePickerGallery",
    components: {
        GalleryAndResult,
        CheckBox,
        DropDownList,
        AchievementTypePicker,
        NumberUpDown
    },
    setup() {
        return {
            columnCount: ref(0),
            displayStyle: ref(PickerDisplayStyle.Auto),
            displayStyleItems,
            enhanceForLongLists: ref(false),
            multiple: ref(false),
            showBlankItem: ref(false),
            value: ref({}),
            importCode: getControlImportPath("achievementTypePicker"),
            exampleCode: `<AchievementTypePicker label="Achievement Type" v-model="value" :multiple="false" />`
        };
    },
    template: `
<GalleryAndResult
    :value="value"
    :importCode="importCode"
    :exampleCode="exampleCode"
    enableReflection >
    <AchievementTypePicker label="Achievement Type"
        v-model="value"
        :multiple="multiple"
        :columnCount="columnCount"
        :enhanceForLongLists="enhanceForLongLists"
        :displayStyle="displayStyle"
        :showBlankItem="showBlankItem" />

    <template #settings>
        <div class="row">
            <div class="col-md-3">
                <CheckBox label="Multiple" v-model="multiple" />
            </div>

            <div class="col-md-3">
                <CheckBox label="Enhance For Long Lists" v-model="enhanceForLongLists" />
            </div>

            <div class="col-md-3">
                <CheckBox label="Show Blank Item" v-model="showBlankItem" />
            </div>
        </div>

        <div class="row">
            <div class="col-md-3">
                <DropDownList label="Display Style" :showBlankItem="false" v-model="displayStyle" :items="displayStyleItems" />
            </div>

            <div class="col-md-3">
                <NumberUpDown label="Column Count" v-model="columnCount" :min="0" />
            </div>
        </div>
    </template>
</GalleryAndResult>`
});

/** Demonstrates Badge Component picker */
const badgeComponentPickerGallery = defineComponent({
    name: "BadgeComponentPickerGallery",
    components: {
        GalleryAndResult,
        CheckBox,
        DropDownList,
        BadgeComponentPicker,
        NumberUpDown,
        EntityTypePicker
    },
    setup() {
        return {
            columnCount: ref(0),
            displayStyle: ref(PickerDisplayStyle.Auto),
            displayStyleItems,
            entityTypeGuid: ref(null),
            enhanceForLongLists: ref(false),
            multiple: ref(false),
            showBlankItem: ref(false),
            value: ref({}),
            importCode: getControlImportPath("badgeComponentPicker"),
            exampleCode: `<BadgeComponentPicker label="Badge Component" v-model="value" />`
        };
    },
    template: `
<GalleryAndResult
    :value="value"
    :importCode="importCode"
    :exampleCode="exampleCode"
    enableReflection >
    <BadgeComponentPicker label="Badge Component"
        v-model="value"
        :multiple="multiple"
        :columnCount="columnCount"
        :enhanceForLongLists="enhanceForLongLists"
        :displayStyle="displayStyle"
        :showBlankItem="showBlankItem"
        :entityTypeGuid="entityTypeGuid?.value" />
    <template #settings>
        <div class="row">
            <div class="col-md-4">
                <CheckBox label="Multiple" v-model="multiple" />
            </div>
            <div class="col-md-4">
                <CheckBox label="Enhance For Long Lists" v-model="enhanceForLongLists" />
            </div>
            <div class="col-md-4">
                <CheckBox label="Show Blank Item" v-model="showBlankItem" />
            </div>
        </div>
        <div class="row">
            <div class="col-md-4">
                <DropDownList label="Display Style" :showBlankItem="false" v-model="displayStyle" :items="displayStyleItems" />
            </div>
            <div class="col-md-4">
                <NumberUpDown label="Column Count" v-model="columnCount" :min="0" />
            </div>
            <div class="col-md-4">
                <EntityTypePicker label="For Entity Type" v-model="entityTypeGuid" enhanceForLongLists showBlankItem />
            </div>
        </div>
    </template>
</GalleryAndResult>`
});

/** Demonstrates the SectionHeader component */
const sectionHeaderGallery = defineComponent({
    name: "SectionHeaderGallery",
    components: {
        GalleryAndResult,
        SectionHeader,
        CheckBox
    },
    setup() {
        const showSeparator = ref(true);
        const showDescription = ref(true);
        const showActionBar = ref(true);
        const showContent = ref(true);

        const description = computed(() => {
            return showDescription.value
                ? "You can use a Section Header to put a title and description above some content."
                : "";
        });

        return {
            showSeparator,
            showDescription,
            showActionBar,
            showContent,
            description,
            importCode: getControlImportPath("sectionHeader"),
            exampleCode: `<SectionHeader title="This is a SectionHeader" description="A Description" :isSeparatorHidden="false">
    <template #actions>Action Buttons</template>
</SectionHeader>`
        };
    },
    template: `
<GalleryAndResult
    :importCode="importCode"
    :exampleCode="exampleCode" >

    <SectionHeader
        title="This is a SectionHeader"
        :description="description"
        :isSeparatorHidden="!showSeparator" >
        <template v-if="showActionBar" #actions>
            <a class="btn btn-default btn-xs btn-square"><i class="fa fa-lock"></i></a>
            <a class="btn btn-default btn-xs btn-square"><i class="fa fa-pencil"></i></a>
            <a class="btn btn-danger btn-xs btn-square"><i class="fa fa-trash-alt"></i></a>
        </template>
    </SectionHeader>

    <template #settings>
        <div class="row">
            <CheckBox formGroupClasses="col-xs-4" v-model="showSeparator" label="Show Separator" />
            <CheckBox formGroupClasses="col-xs-4" v-model="showDescription" label="Show Description" />
            <CheckBox formGroupClasses="col-xs-4" v-model="showActionBar" label="Show Action Bar" />
        </div>
    </template>
</GalleryAndResult>`
});

/** Demonstrates the SectionContainer component */
const sectionContainerGallery = defineComponent({
    name: "SectionContainerGallery",
    components: {
        GalleryAndResult,
        SectionContainer,
        CheckBox
    },
    setup() {
        const showDescription = ref(true);
        const showActionBar = ref(true);
        const showContentToggle = ref(false);
        const showContent = ref(true);

        const description = computed(() => {
            return showDescription.value
                ? "The Section Container has a Section Header and a collapsible content section below it."
                : "";
        });

        return {
            showDescription,
            showActionBar,
            showContentToggle,
            showContent,
            description,
            importCode: getControlImportPath("sectionContainer"),
            exampleCode: `<SectionContainer title="This is a Section Container" description="A Description" v-model="showContent" toggleText="Show">
    <template #actions>Action Buttons</template>
    Main Content
</SectionContainer>`
        };
    },
    template: `
<GalleryAndResult
    :importCode="importCode"
    :exampleCode="exampleCode" >

    <SectionContainer
        title="This is a Section Container"
        :description="description"
        v-model="showContent"
        :toggleText="showContentToggle ? 'Show' : ''" >
        <template v-if="showActionBar" #actions>
            <a class="btn btn-default btn-xs btn-square"><i class="fa fa-lock"></i></a>
            <a class="btn btn-default btn-xs btn-square"><i class="fa fa-pencil"></i></a>
            <a class="btn btn-danger btn-xs btn-square"><i class="fa fa-trash-alt"></i></a>
        </template>
        Here's some content to put in here.
    </SectionContainer>

    <template #settings>
        <div class="row">
            <CheckBox formGroupClasses="col-xs-4" v-model="showDescription" label="Show Description" />
            <CheckBox formGroupClasses="col-xs-4" v-model="showActionBar" label="Show Action Bar" />
            <CheckBox formGroupClasses="col-xs-4" v-model="showContentToggle" label="Show Content Toggle" />
        </div>
        <p class="text-semibold font-italic">Not all settings are demonstrated in this gallery.</p>
    </template>
</GalleryAndResult>`
});

/** Demonstrates category picker */
const categoryPickerGallery = defineComponent({
    name: "CategoryPickerGallery",
    components: {
        GalleryAndResult,
        CheckBox,
        CategoryPicker,
        TextBox,
        EntityTypePicker
    },
    setup() {
        const entityType = ref<ListItemBag | null>(null);
        const entityTypeGuid = computed(() => {
            if (entityType?.value?.value) {
                return entityType.value.value;
            }

            return null;
        });

        return {
            entityType,
            entityTypeGuid,
            multiple: ref(false),
            value: ref(null),
            importCode: getControlImportPath("categoryPicker"),
            exampleCode: `<CategoryPicker label="Category Picker" v-model="value" :multiple="false" :entityTypeGuid="entityTypeGuid" />`
        };
    },
    template: `
<GalleryAndResult
    :value="value"
    :importCode="importCode"
    :exampleCode="exampleCode"
    enableReflection >
    <CategoryPicker label="Category Picker" v-model="value" :multiple="multiple" :entityTypeGuid="entityTypeGuid" />

    <template #settings>

        <div class="row">
            <div class="col-md-6">
                <CheckBox label="Multiple" v-model="multiple" />
            </div>
            <div class="col-md-6">
                <EntityTypePicker label="For Entity Type" v-model="entityType" enhanceForLongLists showBlankItem />
            </div>
        </div>

        <p class="text-semibold font-italic">Not all settings are demonstrated in this gallery.</p>
        <p>Additional props extend and are passed to the underlying <code>Rock Form Field</code>.</p>
    </template>
</GalleryAndResult>`
});

/** Demonstrates location item picker */
const locationItemPickerGallery = defineComponent({
    name: "LocationItemPickerGallery",
    components: {
        GalleryAndResult,
        CheckBox,
        LocationItemPicker
    },
    setup() {
        return {
            multiple: ref(false),
            value: ref(null),
            importCode: getControlImportPath("locationItemPicker"),
            exampleCode: `<LocationItemPicker label="Location" v-model="value" :multiple="false" />`
        };
    },
    template: `
<GalleryAndResult
    :value="value"
    :importCode="importCode"
    :exampleCode="exampleCode"
    enableReflection >
    <LocationItemPicker label="Location" v-model="value" :multiple="multiple" />

    <template #settings>
        <CheckBox label="Multiple" v-model="multiple" />

        <p class="text-semibold font-italic">Not all settings are demonstrated in this gallery.</p>
    </template>
</GalleryAndResult>`
});

/** Demonstrates connection request picker */
const connectionRequestPickerGallery = defineComponent({
    name: "ConnectionRequestPickerGallery",
    components: {
        GalleryAndResult,
        CheckBox,
        ConnectionRequestPicker
    },
    setup() {
        return {
            multiple: ref(false),
            value: ref(null),
            importCode: getControlImportPath("connectionRequestPicker"),
            exampleCode: `<ConnectionRequestPicker label="ConnectionRequest" v-model="value" :multiple="false" />`
        };
    },
    template: `
<GalleryAndResult
    :value="value"
    :importCode="importCode"
    :exampleCode="exampleCode"
    enableReflection >
    <ConnectionRequestPicker label="ConnectionRequest" v-model="value" :multiple="multiple" />

    <template #settings>
        <CheckBox label="Multiple" v-model="multiple" />

        <p class="text-semibold font-italic">Not all settings are demonstrated in this gallery.</p>
    </template>
</GalleryAndResult>`
});

/** Demonstrates copy button */
const copyButtonGallery = defineComponent({
    name: "CopyButtonGallery",
    components: {
        GalleryAndResult,
        TextBox,
        DropDownList,
        CopyButton,
    },
    setup() {
        return {
            tooltip: ref("Copy"),
            value: ref("To God Be The Glory"),
            buttonSize: ref("md"),
            sizeOptions: [
                { value: "lg", text: "Large" },
                { value: "md", text: "Medium" },
                { value: "sm", text: "Small" },
                { value: "xs", text: "Extra Small" },
            ],
            importCode: getControlImportPath("copyButton"),
            exampleCode: `<CopyButton :value="value" tooltip="Copy" />`
        };
    },
    template: `
<GalleryAndResult
    :importCode="importCode"
    :exampleCode="exampleCode" >
    <CopyButton :value="value" :tooltip="tooltip" :btnSize="buttonSize" />

    <template #settings>
        <div class="row">
            <TextBox formGroupClasses="col-sm-4" v-model="value" label="Value to Copy to Clipboard" />
            <TextBox formGroupClasses="col-sm-4" v-model="tooltip" label="Tooltip" />
            <DropDownList formGroupClasses="col-sm-4" label="Button Size" v-model="buttonSize" :items="sizeOptions" />
        </div>

        <p>Additional props extend and are passed to the underlying <code>Rock Button</code>.</p>
    </template>
</GalleryAndResult>`
});

/** Demonstrates entity tag list */
const tagListGallery = defineComponent({
    name: "TagListGallery",
    components: {
        GalleryAndResult,
        CheckBox,
        RockButton,
        TagList
    },
    setup() {
        const store = useStore();

        return {
            control: ref(null),
            disabled: ref(false),
            delaySave: ref(false),
            showInactive: ref(false),
            disallowNewTags: ref(false),
            entityTypeGuid: EntityType.Person,
            entityKey: store.state.currentPerson?.idKey ?? "",
            btnType: BtnType.Primary,
            importCode: getSfcControlImportPath("tagList"),
            exampleCode: `<TagList :entityTypeGuid="entityTypeGuid" :entityKey="entityKey" />`
        };
    },
    template: `
<GalleryAndResult
    :value="value"
    :importCode="importCode"
    :exampleCode="exampleCode">

    <TagList
        :entityTypeGuid="entityTypeGuid"
        :entityKey="entityKey"
        :disabled="disabled"
        :showInactiveTags="showInactive"
        :disallowNewTags="disallowNewTags"
        :delaySave="delaySave"
        ref="control" />

    <template #settings>
        <div class="row">
            <div class="col-md-3">
                <CheckBox label="Disabled" v-model="disabled" help="Makes it read-only. You can't add or remove tags if it's disabled." />
            </div>
            <div class="col-md-3">
                <CheckBox label="Delay Saving Value" v-model="delaySave" help="If checked, creating new tags, adding tags and removing tags is not saved to the server until the component's <code>saveTagValues</code> method is called." />
                <RockButton v-if="delaySave" :btnType="btnType" type="button" @click="control.saveTagValues()"><i class="fa fa-save" /> Save Values</RockButton>
            </div>
            <div class="col-md-3">
                <CheckBox label="Disallow New Tags" v-model="disallowNewTags" help="If checked, no new tags can be created, though you can still add existing tags" />
            </div>
            <div class="col-md-3">
                <CheckBox label="Show Inactive Tags" v-model="showInactive" />
            </div>
        </div>
        <p>
            This control takes multiple props for filtering the tags to show and giving specifiers about what it tags. Below is a list of those props:
        </p>
        <table class="table" style="max-width:450px;">
            <tr>
                <th scope="col">Prop</th>
                <th scope="col">Type</th>
                <th scope="col" class="text-center">Required</th>
            </tr>
            <tr>
                <th scope="row"><code>entityTypeGuid</code></th>
                <td>GUID String</td>
                <td class="text-center"><i class="fa fa-check text-success"></i></td>
            </tr>
            <tr>
                <th scope="row"><code>entityKey</code></th>
                <td>String</td>
                <td class="text-center"><i class="fa fa-check text-success"></i></td>
            </tr>
            <tr>
                <th scope="row"><code>categoryGuid</code></th>
                <td>GUID String</td>
                <td class="text-center"><i class="fa fa-ban text-danger"></i></td>
            </tr>
            <tr>
                <th scope="row"><code>entityQualifierColumn</code></th>
                <td>String</td>
                <td class="text-center"><i class="fa fa-ban text-danger"></i></td>
            </tr>
            <tr>
                <th scope="row"><code>entityQualifierValue</code></th>
                <td>String</td>
                <td class="text-center"><i class="fa fa-ban text-danger"></i></td>
            </tr>
        </table>
    </template>
</GalleryAndResult>`
});

/** Demonstrates following control. */
const followingGallery = defineComponent({
    name: "FollowingGallery",
    components: {
        GalleryAndResult,
        CheckBox,
        Following,
        TextBox
    },
    setup() {
        const store = useStore();

        return {
            disabled: ref(false),
            entityTypeGuid: ref(EntityType.Person),
            entityKey: ref(store.state.currentPerson?.idKey ?? ""),
            importCode: getControlImportPath("following"),
            exampleCode: `<Following :entityTypeGuid="entityTypeGuid" :entityKey="entityKey" />`
        };
    },
    template: `
<GalleryAndResult
    :importCode="importCode"
    :exampleCode="exampleCode">
    <Following :entityTypeGuid="entityTypeGuid" :entityKey="entityKey" :disabled="disabled" />

    <template #settings>
        <div class="row">
            <div class="col-md-4">
                <CheckBox label="Disabled" v-model="disabled" />
            </div>

            <div class="col-md-4">
                <TextBox label="Entity Type Guid" v-model="entityTypeGuid" />
            </div>

            <div class="col-md-4">
                <TextBox label="Entity Key" v-model="entityKey" />
            </div>
        </div>
    </template>
</GalleryAndResult>`
});

/** Demonstrates assessment type picker */
const assessmentTypePickerGallery = defineComponent({
    name: "AssessmentTypePickerGallery",
    components: {
        GalleryAndResult,
        CheckBox,
        DropDownList,
        AssessmentTypePicker,
        NumberUpDown
    },
    setup() {
        return {
            columnCount: ref(0),
            displayStyle: ref(PickerDisplayStyle.Auto),
            displayStyleItems,
            enhanceForLongLists: ref(false),
            isInactiveIncluded: ref(false),
            multiple: ref(false),
            showBlankItem: ref(false),
            value: ref({ value: AssessmentType.Disc, text: "DISC" }),
            importCode: getControlImportPath("assessmentTypePicker"),
            exampleCode: `<AssessmentTypePicker label="Assessment Type" v-model="value" :isInactiveIncluded="false" />`
        };
    },
    template: `
<GalleryAndResult
    :value="value"
    :importCode="importCode"
    :exampleCode="exampleCode"
    enableReflection >
    <AssessmentTypePicker label="Assessment Type"
        v-model="value"
        :multiple="multiple"
        :columnCount="columnCount"
        :isInactiveIncluded="isInactiveIncluded"
        :enhanceForLongLists="enhanceForLongLists"
        :displayStyle="displayStyle"
        :showBlankItem="showBlankItem" />

    <template #settings>
        <div class="row">
            <div class="col-md-4">
                <CheckBox label="Multiple" v-model="multiple" />
            </div>

            <div class="col-md-4">
                <CheckBox label="Enhance For Long Lists" v-model="enhanceForLongLists" />
            </div>

            <div class="col-md-4">
                <CheckBox label="Show Blank Item" v-model="showBlankItem" />
            </div>
        </div>

        <div class="row">
            <div class="col-md-4">
                <DropDownList label="Display Style" :showBlankItem="false" v-model="displayStyle" :items="displayStyleItems" />
            </div>

            <div class="col-md-4">
                <NumberUpDown label="Column Count" v-model="columnCount" :min="0" />
            </div>

            <div class="col-md-4">
                <CheckBox label="Include Inactive" v-model="isInactiveIncluded" help="When set, inactive assessments will be included in the list." />
            </div>
        </div>

        <p class="text-semibold font-italic">Not all settings are demonstrated in this gallery.</p>
        <p>Additional props extend and are passed to the underlying <code>Rock Button</code>.</p>
    </template>
</GalleryAndResult>`
});


/** Demonstrates Asset Storage Provider picker */
const assetStorageProviderPickerGallery = defineComponent({
    name: "AssetStorageProviderPickerGallery",
    components: {
        GalleryAndResult,
        CheckBox,
        DropDownList,
        AssetStorageProviderPicker,
        NumberUpDown
    },
    setup() {
        return {
            columnCount: ref(0),
            displayStyle: ref(PickerDisplayStyle.Auto),
            displayStyleItems,
            enhanceForLongLists: ref(false),
            multiple: ref(false),
            showBlankItem: ref(false),
            value: ref(null),
            importCode: getControlImportPath("assetStorageProviderPicker"),
            exampleCode: `<AssetStorageProviderPicker label="Asset Storage Provider" v-model="value" />`
        };
    },
    template: `
<GalleryAndResult
    :value="value"
    :importCode="importCode"
    :exampleCode="exampleCode"
    enableReflection >
    <AssetStorageProviderPicker label="Asset Storage Provider"
        v-model="value"
        :multiple="multiple"
        :columnCount="columnCount"
        :enhanceForLongLists="enhanceForLongLists"
        :displayStyle="displayStyle"
        :showBlankItem="showBlankItem" />

    <template #settings>
        <div class="row">
            <div class="col-md-4">
                <CheckBox label="Multiple" v-model="multiple" />
            </div>

            <div class="col-md-4">
                <CheckBox label="Enhance For Long Lists" v-model="enhanceForLongLists" />
            </div>

            <div class="col-md-4">
                <CheckBox label="Show Blank Item" v-model="showBlankItem" />
            </div>
        </div>

        <div class="row">
            <div class="col-md-4">
                <DropDownList label="Display Style" :showBlankItem="false" v-model="displayStyle" :items="displayStyleItems" />
            </div>

            <div class="col-md-4">
                <NumberUpDown label="Column Count" v-model="columnCount" :min="0" />
            </div>
        </div>

        <p class="text-semibold font-italic">Not all settings are demonstrated in this gallery.</p>
        <p>Additional props extend and are passed to the underlying <code>Rock Form Field</code>.</p>
    </template>
</GalleryAndResult>`
});


/** Demonstrates Binary File type picker */
const binaryFileTypePickerGallery = defineComponent({
    name: "BinaryFileTypePickerGallery",
    components: {
        GalleryAndResult,
        CheckBox,
        DropDownList,
        BinaryFileTypePicker,
        NumberUpDown
    },
    setup() {
        return {
            columnCount: ref(0),
            displayStyle: ref(PickerDisplayStyle.Auto),
            displayStyleItems,
            enhanceForLongLists: ref(false),
            multiple: ref(false),
            showBlankItem: ref(false),
            value: ref({}),
            importCode: getControlImportPath("binaryFileTypePicker"),
            exampleCode: `<BinaryFileTypePicker label="Binary File Type" v-model="value" />`
        };
    },
    template: `
<GalleryAndResult
    :value="value"
    :importCode="importCode"
    :exampleCode="exampleCode"
    enableReflection >
    <BinaryFileTypePicker label="Binary File Type"
        v-model="value"
        :multiple="multiple"
        :columnCount="columnCount"
        :enhanceForLongLists="enhanceForLongLists"
        :displayStyle="displayStyle"
        :showBlankItem="showBlankItem" />

    <template #settings>
        <div class="row">
            <div class="col-md-4">
                <CheckBox label="Multiple" v-model="multiple" />
            </div>

            <div class="col-md-4">
                <CheckBox label="Enhance For Long Lists" v-model="enhanceForLongLists" />
            </div>

            <div class="col-md-4">
                <CheckBox label="Show Blank Item" v-model="showBlankItem" />
            </div>
        </div>

        <div class="row">
            <div class="col-md-4">
                <DropDownList label="Display Style" :showBlankItem="false" v-model="displayStyle" :items="displayStyleItems" />
            </div>

            <div class="col-md-4">
                <NumberUpDown label="Column Count" v-model="columnCount" :min="0" />
            </div>
        </div>
    </template>
</GalleryAndResult>`
});


/** Demonstrates Campus picker */
const campusPickerGallery = defineComponent({
    name: "CampusPickerGallery",
    components: {
        GalleryAndResult,
        CampusPicker,
        CheckBox,
        DefinedValuePicker,
        DropDownList,
        NumberUpDown,
        TextBox
    },
    setup() {
        return {
            columnCount: ref(0),
            displayStyle: ref(PickerDisplayStyle.Auto),
            displayStyleItems,
            enhanceForLongLists: ref(false),
            multiple: ref(false),
            showBlankItem: ref(true),
            value: ref({}),
            forceVisible: ref(false),
            includeInactive: ref(false),
            campusStatusFilter: ref(null),
            campusTypeFilter: ref(null),
            campusStatusDefinedTypeGuid: DefinedType.CampusStatus,
            campusTypeDefinedTypeGuid: DefinedType.CampusType,
            importCode: getControlImportPath("campusPicker"),
            exampleCode: `<CampusPicker label="Campus" v-model="value" />`
        };
    },
    template: `
<GalleryAndResult
    :value="value"
    :importCode="importCode"
    :exampleCode="exampleCode"
    enableReflection >
    <CampusPicker label="Campus"
        v-model="value"
        :multiple="multiple"
        :columnCount="columnCount"
        :enhanceForLongLists="enhanceForLongLists"
        :displayStyle="displayStyle"
        :showBlankItem="showBlankItem"
        :forceVisible="forceVisible"
        :includeInactive="includeInactive"
        :campusStatusFilter="campusStatusFilter?.value"
        :campusTypeFilter="campusTypeFilter?.value" />

    <template #settings>
        <div class="row">
            <div class="col-md-4">
                <CheckBox label="Multiple" v-model="multiple" />
            </div>

            <div class="col-md-4">
                <CheckBox label="Enhance For Long Lists" v-model="enhanceForLongLists" />
            </div>

            <div class="col-md-4">
                <CheckBox label="Show Blank Item" v-model="showBlankItem" />
            </div>
        </div>

        <div class="row">
            <div class="col-md-4">
                <DropDownList label="Display Style" :showBlankItem="false" v-model="displayStyle" :items="displayStyleItems" />
            </div>

            <div class="col-md-4">
                <NumberUpDown label="Column Count" v-model="columnCount" :min="0" />
            </div>
        </div>

        <div class="row">
            <div class="col-md-4">
                <CheckBox label="Force Visible" v-model="forceVisible" />
            </div>

            <div class="col-md-4">
                <CheckBox label="Include Inactive" v-model="includeInactive" />
            </div>

            <div class="col-md-4">
                <DefinedValuePicker label="Campus Type Filter" v-model="campusTypeFilter" :definedTypeGuid="campusTypeDefinedTypeGuid" showBlankItem />
            </div>
        </div>

        <div class="row">
            <div class="col-md-4">
                <DefinedValuePicker label="Campus Status Filter" v-model="campusStatusFilter" :definedTypeGuid="campusStatusDefinedTypeGuid" showBlankItem />
            </div>
        </div>
    </template>
</GalleryAndResult>`
});


/** Demonstrates Schedule Builder */
const scheduleBuilderGallery = defineComponent({
    name: "ScheduleBuilderGallery",
    components: {
        GalleryAndResult,
        ScheduleBuilder
    },
    setup() {
        return {
            value: ref(""),
            importCode: getControlImportPath("scheduleBuilder"),
            exampleCode: `<ScheduleBuilder label="Schedule Builder" v-model="value" />`
        };
    },
    template: `
<GalleryAndResult
    :value="value"
    :importCode="importCode"
    :exampleCode="exampleCode"
    enableReflection
    displayAsRaw>
    <ScheduleBuilder label="Schedule Builder"
        v-model="value" />

    <template #settings>
    </template>
</GalleryAndResult>`
});


/** Demonstrates BinaryFile  picker */
const binaryFilePickerGallery = defineComponent({
    name: "BinaryFilePickerGallery",
    components: {
        GalleryAndResult,
        CheckBox,
        DropDownList,
        BinaryFilePicker,
        BinaryFileTypePicker,
        NumberUpDown
    },
    setup() {
        return {
            columnCount: ref(0),
            displayStyle: ref(PickerDisplayStyle.Auto),
            displayStyleItems,
            enhanceForLongLists: ref(false),
            multiple: ref(false),
            showBlankItem: ref(false),
            binaryFileType: ref({
                "value": BinaryFiletype.Default
            }),
            value: ref({}),
            importCode: getControlImportPath("binaryFilePicker"),
            exampleCode: `<BinaryFilePicker label="Binary File" v-model="value" />`
        };
    },
    template: `
<GalleryAndResult
    :value="value"
    :importCode="importCode"
    :exampleCode="exampleCode"
    enableReflection >
    <BinaryFilePicker label="Binary File"
        v-model="value"
        :multiple="multiple"
        :columnCount="columnCount"
        :enhanceForLongLists="enhanceForLongLists"
        :displayStyle="displayStyle"
        :showBlankItem="showBlankItem"
        :binaryFileTypeGuid="binaryFileType.value" />

    <template #settings>
        <div class="row">
            <div class="col-md-4">
                <CheckBox label="Multiple" v-model="multiple" />
            </div>

            <div class="col-md-4">
                <CheckBox label="Enhance For Long Lists" v-model="enhanceForLongLists" />
            </div>

            <div class="col-md-4">
                <CheckBox label="Show Blank Item" v-model="showBlankItem" />
            </div>
        </div>

        <div class="row">
            <div class="col-md-4">
                <DropDownList label="Display Style" :showBlankItem="false" v-model="displayStyle" :items="displayStyleItems" />
            </div>

            <div class="col-md-4">
                <NumberUpDown label="Column Count" v-model="columnCount" :min="0" />
            </div>

            <div class="col-md-4">
                <BinaryFileTypePicker label="Binary File Type" v-model="binaryFileType" />
            </div>
        </div>
    </template>
</GalleryAndResult>`
});

/** Demonstrates Event Item picker */
const eventItemPickerGallery = defineComponent({
    name: "EventItemPickerGallery",
    components: {
        GalleryAndResult,
        CheckBox,
        DropDownList,
        EventItemPicker,
        NumberUpDown
    },
    setup() {
        return {
            columnCount: ref(0),
            displayStyle: ref(PickerDisplayStyle.Auto),
            displayStyleItems,
            enhanceForLongLists: ref(false),
            multiple: ref(false),
            showBlankItem: ref(false),
            includeInactive: ref(false),
            value: ref({}),
            importCode: getControlImportPath("eventItemPicker"),
            exampleCode: `<EventItemPicker label="Event Item" v-model="value" :multiple="false" />`
        };
    },
    template: `
<GalleryAndResult
    :value="value"
    :importCode="importCode"
    :exampleCode="exampleCode"
    enableReflection >
    <EventItemPicker label="Event Item"
        v-model="value"
        :multiple="multiple"
        :columnCount="columnCount"
        :enhanceForLongLists="enhanceForLongLists"
        :displayStyle="displayStyle"
        :showBlankItem="showBlankItem"
        :includeInactive="includeInactive" />

    <template #settings>
        <div class="row">
            <div class="col-md-4">
                <CheckBox label="Multiple" v-model="multiple" />
            </div>

            <div class="col-md-4">
                <CheckBox label="Enhance For Long Lists" v-model="enhanceForLongLists" />
            </div>

            <div class="col-md-4">
                <CheckBox label="Show Blank Item" v-model="showBlankItem" />
            </div>
        </div>

        <div class="row">
            <div class="col-md-4">
                <DropDownList label="Display Style" :showBlankItem="false" v-model="displayStyle" :items="displayStyleItems" />
            </div>

            <div class="col-md-4">
                <NumberUpDown label="Column Count" v-model="columnCount" :min="0" />
            </div>

            <div class="col-md-4">
                <CheckBox label="Include Inactive Items" v-model="includeInactive" />
            </div>
        </div>
    </template>
</GalleryAndResult>`
});


/** Demonstrates data views picker */
const dataViewPickerGallery = defineComponent({
    name: "DataViewPickerGallery",
    components: {
        GalleryAndResult,
        CheckBox,
        DropDownList,
        DataViewPicker,
        NumberUpDown,
        EntityTypePicker
    },
    setup() {
        return {
            entityTypeGuid: ref(null),
            multiple: ref(false),
            value: ref(null),
            displayPersistedOnly: ref(false),
            importCode: getControlImportPath("dataViewPicker"),
            exampleCode: `<DataViewPicker label="Data View" v-model="value" :displayOnlyPersisted="true"/>`
        };
    },
    template: `
<GalleryAndResult
    :value="value"
    :importCode="importCode"
    :exampleCode="exampleCode"
    enableReflection >
    <DataViewPicker label="Data Views"
        v-model="value"
        :multiple="multiple"
        :displayPersistedOnly="displayPersistedOnly"
        :showBlankItem="showBlankItem"
        :entityTypeGuid="entityTypeGuid?.value" />
    <template #settings>
        <div class="row">
            <div class="col-md-4">
                <CheckBox label="Multiple" v-model="multiple" />
            </div>
            <div class="col-md-4">
                <EntityTypePicker label="For Entity Type" v-model="entityTypeGuid" enhanceForLongLists showBlankItem />
            </div>
            <div class="col-md-4">
                <CheckBox label="Display Only Persisted" v-model="displayPersistedOnly" />
            </div>
        </div>
    </template>
</GalleryAndResult>`
});


/** Demonstrates workflow type picker */
const workflowTypePickerGallery = defineComponent({
    name: "WorkflowTypePickerGallery",
    components: {
        GalleryAndResult,
        CheckBox,
        DropDownList,
        WorkflowTypePicker,
        NumberUpDown,
        EntityTypePicker
    },
    setup() {
        return {
            includeInactiveItems: ref(false),
            multiple: ref(false),
            value: ref(null),
            importCode: getSfcControlImportPath("workflowTypePicker"),
            exampleCode: `<WorkflowTypePicker label="Data View" v-model="value" />`
        };
    },
    template: `
<GalleryAndResult
    :value="value"
    :importCode="importCode"
    :exampleCode="exampleCode"
    enableReflection >
    <WorkflowTypePicker label="Data Views"
        v-model="value"
        :multiple="multiple"
        :showBlankItem="showBlankItem"
        :includeInactiveItems="includeInactiveItems" />

    <template #settings>
        <div class="row">
            <div class="col-md-4">
                <CheckBox label="Multiple" v-model="multiple" />
            </div>
            <div class="col-md-4">
                <CheckBox label="Include Inactive Items" v-model="includeInactiveItems" />
            </div>
        </div>
    </template>
</GalleryAndResult>`
});

/** Demonstrates Financial Gateway picker */
const financialGatewayPickerGallery = defineComponent({
    name: "FinancialGatewayPickerGallery",
    components: {
        GalleryAndResult,
        CheckBox,
        DropDownList,
        FinancialGatewayPicker,
        NumberUpDown
    },
    setup() {
        return {
            columnCount: ref(0),
            displayStyle: ref(PickerDisplayStyle.Auto),
            displayStyleItems,
            enhanceForLongLists: ref(false),
            multiple: ref(false),
            showBlankItem: ref(false),
            includeInactive: ref(false),
            showAllGatewayComponents: ref(false),
            value: ref({}),
            importCode: getControlImportPath("financialGatewayPicker"),
            exampleCode: `<FinancialGatewayPicker label="Financial Gateway" v-model="value" :multiple="false" />`
        };
    },
    template: `
<GalleryAndResult
    :value="value"
    :importCode="importCode"
    :exampleCode="exampleCode"
    enableReflection >
    <FinancialGatewayPicker label="Financial Gateway"
        v-model="value"
        :multiple="multiple"
        :columnCount="columnCount"
        :enhanceForLongLists="enhanceForLongLists"
        :displayStyle="displayStyle"
        :showBlankItem="showBlankItem"
        :includeInactive="includeInactive"
        :showAllGatewayComponents="showAllGatewayComponents" />

    <template #settings>
        <div class="row">
            <div class="col-md-4">
                <CheckBox label="Multiple" v-model="multiple" />
            </div>

            <div class="col-md-4">
                <CheckBox label="Enhance For Long Lists" v-model="enhanceForLongLists" />
            </div>

            <div class="col-md-4">
                <CheckBox label="Show Blank Item" v-model="showBlankItem" />
            </div>
        </div>

        <div class="row">
            <div class="col-md-4">
                <DropDownList label="Display Style" :showBlankItem="false" v-model="displayStyle" :items="displayStyleItems" />
            </div>

            <div class="col-md-4">
                <NumberUpDown label="Column Count" v-model="columnCount" :min="0" />
            </div>

            <div class="col-md-2">
                <CheckBox label="Show Inactive Gateways" v-model="includeInactive" />
            </div>

            <div class="col-md-2">
                <CheckBox label="Show All Gateway Components" v-model="showAllGatewayComponents" />
            </div>
        </div>
    </template>
</GalleryAndResult>`
});

/** Demonstrates Financial Statement Template picker */
const financialStatementTemplatePickerGallery = defineComponent({
    name: "FinancialStatementTemplatePickerGallery",
    components: {
        GalleryAndResult,
        CheckBox,
        DropDownList,
        FinancialStatementTemplatePicker,
        NumberUpDown
    },
    setup() {
        return {
            columnCount: ref(0),
            displayStyle: ref(PickerDisplayStyle.Auto),
            displayStyleItems,
            enhanceForLongLists: ref(false),
            multiple: ref(false),
            showBlankItem: ref(false),
            value: ref({}),
            importCode: getControlImportPath("financialStatementTemplatePicker"),
            exampleCode: `<FinancialStatementTemplatePicker label="Financial Statement Template" v-model="value" :multiple="false" />`
        };
    },
    template: `
<GalleryAndResult
    :value="value"
    :importCode="importCode"
    :exampleCode="exampleCode"
    enableReflection >
    <FinancialStatementTemplatePicker label="Financial Statement Template"
        v-model="value"
        :multiple="multiple"
        :columnCount="columnCount"
        :enhanceForLongLists="enhanceForLongLists"
        :displayStyle="displayStyle"
        :showBlankItem="showBlankItem" />

    <template #settings>
        <div class="row">
            <div class="col-md-4">
                <CheckBox label="Multiple" v-model="multiple" />
            </div>

            <div class="col-md-4">
                <CheckBox label="Enhance For Long Lists" v-model="enhanceForLongLists" />
            </div>

            <div class="col-md-4">
                <CheckBox label="Show Blank Item" v-model="showBlankItem" />
            </div>
        </div>

        <div class="row">
            <div class="col-md-4">
                <DropDownList label="Display Style" :showBlankItem="false" v-model="displayStyle" :items="displayStyleItems" />
            </div>

            <div class="col-md-4">
                <NumberUpDown label="Column Count" v-model="columnCount" :min="0" />
            </div>
        </div>
    </template>
</GalleryAndResult>`
});

/** Demonstrates Field Type picker */
const fieldTypePickerGallery = defineComponent({
    name: "FieldTypePickerGallery",
    components: {
        GalleryAndResult,
        CheckBox,
        DropDownList,
        FieldTypePicker,
        NumberUpDown
    },
    setup() {
        return {
            columnCount: ref(0),
            displayStyle: ref(PickerDisplayStyle.Auto),
            displayStyleItems,
            enhanceForLongLists: ref(false),
            multiple: ref(false),
            showBlankItem: ref(false),
            value: ref({}),
            importCode: getControlImportPath("fieldTypePicker"),
            exampleCode: `<FieldTypePicker label="Field Type" v-model="value" :multiple="false" />`
        };
    },
    template: `
<GalleryAndResult
    :value="value"
    :importCode="importCode"
    :exampleCode="exampleCode"
    enableReflection >
    <FieldTypePicker label="Field Type"
        v-model="value"
        :multiple="multiple"
        :columnCount="columnCount"
        :enhanceForLongLists="enhanceForLongLists"
        :displayStyle="displayStyle"
        :showBlankItem="showBlankItem" />

    <template #settings>
        <div class="row">
            <div class="col-md-4">
                <CheckBox label="Multiple" v-model="multiple" />
            </div>

            <div class="col-md-4">
                <CheckBox label="Enhance For Long Lists" v-model="enhanceForLongLists" />
            </div>

            <div class="col-md-4">
                <CheckBox label="Show Blank Item" v-model="showBlankItem" />
            </div>
        </div>

        <div class="row">
            <div class="col-md-4">
                <DropDownList label="Display Style" :showBlankItem="false" v-model="displayStyle" :items="displayStyleItems" />
            </div>

            <div class="col-md-4">
                <NumberUpDown label="Column Count" v-model="columnCount" :min="0" />
            </div>
        </div>
    </template>
</GalleryAndResult>`
});

/** Demonstrates audit detail. */
const auditDetailGallery = defineComponent({
    name: "AuditDetailGallery",
    components: {
        GalleryAndResult,
        AuditDetail,
        TextBox
    },
    setup() {
        const store = useStore();

        return {
            entityTypeGuid: ref(EntityType.Person),
            entityKey: ref(store.state.currentPerson?.idKey ?? ""),
            importCode: getControlImportPath("auditDetail"),
            exampleCode: `<AuditDetail :entityTypeGuid="entityTypeGuid" :entityKey="entityKey" />`
        };
    },
    template: `
<GalleryAndResult
    :importCode="importCode"
    :exampleCode="exampleCode">
    <AuditDetail :entityTypeGuid="entityTypeGuid" :entityKey="entityKey" />

    <template #settings>
        <div class="row">
            <div class="col-md-4">
                <TextBox label="Entity Type Guid" v-model="entityTypeGuid" />
            </div>

            <div class="col-md-4">
                <TextBox label="Entity Key" v-model="entityKey" />
            </div>
        </div>
    </template>
</GalleryAndResult>`
});

/** Demonstrates modal. */
const modalGallery = defineComponent({
    name: "ModalGallery",
    components: {
        GalleryAndResult,
        CheckBox,
        Modal,
        TextBox
    },
    setup() {
        return {
            isOpen: ref(false),
            saveText: ref<string>("Save"),
            cancelText: ref<string>("Cancel"),
            isFooterHidden: ref(false),
            isSaveButtonDisabled: ref(false),
            isCloseButtonHidden: ref(false),
            clickBackdropToClose: ref(false),
            value: "",
            importCode: getControlImportPath("modal"),
            exampleCode: `<Modal v-model="isOpen" title="Modal Dialog Title" saveText="Save" @save="isOpen = false">
    <TextBox label="Required Value" v-model="value" rules="required" />
</Modal>`
        };
    },
    template: `
<GalleryAndResult
    :importCode="importCode"
    :exampleCode="exampleCode">
    <CheckBox label="Is Open" v-model="isOpen" />

    <Modal v-model="isOpen"
           title="Modal Dialog Title"
           :saveText="saveText"
           :cancelText="cancelText"
           :isFooterHidden="isFooterHidden"
           :isSaveButtonDisabled="isSaveButtonDisabled"
           :isCloseButtonHidden="isCloseButtonHidden"
           :clickBackdropToClose="clickBackdropToClose"
           @save="isOpen = false">
        <TextBox label="Required Value" v-model="value" rules="required" />
    </Modal>

    <template #settings>
        <div class="row">
            <div class="col-md-4">
                <TextBox label="Save Text" v-model="saveText" help="If an empty string is provided, the Save button will be hidden." />
            </div>
            <div class="col-md-4">
                <TextBox label="Cancel Text" v-model="cancelText" help="If an empty string is provided, the Cancel button will be hidden." />
            </div>
            <div class="col-md-4">
                <CheckBox label="Is Footer Hidden" v-model="isFooterHidden" />
            </div>
        </div>
        <div class="row">
            <div class="col-md-4">
                <CheckBox label="Is Save Button Disabled" v-model="isSaveButtonDisabled" />
            </div>
            <div class="col-md-4">
                <CheckBox label="Is Close Button Hidden" v-model="isCloseButtonHidden" />
            </div>
            <div class="col-md-4">
                <CheckBox label="Click Backdrop to Close" v-model="clickBackdropToClose" />
            </div>
        </div>
        <p class="text-semibold font-italic">Not all settings are demonstrated in this gallery.</p>
    </template>
</GalleryAndResult>`
});

/** Demonstrates  Component picker */
const componentPickerGallery = defineComponent({
    name: "ComponentPickerGallery",
    components: {
        GalleryAndResult,
        CheckBox,
        DropDownList,
        ComponentPicker,
        NumberUpDown,
        TextBox
    },
    setup() {
        return {
            columnCount: ref(0),
            displayStyle: ref(PickerDisplayStyle.Auto),
            displayStyleItems,
            containerType: ref("Rock.Badge.BadgeContainer"),
            enhanceForLongLists: ref(false),
            multiple: ref(false),
            showBlankItem: ref(false),
            value: ref({}),
            importCode: getControlImportPath("componentPicker"),
            exampleCode: `<ComponentPicker label="Component" v-model="value" />`
        };
    },
    template: `
<GalleryAndResult
    :value="value"
    :importCode="importCode"
    :exampleCode="exampleCode"
    enableReflection >
    <ComponentPicker label="Component"
        v-model="value"
        :multiple="multiple"
        :columnCount="columnCount"
        :enhanceForLongLists="enhanceForLongLists"
        :displayStyle="displayStyle"
        :showBlankItem="showBlankItem"
        :containerType="containerType" />
    <template #settings>
        <div class="row">
            <div class="col-md-4">
                <CheckBox label="Multiple" v-model="multiple" />
            </div>
            <div class="col-md-4">
                <CheckBox label="Enhance For Long Lists" v-model="enhanceForLongLists" />
            </div>
            <div class="col-md-4">
                <CheckBox label="Show Blank Item" v-model="showBlankItem" />
            </div>
        </div>
        <div class="row">
            <div class="col-md-3">
                <DropDownList label="Display Style" :showBlankItem="false" v-model="displayStyle" :items="displayStyleItems" />
            </div>
            <div class="col-md-4">
                <NumberUpDown label="Column Count" v-model="columnCount" :min="0" />
            </div>
            <div class="col-md-5">
                <TextBox label="Container Assembly Name" v-model="containerType" />
            </div>
        </div>
    </template>
</GalleryAndResult>`
});

/** Demonstrates Grade Picker */
const gradePickerGallery = defineComponent({
    name: "GradePickerGallery",
    components: {
        GalleryAndResult,
        CheckBox,
        DropDownList,
        GradePicker,
        NumberUpDown,
        TextBox
    },
    setup() {
        return {
            columnCount: ref(0),
            displayStyle: ref(PickerDisplayStyle.Auto),
            displayStyleItems,
            useAbbreviation: ref(false),
            useGuidAsValue: ref(false),
            enhanceForLongLists: ref(false),
            multiple: ref(false),
            showBlankItem: ref(false),
            value: ref({}),
            importCode: getControlImportPath("gradePicker"),
            exampleCode: `<GradePicker label="Grade" v-model="value" />`
        };
    },
    template: `
<GalleryAndResult
    :value="value"
    :importCode="importCode"
    :exampleCode="exampleCode"
    enableReflection >
    <GradePicker label="Grade"
        v-model="value"
        :multiple="multiple"
        :columnCount="columnCount"
        :enhanceForLongLists="enhanceForLongLists"
        :displayStyle="displayStyle"
        :showBlankItem="showBlankItem"
        :useAbbreviation="useAbbreviation"
        :useGuidAsValue="useGuidAsValue" />
    <template #settings>
        <div class="row">
            <div class="col-md-4">
                <CheckBox label="Multiple" v-model="multiple" />
            </div>
            <div class="col-md-4">
                <CheckBox label="Enhance For Long Lists" v-model="enhanceForLongLists" />
            </div>
            <div class="col-md-4">
                <CheckBox label="Show Blank Item" v-model="showBlankItem" />
            </div>
        </div>
        <div class="row">
            <div class="col-md-3">
                <DropDownList label="Display Style" :showBlankItem="false" v-model="displayStyle" :items="displayStyleItems" />
            </div>
            <div class="col-md-3">
                <NumberUpDown label="Column Count" v-model="columnCount" :min="0" />
            </div>
            <div class="col-md-3">
                <CheckBox label="Use Abbreviations" v-model="useAbbreviation" />
            </div>
            <div class="col-md-3">
                <CheckBox label="Use GUID Value" v-model="useGuidAsValue" />
            </div>
        </div>
    </template>
</GalleryAndResult>`
});

/** Demonstrates Group Member Picker */
const groupMemberPickerGallery = defineComponent({
    name: "GroupMemberPickerGallery",
    components: {
        GalleryAndResult,
        CheckBox,
        DropDownList,
        GroupMemberPicker,
        NumberUpDown,
        TextBox,
        NumberBox
    },
    setup() {
        return {
            columnCount: ref(0),
            displayStyle: ref(PickerDisplayStyle.Auto),
            displayStyleItems,
            groupGuid: ref("62DC3753-01D5-48B5-B22D-D2825D92900B"), // use a groupPicker eventually...
            enhanceForLongLists: ref(false),
            multiple: ref(false),
            showBlankItem: ref(false),
            value: ref({}),
            importCode: getControlImportPath("groupMemberPicker"),
            exampleCode: `<GroupMemberPicker label="Group Member" v-model="value" />`
        };
    },
    template: `
<GalleryAndResult
    :value="value"
    :importCode="importCode"
    :exampleCode="exampleCode"
    enableReflection >
    <GroupMemberPicker label="Group Member"
        v-model="value"
        :multiple="multiple"
        :columnCount="columnCount"
        :enhanceForLongLists="enhanceForLongLists"
        :displayStyle="displayStyle"
        :showBlankItem="showBlankItem"
        :groupGuid="groupGuid" />
    <template #settings>
        <div class="row">
            <div class="col-md-4">
                <CheckBox label="Multiple" v-model="multiple" />
            </div>
            <div class="col-md-4">
                <CheckBox label="Enhance For Long Lists" v-model="enhanceForLongLists" />
            </div>
            <div class="col-md-4">
                <CheckBox label="Show Blank Item" v-model="showBlankItem" />
            </div>
        </div>
        <div class="row">
            <div class="col-md-4">
                <DropDownList label="Display Style" :showBlankItem="false" v-model="displayStyle" :items="displayStyleItems" />
            </div>
            <div class="col-md-4">
                <NumberUpDown label="Column Count" v-model="columnCount" :min="0" />
            </div>
            <div class="col-md-4">
                <NumberBox label="Group ID" v-model="groupGuid" />
            </div>
        </div>
    </template>
</GalleryAndResult>`
});

/** Demonstrates Interaction Channel Picker */
const interactionChannelPickerGallery = defineComponent({
    name: "InteractionChannelPickerGallery",
    components: {
        GalleryAndResult,
        CheckBox,
        DropDownList,
        InteractionChannelPicker,
        NumberUpDown,
        TextBox,
        NumberBox
    },
    setup() {
        return {
            columnCount: ref(0),
            displayStyle: ref(PickerDisplayStyle.Auto),
            displayStyleItems,
            enhanceForLongLists: ref(false),
            multiple: ref(false),
            showBlankItem: ref(false),
            value: ref({}),
            importCode: getSfcControlImportPath("interactionChannelPicker"),
            exampleCode: `<InteractionChannelPicker label="Interaction Channel" v-model="value" />`
        };
    },
    template: `
<GalleryAndResult
    :value="value"
    :importCode="importCode"
    :exampleCode="exampleCode"
    enableReflection >
    <InteractionChannelPicker label="Interaction Channel"
        v-model="value"
        :multiple="multiple"
        :columnCount="columnCount"
        :enhanceForLongLists="enhanceForLongLists"
        :displayStyle="displayStyle"
        :showBlankItem="showBlankItem" />
    <template #settings>
        <div class="row">
            <div class="col-md-4">
                <CheckBox label="Multiple" v-model="multiple" />
            </div>
            <div class="col-md-4">
                <CheckBox label="Enhance For Long Lists" v-model="enhanceForLongLists" />
            </div>
            <div class="col-md-4">
                <CheckBox label="Show Blank Item" v-model="showBlankItem" />
            </div>
        </div>
        <div class="row">
            <div class="col-md-4">
                <DropDownList label="Display Style" :showBlankItem="false" v-model="displayStyle" :items="displayStyleItems" />
            </div>
            <div class="col-md-4">
                <NumberUpDown label="Column Count" v-model="columnCount" :min="0" />
            </div>
        </div>
    </template>
</GalleryAndResult>`
});

/** Demonstrates Interaction Component Picker */
const interactionComponentPickerGallery = defineComponent({
    name: "InteractionComponentPickerGallery",
    components: {
        GalleryAndResult,
        CheckBox,
        DropDownList,
        InteractionComponentPicker,
        InteractionChannelPicker,
        NumberUpDown,
        TextBox,
        NumberBox
    },
    setup() {
        return {
            columnCount: ref(0),
            displayStyle: ref(PickerDisplayStyle.Auto),
            displayStyleItems,
            interactionChannelGuid: ref(null),
            enhanceForLongLists: ref(false),
            multiple: ref(false),
            showBlankItem: ref(false),
            value: ref({}),
            importCode: getSfcControlImportPath("interactionComponentPicker"),
            exampleCode: `<InteractionComponentPicker label="Interaction Component" v-model="value" :interactionChannelGuid="interactionChannelGuid" />`
        };
    },
    template: `
<GalleryAndResult
    :value="value"
    :importCode="importCode"
    :exampleCode="exampleCode"
    enableReflection >
    <InteractionComponentPicker label="Interaction Component"
        v-model="value"
        :multiple="multiple"
        :columnCount="columnCount"
        :enhanceForLongLists="enhanceForLongLists"
        :displayStyle="displayStyle"
        :showBlankItem="showBlankItem"
        :interactionChannelGuid="interactionChannelGuid?.value" />
    <template #settings>
        <div class="row">
            <div class="col-md-4">
                <CheckBox label="Multiple" v-model="multiple" />
            </div>
            <div class="col-md-4">
                <CheckBox label="Enhance For Long Lists" v-model="enhanceForLongLists" />
            </div>
            <div class="col-md-4">
                <CheckBox label="Show Blank Item" v-model="showBlankItem" />
            </div>
        </div>
        <div class="row">
            <div class="col-md-4">
                <DropDownList label="Display Style" :showBlankItem="false" v-model="displayStyle" :items="displayStyleItems" />
            </div>
            <div class="col-md-4">
                <NumberUpDown label="Column Count" v-model="columnCount" :min="0" />
            </div>
            <div class="col-md-4">
                <InteractionChannelPicker label="Interaction Channel" v-model="interactionChannelGuid" />
            </div>
        </div>
    </template>
</GalleryAndResult>`
});

/** Demonstrates Lava Command Picker */
const lavaCommandPickerGallery = defineComponent({
    name: "LavaCommandPickerGallery",
    components: {
        GalleryAndResult,
        CheckBox,
        DropDownList,
        LavaCommandPicker,
        NumberUpDown,
        TextBox,
        NumberBox
    },
    setup() {
        return {
            columnCount: ref(0),
            displayStyle: ref(PickerDisplayStyle.Auto),
            displayStyleItems,
            enhanceForLongLists: ref(false),
            multiple: ref(false),
            showBlankItem: ref(false),
            value: ref({}),
            importCode: getControlImportPath("lavaCommandPicker"),
            exampleCode: `<LavaCommandPicker label="Lava Command" v-model="value" />`
        };
    },
    template: `
<GalleryAndResult
    :value="value"
    :importCode="importCode"
    :exampleCode="exampleCode"
    enableReflection >
    <LavaCommandPicker label="Lava Command"
        v-model="value"
        :multiple="multiple"
        :columnCount="columnCount"
        :enhanceForLongLists="enhanceForLongLists"
        :displayStyle="displayStyle"
        :showBlankItem="showBlankItem" />
    <template #settings>
        <div class="row">
            <div class="col-md-4">
                <CheckBox label="Multiple" v-model="multiple" />
            </div>
            <div class="col-md-4">
                <CheckBox label="Enhance For Long Lists" v-model="enhanceForLongLists" />
            </div>
            <div class="col-md-4">
                <CheckBox label="Show Blank Item" v-model="showBlankItem" />
            </div>
        </div>
        <div class="row">
            <div class="col-md-4">
                <DropDownList label="Display Style" :showBlankItem="false" v-model="displayStyle" :items="displayStyleItems" />
            </div>
            <div class="col-md-4">
                <NumberUpDown label="Column Count" v-model="columnCount" :min="0" />
            </div>
        </div>
    </template>
</GalleryAndResult>`
});

/** Demonstrates Remote Auths Picker */
const remoteAuthsPickerGallery = defineComponent({
    name: "RemoteAuthsPickerGallery",
    components: {
        GalleryAndResult,
        CheckBox,
        DropDownList,
        RemoteAuthsPicker,
        NumberUpDown,
        TextBox,
        NumberBox
    },
    setup() {
        return {
            columnCount: ref(0),
            displayStyle: ref(PickerDisplayStyle.Auto),
            displayStyleItems,
            enhanceForLongLists: ref(false),
            multiple: ref(false),
            showBlankItem: ref(false),
            value: ref({}),
            importCode: getControlImportPath("remoteAuthsPicker"),
            exampleCode: `<RemoteAuthsPicker label="Remote Auths" v-model="value" />`
        };
    },
    template: `
<GalleryAndResult
    :value="value"
    :importCode="importCode"
    :exampleCode="exampleCode"
    enableReflection >
    <RemoteAuthsPicker label="Remote Auths"
        v-model="value"
        :multiple="multiple"
        :columnCount="columnCount"
        :enhanceForLongLists="enhanceForLongLists"
        :displayStyle="displayStyle"
        :showBlankItem="showBlankItem" />
    <template #settings>
        <div class="row">
            <div class="col-md-4">
                <CheckBox label="Multiple" v-model="multiple" />
            </div>
            <div class="col-md-4">
                <CheckBox label="Enhance For Long Lists" v-model="enhanceForLongLists" />
            </div>
            <div class="col-md-4">
                <CheckBox label="Show Blank Item" v-model="showBlankItem" />
            </div>
        </div>
        <div class="row">
            <div class="col-md-4">
                <DropDownList label="Display Style" :showBlankItem="false" v-model="displayStyle" :items="displayStyleItems" />
            </div>
            <div class="col-md-4">
                <NumberUpDown label="Column Count" v-model="columnCount" :min="0" />
            </div>
        </div>
    </template>
</GalleryAndResult>`
});

/** Demonstrates Step Program Picker */
const stepProgramPickerGallery = defineComponent({
    name: "StepProgramPickerGallery",
    components: {
        GalleryAndResult,
        CheckBox,
        DropDownList,
        StepProgramPicker,
        NumberUpDown,
        TextBox,
        NumberBox
    },
    setup() {
        return {
            columnCount: ref(0),
            displayStyle: ref(PickerDisplayStyle.Auto),
            displayStyleItems,
            enhanceForLongLists: ref(false),
            multiple: ref(false),
            showBlankItem: ref(false),
            value: ref({}),
            importCode: getSfcControlImportPath("stepProgramPicker"),
            exampleCode: `<StepProgramPicker label="Step Program" v-model="value" />`
        };
    },
    template: `
<GalleryAndResult
    :value="value"
    :importCode="importCode"
    :exampleCode="exampleCode"
    enableReflection >
    <StepProgramPicker label="Step Program"
        v-model="value"
        :multiple="multiple"
        :columnCount="columnCount"
        :enhanceForLongLists="enhanceForLongLists"
        :displayStyle="displayStyle"
        :showBlankItem="showBlankItem" />
    <template #settings>
        <div class="row">
            <div class="col-md-4">
                <CheckBox label="Multiple" v-model="multiple" />
            </div>
            <div class="col-md-4">
                <CheckBox label="Enhance For Long Lists" v-model="enhanceForLongLists" />
            </div>
            <div class="col-md-4">
                <CheckBox label="Show Blank Item" v-model="showBlankItem" />
            </div>
        </div>
        <div class="row">
            <div class="col-md-4">
                <DropDownList label="Display Style" :showBlankItem="false" v-model="displayStyle" :items="displayStyleItems" />
            </div>
            <div class="col-md-4">
                <NumberUpDown label="Column Count" v-model="columnCount" :min="0" />
            </div>
        </div>
    </template>
</GalleryAndResult>`
});

/** Demonstrates Step Program Step Type Picker */
const stepProgramStepTypePickerGallery = defineComponent({
    name: "StepProgramStepTypePickerGallery",
    components: {
        GalleryAndResult,
        StepProgramPicker,
        StepProgramStepTypePicker,
        CheckBox,
    },
    setup() {
        return {
            value: ref({}),
            stepProgram: ref({}),
            defaultProgramGuid: ref(""),
            required: ref(false),
            disabled: ref(false),
            importCode: getSfcControlImportPath("stepProgramStepTypePicker"),
            exampleCode: `<StepProgramStepTypePicker label="Step Program > Step Type" v-model="value" />`
        };
    },
    template: `
<GalleryAndResult
    :value="{value,stepProgram}"
    :importCode="importCode"
    :exampleCode="exampleCode"
    hasMultipleValues
    enableReflection >

    <StepProgramStepTypePicker label="Step Program > Step Type"
        v-model="value"
        v-model:stepProgram="stepProgram"
        :defaultStepProgramGuid="defaultProgramGuid?.value"
        :rules="required ? 'required' : ''"
        :disabled="disabled" />

    <template #settings>
        <div class="row">
            <div class="col-md-4">
                <StepProgramPicker label="Default Step Program" v-model="defaultProgramGuid" showBlankItem help="If this defaultStepProgramGuid prop is set, the Step Program selector will not be shown and the Step Types will be based on that Program." />
            </div>
            <div class="col-md-4">
                <CheckBox label="Required" v-model="required" />
            </div>
            <div class="col-md-4">
                <CheckBox label="Disabled" v-model="disabled" />
            </div>
        </div>
    </template>
</GalleryAndResult>`
});

/** Demonstrates Step Program Step Status Picker */
const stepProgramStepStatusPickerGallery = defineComponent({
    name: "StepProgramStepStatusPickerGallery",
    components: {
        GalleryAndResult,
        StepProgramPicker,
        StepProgramStepStatusPicker,
        CheckBox,
    },
    setup() {
        return {
            value: ref({}),
            stepProgram: ref({}),
            defaultProgramGuid: ref(""),
            required: ref(false),
            disabled: ref(false),
            importCode: getSfcControlImportPath("stepProgramStepStatusPicker"),
            exampleCode: `<StepProgramStepStatusPicker label="Step Program > Step Status" v-model="value" />`
        };
    },
    template: `
<GalleryAndResult
    :value="{value,stepProgram}"
    :importCode="importCode"
    :exampleCode="exampleCode"
    hasMultipleValues
    enableReflection >

    <StepProgramStepStatusPicker label="Step Program > Step Status"
        v-model="value"
        v-model:stepProgram="stepProgram"
        :defaultStepProgramGuid="defaultProgramGuid?.value"
        :rules="required ? 'required' : ''"
        :disabled="disabled" />

    <template #settings>
        <div class="row">
            <div class="col-md-4">
                <StepProgramPicker label="Default Step Program" v-model="defaultProgramGuid" showBlankItem help="If this defaultStepProgramGuid prop is set, the Step Program selector will not be shown and the Step Types will be based on that Program." />
            </div>
            <div class="col-md-4">
                <CheckBox label="Required" v-model="required" />
            </div>
            <div class="col-md-4">
                <CheckBox label="Disabled" v-model="disabled" />
            </div>
        </div>
    </template>
</GalleryAndResult>`
});

/** Demonstrates Step Status Picker */
const stepStatusPickerGallery = defineComponent({
    name: "StepStatusPickerGallery",
    components: {
        GalleryAndResult,
        CheckBox,
        DropDownList,
        StepStatusPicker,
        StepProgramPicker,
        NumberUpDown,
        TextBox,
        NumberBox
    },
    setup() {
        return {
            columnCount: ref(0),
            displayStyle: ref(PickerDisplayStyle.Auto),
            displayStyleItems,
            enhanceForLongLists: ref(false),
            multiple: ref(false),
            showBlankItem: ref(false),
            stepProgramGuid: ref(null),
            value: ref({}),
            importCode: getSfcControlImportPath("stepStatusPicker"),
            exampleCode: `<StepStatusPicker label="Step Status" v-model="value" />`
        };
    },
    template: `
<GalleryAndResult
    :value="value"
    :importCode="importCode"
    :exampleCode="exampleCode"
    enableReflection >
    <StepStatusPicker label="Step Status"
        v-model="value"
        :multiple="multiple"
        :columnCount="columnCount"
        :enhanceForLongLists="enhanceForLongLists"
        :displayStyle="displayStyle"
        :showBlankItem="showBlankItem"
        :stepProgramGuid="stepProgramGuid?.value" />
    <template #settings>
        <div class="row">
            <div class="col-md-4">
                <CheckBox label="Multiple" v-model="multiple" />
            </div>
            <div class="col-md-4">
                <CheckBox label="Enhance For Long Lists" v-model="enhanceForLongLists" />
            </div>
            <div class="col-md-4">
                <CheckBox label="Show Blank Item" v-model="showBlankItem" />
            </div>
        </div>
        <div class="row">
            <div class="col-md-4">
                <DropDownList label="Display Style" :showBlankItem="false" v-model="displayStyle" :items="displayStyleItems" />
            </div>
            <div class="col-md-4">
                <NumberUpDown label="Column Count" v-model="columnCount" :min="0" />
            </div>
            <div class="col-md-4">
                <StepProgramPicker label="Step Program" v-model="stepProgramGuid" />
            </div>
        </div>
    </template>
</GalleryAndResult>`
});

/** Demonstrates Step Type Picker */
const stepTypePickerGallery = defineComponent({
    name: "StepTypePickerGallery",
    components: {
        GalleryAndResult,
        CheckBox,
        DropDownList,
        StepTypePicker,
        StepProgramPicker,
        NumberUpDown,
        TextBox,
        NumberBox
    },
    setup() {
        return {
            columnCount: ref(0),
            displayStyle: ref(PickerDisplayStyle.Auto),
            displayStyleItems,
            enhanceForLongLists: ref(false),
            multiple: ref(false),
            showBlankItem: ref(false),
            stepProgramGuid: ref(null),
            value: ref({}),
            importCode: getSfcControlImportPath("stepTypePicker"),
            exampleCode: `<StepTypePicker label="Step Type" v-model="value" />`
        };
    },
    template: `
<GalleryAndResult
    :value="value"
    :importCode="importCode"
    :exampleCode="exampleCode"
    enableReflection >
    <StepTypePicker label="Step Type"
        v-model="value"
        :multiple="multiple"
        :columnCount="columnCount"
        :enhanceForLongLists="enhanceForLongLists"
        :displayStyle="displayStyle"
        :showBlankItem="showBlankItem"
        :stepProgramGuid="stepProgramGuid?.value" />
    <template #settings>
        <div class="row">
            <div class="col-md-4">
                <CheckBox label="Multiple" v-model="multiple" />
            </div>
            <div class="col-md-4">
                <CheckBox label="Enhance For Long Lists" v-model="enhanceForLongLists" />
            </div>
            <div class="col-md-4">
                <CheckBox label="Show Blank Item" v-model="showBlankItem" />
            </div>
        </div>
        <div class="row">
            <div class="col-md-4">
                <DropDownList label="Display Style" :showBlankItem="false" v-model="displayStyle" :items="displayStyleItems" />
            </div>
            <div class="col-md-4">
                <NumberUpDown label="Column Count" v-model="columnCount" :min="0" />
            </div>
            <div class="col-md-4">
                <StepProgramPicker label="Step Program" v-model="stepProgramGuid" />
            </div>
        </div>
    </template>
</GalleryAndResult>`
});

/** Demonstrates Streak Type Picker */
const streakTypePickerGallery = defineComponent({
    name: "StreakTypePickerGallery",
    components: {
        GalleryAndResult,
        CheckBox,
        DropDownList,
        StreakTypePicker,
        NumberUpDown,
        TextBox,
        NumberBox
    },
    setup() {
        return {
            columnCount: ref(0),
            displayStyle: ref(PickerDisplayStyle.Auto),
            displayStyleItems,
            enhanceForLongLists: ref(false),
            multiple: ref(false),
            showBlankItem: ref(false),
            value: ref({}),
            importCode: getControlImportPath("streakTypePicker"),
            exampleCode: `<StreakTypePicker label="Streak Type" v-model="value" />`
        };
    },
    template: `
<GalleryAndResult
    :value="value"
    :importCode="importCode"
    :exampleCode="exampleCode"
    enableReflection >
    <StreakTypePicker label="Streak Type"
        v-model="value"
        :multiple="multiple"
        :columnCount="columnCount"
        :enhanceForLongLists="enhanceForLongLists"
        :displayStyle="displayStyle"
        :showBlankItem="showBlankItem" />
    <template #settings>
        <div class="row">
            <div class="col-md-4">
                <CheckBox label="Multiple" v-model="multiple" />
            </div>
            <div class="col-md-4">
                <CheckBox label="Enhance For Long Lists" v-model="enhanceForLongLists" />
            </div>
            <div class="col-md-4">
                <CheckBox label="Show Blank Item" v-model="showBlankItem" />
            </div>
        </div>
        <div class="row">
            <div class="col-md-4">
                <DropDownList label="Display Style" :showBlankItem="false" v-model="displayStyle" :items="displayStyleItems" />
            </div>
            <div class="col-md-4">
                <NumberUpDown label="Column Count" v-model="columnCount" :min="0" />
            </div>
        </div>
    </template>
</GalleryAndResult>`
});

/** Demonstrates Badge Picker */
const badgePickerGallery = defineComponent({
    name: "BadgePickerGallery",
    components: {
        GalleryAndResult,
        CheckBox,
        DropDownList,
        BadgePicker,
        NumberUpDown,
        TextBox,
        NumberBox
    },
    setup() {
        return {
            columnCount: ref(0),
            displayStyle: ref(PickerDisplayStyle.Auto),
            displayStyleItems,
            enhanceForLongLists: ref(false),
            multiple: ref(false),
            showBlankItem: ref(false),
            value: ref({}),
            importCode: getControlImportPath("badgePicker"),
            exampleCode: `<BadgePicker label="Badge" v-model="value" />`
        };
    },
    template: `
<GalleryAndResult
    :value="value"
    :importCode="importCode"
    :exampleCode="exampleCode"
    enableReflection >
    <BadgePicker label="Badge"
        v-model="value"
        :multiple="multiple"
        :columnCount="columnCount"
        :enhanceForLongLists="enhanceForLongLists"
        :displayStyle="displayStyle"
        :showBlankItem="showBlankItem" />

    <template #settings>
        <div class="row">
            <div class="col-md-4">
                <CheckBox label="Multiple" v-model="multiple" />
            </div>
            <div class="col-md-4">
                <CheckBox label="Enhance For Long Lists" v-model="enhanceForLongLists" />
            </div>
            <div class="col-md-4">
                <CheckBox label="Show Blank Item" v-model="showBlankItem" />
            </div>
        </div>
        <div class="row">
            <div class="col-md-4">
                <DropDownList label="Display Style" :showBlankItem="false" v-model="displayStyle" :items="displayStyleItems" />
            </div>
            <div class="col-md-4">
                <NumberUpDown label="Column Count" v-model="columnCount" :min="0" />
            </div>
        </div>
    </template>
</GalleryAndResult>`
});

/** Demonstrates an notification box */
const notificationBoxGallery = defineComponent({
    name: "NotificationBoxGallery",
    components: {
        GalleryAndResult,
        NotificationBox,
        DropDownList,
        CheckBox,
        TextBox
    },
    setup() {
        const options: ListItemBag[] = ["default", "success", "info", "danger", "warning", "primary", "validation"].map(key => ({ text: upperCaseFirstCharacter(key), value: key }));
        return {
            isDismissible: ref(false),
            heading: ref(""),
            details: ref("Here's a place where you can place details that show up when you click \"Show Details\"."),
            onDismiss: () => alert('"dismiss" event fired. Parents are responsible for hiding the component.'),
            options,
            alertType: ref(AlertType.Default),
            importCode: getSfcControlImportPath("notificationBox"),
            exampleCode: `<NotificationBox dismissible :alertType="AlertType.Info" @dismiss="onDismiss" heading="Heading Text">
    This is an alert!
    <template #details>
        Here's a place where you can place details that show up when you click "Show Details".
    </template>
</NotificationBox>`
        };
    },
    template: `
<GalleryAndResult
    :importCode="importCode"
    :exampleCode="exampleCode" >

    <NotificationBox :dismissible="isDismissible" :alertType="alertType" @dismiss="onDismiss" :heading="heading">
        This is an alert!
        <template #details v-if="details">
            {{details}}
        </template>
    </NotificationBox>

    <template #settings>
        <div class="row">
            <div class="col-md-3">
                <DropDownList label="Alert Type" v-model="alertType" :items="options" :showBlankItem="false" />
            </div>
            <div class="col-md-3">
                <TextBox v-model="heading" label="Heading Text" />
            </div>
            <div class="col-md-3">
                <TextBox v-model="details" label="Details Text" />
            </div>
            <div class="col-md-3">
                <CheckBox label="Dismissible" v-model="isDismissible" />
            </div>
        </div>
    </template>
</GalleryAndResult>`
});

/** Demonstrates a badge list */
const badgeListGallery = defineComponent({
    name: "BadgeListGallery",
    components: {
        GalleryAndResult,
        BadgeList,
        EntityTypePicker,
        TextBox,
        CheckBox,
        BadgePicker
    },
    setup() {
        const entityType = ref({ text: "Person", value: EntityType.Person });
        const entityTypeGuid = computed(() => entityType?.value);

        const badgeTypes = ref<ListItemBag[]>([]);
        const badgeTypeGuids = computed(() => badgeTypes.value.map(b => b.value));

        const store = useStore();

        return {
            entityType,
            entityTypeGuid,
            badgeTypes,
            badgeTypeGuids,
            entityKey: ref(store.state.currentPerson?.idKey ?? ""),
            importCode: getControlImportPath("badgeList"),
            exampleCode: `<BadgeList :entityTypeGuid="entityTypeGuid?.value" :entityKey="entityKey" :badgeTypeGuids="badgeTypeGuids" />`
        };
    },
    template: `
<GalleryAndResult
    :importCode="importCode"
    :exampleCode="exampleCode" >

    <BadgeList :entityTypeGuid="entityTypeGuid?.value" :entityKey="entityKey" :badgeTypeGuids="badgeTypeGuids" />

    <template #settings>
        <div class="row">
            <EntityTypePicker formGroupClasses="col-md-4" label="Entity Type" v-model="entityType" enhanceForLongLists />
            <TextBox formGroupClasses="col-md-4" label="Entity Key" v-model="entityKey" />
            <BadgePicker formGroupClasses="col-md-4" label="Badge Type" v-model="badgeTypes" showBlankItem multiple />
        </div>
        <p>Additional props extend and are passed to the underlying <code>Rock Form Field</code>.</p>
    </template>
</GalleryAndResult>`
});

/** Demonstrates a basic time picker */
const basicTimePickerGallery = defineComponent({
    name: "BasicTimePickerGallery",
    components: {
        GalleryAndResult,
        BasicTimePicker,
        CheckBox
    },
    setup() {
        return {
            value: ref({}),
            disabled: ref(false),
            importCode: getControlImportPath("basicTimePicker"),
            exampleCode: `<BasicTimePicker label="Time" v-model="value" />`
        };
    },
    template: `
<GalleryAndResult
    :value="value"
    :importCode="importCode"
    :exampleCode="exampleCode"
    enableReflection >
    <BasicTimePicker label="Time" v-model="value" :disabled="disabled" />

    <template #settings>
        <div>
            <CheckBox v-model="disabled" label="Disabled" />
        </div>
        <p class="text-semibold font-italic">Not all settings are demonstrated in this gallery.</p>
        <p>Additional props extend and are passed to the underlying <code>Rock Form Field</code> and <code>Drop Down List</code>.</p>
    </template>
</GalleryAndResult>`
});

/** Demonstrates birthday picker */
const birthdayPickerGallery = defineComponent({
    name: "BirthdayPickerGallery",
    components: {
        GalleryAndResult,
        Toggle,
        BirthdayPicker
    },
    setup() {
        return {
            showYear: ref(true),
            datePartsModel: ref<Partial<DatePartsPickerValue>>({
                month: 1,
                day: 1,
                year: 1970
            }),
            importCode: getControlImportPath("birthdayPicker"),
            exampleCode: `<BirthdayPicker label="Birthday" v-model="date" />`
        };
    },
    template: `
<GalleryAndResult
    :value="datePartsModel"
    :importCode="importCode"
    :exampleCode="exampleCode"
    enableReflection>

    <BirthdayPicker label="Birthday" v-model="datePartsModel" :showYear="showYear" />

    <template #settings>
        <Toggle label="Show Year" v-model="showYear" />
        <p class="mt-4 mb-4">This simply wraps the <a href="#DatePartsPickerGallery">Date Parts Picker</a> and sets <code>allowFutureDates</code> and <code>requireYear</code> to <code>false</code>.</p>
        <p class="text-semibold font-italic">Not all settings are demonstrated in this gallery.</p>
        <p>Additional props extend and are passed to the underlying <code>Rock Form Field</code>.</p>
    </template>
</GalleryAndResult>`
});

/** Demonstrates countdown timer */
const countdownTimerGallery = defineComponent({
    name: "CountdownTimerGallery",
    components: {
        GalleryAndResult,
        CountdownTimer,
        TextBox,
        RockButton
    },
    setup() {
        const seconds = ref(300);
        const setToSeconds = ref(300);

        return {
            reset: () => seconds.value = setToSeconds.value,
            setToSeconds,
            seconds,
            importCode: getControlImportPath("countdownTimer"),
            exampleCode: `<CountdownTimer v-model="seconds" />`
        };
    },
    template: `
<GalleryAndResult
    :value="seconds"
    :importCode="importCode"
    :exampleCode="exampleCode">

    Counting down:
    <CountdownTimer v-model="seconds" />

    <template #settings>
        <form class="form-inline" @submit.prevent="reset">
            <TextBox label="Reset Timer to (seconds)" v-model="setToSeconds" />
            <RockButton type="submit">Set Timer</RockButton>
        </form>
    </template>
</GalleryAndResult>`
});

/** Demonstrates electronic signature */
const electronicSignatureGallery = defineComponent({
    name: "ElectronicSignatureGallery",
    components: {
        GalleryAndResult,
        ElectronicSignature,
        Toggle,
        TextBox
    },
    setup() {
        return {
            signature: ref(null),
            isDrawn: ref(false),
            term: ref("document"),
            importCode: getControlImportPath("electronicSignature"),
            exampleCode: `<ElectronicSignature v-model="signature" :isDrawn="isDrawn" documentTerm="document" />`
        };
    },
    template: `
<GalleryAndResult
    :value="signature"
    :importCode="importCode"
    :exampleCode="exampleCode">

    <ElectronicSignature v-model="signature" :isDrawn="isDrawn" :documentTerm="term" />

    <template #settings>
        <div class="row">
            <Toggle formGroupClasses="col-md-4" label="Signature Type" trueText="Drawn" falseText="Typed" v-model="isDrawn" />
            <TextBox formGroupClasses="col-md-4" label="Document Type Term" v-model="term" />
        </div>
    </template>
</GalleryAndResult>`
});

/** Demonstrates field type editor */
const fieldTypeEditorGallery = defineComponent({
    name: "FieldTypeEditorGallery",
    components: {
        GalleryAndResult,
        FieldTypeEditor,
        CheckBox,
        TextBox
    },
    setup() {
        return {
            value: ref<FieldTypeEditorUpdateAttributeConfigurationOptionsBag>({
                configurationValues: {
                    truetext: "Yup",
                    falsetext: "Nah",
                    BooleanControlType: "2"
                },
                defaultValue: "True",
                fieldTypeGuid: FieldType.Boolean
            }),
            readOnly: ref(false),
            importCode: getControlImportPath("fieldTypeEditor"),
            exampleCode: `<FieldTypeEditor v-model="value" :isFieldTypeReadOnly="readOnly" />`
        };
    },
    template: `
<GalleryAndResult
    :value="value"
    :importCode="importCode"
    :exampleCode="exampleCode"
    enableReflection >

    <FieldTypeEditor v-model="value" :isFieldTypeReadOnly="readOnly" />

    <template #settings>
        <div class="row">
            <CheckBox formGroupClasses="col-md-4" label="Read Only Field Type" v-model="readOnly" />
        </div>
    </template>
</GalleryAndResult>`
});

/** Demonstrates inline range slider */
const inlineRangeSliderGallery = defineComponent({
    name: "InlineRangeSliderGallery",
    components: {
        GalleryAndResult,
        InlineRangeSlider,
        CheckBox,
        NumberBox
    },
    setup() {
        return {
            value: ref(10),
            step: ref(0),
            min: ref(0),
            max: ref(100),
            showValue: ref(false),
            importCode: getSfcControlImportPath("inlineRangeSlider"),
            exampleCode: `<InlineRangeSlider v-model="value" :step="1" :min="min" :max="max" :showValueBar="showValue" />`
        };
    },
    template: `
<GalleryAndResult
    :value="value"
    :importCode="importCode"
    :exampleCode="exampleCode"
    enableReflection >

    <InlineRangeSlider v-model="value" :step="step" :min="min" :max="max" :showValueBar="showValue" />

    <template #settings>
        <div class="row">
            <CheckBox formGroupClasses="col-md-3" label="Show Value" v-model="showValue" />
            <NumberBox formGroupClasses="col-md-3" label="Step Value" v-model="step" help="Leave blank or set to zero to have no step" />
            <NumberBox formGroupClasses="col-md-3" label="Minimum Value" v-model="min" />
            <NumberBox formGroupClasses="col-md-3" label="Maximum Value" v-model="max" />
        </div>
    </template>
</GalleryAndResult>`
});

/** Demonstrates javascript anchor */
const javaScriptAnchorGallery = defineComponent({
    name: "JavascriptAnchorGallery",
    components: {
        GalleryAndResult,
        JavaScriptAnchor,
        CheckBox,
        NumberBox
    },
    setup() {
        return {
            onClick: () => alert("Link Clicked"),
            importCode: getControlImportPath("javaScriptAnchor"),
            exampleCode: `<JavaScriptAnchor @click="onClick">Link Text</JavaScriptAnchor>`
        };
    },
    template: `
<GalleryAndResult
    :importCode="importCode"
    :exampleCode="exampleCode" >

    <JavaScriptAnchor @click="onClick">This link can run code, but does not link to a page.</JavaScriptAnchor>
</GalleryAndResult>`
});

/** Demonstrates loading component */
const loadingGallery = defineComponent({
    name: "LoadingGallery",
    components: {
        GalleryAndResult,
        Loading,
        CheckBox
    },
    setup() {
        return {
            isLoading: ref(false),
            importCode: getControlImportPath("loading"),
            exampleCode: `<Loading :isLoading="isLoading">Content to show when not loading</Loading>`
        };
    },
    template: `
<GalleryAndResult
    :importCode="importCode"
    :exampleCode="exampleCode" >

    <Loading :isLoading="isLoading">Check the box below to start loading</Loading>

    <template #settings>
        <div class="row mb-3">
            <CheckBox formGroupClasses="col-md-3" label="Is Loading" v-model="isLoading" />
        </div>
        <p>Internally, this uses the <a href="#LoadingIndicatorGallery">LoadingIndicator</a> component.</p>
    </template>
</GalleryAndResult>`
});

/** Demonstrates loading indicator component */
const loadingIndicatorGallery = defineComponent({
    name: "LoadingIndicatorGallery",
    components: {
        GalleryAndResult,
        LoadingIndicator
    },
    setup() {
        return {
            importCode: getControlImportPath("loadingIndicator"),
            exampleCode: `<LoadingIndicator />`
        };
    },
    template: `
<GalleryAndResult
    :importCode="importCode"
    :exampleCode="exampleCode" >

    <LoadingIndicator />

    <template #settings>
        <p>It's best to use the <a href="#LoadingGallery">Loading</a> component instead of using this one directly.</p>
    </template>
</GalleryAndResult>`
});

/** Demonstrates number up down group */
const numberUpDownGroupGallery = defineComponent({
    name: "NumberUpDownGroupGallery",
    components: {
        GalleryAndResult,
        NumberUpDownGroup,
        CheckBox,
        NumberBox
    },
    setup() {
        return {
            value: ref({ prop1: 30, prop2: 30, prop3: 30 }),
            options: [
                { key: "prop1", label: "Prop 1", min: 0, max: 50 },
                { key: "prop2", label: "Prop 2", min: 10, max: 60 },
                { key: "prop3", label: "Prop 3", min: 20, max: 70 }
            ] as NumberUpDownGroupOption[],
            importCode: getControlImportPath("numberUpDownGroup"),
            exampleCode: `<NumberUpDownGroup v-model="value" :options="options" />`
        };
    },
    template: `
<GalleryAndResult
    :value="{ 'output:modelValue':value, 'input:options':options }"
    hasMultipleValues
    :importCode="importCode"
    :exampleCode="exampleCode"
    enableReflection >

    <NumberUpDownGroup v-model="value" :options="options" />
</GalleryAndResult>`
});

/** Demonstrates progress bar */
const progressBarGallery = defineComponent({
    name: "ProgressBarGallery",
    components: {
        GalleryAndResult,
        ProgressBar,
        RangeSlider
    },
    setup() {
        return {
            value: ref(10),
            importCode: getControlImportPath("progressBar"),
            exampleCode: `<ProgressBar :percent="value" />`
        };
    },
    template: `
<GalleryAndResult
    :value="value"
    :importCode="importCode"
    :exampleCode="exampleCode"
    enableReflection >

    <ProgressBar :percent="value" />

    <template #settings>
        <div class="row">
            <div class="col-md-4">
                <RangeSlider label="Percent Done" v-model="value" showValueBar :step="1" />
            </div>
        </div>
    </template>
</GalleryAndResult>`
});

/** Demonstrates Rock Button */
const rockButtonGallery = defineComponent({
    name: "RockButtonGallery",
    components: {
        GalleryAndResult,
        RockButton,
        DropDownList,
        CheckBox,
        TextBox
    },
    setup() {
        const sizeOptions: ListItemBag[] = [
            { text: "Default", value: BtnSize.Default },
            { text: "ExtraSmall", value: BtnSize.ExtraSmall },
            { text: "Small", value: BtnSize.Small },
            { text: "Large", value: BtnSize.Large }
        ];

        const typeOptions: ListItemBag[] = [
            { text: "Default", value: BtnType.Default },
            { text: "Primary", value: BtnType.Primary },
            { text: "Danger", value: BtnType.Danger },
            { text: "Warning", value: BtnType.Warning },
            { text: "Success", value: BtnType.Success },
            { text: "Info", value: BtnType.Info },
            { text: "Link", value: BtnType.Link },
        ];

        return {
            sizeOptions,
            typeOptions,
            btnSize: ref(BtnSize.Default),
            btnType: ref(BtnType.Default),
            onClick: () => new Promise((res) => setTimeout(() => {
                res(true); alert("done");
            }, 3000)),
            autoLoading: ref(false),
            autoDisable: ref(false),
            isLoading: ref(false),
            isSquare: ref(false),
            loadingText: ref("Loading..."),
            importCode: `import RockButton, { BtnType, BtnSize } from "@Obsidian/Controls/rockButton.obs";`,
            exampleCode: `<RockButton
    :btnSize="BtnSize.Default"
    :btnType="BtnType.Default"
    @click="onClick"
    :isLoading="isLoading"
    :autoLoading="autoLoading"
    :autoDisable="autoDisable"
    :loadingText="loadingText">
    Button Text
</RockButton>`
        };
    },
    template: `
<GalleryAndResult
    :importCode="importCode"
    :exampleCode="exampleCode"
    enableReflection >

    <RockButton :btnSize="btnSize" :btnType="btnType" @click="onClick" :isLoading="isLoading" :autoLoading="autoLoading" :autoDisable="autoDisable" :loadingText="loadingText" :isSquare="isSquare">
        <i class="fa fa-cross" v-if="isSquare"></i>
        <template v-else>Click Here to Fire Async Operation</template>
    </RockButton>

    <template #settings>
        <div class="row">
            <DropDownList formGroupClasses="col-md-3" label="Button Size" v-model="btnSize" :items="sizeOptions" :showBlankItem="false" />
            <DropDownList formGroupClasses="col-md-3" label="Button Type" v-model="btnType" :items="typeOptions" :showBlankItem="false" />
            <CheckBox formGroupClasses="col-md-3" label="Auto Loading Indicator" v-model="autoLoading" />
            <CheckBox formGroupClasses="col-md-3" label="Auto Disable" v-model="autoDisable" />
        </div>
        <div class="row">
            <CheckBox formGroupClasses="col-md-3" label="Force Loading" v-model="isLoading" />
            <CheckBox formGroupClasses="col-md-3" label="Square" v-model="isSquare" />
            <TextBox formGroupClasses="col-md-3" label="Loading Text" v-model="loadingText" />
        </div>
    </template>
</GalleryAndResult>`
});

/** Demonstrates a rock form */
const rockLabelGallery = defineComponent({
    name: "RockLabelGallery",
    components: {
        GalleryAndResult,
        RockLabel
    },
    setup() {
        return {
            importCode: getControlImportPath("rockLabel"),
            exampleCode: `<RockLabel help="More Info">A Label</RockLabel>`
        };
    },
    template: `
<GalleryAndResult
    :importCode="importCode"
    :exampleCode="exampleCode" >

    <RockLabel help="This is the help message">This is a Rock Label. Hover icon for help.</RockLabel>
</GalleryAndResult>`
});

/** Demonstrates a rock validation */
const rockValidationGallery = defineComponent({
    name: "RockValidationGallery",
    components: {
        GalleryAndResult,
        RockValidation
    },
    setup() {
        return {
            errors: [
                { name: "Error Name", text: "Error text describing the validation error." },
                { name: "Not Good", text: "This is invalid because it is sinful." },
                { name: "Trust God", text: "Didn't trust God. Turn to Him." }
            ],
            importCode: getControlImportPath("rockValidation"),
            exampleCode: `<RockValidation :errors="[{ name:'Error Name', text:'Error Description' }]" />`
        };
    },
    template: `
<GalleryAndResult
    :importCode="importCode"
    :exampleCode="exampleCode" >

    <RockValidation :errors="errors" />

    <template #settings>
        <p>The <code>errors</code> parameter takes an array of <code>FormError</code> objects. <code>FormError</code> type is defined in <code>@Obsidian/Utility/form</code>.</p>
    </template>
</GalleryAndResult>`
});

/** Demonstrates range slider */
const rangeSliderGallery = defineComponent({
    name: "RangeSliderGallery",
    components: {
        GalleryAndResult,
        RangeSlider,
        CheckBox,
        NumberBox
    },
    setup() {
        return {
            value: ref(10),
            step: ref(1),
            min: ref(0),
            max: ref(100),
            showValue: ref(false),
            importCode: getSfcControlImportPath("slider"),
            exampleCode: `<RangeSlider label="Range Slider" v-model="value" :step="1" :min="min" :max="max" :showValueBar="showValue" />`
        };
    },
    template: `
<GalleryAndResult
    :value="value"
    :importCode="importCode"
    :exampleCode="exampleCode"
    enableReflection >

    <RangeSlider v-model="value" label="Range Slider Value" :step="step" :min="min" :max="max" :showValueBar="showValue" />

    <template #settings>
        <div class="row">
            <CheckBox formGroupClasses="col-md-3" label="Show Value" v-model="showValue" />
            <NumberBox formGroupClasses="col-md-3" label="Step Value" v-model="step" help="Set to zero to have no step" />
            <NumberBox formGroupClasses="col-md-3" label="Minimum Value" v-model="min" />
            <NumberBox formGroupClasses="col-md-3" label="Maximum Value" v-model="max" />
        </div>
    </template>
</GalleryAndResult>`
});

/** Demonstrates tabbed bar */
const tabbedBarGallery = defineComponent({
    name: "TabbedBarGallery",
    components: {
        GalleryAndResult,
        TabbedBar,
        DropDownList
    },
    setup() {
        return {
            list: ["Matthew", "Mark", "Luke", "John", "Acts", "Romans", "1 Corinthians", "2 Corinthians", "Galatians", "Ephesians", "Philippians", "Colossians"],
            selectedTab: ref(""),
            type: ref("tabs"),
            typeItems: [{ value: "tabs", text: "Tabs" }, { value: "pills", text: "Pills" }],
            importCode: getSfcControlImportPath("tabbedBar"),
            exampleCode: `<TabbedBar v-model="selectedTab" :tabs="arrayOfItems" :type="type" />`
        };
    },
    template: `
<GalleryAndResult
    :importCode="importCode"
    :exampleCode="exampleCode" >

    <TabbedBar v-model="selectedTab" :tabs="list" :type="type" />

    <template #settings>
        <div class="row">
            <div class="col-md-4">
                <DropDownList label="Type" v-model="type" :items="typeItems" :showBlankItem="false" />
            </div>
        </div>
    </template>
</GalleryAndResult>`
});

/** Demonstrates tabbed content */
const tabbedContentGallery = defineComponent({
    name: "TabbedContentGallery",
    components: {
        GalleryAndResult,
        TabbedContent,
        CheckBox,
        NumberBox
    },
    setup() {
        return {
            list: ["Matthew", "Mark", "Luke", "John"],
            importCode: getSfcControlImportPath("tabbedContent"),
            exampleCode: `<TabbedContent :tabs="arrayOfItems">
    <template #tabpane="{item}">
        This is the content for {{item}}.
    </template>
</TabbedContent>`
        };
    },
    template: `
<GalleryAndResult
    :importCode="importCode"
    :exampleCode="exampleCode" >

    <TabbedContent :tabs="list">
        <template #tabpane="{item}">
            This is the content for {{item}}.
        </template>
    </TabbedContent>
</GalleryAndResult>`
});

/** Demonstrates vertical collapse transition */
const transitionVerticalCollapseGallery = defineComponent({
    name: "TransitionVerticalCollapseGallery",
    components: {
        GalleryAndResult,
        TransitionVerticalCollapse,
        RockButton
    },
    setup() {
        return {
            showContent: ref(false),
            importCode: getControlImportPath("transitionVerticalCollapse"),
            exampleCode: `<TransitionVerticalCollapse>
    <div v-if="showContent">Content to transition in</div>
</TransitionVerticalCollapse>`
        };
    },
    template: `
<GalleryAndResult :importCode="importCode" :exampleCode="exampleCode">
    <RockButton btnType="primary" class="mb-3" @click="showContent = !showContent">Show Content</RockButton>
    <TransitionVerticalCollapse>
        <div v-if="showContent">God so loved the world...</div>
    </TransitionVerticalCollapse>
</GalleryAndResult>`
});

/** Demonstrates a value detail list */
const valueDetailListGallery = defineComponent({
    name: "ValueDetailListGallery",
    components: {
        GalleryAndResult,
        ValueDetailList
    },
    setup() {
        return {
            modelValue: [
                { title: "Title", textValue: "A text description of this item." },
                { title: "Something", htmlValue: "This description has <i>some</i> <code>HTML</code> mixed in." }
            ],
            importCode: getControlImportPath("valueDetailList"),
            exampleCode: `<ValueDetailList :modelValue="[{ name:'Error Name', text:'Error Description' }]" />`
        };
    },
    template: `
<GalleryAndResult
    :importCode="importCode"
    :exampleCode="exampleCode" >

    <ValueDetailList :modelValue="modelValue" />

    <template #settings>
        <p>The <code>modelValue</code> parameter takes an array of <code>ValueDetailListItem</code> objects. <code>ValueDetailListItem</code> type is defined in <code>@Obsidian/Types/Controls/valueDetailListItem</code>.</p>
    </template>
</GalleryAndResult>`
});

/** Demonstrates code editor. */
const codeEditorGallery = defineComponent({
    name: "CodeEditorGallery",
    components: {
        GalleryAndResult,
        CodeEditor,
        DropDownList,
        NumberBox
    },
    setup() {
        const themeItems: ListItemBag[] = [
            { value: "rock", text: "rock" },
            { value: "chrome", text: "chrome" },
            { value: "crimson_editor", text: "crimson_editor" },
            { value: "dawn", text: "dawn" },
            { value: "dreamweaver", text: "dreamweaver" },
            { value: "eclipse", text: "eclipse" },
            { value: "solarized_light", text: "solarized_light" },
            { value: "textmate", text: "textmate" },
            { value: "tomorrow", text: "tomorrow" },
            { value: "xcode", text: "xcode" },
            { value: "github", text: "github" },
            { value: "ambiance", text: "ambiance" },
            { value: "chaos", text: "chaos" },
            { value: "clouds_midnight", text: "clouds_midnight" },
            { value: "cobalt", text: "cobalt" },
            { value: "idle_fingers", text: "idle_fingers" },
            { value: "kr_theme", text: "kr_theme" },
            { value: "merbivore", text: "merbivore" },
            { value: "merbivore_soft", text: "merbivore_soft" },
            { value: "mono_industrial", text: "mono_industrial" },
            { value: "monokai", text: "monokai" },
            { value: "pastel_on_dark", text: "pastel_on_dark" },
            { value: "solarized_dark", text: "solarized_dark" },
            { value: "terminal", text: "terminal" },
            { value: "tomorrow_night", text: "tomorrow_night" },
            { value: "tomorrow_night_blue", text: "tomorrow_night_blue" },
            { value: "tomorrow_night_bright", text: "tomorrow_night_bright" },
            { value: "tomorrow_night_eighties", text: "tomorrow_night_eighties" },
            { value: "twilight", text: "twilight" },
            { value: "vibrant_ink", text: "vibrant_ink" }
        ].sort((a, b) => a.text.localeCompare(b.text));

        const modeItems: ListItemBag[] = [
            { value: "text", text: "text" },
            { value: "css", text: "css" },
            { value: "html", text: "html" },
            { value: "lava", text: "lava" },
            { value: "javascript", text: "javascript" },
            { value: "less", text: "less" },
            { value: "powershell", text: "powershell" },
            { value: "sql", text: "sql" },
            { value: "typescript", text: "typescript" },
            { value: "csharp", text: "csharp" },
            { value: "markdown", text: "markdown" },
            { value: "xml", text: "xml" },
        ].sort((a, b) => a.text.localeCompare(b.text));

        const theme = ref("rock");
        const mode = ref("text");
        const editorHeight = ref(200);

        const exampleCode = computed((): string => {
            return buildExampleCode("CodeEditor", {
                theme,
                mode,
                editorHeight
            });
        });

        return {
            theme,
            themeItems,
            mode,
            modeItems,
            editorHeight,
            importCode: getControlImportPath("codeEditor"),
            exampleCode
        };
    },
    template: `
<GalleryAndResult
    :importCode="importCode"
    :exampleCode="exampleCode">
    <CodeEditor :theme="theme" :mode="mode" :editorHeight="editorHeight" />

    <template #settings>
        <div class="row">
            <div class="col-md-4">
                <DropDownList label="Theme" v-model="theme" :items="themeItems" />
            </div>

            <div class="col-md-4">
                <DropDownList label="Mode" v-model="mode" :items="modeItems" />
            </div>

            <div class="col-md-4">
                <NumberBox label="Editor Height" v-model="editorHeight" />
            </div>
        </div>
    </template>
</GalleryAndResult>`
});


/** Demonstrates page picker */
const pagePickerGallery = defineComponent({
    name: "PagePickerGallery",
    components: {
        GalleryAndResult,
        CheckBox,
        PagePicker
    },
    setup() {
        return {
            multiple: ref(false),
            showSelectCurrentPage: ref(false),
            promptForPageRoute: ref(false),
            value: ref({
                "page": {
                    value: "b07f30b3-95c4-40a5-9cf6-455399bef67a",
                    text: "Universal Search"
                }
            }),
            importCode: getSfcControlImportPath("pagePicker"),
            exampleCode: `<PagePicker label="Page" v-model="value" :multiple="false" promptForPageRoute showSelectCurrentPage />`
        };
    },
    template: `
<GalleryAndResult
    :value="value"
    :importCode="importCode"
    :exampleCode="exampleCode"
    enableReflection >
    <PagePicker label="Page" v-model="value" :multiple="multiple" :promptForPageRoute="promptForPageRoute" :showSelectCurrentPage="showSelectCurrentPage" />

    <template #settings>

        <div class="row">
            <div class="col-md-4">
                <CheckBox label="Multiple" v-model="multiple" />
            </div>
            <div class="col-md-4">
                <CheckBox label="Show 'Select Current Page' Button" v-model="showSelectCurrentPage" />
            </div>
            <div class="col-md-4">
                <CheckBox label="Prompt for Route" v-model="promptForPageRoute" help="Only works if not selecting multiple values" />
            </div>
        </div>
        <p class="text-semibold font-italic">Not all settings are demonstrated in this gallery.</p>
    </template>
</GalleryAndResult>`
});

/** Demonstrates group picker */
const groupPickerGallery = defineComponent({
    name: "GroupPickerGallery",
    components: {
        GalleryAndResult,
        CheckBox,
        GroupPicker
    },
    setup() {
        return {
            multiple: ref(false),
            limitToSchedulingEnabled: ref(false),
            limitToRSVPEnabled: ref(false),
            value: ref(null),
            importCode: getControlImportPath("groupPicker"),
            exampleCode: `<GroupPicker label="Group" v-model="value" :multiple="false" />`
        };
    },
    template: `
<GalleryAndResult
    :value="value"
    :importCode="importCode"
    :exampleCode="exampleCode"
    enableReflection >

    <GroupPicker label="Group"
        v-model="value"
        :multiple="multiple"
        :limitToSchedulingEnabled="limitToSchedulingEnabled"
        :limitToRSVPEnabled="limitToRSVPEnabled" />

    <template #settings>

    <div class="row">
        <div class="col-md-4">
            <CheckBox label="Multiple" v-model="multiple" />
        </div>
        <div class="col-md-4">
            <CheckBox label="Limit to Scheduling Enabled" v-model="limitToSchedulingEnabled" />
        </div>
        <div class="col-md-4">
            <CheckBox label="Limit to RSVP Enabled" v-model="limitToRSVPEnabled" />
        </div>
    </div>

        <p class="text-semibold font-italic">Not all settings are demonstrated in this gallery.</p>
    </template>
</GalleryAndResult>`
});

/** Demonstrates merge template picker */
const mergeTemplatePickerGallery = defineComponent({
    name: "MergeTemplatePickerGallery",
    components: {
        GalleryAndResult,
        DropDownList,
        CheckBox,
        MergeTemplatePicker
    },
    setup() {
        const ownershipOptions = [
            { text: "Global", value: MergeTemplateOwnership.Global },
            { text: "Personal", value: MergeTemplateOwnership.Personal },
            { text: "Both", value: MergeTemplateOwnership.PersonalAndGlobal },
        ];

        return {
            ownershipOptions,
            ownership: ref(MergeTemplateOwnership.Global),
            multiple: ref(false),
            value: ref(null),
            importCode: getControlImportPath("mergeTemplatePicker"),
            exampleCode: `<MergeTemplatePicker label="Merge Template" v-model="value" :multiple="false" />`
        };
    },
    template: `
<GalleryAndResult
    :value="value"
    :importCode="importCode"
    :exampleCode="exampleCode"
    enableReflection >

    <MergeTemplatePicker label="Merge Template"
        v-model="value"
        :multiple="multiple"
        :mergeTemplateOwnership="ownership" />

    <template #settings>

    <div class="row">
        <div class="col-md-4">
            <CheckBox label="Multiple" v-model="multiple" />
        </div>
        <div class="col-md-4">
            <DropDownList label="Ownership" v-model="ownership" :items="ownershipOptions" />
        </div>
    </div>

        <p class="text-semibold font-italic">Not all settings are demonstrated in this gallery.</p>
    </template>
</GalleryAndResult>`
});

/** Demonstrates metric category picker */
const metricCategoryPickerGallery = defineComponent({
    name: "MetricCategoryPickerGallery",
    components: {
        GalleryAndResult,
        DropDownList,
        CheckBox,
        MetricCategoryPicker
    },
    setup() {
        return {
            multiple: ref(false),
            value: ref(null),
            importCode: getControlImportPath("metricCategoryPicker"),
            exampleCode: `<MetricCategoryPicker label="Metric Category" v-model="value" :multiple="false" />`
        };
    },
    template: `
<GalleryAndResult
    :value="value"
    :importCode="importCode"
    :exampleCode="exampleCode"
    enableReflection >

    <MetricCategoryPicker label="Metric Category"
        v-model="value"
        :multiple="multiple" />

    <template #settings>
        <CheckBox label="Multiple" v-model="multiple" />

        <p class="text-semibold font-italic">Not all settings are demonstrated in this gallery.</p>
    </template>
</GalleryAndResult>`
});

/** Demonstrates metric item picker */
const metricItemPickerGallery = defineComponent({
    name: "MetricItemPickerGallery",
    components: {
        GalleryAndResult,
        DropDownList,
        CheckBox,
        MetricItemPicker
    },
    setup() {
        return {
            multiple: ref(false),
            value: ref(null),
            importCode: getControlImportPath("metricItemPicker"),
            exampleCode: `<MetricItemPicker label="Metric Item" v-model="value" :multiple="false" />`
        };
    },
    template: `
<GalleryAndResult
    :value="value"
    :importCode="importCode"
    :exampleCode="exampleCode"
    enableReflection >

    <MetricItemPicker label="Metric Item"
        v-model="value"
        :multiple="multiple" />

    <template #settings>
        <CheckBox label="Multiple" v-model="multiple" />

        <p class="text-semibold font-italic">Not all settings are demonstrated in this gallery.</p>
    </template>
</GalleryAndResult>`
});

/** Demonstrates registration template picker */
const registrationTemplatePickerGallery = defineComponent({
    name: "RegistrationTemplatePickerGallery",
    components: {
        GalleryAndResult,
        DropDownList,
        CheckBox,
        RegistrationTemplatePicker
    },
    setup() {
        return {
            multiple: ref(false),
            value: ref(null),
            importCode: getControlImportPath("registrationTemplatePicker"),
            exampleCode: `<RegistrationTemplatePicker label="Registration Template" v-model="value" :multiple="false" />`
        };
    },
    template: `
<GalleryAndResult
    :value="value"
    :importCode="importCode"
    :exampleCode="exampleCode"
    enableReflection >

    <RegistrationTemplatePicker label="Registration Template"
        v-model="value"
        :multiple="multiple"
        :mergeTemplateOwnership="ownership" />

    <template #settings>

        <CheckBox label="Multiple" v-model="multiple" />

        <p class="text-semibold font-italic">Not all settings are demonstrated in this gallery.</p>
    </template>
</GalleryAndResult>`
});

/** Demonstrates report picker */
const reportPickerGallery = defineComponent({
    name: "ReportPickerGallery",
    components: {
        GalleryAndResult,
        DropDownList,
        CheckBox,
        ReportPicker
    },
    setup() {
        return {
            multiple: ref(false),
            value: ref(null),
            importCode: getControlImportPath("reportPicker"),
            exampleCode: `<ReportPicker label="Report" v-model="value" :multiple="false" />`
        };
    },
    template: `
<GalleryAndResult
    :value="value"
    :importCode="importCode"
    :exampleCode="exampleCode"
    enableReflection >

    <ReportPicker label="Report"
        v-model="value"
        :multiple="multiple" />

    <template #settings>

        <CheckBox label="Multiple" v-model="multiple" />

        <p class="text-semibold font-italic">Not all settings are demonstrated in this gallery.</p>
    </template>
</GalleryAndResult>`
});

/** Demonstrates schedule picker */
const schedulePickerGallery = defineComponent({
    name: "SchedulePickerGallery",
    components: {
        GalleryAndResult,
        DropDownList,
        CheckBox,
        SchedulePicker
    },
    setup() {
        return {
            multiple: ref(false),
            showOnlyPublic: ref(false),
            value: ref(null),
            importCode: getControlImportPath("schedulePicker"),
            exampleCode: `<SchedulePicker label="Schedule" v-model="value" :multiple="false" />`
        };
    },
    template: `
<GalleryAndResult
    :value="value"
    :importCode="importCode"
    :exampleCode="exampleCode"
    enableReflection >

    <SchedulePicker label="Schedule"
        v-model="value"
        :multiple="multiple"
        :showOnlyPublic="showOnlyPublic" />

    <template #settings>
        <div class="row">
            <div class="col-md-4">
                <CheckBox label="Multiple" v-model="multiple" />
            </div>
            <div class="col-md-4">
                <CheckBox label="Limit to Public Only" v-model="showOnlyPublic" />
            </div>
        </div>

        <p class="text-semibold font-italic">Not all settings are demonstrated in this gallery.</p>
    </template>
</GalleryAndResult>`
});

/** Demonstrates workflow action type picker */
const workflowActionTypePickerGallery = defineComponent({
    name: "WorkflowActionTypePickerGallery",
    components: {
        GalleryAndResult,
        DropDownList,
        CheckBox,
        WorkflowActionTypePicker
    },
    setup() {
        return {
            multiple: ref(false),
            value: ref(null),
            importCode: getSfcControlImportPath("workflowActionTypePicker"),
            exampleCode: `<WorkflowActionTypePicker label="Workflow Action Type" v-model="value" :multiple="false" />`
        };
    },
    template: `
<GalleryAndResult
    :value="value"
    :importCode="importCode"
    :exampleCode="exampleCode"
    enableReflection >

    <WorkflowActionTypePicker label="Workflow Action Type"
        v-model="value"
        :multiple="multiple" />

    <template #settings>

        <CheckBox label="Multiple" v-model="multiple" />

        <p class="text-semibold font-italic">Not all settings are demonstrated in this gallery.</p>
    </template>
</GalleryAndResult>`
});

/** Demonstrates a day of week picker */
const dayOfWeekPickerGallery = defineComponent({
    name: "DayOfWeekPickerGallery",
    components: {
        GalleryAndResult,
        CheckBox,
        NumberUpDown,
        DayOfWeekPicker
    },
    setup() {
        return {
            showBlankItem: ref(false),
            multiple: ref(false),
            columns: ref(1),
            value: ref(null),
            importCode: getSfcControlImportPath("dayOfWeekPicker"),
            exampleCode: `<DayOfWeekPicker label="Day of the Week" v-model="value" :showBlankItem="false" :multiple="false" />`
        };
    },
    template: `
<GalleryAndResult
    :value="value"
    :importCode="importCode"
    :exampleCode="exampleCode"
    enableReflection >
    <DayOfWeekPicker label="Day of the Week" v-model="value" :showBlankItem="showBlankItem" :multiple="multiple" :repeatColumns="columns" />

    <template #settings>
        <div class="row">
            <CheckBox formGroupClasses="col-sm-4" label="Show Blank Item" v-model="showBlankItem" />
            <CheckBox formGroupClasses="col-sm-4" label="Multiple" v-model="multiple" />
            <NumberUpDown v-if="multiple" formGroupClasses="col-sm-4" label="Columns" v-model="columns" />
        </div>

        <p class="text-semibold font-italic">Not all settings are demonstrated in this gallery.</p>
        <p>Additional props extend and are passed to the underlying <code>Rock Form Field</code>.</p>
    </template>
</GalleryAndResult>`
});

/** Demonstrates a month/day picker */
const monthDayPickerGallery = defineComponent({
    name: "MonthDayPickerGallery",
    components: {
        GalleryAndResult,
        CheckBox,
        NumberUpDown,
        MonthDayPicker
    },
    setup() {
        return {
            value: ref({ month: 0, day: 0 }),
            importCode: getSfcControlImportPath("monthDayPicker"),
            exampleCode: `<MonthDayPicker label="Month and Day" v-model="value" :showBlankItem="false" :multiple="false" />`
        };
    },
    template: `
<GalleryAndResult
    :value="value"
    :importCode="importCode"
    :exampleCode="exampleCode"
    enableReflection >
    <MonthDayPicker label="Month and Day" v-model="value" :showBlankItem="showBlankItem" :multiple="multiple" :repeatColumns="columns" />

    <template #settings>
        <p class="text-semibold font-italic">Not all settings are demonstrated in this gallery.</p>
        <p>Additional props extend and are passed to the underlying <code>Rock Form Field</code>.</p>
    </template>
</GalleryAndResult>`
});

/** Demonstrates a month/year picker */
const monthYearPickerGallery = defineComponent({
    name: "MonthYearPickerGallery",
    components: {
        GalleryAndResult,
        CheckBox,
        NumberUpDown,
        MonthYearPicker
    },
    setup() {
        return {
            value: ref({ month: 0, year: 0 }),
            importCode: getSfcControlImportPath("monthYearPicker"),
            exampleCode: `<MonthYearPicker label="Month and Year" v-model="value" :showBlankItem="false" :multiple="false" />`
        };
    },
    template: `
<GalleryAndResult
    :value="value"
    :importCode="importCode"
    :exampleCode="exampleCode"
    enableReflection >
    <MonthYearPicker label="Month and Year" v-model="value" :showBlankItem="showBlankItem" :multiple="multiple" :repeatColumns="columns" />

    <template #settings>
        <p class="text-semibold font-italic">Not all settings are demonstrated in this gallery.</p>
        <p>Additional props extend and are passed to the underlying <code>Rock Form Field</code>.</p>
    </template>
</GalleryAndResult>`
});

/** Demonstrates a cacheability picker */
const cacheabilityPickerGallery = defineComponent({
    name: "CacheabilityPickerGallery",
    components: {
        GalleryAndResult,
        CheckBox,
        NumberUpDown,
        CacheabilityPicker
    },
    setup() {
        return {
            value: ref<RockCacheabilityBag | null>(null),
            importCode: getSfcControlImportPath("cacheabilityPicker"),
            exampleCode: `<CacheabilityPicker v-model="value" :showBlankItem="false" :multiple="false" />`
        };
    },
    template: `
<GalleryAndResult
    :value="value"
    :importCode="importCode"
    :exampleCode="exampleCode"
    enableReflection >
    <CacheabilityPicker label="Cacheability" v-model="value" />

    <template #settings>
        <p class="text-semibold font-italic">Not all settings are demonstrated in this gallery.</p>
        <p>Additional props extend and are passed to the underlying <code>Rock Form Field</code>.</p>
    </template>
</GalleryAndResult>`
});

/** Demonstrates Button Group */
const buttonGroupGallery = defineComponent({
    name: "ButtonGroupGallery",
    components: {
        GalleryAndResult,
        ButtonGroup,
        DropDownList,
        CheckBox,
        TextBox
    },
    setup() {
        const sizeOptions: ListItemBag[] = [
            { text: "Default", value: BtnSize.Default },
            { text: "ExtraSmall", value: BtnSize.ExtraSmall },
            { text: "Small", value: BtnSize.Small },
            { text: "Large", value: BtnSize.Large }
        ];

        const typeOptions: ListItemBag[] = [
            { text: "Default", value: BtnType.Default },
            { text: "Primary", value: BtnType.Primary },
            { text: "Danger", value: BtnType.Danger },
            { text: "Warning", value: BtnType.Warning },
            { text: "Success", value: BtnType.Success },
            { text: "Info", value: BtnType.Info },
            { text: "Link", value: BtnType.Link },
        ];

        const buttonOptions: ListItemBag[] = [
            { text: "Mins", value: "1" },
            { text: "Hours", value: "2" },
            { text: "Days", value: "3" },
        ];

        return {
            sizeOptions,
            typeOptions,
            buttonOptions,
            btnSize: ref(BtnSize.Default),
            sbtnType: ref(BtnType.Primary),
            ubtnType: ref(BtnType.Default),
            value: ref("1"),
            importCode: getSfcControlImportPath("buttonGroup"),
            exampleCode: `<ButtonGroup :btnSize="BtnSize.Default" :btnType="BtnType.Default" :items="items" />`
        };
    },
    template: `
<GalleryAndResult
    :value="value"
    :importCode="importCode"
    :exampleCode="exampleCode"
    enableReflection >

    <ButtonGroup v-model="value" :btnSize="btnSize" :selectedBtnType="sbtnType" :unselectedBtnType="ubtnType" :items="buttonOptions" />

    <template #settings>
        <div class="row">
            <DropDownList formGroupClasses="col-md-4" label="Button Size" v-model="btnSize" :items="sizeOptions" :showBlankItem="false" />
            <DropDownList formGroupClasses="col-md-4" label="Selected Button Type" v-model="sbtnType" :items="typeOptions" :showBlankItem="false" />
            <DropDownList formGroupClasses="col-md-4" label="Unselected Button Type" v-model="ubtnType" :items="typeOptions" :showBlankItem="false" />
        </div>
    </template>
</GalleryAndResult>`
});

/** Demonstrates Interval Picker */
const intervalPickerGallery = defineComponent({
    name: "IntervalPickerGallery",
    components: {
        GalleryAndResult,
        IntervalPicker,
        DropDownList,
        CheckBox,
        TextBox
    },
    setup() {
        const typeOptions: ListItemBag[] = [
            { text: "Default", value: BtnType.Default },
            { text: "Primary", value: BtnType.Primary },
            { text: "Danger", value: BtnType.Danger },
            { text: "Warning", value: BtnType.Warning },
            { text: "Success", value: BtnType.Success },
            { text: "Info", value: BtnType.Info },
            { text: "Link", value: BtnType.Link },
        ];

        return {
            typeOptions,
            sbtnType: ref(BtnType.Primary),
            ubtnType: ref(BtnType.Default),
            value: ref(null),
            importCode: getSfcControlImportPath("intervalPicker"),
            exampleCode: `<IntervalPicker v-model="value" label="Interval" :selectedBtnType="sbtnType" :unselectedBtnType="ubtnType" />`
        };
    },
    template: `
<GalleryAndResult
    :value="value"
    :importCode="importCode"
    :exampleCode="exampleCode"
    enableReflection >

    <IntervalPicker v-model="value" label="Interval" :selectedBtnType="sbtnType" :unselectedBtnType="ubtnType" />

    <template #settings>
        <div class="row">
            <DropDownList formGroupClasses="col-md-4" label="Selected Button Type" v-model="sbtnType" :items="typeOptions" :showBlankItem="false" />
            <DropDownList formGroupClasses="col-md-4" label="Unselected Button Type" v-model="ubtnType" :items="typeOptions" :showBlankItem="false" />
        </div>
    </template>
</GalleryAndResult>`
});

/** Demonstrates Geo Picker */
const geoPickerGallery = defineComponent({
    name: "GeoPickerGallery",
    components: {
        GalleryAndResult,
        GeoPicker,
        Toggle
    },
    setup() {
        const toggleValue = ref(false);
        const drawingMode = computed(() => toggleValue.value ? "Point" : "Polygon");

        return {
            value: ref("POLYGON((35.1945 31.813, 35.2345 31.813, 35.2345 31.783, 35.2745 31.783, 35.2745 31.753, 35.2345 31.753, 35.2345 31.693, 35.1945 31.693, 35.1945 31.753, 35.1545 31.753, 35.1545 31.783, 35.1945 31.783, 35.1945 31.813))"),
            toggleValue,
            drawingMode,
            importCode: getSfcControlImportPath("geoPicker"),
            exampleCode: `<GeoPicker :drawingMode="drawingMode" v-model="value" />`
        };
    },
    template: `
<GalleryAndResult
    :value="value"
    :importCode="importCode"
    :exampleCode="exampleCode"
    enableReflection >

    <GeoPicker label="Geo Picker" :drawingMode="drawingMode" v-model="value" />

    <template #settings>
        <div class="row">
            <Toggle formGroupClasses="col-md-3" v-model="toggleValue" label="Drawing Mode" trueText="Point" falseText="Polygon" help="This will not update while the picker is open. Re-open picker to see change. You may also need to clear the value" />
        </div>

        <p class="text-semibold font-italic">Not all settings are demonstrated in this gallery.</p>
        <p>Additional props extend and are passed to the underlying <code>Rock Form Field</code>.</p>
    </template>
</GalleryAndResult>`
});

/** Demonstrates Content Drop Down Picker */
const contentDropDownPickerGallery = defineComponent({
    name: "ContentDropDownPickerGallery",
    components: {
        GalleryAndResult,
        ContentDropDownPicker,
        InlineCheckBox,
        TextBox
    },
    setup() {
        const value = ref<string>("");
        const innerLabel = computed<string>(() => value.value || "No Value Selected");
        const showPopup = ref(false);
        const isFullscreen = ref(false);

        function onSelect(): void {
            value.value = "A Value";
        }
        function onClear(): void {
            value.value = "";
        }

        return {
            value,
            innerLabel,
            onSelect,
            onClear,
            primaryButtonLabel: ref("<i class='fa fa-save'></i> Save"),
            secondaryButtonLabel: ref("Close"),
            showPopup,
            isFullscreen,
            showClearButton: ref(false),
            importCode: getSfcControlImportPath("contentDropDownPicker"),
            exampleCode: `<ContentDropDownPicker
    label="Your Custom Picker"
    @primaryButtonClicked="selectValue"
    @clearButtonClicked="clear"S
    :innerLabel="innerLabel"
    :showClear="!!value"
    iconCssClass="fa fa-cross" >
    You can place anything you want in here. Click the Save button to select a value or Cancel to close this box.
</ContentDropDownPicker>`
        };
    },
    template: `
<GalleryAndResult
    :importCode="importCode"
    :exampleCode="exampleCode" >

    <ContentDropDownPicker
        label="Your Custom Picker"
        @primaryButtonClicked="onSelect"
        @clearButtonClicked="onClear"
        v-model:showPopup="showPopup"
        v-model:isFullscreen="isFullscreen"
        :innerLabel="innerLabel"
        :showClear="showClearButton"
        pickerContentBoxHeight="auto"
        disablePickerContentBoxScroll
        iconCssClass="fa fa-cross"
        rules="required"
         >

        <p>You can place anything you want in here. Click the Save button to select a value or Cancel to close this box.
        The actions are completely customizable via event handlers (though they always close the popup), or you can
        completely override them via the <code>mainPickerActions</code> slot. You can also add additional custom buttons
        to the right via the <code>customPickerActions</code> slot.</p>

        <p><strong>Note</strong>: you are in control of:</p>

        <ul>
            <li>Selecting a value when the primary button is clicked. This control does not touch actual values at all
            except to pass them to <code>&lt;RockFormField&gt;</code> for validation.</li>
            <li>Determining the text inside the select box via the <code>innerLabel</code> prop, since this control does
            not look at the values or know how to format them</li>
            <li>Determining when the clear button should show up via the <code>showClear</code> prop, once again because
            this control doesn't mess with selected values.</li>
        </ul>

        <template #primaryButtonLabel><span v-html="primaryButtonLabel"></span></template>

        <template #secondaryButtonLabel><span v-html="secondaryButtonLabel"></span></template>


        <template #customPickerActions>
            Custom Actions Here
        </template>
    </ContentDropDownPicker>

    <template #settings>
        <div class="row">
            <TextBox formGroupClasses="col-md-3" label="Primary Button Label" v-model="primaryButtonLabel" />
            <TextBox formGroupClasses="col-md-3" label="Secondary Button Label" v-model="secondaryButtonLabel" />
            <div class="col-md-3"><InlineCheckBox label="Show Popup" v-model="showPopup" /></div>
            <div class="col-md-3"><InlineCheckBox label="Show Clear Button" v-model="showClearButton" /></div>
        </div>

        <p class="text-semibold font-italic">Not all settings are demonstrated in this gallery.</p>
        <p>Additional props extend and are passed to the underlying <code>Rock Form Field</code>.</p>
    </template>
</GalleryAndResult>`
});



/** Demonstrates a wordcloud */
const wordCloudGallery = defineComponent({
    name: "WordCloudGallery",
    components: {
        GalleryAndResult,
        CheckBox,
        NumberBox,
        TextBox,
        WordCloud
    },
    setup() {
        const wordsText = ref("Hello, Hello, Hello, from, from, Chip");
        const colorsText = ref("#0193B9, #F2C852, #1DB82B, #2B515D, #ED3223");

        const words = computed((): string[] => {
            return wordsText.value.split(",").map(v => v.trim()).filter(v => v.length > 0);
        });

        const colors = computed((): string[] => {
            return colorsText.value.split(",").map(v => v.trim()).filter(v => v.length > 0);
        });

        return {
            animationDuration: ref(350),
            angleCount: ref(5),
            autoClear: ref(false),
            colors,
            colorsText,
            fontName: ref("Impact"),
            minimumAngle: ref(-90),
            minimumFontSize: ref(10),
            maximumAngle: ref(90),
            maximumFontSize: ref(96),
            wordPadding: ref(5),
            words,
            wordsText,
            importCode: getControlImportPath("wordCloud"),
            exampleCode: `<WordCloud :words="['Hello', 'Hello', 'Goodbye']" />`
        };
    },
    template: `
<GalleryAndResult
    :importCode="importCode"
    :exampleCode="exampleCode">
    <WordCloud width="100%"
        :words="words"
        :animationDuration="animationDuration"
        :angleCount="angleCount"
        :autoClear="autoClear"
        :colors="colors"
        :fontName="fontName"
        :minimumAngle="minimumAngle"
        :minimumFontSize="minimumFontSize"
        :maximumAngle="maximumAngle"
        :maximumFontSize="maximumFontSize"
        :wordPadding="wordPadding" />

    <template #settings>
        <div class="row">
            <div class="col-md-4">
                <TextBox v-model="wordsText" label="Words" />
            </div>

            <div class="col-md-4">
                <TextBox v-model="colorsText" label="Colors" />
            </div>

            <div class="col-md-4">
                <NumberBox v-model="wordPadding" label="Word Padding" />
            </div>
        </div>

        <div class="row">
            <div class="col-md-4">
                <TextBox v-model="fontName" label="Font Name" />
            </div>

            <div class="col-md-4">
                <NumberBox v-model="minimumFontSize" label="Minimum Font Size" />
            </div>

            <div class="col-md-4">
                <NumberBox v-model="maximumFontSize" label="Maximum Font Size" />
            </div>
        </div>

        <div class="row">
            <div class="col-md-4">
                <NumberBox v-model="angleCount" label="Angle Count" />
            </div>

            <div class="col-md-4">
                <NumberBox v-model="minimumAngle" label="Minimum Angle" />
            </div>

            <div class="col-md-4">
                <NumberBox v-model="maximumAngle" label="Maximum Angle" />
            </div>
        </div>

        <div class="row">
            <div class="col-md-4">
                <CheckBox v-model="autoClear" label="Auto Clear" />
            </div>

            <div class="col-md-4">
                <NumberBox v-model="animationDuration" label="Animation Duration" />
            </div>
        </div>
    </template>
</GalleryAndResult>`
});

/** Demonstrates Event Calendar Picker */
const eventCalendarPickerGallery = defineComponent({
    name: "EventCalendarPickerGallery",
    components: {
        GalleryAndResult,
        EventCalendarPicker
    },
    setup() {

        return {
            value: ref(null),
            importCode: getSfcControlImportPath("eventCalendarPicker"),
            exampleCode: `<EventCalendarPicker label="Event Calendar" v-model="value" />`
        };
    },
    template: `
<GalleryAndResult
    :value="value"
    :importCode="importCode"
    :exampleCode="exampleCode"
    enableReflection >

    <EventCalendarPicker label="Event Calendar" v-model="value" />

    <template #settings>
        <p class="text-semibold font-italic">Not all settings are demonstrated in this gallery.</p>
        <p>Additional props extend and are passed to the underlying <code>Rock Form Field</code>.</p>
    </template>
</GalleryAndResult>`
});

/** Demonstrates Group Type Picker */
const groupTypePickerGallery = defineComponent({
    name: "GroupTypePickerGallery",
    components: {
        GalleryAndResult,
        GroupTypePicker,
        CheckBox
    },
    setup() {

        return {
            value: ref(null),
            isSortedByName: ref(false),
            multiple: ref(false),
            importCode: getSfcControlImportPath("groupTypePicker"),
            exampleCode: `<GroupTypePicker label="Group Type" v-model="value" :groupTypes="[...groupTypeGuids]" />`
        };
    },
    template: `
<GalleryAndResult
    :value="value"
    :importCode="importCode"
    :exampleCode="exampleCode"
    enableReflection >

    <GroupTypePicker label="Group Type" v-model="value" :isSortedByName="isSortedByName" :multiple="multiple" />

    <template #settings>
        <div class="row">
            <div class="col-md-4">
                <CheckBox v-model="isSortedByName" label="Sort by Name" />
            </div>
            <div class="col-md-4">
                <CheckBox v-model="multiple" label="Multiple" />
            </div>
        </div>
        <p class="text-semibold font-italic">Not all settings are demonstrated in this gallery.</p>
        <p>Additional props extend and are passed to the underlying <code>Rock Form Field</code>.</p>
    </template>
</GalleryAndResult>`
});

/** Demonstrates Location Address Picker */
const locationAddressPickerGallery = defineComponent({
    name: "LocationAddressPickerGallery",
    components: {
        GalleryAndResult,
        LocationAddressPicker,
        DropDownList,
        CheckBox,
        TextBox,
        Toggle
    },
    setup() {
        return {
            value: ref({}),
            importCode: getSfcControlImportPath("locationAddressPicker"),
            exampleCode: `<LocationAddressPicker v-model="value" />`
        };
    },
    template: `
<GalleryAndResult
    :value="value"
    :importCode="importCode"
    :exampleCode="exampleCode"
    enableReflection >

    <LocationAddressPicker label="Location Address Picker" v-model="value" />

    <template #settings>
        <p class="text-semibold font-italic">Not all settings are demonstrated in this gallery.</p>
        <p>Additional props extend and are passed to the underlying <code>Rock Form Field</code>.</p>
    </template>
</GalleryAndResult>`
});


/** Demonstrates location picker */
const locationPickerGallery = defineComponent({
    name: "LocationPickerGallery",
    components: {
        GalleryAndResult,
        CheckBox,
        LocationPicker
    },
    setup() {
        return {
            value: ref(null),
            importCode: getSfcControlImportPath("locationPicker"),
            exampleCode: `<LocationPicker label="Location" v-model="value" :multiple="false" />`
        };
    },
    template: `
<GalleryAndResult
    :value="value"
    :importCode="importCode"
    :exampleCode="exampleCode"
    enableReflection >

    <LocationPicker label="Location" v-model="value" :multiple="multiple" />

    <template #settings>
        <p class="text-semibold font-italic">Not all settings are demonstrated in this gallery.</p>
    </template>
</GalleryAndResult>`
});


/** Demonstrates location list */
const locationListGallery = defineComponent({
    name: "LocationListGallery",
    components: {
        GalleryAndResult,
        CheckBox,
        TextBox,
        DefinedValuePicker,
        LocationList
    },
    setup() {
        return {
            value: ref(null),
            locationType: ref(""),
            parentLocation: ref(""),
            showCityState: ref(false),
            multiple: ref(false),
            allowAdd: ref(false),
            showBlankItem: ref(false),
            isAddressRequired: ref(false),
            parentLocationGuid: ref("e0545b4d-4f97-43b0-971f-94b593ae2134"),
            importCode: getSfcControlImportPath("locationList"),
            exampleCode: `<LocationList label="Location" v-model="value" :multiple="false" />`
        };
    },
    template: `
<GalleryAndResult
    :value="value"
    :importCode="importCode"
    :exampleCode="exampleCode"
    enableReflection >

    <LocationList label="Location" v-model="value" :multiple="multiple" :locationTypeValueGuid="locationType?.value" :allowAdd="allowAdd" :showCityState="showCityState" :showBlankItem="showBlankItem" :isAddressRequired="isAddressRequired" :parentLocationGuid="parentLocationGuid" />

    <template #settings>
        <div class="row">
            <div class="col-md-3">
                <CheckBox v-model="showCityState" label="Show City/State" />
            </div>
            <div class="col-md-3">
                <CheckBox v-model="multiple" label="Multiple" />
            </div>
            <div class="col-md-3">
                <CheckBox v-model="allowAdd" label="Allow Adding Values" />
            </div>
            <div class="col-md-3">
                <CheckBox v-model="showBlankItem" label="Show Blank Item" />
            </div>
            <div class="col-md-3">
                <CheckBox v-model="isAddressRequired" label="Require Address" help="Only applies when adding a new location." />
            </div>
            <div class="col-md-3">
                <TextBox v-model="parentLocationGuid" label="Parent Location Guid" />
            </div>
            <div class="col-md-3">
                <DefinedValuePicker v-model="locationType" label="Location Type" definedTypeGuid="3285DCEF-FAA4-43B9-9338-983F4A384ABA" showBlankItem />
            </div>
        </div>
        <p class="text-semibold font-italic">Not all settings are demonstrated in this gallery.</p>
    </template>
</GalleryAndResult>`
});


/** Demonstrates ethnicity picker */
const ethnicityPickerGallery = defineComponent({
    name: "EthnicityPickerGallery",
    components: {
        GalleryAndResult,
        CheckBox,
        DropDownList,
        EthnicityPicker,
        NumberUpDown
    },
    setup() {
        return {
            columnCount: ref(0),
            displayStyle: ref(PickerDisplayStyle.Auto),
            displayStyleItems,
            enhanceForLongLists: ref(false),
            multiple: ref(false),
            showBlankItem: ref(false),
            value: ref({}),
            importCode: getControlImportPath("ethnicityPicker"),
            exampleCode: `<EthnicityPicker v-model="value" :multiple="false" :showBlankItem="false" />`
        };
    },
    template: `
<GalleryAndResult
    :value="value"
    :importCode="importCode"
    :exampleCode="exampleCode"
    enableReflection >
    <EthnicityPicker
        v-model="value"
        :multiple="multiple"
        :columnCount="columnCount"
        :enhanceForLongLists="enhanceForLongLists"
        :displayStyle="displayStyle"
        :showBlankItem="showBlankItem" />

    <template #settings>
        <div class="row mb-3">
            <div class="col-md-3">
                <CheckBox label="Multiple" v-model="multiple" />
            </div>

            <div class="col-md-3">
                <CheckBox label="Enhance For Long Lists" v-model="enhanceForLongLists" />
            </div>

            <div class="col-md-3">
                <CheckBox label="Show Blank Item" v-model="showBlankItem" />
            </div>

            <div class="col-md-3">
                <DropDownList label="Display Style" :showBlankItem="false" v-model="displayStyle" :items="displayStyleItems" />
            </div>

            <div class="col-md-3">
                <NumberUpDown label="Column Count" v-model="columnCount" :min="0" />
            </div>
        </div>

        <p class="text-semibold font-italic">Not all settings are demonstrated in this gallery.</p>
        <p>Additional props extend and are passed to the underlying <code>Rock Form Field</code>.</p>
    </template>
</GalleryAndResult>`
});


/** Demonstrates race picker */
const racePickerGallery = defineComponent({
    name: "RacePickerGallery",
    components: {
        GalleryAndResult,
        CheckBox,
        DropDownList,
        RacePicker,
        NumberUpDown
    },
    setup() {
        return {
            columnCount: ref(0),
            displayStyle: ref(PickerDisplayStyle.Auto),
            displayStyleItems,
            enhanceForLongLists: ref(false),
            multiple: ref(false),
            showBlankItem: ref(false),
            value: ref({}),
            importCode: getControlImportPath("racePicker"),
            exampleCode: `<RacePicker v-model="value" :multiple="false" :showBlankItem="false" />`
        };
    },
    template: `
<GalleryAndResult
    :value="value"
    :importCode="importCode"
    :exampleCode="exampleCode"
    enableReflection >

    <RacePicker
        v-model="value"
        :multiple="multiple"
        :columnCount="columnCount"
        :enhanceForLongLists="enhanceForLongLists"
        :displayStyle="displayStyle"
        :showBlankItem="showBlankItem" />

    <template #settings>
        <div class="row mb-3">
            <div class="col-md-3">
                <CheckBox label="Multiple" v-model="multiple" />
            </div>

            <div class="col-md-3">
                <CheckBox label="Enhance For Long Lists" v-model="enhanceForLongLists" />
            </div>

            <div class="col-md-3">
                <CheckBox label="Show Blank Item" v-model="showBlankItem" />
            </div>
            <div class="col-md-3">
                <DropDownList label="Display Style" :showBlankItem="false" v-model="displayStyle" :items="displayStyleItems" />
            </div>

            <div class="col-md-3">
                <NumberUpDown label="Column Count" v-model="columnCount" :min="0" />
            </div>
        </div>

        <p class="text-semibold font-italic">Not all settings are demonstrated in this gallery.</p>
        <p>Additional props extend and are passed to the underlying <code>Rock Form Field</code>.</p>
    </template>
</GalleryAndResult>`
});


/** Demonstrates media element picker */
const mediaElementPickerGallery = defineComponent({
    name: "MediaElementPickerGallery",
    components: {
        GalleryAndResult,
        CheckBox,
        TextBox,
        DropDownList,
        MediaElementPicker
    },
    setup() {
        return {
            value: ref(null),
            account: ref(null),
            folder: ref(null),
            multiple: ref(false),
            showBlankItem: ref(false),
            hideRefresh: ref(false),
            required: ref(false),
            hideAccountPicker: ref(false),
            hideFolderPicker: ref(false),
            hideMediaPicker: ref(false),
            importCode: getSfcControlImportPath("mediaElementPicker"),
            exampleCode: `<MediaElementPicker label="Media" v-model="value" :isRefreshDisallowed="false" :hideAccountPicker="hideAccountPicker" :hideFolderPicker="hideFolderPicker" :hideMediaPicker="hideMediaPicker" />`
        };
    },
    template: `
<GalleryAndResult
    :value="{account, folder, modelValue: value}"
    hasMultipleValues
    :importCode="importCode"
    :exampleCode="exampleCode"
    enableReflection >

    <MediaElementPicker label="Media Element"
        v-model="value"
        v-model:account="account"
        v-model:folder="folder"
        :multiple="multiple"
        :showBlankItem="showBlankItem"
        :hideRefreshButtons="hideRefresh"
        :rules="required ? 'required' : ''"
        :hideAccountPicker="hideAccountPicker"
        :hideFolderPicker="hideFolderPicker"
        :hideMediaPicker="hideMediaPicker"
    />

    <template #settings>
        <div class="row">
            <div class="col-md-3">
                <CheckBox v-model="multiple" label="Multiple" />
            </div>
            <div class="col-md-3">
                <CheckBox v-model="hideRefresh" label="Hide Refresh Buttons" />
            </div>
            <div class="col-md-3">
                <CheckBox v-model="required" label="Required" />
            </div>
            <div class="col-md-3">
                <CheckBox v-model="hideAccountPicker" label="Hide Account Picker" />
            </div>
            <div class="col-md-3">
                <CheckBox v-model="hideFolderPicker" label="Hide Folder Picker" />
            </div>
            <div class="col-md-3">
                <CheckBox v-model="hideMediaPicker" label="Hide Media Picker" />
            </div>
        </div>
        <p class="text-semibold font-italic">Not all settings are demonstrated in this gallery.</p>
    </template>
</GalleryAndResult>`
});


/** Demonstrates merge field picker */
const mergeFieldPickerGallery = defineComponent({
    name: "MergeFieldPickerGallery",
    components: {
        GalleryAndResult,
        CheckBox,
        MergeFieldPicker,
        TextBox
    },
    setup() {
        const value = ref([
            {
                "value": "Rock.Model.Group|ArchivedByPersonAlias|Person|Aliases|AliasedDateTime",
                "text": "Aliased Date Time"
            },
            {
                "value": "Rock.Model.Person|ConnectionStatusValue|Category|CreatedByPersonAliasId",
                "text": "Created By Person Alias Id"
            }
        ]);

        return {
            multiple: ref(true),
            value,
            additionalFields: ref("GlobalAttribute,Rock.Model.Person,Rock.Model.Group"),
            importCode: getSfcControlImportPath("mergeFieldPicker"),
            exampleCode: `<MergeFieldPicker label="Merge Field" v-model="value" :multiple="false" additionalFields="GlobalAttribute,Rock.Model.Person,Rock.Model.Group" />`
        };
    },
    template: `
<GalleryAndResult
    :value="value"
    :importCode="importCode"
    :exampleCode="exampleCode"
    enableReflection >
    <MergeFieldPicker label="Merge Field" v-model="value" :multiple="multiple" :additionalFields="additionalFields" />

    <template #settings>
        <div class="row">
            <div class="col-md-4">
                <CheckBox label="Multiple" v-model="multiple" />
            </div>
            <div class="col-md-4">
                <TextBox label="Root Merge Fields" v-model="additionalFields" />
            </div>
        </div>
        <p class="text-semibold font-italic">Not all settings are demonstrated in this gallery.</p>
    </template>
</GalleryAndResult>`
});


/** Demonstrates categorized value picker */
const categorizedValuePickerGallery = defineComponent({
    name: "CategorizedValuePickerGallery",
    components: {
        GalleryAndResult,
        CheckBox,
        CategorizedValuePicker,
        TextBox
    },
    setup() {
        return {
            multiple: ref(true),
            value: ref(null),
            required: ref(false),
            definedType: ref(DefinedType.PowerbiAccounts),
            importCode: getSfcControlImportPath("categorizedValuePicker"),
            exampleCode: `<CategorizedValuePicker label="Categorized Defined Value" v-model="value" :definedTypeGuid="DefinedType.PowerbiAccounts" />`
        };
    },
    template: `
<GalleryAndResult
    :value="value"
    :importCode="importCode"
    :exampleCode="exampleCode"
    enableReflection >
    <CategorizedValuePicker label="Categorized Defined Value" v-model="value" :definedTypeGuid="definedType" :rules="required ? 'required' : ''" />

    <template #settings>
        <div class="row">
            <div class="col-md-4">
                <CheckBox label="Multiple" v-model="multiple" />
            </div>
            <div class="col-md-4">
                <CheckBox label="Required" v-model="required" />
            </div>
        </div>
        <p class="my-4">
            <strong>NOTE:</strong> This picker will be empty unless you specify a defined type that has
            categorized values. By default, there aren't any, so you may need to configure a defined type to
            have categories and add values to those categories in order to see what this control can do.
        </p>
        <p class="text-semibold font-italic">Not all settings are demonstrated in this gallery.</p>
    </template>
</GalleryAndResult>`
});


/** Demonstrates reminder type picker */
const reminderTypePickerGallery = defineComponent({
    name: "ReminderTypePickerGallery",
    components: {
        GalleryAndResult,
        CheckBox,
        ReminderTypePicker,
        DropDownList,
        EntityTypePicker,
        TextBox,
        NumberUpDown
    },
    setup() {
        return {
            columnCount: ref(0),
            displayStyle: ref(PickerDisplayStyle.Auto),
            displayStyleItems,
            enhanceForLongLists: ref(false),
            multiple: ref(false),
            showBlankItem: ref(false),
            value: ref(null),
            required: ref(false),
            entityTypeGuid: ref(null),
            importCode: getSfcControlImportPath("reminderTypePicker"),
            exampleCode: `<ReminderTypePicker label="Reminder Type" v-model="value" />`
        };
    },
    template: `
<GalleryAndResult
    :value="value"
    :importCode="importCode"
    :exampleCode="exampleCode"
    enableReflection >

    <ReminderTypePicker
        label="Reminder Type"
        v-model="value"
        :entityTypeGuid="entityTypeGuid?.value"
        :multiple="multiple"
        :columnCount="columnCount"
        :enhanceForLongLists="enhanceForLongLists"
        :displayStyle="displayStyle"
        :showBlankItem="showBlankItem" />

    <template #settings>
        <div class="row">
            <div class="col-md-4">
                <CheckBox label="Multiple" v-model="multiple" />
            </div>
            <div class="col-md-4">
                <CheckBox label="Enhance For Long Lists" v-model="enhanceForLongLists" />
            </div>
            <div class="col-md-4">
                <CheckBox label="Show Blank Item" v-model="showBlankItem" />
            </div>
            <div class="col-md-4">
                <DropDownList label="Display Style" :showBlankItem="false" v-model="displayStyle" :items="displayStyleItems" />
            </div>
            <div class="col-md-4">
                <NumberUpDown label="Column Count" v-model="columnCount" :min="0" />
            </div>
            <div class="col-md-4">
                <EntityTypePicker label="For Entity Type" v-model="entityTypeGuid" enhanceForLongLists showBlankItem />
            </div>
        </div>
        <p class="text-semibold font-italic">Not all settings are demonstrated in this gallery.</p>
    </template>
</GalleryAndResult>`
});

/** Demonstrates group role picker */
const groupRolePickerGallery = defineComponent({
    name: "GroupRolePickerGallery",
    components: {
        GalleryAndResult,
        CheckBox,
        GroupRolePicker,
        TextBox
    },
    setup() {
        return {
            value: ref(null),
            required: ref(false),
            importCode: getSfcControlImportPath("groupRolePicker"),
            exampleCode: `<GroupRolePicker label="Group Type and Role" v-model="value" />`
        };
    },
    template: `
<GalleryAndResult
    :value="value"
    :importCode="importCode"
    :exampleCode="exampleCode"
    enableReflection >

    <GroupRolePicker label="Group Type and Role" v-model="value" :rules="required ? 'required' : ''" />

    <template #settings>
        <div class="row">
            <div class="col-md-4">
                <CheckBox label="Required" v-model="required" />
            </div>
        </div>
        <p class="text-semibold font-italic">Not all settings are demonstrated in this gallery.</p>
    </template>
</GalleryAndResult>`
});

/** Demonstrates modal alert */
const modalAlertGallery = defineComponent({
    name: "ModalAlertGallery",
    components: {
        GalleryAndResult,
        RockButton,
        ModalAlert,
        TextBox,
        DropDownList
    },
    setup() {
        const types = [
            {
                text: ModalAlertType.Alert,
                value: ModalAlertType.Alert
            },
            {
                text: ModalAlertType.Information,
                value: ModalAlertType.Information
            },
            {
                text: ModalAlertType.Warning,
                value: ModalAlertType.Warning
            },
            {
                text: ModalAlertType.None,
                value: ModalAlertType.None
            }
        ];

        return {
            types,
            type: ref("Alert"),
            isShowing: ref(false),
            message: ref("Message I want to alert you to."),
            importCode: getSfcControlImportPath("modalAlert"),
            exampleCode: `<ModalAlert v-model="isShowing" type="ModalAlertType.Alert">Message I want to alert you to.</ModalAlert>`
        };
    },
    template: `
<GalleryAndResult
    :importCode="importCode"
    :exampleCode="exampleCode" >

    <ModalAlert v-model="isShowing" :type="type">{{message}}</ModalAlert>

    <template #settings>
        <div class="row">
            <div class="col-md-4">
                <RockButton @click="isShowing = true">Show</RockButton>
            </div>
            <div class="col-md-4">
                <TextBox label="Message" v-model="message" />
            </div>
            <div class="col-md-4">
                <DropDownList label="Alert Type" v-model="type" :items="types" />
            </div>
        </div>
        <p class="text-semibold font-italic">Not all settings are demonstrated in this gallery.</p>
    </template>
</GalleryAndResult>`
});

/** Demonstrates content channel item picker */
const contentChannelItemPickerGallery = defineComponent({
    name: "ContentChannelItemPickerGallery",
    components: {
        GalleryAndResult,
        CheckBox,
        ContentChannelItemPicker,
        TextBox
    },
    setup() {
        return {
            value: ref({
                "value": "d6d4a292-f794-4d0c-bd29-420631a858b3",
                "text": "Miracles in Luke",
                "category": null
            }),
            required: ref(false),
            importCode: getSfcControlImportPath("contentChannelItemPicker"),
            exampleCode: `<ContentChannelItemPicker label="Content Channel Item" v-model="value" />`
        };
    },
    template: `
<GalleryAndResult
    :value="value"
    :importCode="importCode"
    :exampleCode="exampleCode" >

    <ContentChannelItemPicker label="Choose A Content Channel Item" v-model="value" :rules="required ? 'required' : ''" />

    <template #settings>
        <div class="row">
            <div class="col-md-4">
                <CheckBox label="Required" v-model="required" />
            </div>
        </div>
        <p class="text-semibold font-italic">Not all settings are demonstrated in this gallery.</p>
    </template>
</GalleryAndResult>`
});

/** Demonstrates person link */
const personLinkGallery = defineComponent({
    name: "PersonLinkGallery",
    components: {
        GalleryAndResult,
        PersonLink,
        DropDownList,
        TextBox
    },
    setup() {
        const placement = ref("right");
        const textAlign = computed(() => {
            if (placement.value == "right") {
                return "left";
            }

            if (placement.value == "left") {
                return "right";
            }

            return "center";
        });

        return {
            placementOptions: [
                { text: "Top", value: "top" },
                { text: "Right (Default)", value: "right" },
                { text: "Bottom", value: "bottom" },
                { text: "Left", value: "left" },
            ],
            placement,
            textAlign,
            personName: ref("Ted Decker"),
            role: ref("Member"),
            photoId: ref(""),
            personId: ref("1"),
            importCode: getSfcControlImportPath("personLink"),
            exampleCode: `<PersonLink :personId="56" personName="Ted Decker" role="Member" popOverPlacement="right" />`
        };
    },
    template: `
<GalleryAndResult
    :importCode="importCode"
    :exampleCode="exampleCode" >

    <div :style="{textAlign, 'margin-top': placement == 'top' ? '150px' : '0'}">
        <PersonLink :personId="personId" :personName="personName" :photoId="photoId" :role="role" :popOverPlacement="placement" />
    </div>
    <div class="mt-5 text-center" v-if="textAlign != 'left'"><strong>Note:</strong> The link has been moved to demonstrate the placement position of the pop over better. Changing the pop over placement does not normally move PersonLink around, just the position of the pop over.</div>

    <template #settings>
        <div class="row">
            <div class="col-md-4">
                <TextBox v-model="personName" label="Person Name" />
            </div>
            <div class="col-md-4">
                <TextBox v-model="role" label="Role" />
            </div>
            <div class="col-md-4">
                <TextBox v-model="photoId" label="Photo ID" help="NOTE: Providing a photo ID only adds a dot. Currently, this does nothing else and the value does not matter, as long as a value is provided." />
            </div>
            <div class="col-md-4">
                <TextBox v-model="personId" label="Person ID" />
            </div>
            <div class="col-md-4">
                <DropDownList v-model="placement" :items="placementOptions" label="Pop Over Placement" :showBlankItem="false" />
            </div>
        </div>
    </template>
</GalleryAndResult>`
});

/** Demonstrates popOver */
const popOverGallery = defineComponent({
    name: "PopOverGallery",
    components: {
        GalleryAndResult,
        PopOver,
        DropDownList,
        CheckBox
    },
    setup() {
        const placement = ref("right");
        const triggerUpdate = ref(false);

        watch(placement, () => {
            triggerUpdate.value = true;
        });

        return {
            placementOptions: [
                { text: "Top", value: "top" },
                { text: "Right (Default)", value: "right" },
                { text: "Bottom", value: "bottom" },
                { text: "Left", value: "left" },
            ],
            placement,
            triggerUpdate,
            show: ref(false),
            importCode: getSfcControlImportPath("popOver"),
            exampleCode: `<PopOver v-model:isVisible="isVisible" placement="right">
    This is the content that shows up in the popOver
    <template #activator="props">
        <strong v-bind="props">Hover Me</strong>
    </template>
</PopOver>`
        };
    },
    template: `
<GalleryAndResult
    :importCode="importCode"
    :exampleCode="exampleCode" >

    <div class="text-center">
        <PopOver v-model:isVisible="show" :placement="placement" v-model:triggerUpdate="triggerUpdate">
            This is the content that shows up in the popOver
            <template #activator="props">
                <strong v-bind="props">Hover Me</strong>
            </template>
        </PopOver>
    </div>

    <template #settings>
        <div class="row">
            <div class="col-md-4">
                <CheckBox v-model="show" label="Show PopOver" />
            </div>
            <div class="col-md-4">
                <DropDownList v-model="placement" :items="placementOptions" label="Pop Over Placement" :showBlankItem="false" />
            </div>
        </div>
    </template>

    <template #syntaxNotes>
        <p class="font-italic"><strong>Important Notes:</strong> The <code>activator</code> slot's contents must be an HTML element. Putting a component there will not work. Also,
        you must bind the activator slot's props to that element. This allows the popOver to attach the event listeners so it can detect if
        it is being hovered.</p>
    </template>
</GalleryAndResult>`
});

/** Demonstrates rockLiteral */
const rockLiteralGallery = defineComponent({
    name: "RockLiteralGallery",
    components: {
        GalleryAndResult,
        RockLiteral,
        TextBox,
        CheckBox
    },
    setup() {
        return {
            label: ref("Romans 11:33"),
            labelClass: ref(""),
            content: ref("<p>Oh, the depth of the riches and the wisdom and the knowledge of God!<br> How unsearchable his judgments and untraceable his ways!"),
            useLabelSlot: ref(false),
            importCode: getSfcControlImportPath("rockLiteral"),
            exampleCode: `// Simple Label
<RockLiteral label="Label Text" labelCssClass="text-primary">
    My content beneath the label.
</RockLiteral>

// Advanced Label with Slot
<RockLiteral labelCssClass="text-primary">
    <template #label><i class="fa fa-cross"></i> <strong>My Custom Label</strong></template>
    My content beneath the label.
</RockLiteral>`
        };
    },
    template: `
<GalleryAndResult
    :importCode="importCode"
    :exampleCode="exampleCode" >

    <RockLiteral :labelCssClass="labelClass" :label="label">
        <template #label v-if="useLabelSlot"><span v-html="label"></span></template>
        <div v-html="content"></div>
    </RockLiteral>

    <template #settings>
        <div class="row">
            <div class="col-md-4">
                <TextBox v-model="label" label="Label Text" textMode="multiline" />
            </div>
            <div class="col-md-4">
                <CheckBox v-model="useLabelSlot" label="Use Label Slot" help="Instead of using the prop. This allows you to pass in HTML or a component for the label instead of plain text." />
            </div>
            <div class="col-md-4">
                <TextBox v-model="labelClass" label="Label Class" help="Try something like <code>text-primary</code> to change the color" />
            </div>
        </div>
        <div class="row">
            <div class="col-md-4">
                <TextBox v-model="content" label="Content HTML" textMode="multiline" />
            </div>
        </div>
    </template>
</GalleryAndResult>`
});

/** Demonstrates a registry entry */
const registryEntryGallery = defineComponent({
    name: "RegistryEntryGallery",
    components: {
        GalleryAndResult,
        RegistryEntry,
        RockForm,
        RockButton,
        CheckBox
    },
    setup() {
        return {
            entry: ref(null),
            submit: ref(false),
            isRequired: ref(false),
            importCode: getSfcControlImportPath("registryEntry"),
            exampleCode: `<RegistryEntry label="Registry Entry" v-model="phoneNumber" />`
        };
    },
    template: `
<GalleryAndResult
    :value="entry"
    :importCode="importCode"
    :exampleCode="exampleCode"
    enableReflection >

    <RockForm v-model:submit="submit">
        <RegistryEntry label="Registry Entry" v-model="entry" :rules="isRequired ? 'required' : ''" class="text-primary" />
        <RockButton @click="submit=true">Validate</RockButton>
    </RockForm>

    <template #settings>
        <div class="row">
            <div class="col-md-4">
                <CheckBox v-model="isRequired" label="Required" />
            </div>
        </div>
        <p>Additional props extend and are passed to the underlying <code>Rock Form Field</code>.</p>
    </template>
</GalleryAndResult>`
});

/** Demonstrates group type group picker */
const groupTypeGroupPickerGallery = defineComponent({
    name: "GroupTypeGroupPickerGallery",
    components: {
        GalleryAndResult,
        CheckBox,
        GroupTypeGroupPicker,
        TextBox,
        RockButton
    },
    setup() {
        return {
            value: ref(null),
            groupType: ref(null),
            required: ref(false),
            glabel: ref("Group"),
            importCode: getSfcControlImportPath("groupTypeGroupPicker"),
            exampleCode: `<GroupTypeGroupPicker label="Group Type and Group" groupLabel="Group" v-model="value" v-model:groupType="groupType" />`
        };
    },
    template: `
<GalleryAndResult
    :value="{value, groupType}"
    :importCode="importCode"
    :exampleCode="exampleCode"
    hasMultipleValues
    enableReflection >

    <GroupTypeGroupPicker label="Group Type and Group" :groupLabel="glabel" v-model="value" v-model:groupType="groupType" :rules="required ? 'required' : ''" />

    <template #settings>
        <div class="row">
            <div class="col-md-4">
                <TextBox label="Group Label" v-model="glabel" help="The label for the 2nd dropdown. The label for the first dropdown is not customizable" />
            </div>
            <div class="col-md-4">
                <CheckBox label="Required" v-model="required" />
            </div>
        </div>
        <p class="text-semibold font-italic">Not all settings are demonstrated in this gallery.</p>
        <p>Additional props extend and are passed to the underlying <code>Rock Form Field</code>.</p>
    </template>
</GalleryAndResult>`
});

/** Demonstrates group and role picker */
const groupAndRolePickerGallery = defineComponent({
    name: "GroupAndRolePickerGallery",
    components: {
        GalleryAndResult,
        CheckBox,
        GroupAndRolePicker,
        TextBox,
        RockButton,
        RockForm
    },
    setup() {
        return {
            value: ref(null),
            groupType: ref(null),
            group: ref(null),
            required: ref(false),
            disabled: ref(false),
            glabel: ref("Group"),
            submit: ref(false),
            importCode: getSfcControlImportPath("groupAndRolePicker"),
            exampleCode: `<GroupAndRolePicker label="Group and Role" groupLabel="Group" v-model="value" v-model:groupType="groupType" v-model:group="group" />`
        };
    },
    template: `
<GalleryAndResult
    :value="{groupType, group, value}"
    :importCode="importCode"
    :exampleCode="exampleCode"
    hasMultipleValues
    enableReflection >

<RockForm v-model:submit="submit">
    <GroupAndRolePicker label="Group and Role" :groupLabel="glabel" v-model="value" v-model:groupType="groupType" v-model:group="group" :rules="required ? 'required' : ''" :disabled="disabled" />
    <RockButton @click="submit = true">Submit</RockButton>
</RockForm>

    <template #settings>
        <div class="row">
            <div class="col-md-4">
                <TextBox label="Group Label" v-model="glabel" help="The label for the 2nd dropdown. The main label is also customizable, but the group type and role labels are not." />
            </div>
            <div class="col-md-4">
                <CheckBox label="Required" v-model="required" />
            </div>
            <div class="col-md-4">
                <CheckBox label="Disabled" v-model="disabled" />
            </div>
        </div>
        <p class="text-semibold font-italic">Not all settings are demonstrated in this gallery.</p>
        <p>Additional props extend and are passed to the underlying <code>Rock Form Field</code>.</p>
    </template>
</GalleryAndResult>`
});

/** Demonstrates account picker */
const accountPickerGallery = defineComponent({
    name: "AccountPickerGallery",
    components: {
        GalleryAndResult,
        CheckBox,
        AccountPicker, https://configurelaptop.eu/cat/custom-laptop/
            TextBox,
        RockButton
    },
    setup() {
        return {
            value: ref(null),
            activeOnly: ref(false),
            displayPublic: ref(false),
            multiple: ref(false),
            enhance: ref(false),
            displayChildItemCountLabel: ref(false),
            importCode: getSfcControlImportPath("accountPicker"),
            exampleCode: `<AccountPicker label="Financial Account" v-model="value" enhanceForLongLists activeOnly displayPublicName multiple displayChildItemCountLabel />`
        };
    },
    template: `
<GalleryAndResult
    :value="value"
    :importCode="importCode"
    :exampleCode="exampleCode"
    enableReflection >

    <AccountPicker label="Financial Account" v-model="value" :enhanceForLongLists="enhance" :activeOnly="activeOnly" :displayPublicName="displayPublic" :multiple="multiple" :displayChildItemCountLabel="displayChildItemCountLabel" />

    <template #settings>
        <div class="row">
            <div class="col-md-4">
                <CheckBox label="Enhance For Long Lists" v-model="enhance" />
            </div>
            <div class="col-md-4">
                <CheckBox label="Active Only" v-model="activeOnly" />
            </div>
            <div class="col-md-4">
                <CheckBox label="Display Public Names" v-model="displayPublic" />
            </div>
            <div class="col-md-4">
                <CheckBox label="Select Multiple" v-model="multiple" />
            </div>
            <div class="col-md-4">
                <CheckBox label="Display Child Count" v-model="displayChildItemCountLabel" />
            </div>
        </div>
        <p class="text-semibold font-italic">Not all settings are demonstrated in this gallery.</p>
        <p>Additional props extend and are passed to the underlying <code>Rock Form Field</code>.</p>
    </template>
</GalleryAndResult>`
});

/** Demonstrates new editor */
const noteTextEditorGallery = defineComponent({
    name: "NoteTextEditorGallery",
    components: {
        GalleryAndResult,
        NoteTextEditor,
        CheckBox
    },
    setup() {
        return {
            value: ref(""),
            importCode: getSfcControlImportPath("noteTextEditor"),
            exampleCode: `<NoteTextEditor v-model="value" />`
        };
    },
    template: `
<GalleryAndResult
    :value="value"
    :importCode="importCode"
    :exampleCode="exampleCode"
    enableReflection>

    <NoteTextEditor v-model="value" :avatar="avatar" />

    <template #settings>
    </template>
</GalleryAndResult>`
});

/** Demonstrates structured content editor */
const structuredContentEditorGallery = defineComponent({
    name: "StructuredContentEditorGallery",
    components: {
        GalleryAndResult,
        CheckBox,
        DefinedValuePicker,
        StructuredContentEditor
    },
    setup() {
        const required = ref(false);
        const toolsItemBag = ref<ListItemBag | undefined>({
            value: DefinedValue.StructureContentEditorDefault
        });
        const toolsGuid = computed(() => toolsItemBag.value?.value);
        const toolsTypeGuid = DefinedType.StructuredContentEditorTools;

        return {
            value: ref("{}"),
            required,
            importCode: getSfcControlImportPath("structuredContentEditor"),
            exampleCode: computed(() => `<StructuredContentEditor v-model="value" label="StructuredContent Editor" :toolsGuid="${toolsGuid.value}" ${required.value ? 'rules="required" ' : ""}/>`),
            toolsGuid,
            toolsItemBag,
            toolsTypeGuid
        };
    },
    template: `
<GalleryAndResult
    :value="value"
    :importCode="importCode"
    :exampleCode="exampleCode" >

    <StructuredContentEditor
        v-model="value"
        label="Structured Content Editor"
        :toolsGuid="toolsGuid"
        :rules="required ? 'required' : ''" />

    <template #settings>
        <div class="row">
            <div class="col-md-4">
                <CheckBox label="Required" v-model="required" />
            </div>
            <div class="col-md-4">
                <DefinedValuePicker v-model="toolsItemBag" :definedTypeGuid="toolsTypeGuid" label="Structured Content Editor Tools Value" lazyMode="eager" :multiple="false" />
            </div>
        </div>
        <p class="text-semibold font-italic">Not all settings are demonstrated in this gallery.</p>
    </template>
</GalleryAndResult>`
});


/** Demonstrates registrationInstance picker */
const registrationInstancePickerGallery = defineComponent({
    name: "RegistrationInstancePickerGallery",
    components: {
        GalleryAndResult,
        RegistrationInstancePicker,
        RegistrationTemplatePicker,
        CheckBox
    },
    setup() {
        return {
            registrationTemplateGuid: ref(null),
            value: ref({
                "value": "eefe4ad9-bfa9-405c-b732-ccb4d857ab73",
                "text": "Joe's Test Registration",
                "category": null
            }),
            required: ref(false),
            disabled: ref(false),
            importCode: getSfcControlImportPath("registrationInstancePicker"),
            exampleCode: `<RegistrationInstancePicker label="Registration Instance" v-model="value" />`
        };
    },
    template: `
<GalleryAndResult
    :value="value"
    :importCode="importCode"
    :exampleCode="exampleCode"
    enableReflection >

    <RegistrationInstancePicker
        v-model="value"
        label="Registration Instance"
        :registrationTemplateGuid="registrationTemplateGuid?.value"
        :disabled="disabled"
        :rules="required ? 'required' : ''" />

    <template #settings>
        <div class="row mb-3">
            <div class="col-md-3">
                <RegistrationTemplatePicker label="Default Registration Template" v-model="registrationTemplateGuid" showBlankItem />
            </div>
            <div class="col-md-4">
                <CheckBox label="Required" v-model="required" />
            </div>
            <div class="col-md-4">
                <CheckBox label="Disabled" v-model="disabled" />
            </div>
        </div>

        <p class="text-semibold font-italic">Not all settings are demonstrated in this gallery.</p>
        <p>Additional props extend and are passed to the underlying <code>Rock Form Field</code>.</p>
    </template>
</GalleryAndResult>`
});


/** Demonstrates interactionChannelInteractionComponent picker */
const interactionChannelInteractionComponentPickerGallery = defineComponent({
    name: "InteractionChannelInteractionComponentPickerGallery",
    components: {
        GalleryAndResult,
        InteractionChannelInteractionComponentPicker,
        InteractionChannelPicker,
        DropDownList,
        NumberUpDown
    },
    setup() {
        return {
            interactionChannelGuid: ref(null),
            value: ref({
                "value": "1d6d3e3c-131c-4ed9-befe-b34f3c3da7d3",
                "text": "Calendar",
                "category": null
            }),
            importCode: getSfcControlImportPath("interactionChannelInteractionComponentPicker"),
            exampleCode: `<InteractionChannelInteractionComponentPicker label="Interaction Channel > Interaction Component" v-model="value" />`
        };
    },
    template: `
<GalleryAndResult
    :value="value"
    :importCode="importCode"
    :exampleCode="exampleCode"
    enableReflection >

    <InteractionChannelInteractionComponentPicker
        v-model="value"
        label="Interaction Channel > Interaction Component"
        :defaultInteractionChannelGuid="interactionChannelGuid?.value" />

    <template #settings>
        <div class="row mb-3">
            <div class="col-md-3">
                <InteractionChannelPicker label="Default Interaction Channel" v-model="interactionChannelGuid" showBlankItem />
            </div>
        </div>

        <p class="text-semibold font-italic">Not all settings are demonstrated in this gallery.</p>
        <p>Additional props extend and are passed to the underlying <code>Rock Form Field</code>.</p>
    </template>
</GalleryAndResult>`
});


/** Demonstrates Workflow Picker */
const workflowPickerGallery = defineComponent({
    name: "WorkflowPickerGallery",
    components: {
        GalleryAndResult,
        WorkflowTypePicker,
        WorkflowPicker,
        CheckBox,
    },
    setup() {
        return {
            value: ref({
                "value": "969b09e5-d830-46b7-86ab-2f0fbd12cf51",
                "text": "New Request",
                "category": null
            }),
            workflowType: ref({}),
            workflowTypeGuid: ref(""),
            required: ref(false),
            disabled: ref(false),
            importCode: getSfcControlImportPath("workflowPicker"),
            exampleCode: `<WorkflowPicker label="Choose a Workflow" v-model="value" />`
        };
    },
    template: `
<GalleryAndResult
    :value="value"
    :importCode="importCode"
    :exampleCode="exampleCode"
    enableReflection >

    <WorkflowPicker label="Choose a Workflow"
        v-model="value"
        :workflowTypeGuid="workflowTypeGuid?.value"
        :rules="required ? 'required' : ''"
        :disabled="disabled" />

    <template #settings>
        <div class="row">
            <div class="col-md-4">
                <WorkflowTypePicker label="Workflow Type" v-model="workflowTypeGuid" showBlankItem help="If this workflowTypeGuid prop is set, the Workflow Type selector will not be shown and the Workflows will be based on that type." />
            </div>
            <div class="col-md-4">
                <CheckBox label="Required" v-model="required" />
            </div>
            <div class="col-md-4">
                <CheckBox label="Disabled" v-model="disabled" />
            </div>
        </div>
    </template>
</GalleryAndResult>`
});

/** Demonstrates value list component */
const valueListGallery = defineComponent({
    name: "ValueListGallery",
    components: {
        GalleryAndResult,
        ValueList,
        CheckBox,
        TextBox
    },
    setup() {
        const usePredefinedValues = ref(false);
        const displayValueFirst = ref(false);
        const options: ListItemBag[] = [
            {
                text: "Option 1",
                value: "1"
            },
            {
                text: "Option 2",
                value: "2"
            },
            {
                text: "Option 3",
                value: "3"
            },
        ];

        const customValues = computed(() => usePredefinedValues.value ? options : null);

        return {
            usePredefinedValues: usePredefinedValues,
            displayValueFirst,
            customValues,
            fullWidth: ref(false),
            useDefinedType: ref(false),
            value: ref(null),
            definedTypeGuid: DefinedType.PersonConnectionStatus,
            valuePrompt: ref("Value"),
            importCode: getSfcControlImportPath("valueList"),
            exampleCode: `<ValueList label="List of Values" v-model="value" :customValues="customValues" :valuePrompt="valuePrompt" :definedTypeGuid="definedTypeGuid" />`
        };
    },
    template: `
<GalleryAndResult
    :value="value"
    :importCode="importCode"
    :exampleCode="exampleCode"
    enableReflection >

    <ValueList label="List of Values" v-model="value" :customValues="customValues" :valuePrompt="valuePrompt" :fullWidth="fullWidth" :definedTypeGuid="useDefinedType ? definedTypeGuid : null" />

    <template #settings>
        <div class="row">
            <CheckBox formGroupClasses="col-md-3" label="Use Predefined Values" v-model="usePredefinedValues" help="Enabling this will pass a pre-made <code>ListItemBag[]</code> of options to the ValueList component via the <code>customValues</code> prop." :disabled="useDefinedType" />
            <CheckBox formGroupClasses="col-md-3" label="Use Defined Type" v-model="useDefinedType" help="Enabling this will pass the Connection Status Defined Type's GUID to the ValueList component via the <code>definedTypeGuid</code> prop." :disabled="usePredefinedValues" />
            <CheckBox formGroupClasses="col-md-3" label="Full Width" v-model="fullWidth" />
            <TextBox formGroupClasses="col-md-3" label="Placeholder for Value Field" v-model="valuePrompt" />
        </div>
        <p>
            There are 2 different props that control what options users can choose/enter.
            The <code>definedTypeGuid</code> prop takes a GUID string and will limit users to choosing values from a list of defined values of that type.
            The <code>customValues</code> option allows you to pass a <code>ListItemBag</code> array in as a list of options that the user can choose from a dropdown.
            If both of those props are specified, the <code>definedTypeGuid</code> prop will take precedence.
            If neither option is used, a text box is shown, allowing users to manually type in any values.
        </p>
    </template>
</GalleryAndResult>`
});

/** Demonstrates block template picker component */
const blockTemplatePickerGallery = defineComponent({
    name: "BlockTemplatePickerGallery",
    components: {
        GalleryAndResult,
        BlockTemplatePicker,
        DefinedValuePicker
    },
    setup() {
        return {
            value: ref(null),
            templateKey: ref(null),
            definedTypeGuid: DefinedType.TemplateBlock,
            templateBlockGuid: ref(null),
            importCode: getSfcControlImportPath("blockTemplatePicker"),
            exampleCode: `<BlockTemplatePicker label="Select a Template" v-model="value" :templateBlockValueGuid="templateBlockValueGuid" />`
        };
    },
    template: `
<GalleryAndResult
    :value="{value, templateKey}"
    :importCode="importCode"
    :exampleCode="exampleCode"
    hasMultipleValues
    enableReflection >

    <BlockTemplatePicker label="Select a Template" v-model="value" v-model:templateKey="templateKey" :templateBlockValueGuid="templateBlockGuid?.value" />

    <template #settings>
        <div class="row">
            <DefinedValuePicker label="Template Block" formGroupClasses="col-md-4" v-model="templateBlockGuid" :definedTypeGuid="definedTypeGuid" showBlankItem />
        </div>
    </template>
</GalleryAndResult>`
});


const controlGalleryComponents: Record<string, Component> = [
    notificationBoxGallery,
    attributeValuesContainerGallery,
    badgeListGallery,
    fieldFilterEditorGallery,
    textBoxGallery,
    datePickerGallery,
    dateRangePickerGallery,
    dateTimePickerGallery,
    datePartsPickerGallery,
    radioButtonListGallery,
    dialogGallery,
    checkBoxGallery,
    inlineCheckBoxGallery,
    switchGallery,
    inlineSwitchGallery,
    checkBoxListGallery,
    mediaSelectorGallery,
    listBoxGallery,
    listItemsGallery,
    phoneNumberBoxGallery,
    dropDownListGallery,
    helpBlockGallery,
    colorPickerGallery,
    numberBoxGallery,
    numberRangeBoxGallery,
    genderPickerGallery,
    socialSecurityNumberBoxGallery,
    timePickerGallery,
    ratingGallery,
    CurrencyBoxGallery,
    emailBoxGallery,
    numberUpDownGallery,
    staticFormControlGallery,
    addressControlGallery,
    toggleGallery,
    progressTrackerGallery,
    itemsWithPreAndPostHtmlGallery,
    urlLinkBoxGallery,
    fullscreenGallery,
    panelGallery,
    PersonPickerGallery,
    fileUploaderGallery,
    ImageUploaderGallery,
    slidingDateRangePickerGallery,
    definedValuePickerGallery,
    campusPickerGallery,
    entityTypePickerGallery,
    sectionHeaderGallery,
    sectionContainerGallery,
    categoryPickerGallery,
    locationItemPickerGallery,
    copyButtonGallery,
    tagListGallery,
    followingGallery,
    achievementTypePickerGallery,
    badgeComponentPickerGallery,
    assessmentTypePickerGallery,
    assetStorageProviderPickerGallery,
    auditDetailGallery,
    binaryFileTypePickerGallery,
    binaryFilePickerGallery,
    codeEditorGallery,
    modalGallery,
    eventItemPickerGallery,
    dataViewPickerGallery,
    workflowTypePickerGallery,
    componentPickerGallery,
    financialGatewayPickerGallery,
    financialStatementTemplatePickerGallery,
    fieldTypePickerGallery,
    gradePickerGallery,
    groupMemberPickerGallery,
    interactionChannelPickerGallery,
    interactionComponentPickerGallery,
    lavaCommandPickerGallery,
    remoteAuthsPickerGallery,
    stepProgramPickerGallery,
    stepProgramStepTypePickerGallery,
    stepProgramStepStatusPickerGallery,
    stepStatusPickerGallery,
    stepTypePickerGallery,
    streakTypePickerGallery,
    badgePickerGallery,
    basicTimePickerGallery,
    birthdayPickerGallery,
    countdownTimerGallery,
    electronicSignatureGallery,
    fieldTypeEditorGallery,
    inlineRangeSliderGallery,
    javaScriptAnchorGallery,
    KeyValueListGallery,
    loadingGallery,
    loadingIndicatorGallery,
    numberUpDownGroupGallery,
    progressBarGallery,
    rockButtonGallery,
    rockLabelGallery,
    rockValidationGallery,
    rangeSliderGallery,
    tabbedBarGallery,
    tabbedContentGallery,
    transitionVerticalCollapseGallery,
    valueDetailListGallery,
    pagePickerGallery,
    connectionRequestPickerGallery,
    groupPickerGallery,
    mergeTemplatePickerGallery,
    metricCategoryPickerGallery,
    metricItemPickerGallery,
    registrationTemplatePickerGallery,
    reportPickerGallery,
    schedulePickerGallery,
    workflowActionTypePickerGallery,
    dayOfWeekPickerGallery,
    monthDayPickerGallery,
    monthYearPickerGallery,
    cacheabilityPickerGallery,
    buttonGroupGallery,
    intervalPickerGallery,
    geoPickerGallery,
    contentDropDownPickerGallery,
    scheduleBuilderGallery,
    wordCloudGallery,
    eventCalendarPickerGallery,
    groupTypePickerGallery,
    locationAddressPickerGallery,
    locationPickerGallery,
    locationListGallery,
    ethnicityPickerGallery,
    racePickerGallery,
    mediaElementPickerGallery,
    mergeFieldPickerGallery,
    categorizedValuePickerGallery,
    reminderTypePickerGallery,
    groupRolePickerGallery,
    modalAlertGallery,
    contentChannelItemPickerGallery,
    personLinkGallery,
    popOverGallery,
    rockLiteralGallery,
    registryEntryGallery,
    groupTypeGroupPickerGallery,
    groupAndRolePickerGallery,
    accountPickerGallery,
    noteTextEditorGallery,
    structuredContentEditorGallery,
    registrationInstancePickerGallery,
    interactionChannelInteractionComponentPickerGallery,
    workflowPickerGallery,
    valueListGallery,
    blockTemplatePickerGallery,
    DropDownMenuGallery,
    DropDownContentGallery,
    ButtonDropDownListGallery,
    CampusAccountAmountPickerGallery,
    LightGridGallery,
    ImageEditorGallery,
    HighlightLabelGallery,
    PdfViewerGallery,
    ChartGallery,
    EntityPickerGallery,
    PersonBasicEditorGallery,
    AttributeMatrixEditorGallery,
    BadgeControlGallery,
    BadgeGallery,
    WarningBlockGallery,
    YearPickerGallery,
    FirstNameTextBoxGallery,
    MediaPlayerGallery,
    RadioButtonGallery,
    BulletedListGallery,
    TermDescriptionGallery,
    ValueFilterGallery,
    SecurityButtonGallery,
    MarkdownEditorGallery,
<<<<<<< HEAD
    JsonFieldsBuilderGallery,
=======
    HtmlEditorGallery
>>>>>>> 50b9c92f
]
    // Fix vue 3 SFC putting name in __name.
    .map(a => {
        a.name = upperCaseFirstCharacter((a.__name ?? a.name).replace(/\.partial$/, ""));
        return a;
    })
    // Sort list by component name
    .sort((a, b) => a.name.localeCompare(b.name))
    // Convert list to an object where the key is the component name and the value is the component
    .reduce((newList, comp) => {
        newList[comp.name] = comp;
        return newList;
    }, {});

// #endregion

// #region Template Gallery

/** Demonstrates the detailPanel component. */
const detailBlockGallery = defineComponent({
    name: "DetailBlockGallery",
    components: {
        GalleryAndResult,
        CheckBox,
        CheckBoxList,
        DetailBlock
    },

    setup() {
        const simulateValues = ref<string[]>([]);

        const headerActions = computed((): PanelAction[] => {
            if (!simulateValues.value.includes("headerActions")) {
                return [];
            }

            return [
                {
                    iconCssClass: "fa fa-user",
                    title: "Action 1",
                    type: "default",
                    handler: () => alert("Action 1 selected.")
                },
                {
                    iconCssClass: "fa fa-group",
                    title: "Action 2",
                    type: "success",
                    handler: () => alert("Action 2 selected.")
                }
            ];
        });

        const labels = computed((): PanelAction[] => {
            if (!simulateValues.value.includes("labels")) {
                return [];
            }

            return [
                {
                    iconCssClass: "fa fa-user",
                    title: "Action 1",
                    type: "info",
                    handler: () => alert("Action 1 selected.")
                },
                {
                    iconCssClass: "fa fa-group",
                    title: "Action 2",
                    type: "success",
                    handler: () => alert("Action 2 selected.")
                }
            ];
        });

        const headerSecondaryActions = computed((): PanelAction[] => {
            if (!simulateValues.value.includes("headerSecondaryActions")) {
                return [];
            }

            return [
                {
                    iconCssClass: "fa fa-user",
                    title: "Action 1",
                    type: "default",
                    handler: () => alert("Action 1 selected.")
                },
                {
                    iconCssClass: "fa fa-group",
                    title: "Action 2",
                    type: "success",
                    handler: () => alert("Action 2 selected.")
                }
            ];
        });

        const footerActions = computed((): PanelAction[] => {
            if (!simulateValues.value.includes("footerActions")) {
                return [];
            }

            return [
                {
                    iconCssClass: "fa fa-user",
                    title: "Action 1",
                    type: "default",
                    handler: () => alert("Action 1 selected.")
                },
                {
                    iconCssClass: "fa fa-group",
                    title: "Action 2",
                    type: "success",
                    handler: () => alert("Action 2 selected.")
                }
            ];
        });

        const footerSecondaryActions = computed((): PanelAction[] => {
            if (!simulateValues.value.includes("footerSecondaryActions")) {
                return [];
            }

            return [
                {
                    iconCssClass: "fa fa-user",
                    title: "Action 1",
                    type: "default",
                    handler: () => alert("Action 1 selected.")
                },
                {
                    iconCssClass: "fa fa-group",
                    title: "Action 2",
                    type: "success",
                    handler: () => alert("Action 2 selected.")
                }
            ];
        });

        return {
            colors: Array.apply(0, Array(256)).map((_: unknown, index: number) => `rgb(${index}, ${index}, ${index})`),
            entityTypeGuid: EntityType.Group,
            footerActions,
            footerSecondaryActions,
            headerActions,
            headerSecondaryActions,
            isAuditHidden: ref(false),
            isBadgesVisible: ref(true),
            isDeleteVisible: ref(true),
            isEditVisible: ref(true),
            isFollowVisible: ref(true),
            isSecurityHidden: ref(false),
            isTagsVisible: ref(false),
            labels,
            simulateValues,
            simulateOptions: [
                {
                    value: "headerActions",
                    text: "Header Actions"
                },
                {
                    value: "headerSecondaryActions",
                    text: "Header Secondary Actions"
                },
                {
                    value: "labels",
                    text: "Labels",
                },
                {
                    value: "footerActions",
                    text: "Footer Actions"
                },
                {
                    value: "footerSecondaryActions",
                    text: "Footer Secondary Actions"
                },
                {
                    value: "helpContent",
                    text: "Help Content"
                }
            ],
            simulateHelp: computed((): boolean => simulateValues.value.includes("helpContent")),
            importCode: getTemplateImportPath("detailBlock"),
            exampleCode: `<DetailBlock name="Sample Entity" :entityTypeGuid="entityTypeGuid" entityTypeName="Entity Type" entityKey="57dc00a3-ff88-4d4c-9878-30ae309117e2" />`
        };
    },
    template: `
<GalleryAndResult
    :importCode="importCode"
    :exampleCode="exampleCode">
    <DetailBlock name="Sample Entity"
        :entityTypeGuid="entityTypeGuid"
        entityTypeName="Entity Type"
        entityKey="57dc00a3-ff88-4d4c-9878-30ae309117e2"
        :headerActions="headerActions"
        :headerSecondaryActions="headerSecondaryActions"
        :labels="labels"
        :footerActions="footerActions"
        :footerSecondaryActions="footerSecondaryActions"
        :isAuditHidden="isAuditHidden"
        :isEditVisible="isEditVisible"
        :isDeleteVisible="isDeleteVisible"
        :isFollowVisible="isFollowVisible"
        :isBadgesVisible="isBadgesVisible"
        :isSecurityHidden="isSecurityHidden"
        :isTagsVisible="isTagsVisible">
        <template v-if="simulateHelp" #helpContent>
            This is some help text.
        </template>
        <div v-for="c in colors" :style="{ background: c, height: '1px' }"></div>
    </DetailBlock>

    <template #settings>
        <div class="row">
            <div class="col-md-3">
                <CheckBox v-model="isAuditHidden" label="Is Audit Hidden" />
            </div>
            <div class="col-md-3">
                <CheckBox v-model="isBadgesVisible" label="Is Badges Visible" />
            </div>
            <div class="col-md-3">
                <CheckBox v-model="isDeleteVisible" label="Is Delete Visible" />
            </div>
            <div class="col-md-3">
                <CheckBox v-model="isEditVisible" label="Is Edit Visible" />
            </div>
            <div class="col-md-3">
                <CheckBox v-model="isFollowVisible" label="Is Follow Visible" />
            </div>
            <div class="col-md-3">
                <CheckBox v-model="isSecurityHidden" label="Is Security Hidden" />
            </div>
            <div class="col-md-3">
                <CheckBox v-model="isTagsVisible" label="Is Tags Visible" />
            </div>
        </div>

        <CheckBoxList v-model="simulateValues" label="Simulate" :items="simulateOptions" horizontal />
    </template>
</GalleryAndResult>`
});

const templateGalleryComponents = [
    detailBlockGallery
]
    .map(a => {
        a.name = a.__name ?? a.name;
        return a;
    })
    .sort((a, b) => a.name.localeCompare(b.name))
    .reduce((newList, comp) => {
        newList[comp.name] = comp;
        return newList;
    }, {});

// #endregion

export default defineComponent({
    name: "Example.ControlGallery",
    components: {
        Panel,
        SectionHeader,
        ...controlGalleryComponents,
        ...templateGalleryComponents
    },

    setup() {
        const currentComponent = ref<Component>(Object.values(controlGalleryComponents)[0]);

        function getComponentFromHash(): void {
            const hashComponent = new URL(document.URL).hash.replace("#", "");
            const component = controlGalleryComponents[hashComponent] ?? templateGalleryComponents[hashComponent];

            if (component) {
                currentComponent.value = component;
            }
        }

        onMounted(() => {
            getComponentFromHash();

            window.addEventListener("hashchange", getComponentFromHash);
        });

        onUnmounted(() => {
            window.removeEventListener("hashchange", getComponentFromHash);
        });

        return {
            currentComponent,
            convertComponentName,
            controlGalleryComponents,
            templateGalleryComponents
        };
    },

    template: `
<v-style>
.gallerySidebar {
    border-radius: 0;
    margin: -1px 0 -1px -1px;
    overflow-y: auto;
    flex-shrink: 0;
}

.gallerySidebar li.current {
    font-weight: 700;
}

.galleryContent {
    flex-grow: 1;
    overflow-x: clip;
    overflow-y: auto;
    padding: 20px;
}

.galleryContent > .rock-header hr {
    margin-left: -20px;
    margin-right: -20px;
}
</v-style>
<Panel type="block">
    <template #title>
        Obsidian Control Gallery
    </template>
    <template #default>
        <div class="panel-flex-fill-body flex-row">

            <div class="gallerySidebar well">
                <h4>Components</h4>

                <ul class="list-unstyled mb-0">
                    <li v-for="(component, key) in controlGalleryComponents" :key="key" :class="{current: currentComponent.name === component.name}">
                        <a :href="'#' + key" @click="currentComponent = component">{{ convertComponentName(component.name) }}</a>
                    </li>
                </ul>

                <h4 class="mt-3">Templates</h4>

                <ul class="list-unstyled mb-0">
                    <li v-for="(component, key) in templateGalleryComponents" :key="key" :class="{current: currentComponent.name === component.name}">
                        <a :href="'#' + key" @click="currentComponent = component">{{ convertComponentName(component.name) }}</a>
                    </li>
                </ul>
            </div>

            <div class="galleryContent">
                <component :is="currentComponent" />
            </div>

        </div>
    </template>
</Panel>`
});<|MERGE_RESOLUTION|>--- conflicted
+++ resolved
@@ -259,11 +259,8 @@
 import ValueFilterGallery from "./ControlGallery/valueFilterGallery.partial.obs";
 import SecurityButtonGallery from "./ControlGallery/securityButtonGallery.partial.obs";
 import MarkdownEditorGallery from "./ControlGallery/markdownEditorGallery.partial.obs";
-<<<<<<< HEAD
 import JsonFieldsBuilderGallery from "./ControlGallery/jsonFieldsBuilderGallery.partial.obs";
-=======
 import HtmlEditorGallery from "./ControlGallery/htmlEditorGallery.partial.obs";
->>>>>>> 50b9c92f
 
 
 // #region Control Gallery
@@ -8112,11 +8109,8 @@
     ValueFilterGallery,
     SecurityButtonGallery,
     MarkdownEditorGallery,
-<<<<<<< HEAD
     JsonFieldsBuilderGallery,
-=======
-    HtmlEditorGallery
->>>>>>> 50b9c92f
+    HtmlEditorGallery,
 ]
     // Fix vue 3 SFC putting name in __name.
     .map(a => {
