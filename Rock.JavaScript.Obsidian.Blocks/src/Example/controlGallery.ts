﻿// <copyright>
// Copyright by the Spark Development Network
//
// Licensed under the Rock Community License (the "License");
// you may not use this file except in compliance with the License.
// You may obtain a copy of the License at
//
// http://www.rockrms.com/license
//
// Unless required by applicable law or agreed to in writing, software
// distributed under the License is distributed on an "AS IS" BASIS,
// WITHOUT WARRANTIES OR CONDITIONS OF ANY KIND, either express or implied.
// See the License for the specific language governing permissions and
// limitations under the License.
// </copyright>
//

/**
 * The following controls are not included for various reasons (e.g. only used internally or are not finalized)
 *
 * - attributeEditor
 * - blockActionSourceGrid
 * - categorizedValuePickerDropDownLevel
 * - componentFromUrl
 * - fieldFilterContainer
 * - fieldFilterRuleRow
 * - gatewayControl
 * - geoPickerMap
 * - grid
 * - gridColumn
 * - gridProfileLInkColumn
 * - gridRow
 * - gridSelectColumn
 * - myWellGatewayControl
 * - nmiGatewayControl
 * - pageDebugTimings
 * - primaryBlock
 * - rockAttributeFilter
 * - rockField
 * - rockForm
 * - rockFormField
 * - rockSuspense
 * - saveFinancialAccountForm
 * - secondaryBlock
 * - testGatewayControl
 * - timeIntervalPicker
 */

import { Component, computed, defineComponent, getCurrentInstance, isRef, onMounted, onUnmounted, PropType, Ref, ref, watch } from "vue";
import * as ObjectUtils from "@Obsidian/Utility/objectUtils";
import { BtnType } from "@Obsidian/Enums/Controls/btnType";
import { BtnSize } from "@Obsidian/Enums/Controls/btnSize";
import HighlightJs from "@Obsidian/Libs/highlightJs";
import FieldFilterEditor from "@Obsidian/Controls/fieldFilterEditor";
import AttributeValuesContainer from "@Obsidian/Controls/attributeValuesContainer";
import TextBox from "@Obsidian/Controls/textBox";
import EmailBox from "@Obsidian/Controls/emailBox";
import CodeEditor from "@Obsidian/Controls/codeEditor";
import CurrencyBox from "@Obsidian/Controls/currencyBox";
import DatePicker from "@Obsidian/Controls/datePicker.obs";
import DateRangePicker from "@Obsidian/Controls/dateRangePicker";
import DateTimePicker from "@Obsidian/Controls/dateTimePicker";
import ListBox from "@Obsidian/Controls/listBox";
import BirthdayPicker from "@Obsidian/Controls/birthdayPicker";
import NumberUpDown from "@Obsidian/Controls/numberUpDown";
import AddressControl from "@Obsidian/Controls/addressControl.obs";
import InlineSwitch from "@Obsidian/Controls/inlineSwitch";
import Switch from "@Obsidian/Controls/switch";
import Toggle from "@Obsidian/Controls/toggle";
import ItemsWithPreAndPostHtml, { ItemWithPreAndPostHtml } from "@Obsidian/Controls/itemsWithPreAndPostHtml";
import StaticFormControl from "@Obsidian/Controls/staticFormControl";
import ProgressTracker, { ProgressTrackerItem } from "@Obsidian/Controls/progressTracker";
import RockForm from "@Obsidian/Controls/rockForm";
import RockButton from "@Obsidian/Controls/rockButton";
import RadioButtonList from "@Obsidian/Controls/radioButtonList";
import DropDownList from "@Obsidian/Controls/dropDownList";
import Dialog from "@Obsidian/Controls/dialog";
import InlineCheckBox from "@Obsidian/Controls/inlineCheckBox";
import CheckBox from "@Obsidian/Controls/checkBox";
import PhoneNumberBox from "@Obsidian/Controls/phoneNumberBox.obs";
import HelpBlock from "@Obsidian/Controls/helpBlock";
import DatePartsPicker, { DatePartsPickerValue } from "@Obsidian/Controls/datePartsPicker";
import ColorPicker from "@Obsidian/Controls/colorPicker";
import NumberBox from "@Obsidian/Controls/numberBox";
import NumberRangeBox from "@Obsidian/Controls/numberRangeBox";
import GenderDropDownList from "@Obsidian/Controls/genderDropDownList";
import SocialSecurityNumberBox from "@Obsidian/Controls/socialSecurityNumberBox";
import TimePicker from "@Obsidian/Controls/timePicker";
import UrlLinkBox from "@Obsidian/Controls/urlLinkBox";
import CheckBoxList from "@Obsidian/Controls/checkBoxList";
import Rating from "@Obsidian/Controls/rating";
import Fullscreen from "@Obsidian/Controls/fullscreen";
import Panel from "@Obsidian/Controls/panel";
import PersonPicker from "@Obsidian/Controls/personPicker";
import FileUploader from "@Obsidian/Controls/fileUploader";
import ImageUploader from "@Obsidian/Controls/imageUploader";
import EntityTypePicker from "@Obsidian/Controls/entityTypePicker";
import AchievementTypePicker from "@Obsidian/Controls/achievementTypePicker";
import AssessmentTypePicker from "@Obsidian/Controls/assessmentTypePicker";
import AssetStorageProviderPicker from "@Obsidian/Controls/assetStorageProviderPicker";
import BinaryFileTypePicker from "@Obsidian/Controls/binaryFileTypePicker";
import BinaryFilePicker from "@Obsidian/Controls/binaryFilePicker";
import SlidingDateRangePicker from "@Obsidian/Controls/slidingDateRangePicker";
import DefinedValuePicker from "@Obsidian/Controls/definedValuePicker.obs";
import CategoryPicker from "@Obsidian/Controls/categoryPicker";
import LocationItemPicker from "@Obsidian/Controls/locationItemPicker";
import ConnectionRequestPicker from "@Obsidian/Controls/connectionRequestPicker";
import CopyButton from "@Obsidian/Controls/copyButton";
import EntityTagList from "@Obsidian/Controls/entityTagList";
import Following from "@Obsidian/Controls/following";
import AuditDetail from "@Obsidian/Controls/auditDetail";
import CampusPicker from "@Obsidian/Controls/campusPicker.obs";
import DetailBlock from "@Obsidian/Templates/detailBlock";
import { toNumber } from "@Obsidian/Utility/numberUtils";
import { ListItemBag } from "@Obsidian/ViewModels/Utility/listItemBag";
import { PublicAttributeBag } from "@Obsidian/ViewModels/Utility/publicAttributeBag";
import { newGuid } from "@Obsidian/Utility/guid";
import { FieldFilterGroupBag } from "@Obsidian/ViewModels/Reporting/fieldFilterGroupBag";
import { AssessmentType } from "@Obsidian/SystemGuids/assessmentType";
import { BinaryFiletype } from "@Obsidian/SystemGuids/binaryFiletype";
import { DefinedType } from "@Obsidian/SystemGuids/definedType";
import { EntityType } from "@Obsidian/SystemGuids/entityType";
import { FieldType } from "@Obsidian/SystemGuids/fieldType";
import { SlidingDateRange, slidingDateRangeToString } from "@Obsidian/Utility/slidingDateRange";
import { PanelAction } from "@Obsidian/Types/Controls/panelAction";
import { sleep } from "@Obsidian/Utility/promiseUtils";
import { upperCaseFirstCharacter } from "@Obsidian/Utility/stringUtils";
import TransitionVerticalCollapse from "@Obsidian/Controls/transitionVerticalCollapse";
import SectionContainer from "@Obsidian/Controls/sectionContainer";
import SectionHeader from "@Obsidian/Controls/sectionHeader";
import { FieldFilterSourceBag } from "@Obsidian/ViewModels/Reporting/fieldFilterSourceBag";
import { PickerDisplayStyle } from "@Obsidian/Enums/Controls/pickerDisplayStyle";
import { useStore } from "@Obsidian/PageState";
import BadgeComponentPicker from "@Obsidian/Controls/badgeComponentPicker";
import ComponentPicker from "@Obsidian/Controls/componentPicker";
import Modal from "@Obsidian/Controls/modal";
import EventItemPicker from "@Obsidian/Controls/eventItemPicker";
import DataViewPicker from "@Obsidian/Controls/dataViewPicker";
import WorkflowTypePicker from "@Obsidian/Controls/workflowTypePicker";
import FinancialGatewayPicker from "@Obsidian/Controls/financialGatewayPicker";
import FinancialStatementTemplatePicker from "@Obsidian/Controls/financialStatementTemplatePicker";
import FieldTypePicker from "@Obsidian/Controls/fieldTypePicker";
import GradePicker from "@Obsidian/Controls/gradePicker";
import ScheduleBuilder from "@Obsidian/Controls/scheduleBuilder.obs";
import GroupMemberPicker from "@Obsidian/Controls/groupMemberPicker";
import InteractionChannelPicker from "@Obsidian/Controls/interactionChannelPicker";
import InteractionComponentPicker from "@Obsidian/Controls/interactionComponentPicker";
import LavaCommandPicker from "@Obsidian/Controls/lavaCommandPicker";
import RemoteAuthsPicker from "@Obsidian/Controls/remoteAuthsPicker";
import StepProgramPicker from "@Obsidian/Controls/stepProgramPicker";
import StepStatusPicker from "@Obsidian/Controls/stepStatusPicker";
import StepTypePicker from "@Obsidian/Controls/stepTypePicker";
import StreakTypePicker from "@Obsidian/Controls/streakTypePicker";
import Alert from "@Obsidian/Controls/alert.obs";
import { AlertType } from "@Obsidian/Enums/Controls/alertType";
import BadgeList from "@Obsidian/Controls/badgeList";
import BadgePicker from "@Obsidian/Controls/badgePicker";
import BasicTimePicker from "@Obsidian/Controls/basicTimePicker";
import CountdownTimer from "@Obsidian/Controls/countdownTimer";
import ElectronicSignature from "@Obsidian/Controls/electronicSignature";
import FieldTypeEditor from "@Obsidian/Controls/fieldTypeEditor";
import InlineSlider from "@Obsidian/Controls/inlineSlider";
import Slider from "@Obsidian/Controls/slider";
import JavaScriptAnchor from "@Obsidian/Controls/javaScriptAnchor";
import KeyValueList from "@Obsidian/Controls/keyValueList";
import Loading from "@Obsidian/Controls/loading";
import LoadingIndicator from "@Obsidian/Controls/loadingIndicator";
import NumberUpDownGroup, { NumberUpDownGroupOption } from "@Obsidian/Controls/numberUpDownGroup";
import PanelWidget from "@Obsidian/Controls/panelWidget";
import ProgressBar from "@Obsidian/Controls/progressBar";
import RockLabel from "@Obsidian/Controls/rockLabel";
import RockValidation from "@Obsidian/Controls/rockValidation";
import TabbedContent from "@Obsidian/Controls/tabbedContent";
import ValueDetailList from "@Obsidian/Controls/valueDetailList";
import PagePicker from "@Obsidian/Controls/pagePicker.obs";
import GroupPicker from "@Obsidian/Controls/groupPicker";
import MergeTemplatePicker from "@Obsidian/Controls/mergeTemplatePicker";
import { MergeTemplateOwnership } from "@Obsidian/Enums/Controls/mergeTemplateOwnership";
import MetricCategoryPicker from "@Obsidian/Controls/metricCategoryPicker";
import MetricItemPicker from "@Obsidian/Controls/metricItemPicker";
import RegistrationTemplatePicker from "@Obsidian/Controls/registrationTemplatePicker";
import ReportPicker from "@Obsidian/Controls/reportPicker";
import SchedulePicker from "@Obsidian/Controls/schedulePicker";
import WorkflowActionTypePicker from "@Obsidian/Controls/workflowActionTypePicker.obs";
import DayOfWeekPicker from "@Obsidian/Controls/dayOfWeekPicker.obs";
import MonthDayPicker from "@Obsidian/Controls/monthDayPicker.obs";
import MonthYearPicker from "@Obsidian/Controls/monthYearPicker.obs";
import { RockCacheability } from "@Obsidian/ViewModels/Controls/rockCacheability";
import CacheabilityPicker from "@Obsidian/Controls/cacheabilityPicker.obs";
import ButtonGroup from "@Obsidian/Controls/buttonGroup.obs";
import IntervalPicker from "@Obsidian/Controls/intervalPicker.obs";
import GeoPicker from "@Obsidian/Controls/geoPicker.obs";
import ContentDropDownPicker from "@Obsidian/Controls/contentDropDownPicker.obs";
import WordCloud from "@Obsidian/Controls/wordCloud.obs";
import EventCalendarPicker from "@Obsidian/Controls/eventCalendarPicker.obs";
import GroupTypePicker from "@Obsidian/Controls/groupTypePicker.obs";
import LocationAddressPicker from "@Obsidian/Controls/locationAddressPicker.obs";
import LocationPicker from "@Obsidian/Controls/locationPicker.obs";
import LocationList from "@Obsidian/Controls/locationList.obs";
import EthnicityPicker from "@Obsidian/Controls/ethnicityPicker.obs";
import RacePicker from "@Obsidian/Controls/racePicker.obs";
import MediaElementPicker from "@Obsidian/Controls/mediaElementPicker.obs";
import MergeFieldPicker from "@Obsidian/Controls/mergeFieldPicker.obs";
import CategorizedValuePicker from "@Obsidian/Controls/categorizedValuePicker.obs";
<<<<<<< HEAD
import ReminderTypePicker from "@Obsidian/Controls/reminderTypePicker.obs";
=======
import GroupRolePicker from "@Obsidian/Controls/groupRolePicker.obs";
>>>>>>> de2d16c5

// #region Gallery Support

const displayStyleItems: ListItemBag[] = [
    {
        value: PickerDisplayStyle.Auto,
        text: "Auto"
    },
    {
        value: PickerDisplayStyle.List,
        text: "List"
    },
    {
        value: PickerDisplayStyle.Condensed,
        text: "Condensed"
    }
];

/**
 * Takes a gallery component's name and converts it to a name that is useful for the header and
 * sidebar by adding spaces and stripping out the "Gallery" suffix
 *
 * @param name Name of the control
 * @returns A string of code that can be used to import the given control file
 */
function convertComponentName(name: string | undefined | null): string {
    if (!name) {
        return "Unknown Component";
    }

    return name.replace(/[A-Z]/g, " $&").replace(/Gallery$/, "").trim();
}

/**
 * Takes an element name and a collection of attribute keys and values and
 * constructs the example code. This can be used inside a computed call to
 * have the example code dynamically match the selected settings.
 *
 * @param elementName The name of the element to use in the example code.
 * @param attributes The attribute names and values to append to the element name.
 *
 * @returns A string of valid HTML content for how to use the component.
 */
function buildExampleCode(elementName: string, attributes: Record<string, Ref<unknown> | unknown>): string {
    const attrs: string[] = [];

    for (const attr in attributes) {
        let value = attributes[attr];
        console.log("attributes", attr, value);

        if (isRef(value)) {
            value = value.value;
        }

        if (typeof value === "string") {
            attrs.push(`${attr}="${value}"`);
        }
        else if (typeof value === "number") {
            attrs.push(`:${attr}="${value}"`);
        }
        else if (typeof value === "boolean") {
            attrs.push(`:${attr}="${value ? "true" : "false"}"`);
        }
        else if (value === undefined || value === null) {
            /* Do nothing */
        }
    }

    console.log(attrs);

    return `<${elementName} ${attrs.join(" ")} />`;
}

/**
 * A wrapper component that describes the template used for each of the controls
 * within this control gallery
 */
// eslint-disable-next-line @typescript-eslint/naming-convention
export const GalleryAndResult = defineComponent({
    name: "GalleryAndResult",
    inheritAttrs: false,
    components: {
        Switch,
        SectionHeader,
        TransitionVerticalCollapse,
        CopyButton
    },
    props: {
        // The value passed into/controlled by the component, if any
        value: {
            required: false
        },
        // If true, the provided value is a map of multiple values
        hasMultipleValues: {
            type: Boolean as PropType<boolean>,
            default: false
        },
        // Show another copy of the component so you can see that the value is reflected across them
        enableReflection: {
            type: Boolean as PropType<boolean>,
            default: false
        },
        // Code snippet showing how to import the component
        importCode: {
            type: String as PropType<string>
        },
        // Code snippet of the component being used
        exampleCode: {
            type: String as PropType<string>
        },
        // Describe what this component is/does
        description: {
            type: String as PropType<string>,
            default: ""
        },
        /** Display the value raw and unformatted inside the PRE element. */
        displayAsRaw: {
            type: Boolean as PropType<boolean>,
            default: false
        }
    },

    setup(props) {
        // Calculate a header based on the name of the component, adding spaces and stripping out the "Gallery" suffix
        const componentName = convertComponentName(getCurrentInstance()?.parent?.type?.name);

        const formattedValue = computed(() => {
            if (props.displayAsRaw) {
                return props.value;
            }
            else if (!props.hasMultipleValues) {
                return JSON.stringify(props.value, null, 4);
            }
            else {
                // Convert each property's value to a JSON string.
                return ObjectUtils.fromEntries(
                    Object.entries(props.value as Record<string, unknown>).map(([key, val]) => {
                        return [
                            key,
                            JSON.stringify(val, null, 4)
                        ];
                    })
                );
            }
        });

        const styledImportCode = computed((): string | undefined => {
            if (!props.importCode) {
                return undefined;
            }

            return HighlightJs.highlight(props.importCode, {
                language: "typescript"
            })?.value;
        });

        const styledExampleCode = computed((): string | undefined => {
            if (!props.exampleCode) {
                return undefined;
            }

            return HighlightJs.highlight(props.exampleCode, {
                language: "html"
            })?.value;
        });

        const showReflection = ref(false);

        return {
            componentName,
            formattedValue,
            showReflection,
            styledExampleCode,
            styledImportCode,
        };
    },

    template: `
<v-style>
.galleryContent-mainRow > div.well {
    overflow-x: auto;
}

.galleryContent-reflectionToggle {
    display: flex;
    justify-content: flex-end;
}

.galleryContent-valueBox {
    max-height: 300px;
    overflow: auto;
}

.galleryContent-codeSampleWrapper {
    position: relative;
}

.galleryContent-codeSample {
    padding-right: 3rem;
    overflow-x: auto;
}

.galleryContent-codeCopyButton {
    position: absolute;
    top: 1.4rem;
    transform: translateY(-50%);
    right: .5rem;
    z-index: 1;
}

.galleryContent-codeCopyButton::before {
    content: "";
    position: absolute;
    top: -0.3rem;
    right: -0.5rem;
    bottom: -0.3rem;
    left: -0.5rem;
    background: linear-gradient(to left, #f5f5f4, #f5f5f4 80%, #f5f5f500);
    z-index: -1;
}
</v-style>

<SectionHeader :title="componentName" :description="description" />
<div class="galleryContent-mainRow mb-5 row">
    <div v-if="$slots.default" :class="value === void 0 ? 'col-sm-12' : 'col-sm-6'">
        <h4 class="mt-0">Test Control</h4>
        <slot name="default" />

        <div v-if="enableReflection" class="mt-3">
            <div class="mb-3 galleryContent-reflectionToggle">
                <Switch v-model="showReflection" text="Show Reflection" />
            </div>
            <TransitionVerticalCollapse>
                <div v-if="showReflection">
                    <h4 class="mt-0">Control Reflection</h4>
                    <slot name="default" />
                </div>
            </TransitionVerticalCollapse>
        </div>
    </div>
    <div v-if="value !== void 0" class="col-sm-6">
        <div class="well">
            <h4>Current Value<template v-if="hasMultipleValues">s</template></h4>
            <template v-if="hasMultipleValues" v-for="value, key in formattedValue">
                <h5><code>{{ key }}</code></h5>
                <pre class="m-0 p-0 border-0 galleryContent-valueBox">{{ value }}</pre>
            </template>
            <pre v-else class="m-0 p-0 border-0 galleryContent-valueBox">{{ formattedValue }}</pre>
        </div>
    </div>
</div>
<div v-if="$slots.settings" class="mb-5">
    <h4 class="mt-0">Settings</h4>
    <slot name="settings" />
</div>
<div v-if="importCode || exampleCode || $slots.usage" class="mb-5">
    <h4 class="mt-0 mb-3">Usage Notes</h4>
    <slot name="usage">
        <h5 v-if="importCode" class="mt-3 mb-2">Import</h5>
        <div v-if="importCode" class="galleryContent-codeSampleWrapper">
            <pre class="galleryContent-codeSample"><code v-html="styledImportCode"></code></pre>
            <CopyButton :value="importCode" class="galleryContent-codeCopyButton" btnSize="sm" btnType="link" />
        </div>
        <h5 v-if="exampleCode" class="mt-3 mb-2">Template Syntax</h5>
        <div v-if="exampleCode" class="galleryContent-codeSampleWrapper">
            <pre class="galleryContent-codeSample"><code v-html="styledExampleCode"></code></pre>
            <CopyButton :value="exampleCode" class="galleryContent-codeCopyButton" btnSize="sm" btnType="link" />
        </div>
    </slot>
</div>

<div v-if="$slots.header">
    <p class="text-semibold font-italic">The <code>header</code> slot is no longer supported.</p>
</div>

<div v-if="$attrs.splitWidth !== void 0">
    <p class="text-semibold font-italic">The <code>splitWidth</code> prop is no longer supported.</p>
</div>

<div v-if="$slots.gallery">
    <p class="text-semibold font-italic">The <code>gallery</code> slot is deprecated. Please update to the newest Control Gallery template.</p>
    <slot name="gallery" />
</div>
<div v-if="$slots.result">
    <p class="text-semibold font-italic">The <code>result</code> slot is deprecated. Please update to the newest Control Gallery template.</p>
    <slot name="result" />
</div>
`
});

/**
 * Generate a string of an import statement that imports the control will the given file name.
 * The control's name will be based off the filename
 *
 * @param fileName Name of the control's file
 * @returns A string of code that can be used to import the given control file
 */
export function getControlImportPath(fileName: string): string {
    return `import ${upperCaseFirstCharacter(fileName)} from "@Obsidian/Controls/${fileName}";`;
}

/**
 * Generate a string of an import statement that imports the SFC control will the given file name.
 * The control's name will be based off the filename
 *
 * @param fileName Name of the control's file
 * @returns A string of code that can be used to import the given control file
 */
export function getSfcControlImportPath(fileName: string): string {
    return `import ${upperCaseFirstCharacter(fileName)} from "@Obsidian/Controls/${fileName}.obs";`;
}

/**
 * Generate a string of an import statement that imports the template will the given file name.
 * The template's name will be based off the filename
 *
 * @param fileName Name of the control's file
 * @returns A string of code that can be used to import the given control file
 */
export function getTemplateImportPath(fileName: string): string {
    return `import ${upperCaseFirstCharacter(fileName)} from "@Obsidian/Templates/${fileName}";`;
}

// #endregion

// #region Control Gallery

/** Demonstrates an attribute values container. */
const attributeValuesContainerGallery = defineComponent({
    name: "AttributeValuesContainerGallery",
    components: {
        GalleryAndResult,
        AttributeValuesContainer,
        CheckBox,
        NumberBox,
        TextBox
    },
    setup() {
        const isEditMode = ref(false);
        const showAbbreviatedName = ref(false);
        const showEmptyValues = ref(true);
        const displayAsTabs = ref(false);
        const showCategoryLabel = ref(true);
        const numberOfColumns = ref(2);
        const entityName = ref("Foo Entity");

        const categories = [{
            guid: newGuid(),
            name: "Cat A",
            order: 1
        },
        {
            guid: newGuid(),
            name: "Cat B",
            order: 2
        },
        {
            guid: newGuid(),
            name: "Cat C",
            order: 3
        }];

        const attributes = ref<Record<string, PublicAttributeBag>>({
            text: {
                attributeGuid: newGuid(),
                categories: [categories[0]],
                description: "A text attribute.",
                fieldTypeGuid: FieldType.Text,
                isRequired: false,
                key: "text",
                name: "Text Attribute",
                order: 2,
                configurationValues: {}
            },
            color: {
                attributeGuid: newGuid(),
                categories: [categories[0], categories[2]],
                description: "Favorite color? Or just a good one?",
                fieldTypeGuid: FieldType.Color,
                isRequired: false,
                key: "color",
                name: "Random Color",
                order: 4,
                configurationValues: {}
            },
            bool: {
                attributeGuid: newGuid(),
                categories: [categories[2]],
                description: "Are you foo?",
                fieldTypeGuid: FieldType.Boolean,
                isRequired: false,
                key: "bool",
                name: "Boolean Attribute",
                order: 3,
                configurationValues: {}
            },
            textagain: {
                attributeGuid: newGuid(),
                categories: [categories[1]],
                description: "Another text attribute.",
                fieldTypeGuid: FieldType.Text,
                isRequired: false,
                key: "textAgain",
                name: "Some Text",
                order: 5,
                configurationValues: {}
            },
            single: {
                attributeGuid: newGuid(),
                categories: [],
                description: "A single select attribute.",
                fieldTypeGuid: FieldType.SingleSelect,
                isRequired: false,
                key: "single",
                name: "Single Select",
                order: 1,
                configurationValues: {
                    values: JSON.stringify([{ value: "1", text: "One" }, { value: "2", text: "Two" }, { value: "3", text: "Three" }])
                }
            }
        });

        const attributeValues = ref<Record<string, string>>({
            "text": "Default text value",
            "color": "#336699",
            "bool": "N",
            "textAgain": "",
            single: "1"
        });

        return {
            attributes,
            attributeValues,
            isEditMode,
            showAbbreviatedName,
            showEmptyValues,
            displayAsTabs,
            showCategoryLabel,
            numberOfColumns,
            entityName,
            importCode: getControlImportPath("attributeValuesContainer"),
            exampleCode: `<AttributeValuesContainer v-model="attributeValues" :attributes="attributes" :isEditMode="false" :showAbbreviatedName="false" :showEmptyValues="true" :displayAsTabs="false" :showCategoryLabel="true" :numberOfColumns="1" :entityTypeName="entityName" />`
        };
    },
    template: `
<GalleryAndResult
    :value="{ attributes, modelValue: attributeValues }"
    hasMultipleValues
    :importCode="importCode"
    :exampleCode="exampleCode" >

    <AttributeValuesContainer
        v-model="attributeValues"
        :attributes="attributes"
        :isEditMode="isEditMode"
        :showAbbreviatedName="showAbbreviatedName"
        :showEmptyValues="showEmptyValues"
        :displayAsTabs="displayAsTabs"
        :showCategoryLabel="showCategoryLabel"
        :numberOfColumns="numberOfColumns"
        :entityTypeName="entityName" />

    <template #settings>
        <div class="row">
            <CheckBox formGroupClasses="col-sm-6" v-model="isEditMode" label="Edit Mode" text="Enable" help="Default: false" />
            <CheckBox formGroupClasses="col-sm-6" v-model="showAbbreviatedName" label="Abbreviated Name" text="Show" help="Default: false" />
        </div>
        <div class="row">
            <CheckBox formGroupClasses="col-sm-6" v-model="showEmptyValues" label="Empty Values" text="Show" help="Default: true; Only applies if not in edit mode" />
            <CheckBox formGroupClasses="col-sm-6" v-model="displayAsTabs" label="Category Tabs" text="Show" help="Default: false; If any attributes are in a category, display each category as a tab. Not applicable while editing." />
        </div>
        <CheckBox v-model="showCategoryLabel" label="Category Labels" text="Show" help="Default: false; Only applies when not displaying tabs." />
        <div class="row">
            <NumberBox formGroupClasses="col-sm-6" v-model="numberOfColumns" label="Number of Columns" help="Default: 1; Only applies when not displaying tabs." />
            <TextBox formGroupClasses="col-sm-6" v-model="entityName" label="Entity Type" help="Default: ''; Appears in the heading when category labels are showing." />
        </div>
    </template>
</GalleryAndResult>`
});

/** Demonstrates a field visibility rules editor. */
const fieldFilterEditorGallery = defineComponent({
    name: "FieldFilterEditorGallery",
    components: {
        GalleryAndResult,
        FieldFilterEditor,
        CheckBox,
        TextBox
    },
    setup() {

        const sources: FieldFilterSourceBag[] = [
            {
                guid: "2a50d342-3a0b-4da3-83c1-25839c75615c",
                type: 0,
                attribute: {
                    attributeGuid: "4eb1eb34-988b-4212-8c93-844fae61b43c",
                    fieldTypeGuid: "9C204CD0-1233-41C5-818A-C5DA439445AA",
                    name: "Text Field",
                    description: "",
                    order: 0,
                    isRequired: false,
                    configurationValues: {
                        maxcharacters: "10"
                    }
                }
            },
            {
                guid: "6dbb47c4-5816-4110-8a52-92880d4d05c0",
                type: 0,
                attribute: {
                    attributeGuid: "c41817d8-be26-460c-9f89-a7059ae6a9b0",
                    fieldTypeGuid: "A75DFC58-7A1B-4799-BF31-451B2BBE38FF",
                    name: "Integer Field",
                    description: "",
                    order: 0,
                    isRequired: false,
                    configurationValues: {}
                }
            },
            {
                guid: "6dbb47c4-5816-4110-8a52-92880d4d05c1",
                type: 0,
                attribute: {
                    attributeGuid: "c41817d8-be26-460c-9f89-a7059ae6a9b1",
                    fieldTypeGuid: "D747E6AE-C383-4E22-8846-71518E3DD06F",
                    name: "Color",
                    description: "",
                    order: 0,
                    isRequired: false,
                    configurationValues: {
                        selectiontype: "Color Picker"
                    }
                }
            },
            {
                guid: "6dbb47c4-5816-4110-8a52-92880d4d05c2",
                type: 0,
                attribute: {
                    attributeGuid: "c41817d8-be26-460c-9f89-a7059ae6a9b2",
                    fieldTypeGuid: "3EE69CBC-35CE-4496-88CC-8327A447603F",
                    name: "Currency",
                    description: "",
                    order: 0,
                    isRequired: false,
                    configurationValues: {}
                }
            },
            {
                guid: "6dbb47c4-5816-4110-8a52-92880d4d05c3",
                type: 0,
                attribute: {
                    attributeGuid: "c41817d8-be26-460c-9f89-a7059ae6a9b3",
                    fieldTypeGuid: "9C7D431C-875C-4792-9E76-93F3A32BB850",
                    name: "Date Range",
                    description: "",
                    order: 0,
                    isRequired: false,
                    configurationValues: {}
                }
            },
            {
                guid: "6dbb47c4-5816-4110-8a52-92880d4d05c4",
                type: 0,
                attribute: {
                    attributeGuid: "c41817d8-be26-460c-9f89-a7059ae6a9b4",
                    fieldTypeGuid: "7EDFA2DE-FDD3-4AC1-B356-1F5BFC231DAE",
                    name: "Day of Week",
                    description: "",
                    order: 0,
                    isRequired: false,
                    configurationValues: {}
                }
            },
            {
                guid: "6dbb47c4-5816-4110-8a52-92880d4d05c5",
                type: 0,
                attribute: {
                    attributeGuid: "c41817d8-be26-460c-9f89-a7059ae6a9b5",
                    fieldTypeGuid: "3D045CAE-EA72-4A04-B7BE-7FD1D6214217",
                    name: "Email",
                    description: "",
                    order: 0,
                    isRequired: false,
                    configurationValues: {}
                }
            },
            {
                guid: "6dbb47c4-5816-4110-8a52-92880d4d05c6",
                type: 0,
                attribute: {
                    attributeGuid: "c41817d8-be26-460c-9f89-a7059ae6a9b6",
                    fieldTypeGuid: "2E28779B-4C76-4142-AE8D-49EA31DDB503",
                    name: "Gender",
                    description: "",
                    order: 0,
                    isRequired: false,
                    configurationValues: {
                        hideUnknownGender: "True"
                    }
                }
            },
            {
                guid: "6dbb47c4-5816-4110-8a52-92880d4d05c7",
                type: 0,
                attribute: {
                    attributeGuid: "c41817d8-be26-460c-9f89-a7059ae6a9b7",
                    fieldTypeGuid: "C28C7BF3-A552-4D77-9408-DEDCF760CED0",
                    name: "Memo",
                    description: "",
                    order: 0,
                    isRequired: false,
                    configurationValues: {
                        numberofrows: "4",
                        allowhtml: "True",
                        maxcharacters: "5",
                        showcountdown: "True"
                    }
                }
            }
        ];

        const prefilled = (): FieldFilterGroupBag => ({
            guid: newGuid(),
            expressionType: 4,
            rules: [
                {
                    guid: "a81c3ef9-72a9-476b-8b88-b52f513d92e6",
                    comparisonType: 128,
                    sourceType: 0,
                    attributeGuid: "c41817d8-be26-460c-9f89-a7059ae6a9b0",
                    value: "50"
                },
                {
                    guid: "74d34117-4cc6-4cea-92c5-8297aa693ba5",
                    comparisonType: 2,
                    sourceType: 0,
                    attributeGuid: "c41817d8-be26-460c-9f89-a7059ae6a9b1",
                    value: "BlanchedAlmond"
                },
                {
                    guid: "0fa2b6ea-bc86-4fae-b0da-02e48fed8d96",
                    comparisonType: 8,
                    sourceType: 0,
                    attributeGuid: "c41817d8-be26-460c-9f89-a7059ae6a9b5",
                    value: "@gmail.com"
                },
                {
                    guid: "434107e6-6c0c-4698-90ef-d615b1c2de4b",
                    comparisonType: 2,
                    sourceType: 0,
                    attributeGuid: "c41817d8-be26-460c-9f89-a7059ae6a9b6",
                    value: "2"
                },
                {
                    guid: "706179b9-7518-4a74-8e0f-8a48016aec04",
                    comparisonType: 16,
                    sourceType: 0,
                    attributeGuid: "4eb1eb34-988b-4212-8c93-844fae61b43c",
                    value: "text"
                },
                {
                    guid: "4564eac2-15d9-48d9-b618-563523285af0",
                    comparisonType: 512,
                    sourceType: 0,
                    attributeGuid: "c41817d8-be26-460c-9f89-a7059ae6a9b2",
                    value: "999"
                },
                {
                    guid: "e6c56d4c-7f63-44f9-8f07-1ea0860b605d",
                    comparisonType: 1,
                    sourceType: 0,
                    attributeGuid: "c41817d8-be26-460c-9f89-a7059ae6a9b3",
                    value: "2022-02-01,2022-02-28"
                },
                {
                    guid: "0c27507f-9fb7-4f37-8026-70933bbf1398",
                    comparisonType: 0,
                    sourceType: 0,
                    attributeGuid: "c41817d8-be26-460c-9f89-a7059ae6a9b4",
                    value: "3"
                },
                {
                    guid: "4f68fa2c-0942-4084-bb4d-3c045cef4551",
                    comparisonType: 8,
                    sourceType: 0,
                    attributeGuid: "c41817d8-be26-460c-9f89-a7059ae6a9b7",
                    value: "more text than I want to deal with...."
                }
            ]
        });

        const clean = (): FieldFilterGroupBag => ({
            guid: newGuid(),
            expressionType: 1,
            rules: []
        });

        const usePrefilled = ref(false);
        const value = ref(clean());

        watch(usePrefilled, () => {
            value.value = usePrefilled.value ? prefilled() : clean();
        });

        const title = ref("TEST PROPERTY");

        return {
            sources,
            value,
            title,
            usePrefilled,
            importCode: getControlImportPath("fieldFilterEditor"),
            exampleCode: `<FieldFilterEditor :sources="sources" v-model="value" :title="title" />`
        };
    },
    template: `
<GalleryAndResult
    :value="{ 'output:modelValue':value, 'input:sources':sources }"
    hasMultipleValues
    :importCode="importCode"
    :exampleCode="exampleCode" >
    <FieldFilterEditor :sources="sources" v-model="value" :title="title" />

    <template #settings>
        <TextBox v-model="title" label="Attribute Name" />
        <CheckBox v-model="usePrefilled" text="Use prefilled data" />
    </template>
</GalleryAndResult>`
});

/** Demonstrates a phone number box */
const phoneNumberBoxGallery = defineComponent({
    name: "PhoneNumberBoxGallery",
    components: {
        GalleryAndResult,
        PhoneNumberBox,
        RockForm,
        RockButton
    },
    setup() {
        return {
            phoneNumber: ref(null),
            submit: ref(false),
            importCode: getSfcControlImportPath("phoneNumberBox"),
            exampleCode: `<PhoneNumberBox label="Phone Number" v-model="phoneNumber" />`
        };
    },
    template: `
<GalleryAndResult
    :value="phoneNumber"
    :importCode="importCode"
    :exampleCode="exampleCode"
    enableReflection >

    <RockForm v-model:submit="submit">
        <PhoneNumberBox label="Phone Number" v-model="phoneNumber" />
        <RockButton @click="submit=true">Validate</RockButton>
    </RockForm>

    <template #settings>
        <p>Additional props extend and are passed to the underlying <code>Rock Form Field</code>.</p>
    </template>
</GalleryAndResult>`
});

/** Demonstrates a help block */
const helpBlockGallery = defineComponent({
    name: "HelpBlockGallery",
    components: {
        GalleryAndResult,
        HelpBlock,
        TextBox
    },
    setup() {
        return {
            text: ref("This is some helpful text that explains something."),
            importCode: getControlImportPath("helpBlock"),
            exampleCode: `<HelpBlock text="text" />`
        };
    },
    template: `
<GalleryAndResult
    :importCode="importCode"
    :exampleCode="exampleCode" >
    <HelpBlock :text="text" />
    Hover over the symbol to the left to view HelpBlock in action

    <template #settings>
        <TextBox label="Text" v-model="text" help="The text for the help tooltip to display" rules="required" />
    </template>
</GalleryAndResult>`
});

/** Demonstrates a drop down list */
const dropDownListGallery = defineComponent({
    name: "DropDownListGallery",
    components: {
        GalleryAndResult,
        CheckBox,
        DropDownList
    },
    setup() {
        const options: ListItemBag[] = [
            { text: "A Text", value: "a", category: "First" },
            { text: "B Text", value: "b", category: "First" },
            { text: "C Text", value: "c", category: "Second" },
            { text: "D Text", value: "d", category: "Second" }
        ];

        // This function can be used to demonstrate lazy loading of items.
        const loadOptionsAsync = async (): Promise<ListItemBag[]> => {
            await sleep(5000);

            return options;
        };

        return {
            enhanceForLongLists: ref(false),
            loadOptionsAsync,
            showBlankItem: ref(true),
            grouped: ref(false),
            multiple: ref(false),
            value: ref(null),
            options: options,
            importCode: getControlImportPath("dropDownList"),
            exampleCode: `<DropDownList label="Select" v-model="value" :items="options" :showBlankItem="true" :enhanceForLongLists="false" :grouped="false" :multiple="false" />`
        };
    },
    template: `
<GalleryAndResult
    :value="{'output:modelValue': value, 'input:items': options}"
    hasMultipleValues
    :importCode="importCode"
    :exampleCode="exampleCode"
    enableReflection >

    <DropDownList label="Select" v-model="value" :items="options" :showBlankItem="showBlankItem" :enhanceForLongLists="enhanceForLongLists" :grouped="grouped" :multiple="multiple" />

    <template #settings>
        <div class="row">
            <CheckBox formGroupClasses="col-sm-4" label="Show Blank Item" v-model="showBlankItem" />
            <CheckBox formGroupClasses="col-sm-4" label="Enhance For Long Lists" v-model="enhanceForLongLists" />
            <CheckBox formGroupClasses="col-sm-4" label="Grouped" v-model="grouped" />
            <CheckBox formGroupClasses="col-sm-4" label="Multiple" v-model="multiple" />
        </div>

        <p class="text-semibold font-italic">Not all options have been implemented yet.</p>
        <p>Additional props extend and are passed to the underlying <code>Rock Form Field</code>.</p>
    </template>
</GalleryAndResult>`
});

/** Demonstrates a radio button list */
const radioButtonListGallery = defineComponent({
    name: "RadioButtonListGallery",
    components: {
        GalleryAndResult,
        RadioButtonList,
        Toggle,
        NumberUpDown
    },
    setup() {
        return {
            value: ref("a"),
            isHorizontal: ref(false),
            repeatColumns: ref(0),
            options: [
                { text: "A Text", value: "a" },
                { text: "B Text", value: "b" },
                { text: "C Text", value: "c" },
                { text: "D Text", value: "d" },
                { text: "E Text", value: "e" },
                { text: "F Text", value: "f" },
                { text: "G Text", value: "g" }
            ] as ListItemBag[],
            importCode: getControlImportPath("radioButtonList"),
            exampleCode: `<RadioButtonList label="Radio List" v-model="value" :items="options" :horizontal="false" :repeatColumns="0" />`
        };
    },
    template: `
<GalleryAndResult
    :value="{'output:modelValue': value, 'input:items': options}"
    hasMultipleValues
    :importCode="importCode"
    :exampleCode="exampleCode"
    enableReflection >
    <RadioButtonList label="Radio List" v-model="value" :items="options" :horizontal="isHorizontal" :repeatColumns="repeatColumns" />

    <template #settings>
        <div class="row">
            <NumberUpDown formGroupClasses="col-sm-6" label="Horizontal Columns" v-model="repeatColumns" :min="0" />
            <Toggle formGroupClasses="col-sm-6" label="Horizontal" v-model="isHorizontal" />
        </div>
        <p>Additional props extend and are passed to the underlying <code>Rock Form Field</code>.</p>
    </template>
</GalleryAndResult>`
});

/** Demonstrates a checkbox */
const checkBoxGallery = defineComponent({
    name: "CheckBoxGallery",
    components: {
        GalleryAndResult,
        CheckBox,
        TextBox
    },
    setup() {
        return {
            isChecked: ref(false),
            importCode: getControlImportPath("checkBox"),
            exampleCode: `<CheckBox label="Check Box" text="Enable" v-model="value" />`
        };
    },
    template: `
<GalleryAndResult
    :value="isChecked"
    :importCode="importCode"
    :exampleCode="exampleCode"
    enableReflection >
    <CheckBox label="Check Box" text="Enable" v-model="isChecked" />

    <template #settings>
        <p class="text-semibold font-italic">Not all options have been implemented yet.</p>
        <p>Additional props extend and are passed to the underlying <code>Rock Form Field</code>.</p>
    </template>
</GalleryAndResult>`
});

/** Demonstrates an inline checkbox */
const inlineCheckBoxGallery = defineComponent({
    name: "InlineCheckBoxGallery",
    components: {
        GalleryAndResult,
        InlineCheckBox
    },
    data() {
        return {
            isChecked: false,
            inline: true,
            importCode: getControlImportPath("checkBox"),
            exampleCode: `<CheckBox label="Check Box" text="Enable" v-model="value" />`
        };
    },
    template: `
<GalleryAndResult
    :value="isChecked"
    :importCode="importCode"
    :exampleCode="exampleCode"
    description="Check Box with label that is displayed beside it instead of above it"
    enableReflection >
    <InlineCheckBox label="Inline Label" v-model="isChecked" />
</GalleryAndResult>`
});

/** Demonstrates a modal / dialog / pop-up */
const dialogGallery = defineComponent({
    name: "DialogGallery",
    components: {
        GalleryAndResult,
        RockButton,
        Dialog,
        CheckBox
    },
    setup() {
        return {
            isDialogVisible: ref(false),
            isDismissible: ref(true),
            importCode: getControlImportPath("dialog"),
            exampleCode: `<Dialog v-model="isDialogVisible" :dismissible="true">
    <template #header>
        <h4>Dialog Header</h4>
    </template>
    <template #default>
        <p>Dialog Main Content</p>
    </template>
    <template #footer>
        <p>Dialog Footer (usually for buttons)</p>
    </template>
</Dialog>`
        };
    },
    template: `
<GalleryAndResult
    :value="isDialogVisible"
    :importCode="importCode"
    :exampleCode="exampleCode" >
    <RockButton @click="isDialogVisible = true">Show</RockButton>

    <Dialog v-model="isDialogVisible" :dismissible="isDismissible">
        <template #header>
            <h4>Romans 11:33-36</h4>
        </template>
        <template #default>
            <p>
                Oh, the depth of the riches<br />
                and the wisdom and the knowledge of God!<br />
                How unsearchable his judgments<br />
                and untraceable his ways!<br />
                For who has known the mind of the Lord?<br />
                Or who has been his counselor?<br />
                And who has ever given to God,<br />
                that he should be repaid?<br />
                For from him and through him<br />
                and to him are all things.<br />
                To him be the glory forever. Amen.
            </p>
        </template>
        <template #footer>
            <RockButton @click="isDialogVisible = false" btnType="primary">OK</RockButton>
            <RockButton @click="isDialogVisible = false" btnType="default">Cancel</RockButton>
        </template>
    </Dialog>

    <template #settings>
        <CheckBox label="Dismissible" text="Show the close button" v-model="isDismissible" />
    </template>
</GalleryAndResult>`
});

/** Demonstrates check box list */
const checkBoxListGallery = defineComponent({
    name: "CheckBoxListGallery",
    components: {
        GalleryAndResult,
        CheckBoxList,
        NumberUpDown,
        Toggle
    },
    setup() {
        return {
            items: ref(["green"]),
            options: [
                { value: "red", text: "Red" },
                { value: "green", text: "Green" },
                { value: "blue", text: "Blue" }
            ] as ListItemBag[],
            isHorizontal: ref(false),
            repeatColumns: ref(0),
            importCode: getControlImportPath("checkBoxList"),
            exampleCode: `<CheckBoxList label="CheckBoxList" v-model="value" :items="options" :horizontal="false" :repeatColumns="0" />`
        };
    },
    template: `
<GalleryAndResult
    :value="{'output:modelValue': items, 'input:items': options}"
    hasMultipleValues
    :importCode="importCode"
    :exampleCode="exampleCode"
    enableReflection >
    <CheckBoxList label="CheckBoxList" v-model="items" :items="options" :horizontal="isHorizontal" :repeatColumns="repeatColumns" />

    <template #settings>
        <div class="row">
            <NumberUpDown formGroupClasses="col-sm-6" label="Horizontal Columns" v-model="repeatColumns" :min="0" />
            <Toggle formGroupClasses="col-sm-6" label="Horizontal" v-model="isHorizontal" />
        </div>
    </template>
</GalleryAndResult>`
});

/** Demonstrates a list box */
const listBoxGallery = defineComponent({
    name: "ListBoxGallery",
    components: {
        GalleryAndResult,
        ListBox,
        InlineCheckBox
    },
    setup() {
        return {
            value: ref(["a"]),
            options: [
                { text: "A Text", value: "a" },
                { text: "B Text", value: "b" },
                { text: "C Text", value: "c" },
                { text: "D Text", value: "d" }
            ] as ListItemBag[],
            enhanced: ref(false),
            importCode: getControlImportPath("listBox"),
            exampleCode: `<ListBox label="Select" v-model="value" :items="options" :enhanceForLongLists="false" />`
        };
    },
    template: `
<GalleryAndResult
    :value="{'output:modelValue': value, 'input:items': options}"
    hasMultipleValues
    :importCode="importCode"
    :exampleCode="exampleCode"
    enableReflection >
    <ListBox label="Select" v-model="value" :items="options" :enhanceForLongLists="enhanced" />

    <template #settings>
        <InlineCheckBox v-model="enhanced" label="Use Enhanced Functionality" />
    </template>
</GalleryAndResult>`
});

/** Demonstrates date pickers */
const datePickerGallery = defineComponent({
    name: "DatePickerGallery",
    components: {
        GalleryAndResult,
        DatePicker,
        InlineCheckBox
    },
    setup() {
        return {
            date: ref<string | null>(null),
            displayCurrentOption: ref(false),
            isCurrentDateOffset: ref(false),
            disableForceParse: ref(false),
            disableShowOnFocus: ref(false),
            disableHighlightToday: ref(false),
            disallowFutureDateSelection: ref(false),
            disallowPastDateSelection: ref(false),
            startView: ref(0),
            viewOptions: [{ value: 0, text: "Month" }, { value: 1, text: "Year" }, { value: 2, text: "Decade" }],
            importCode: getControlImportPath("datePicker"),
            exampleCode: `<DatePicker label="Date" v-model="date"
    :displayCurrentOption="false"
    :isCurrentDateOffset="false"
    :disableForceParse="false"
    :disableShowOnFocus="false"
    :disableHighlightToday="false"
    :disallowFutureDateSelection="false"
    :disallowPastDateSelection="false"
    :startView="startView"
/>`
        };
    },
    template: `
<GalleryAndResult
    :value="date"
    :importCode="importCode"
    :exampleCode="exampleCode"
    enableReflection >
    <DatePicker label="Date" v-model="date" :displayCurrentOption="displayCurrentOption" :isCurrentDateOffset="isCurrentDateOffset" />

    <template #settings>
        <div class="row">
            <div class="col-sm-4">
                <InlineCheckBox v-model="displayCurrentOption" label="Display Current Option" />
            </div>
            <div class="col-sm-4">
                <InlineCheckBox v-model="isCurrentDateOffset" label="Is Current Date Offset" />
            </div>
        </div>
        <p>Additional props extend and are passed to the underlying <code>Rock Form Field</code>.</p>
    </template>
</GalleryAndResult>`
});

/** Demonstrates date range pickers */
const dateRangePickerGallery = defineComponent({
    name: "DateRangePickerGallery",
    components: {
        GalleryAndResult,
        DateRangePicker
    },
    setup() {
        return {
            date: ref({}),
            disallowPastDateSelection: ref(false),
            importCode: getControlImportPath("dateRangePicker"),
            exampleCode: `<DateRangePicker label="Date Range" v-model="date"
    :disallowPastDateSelection="false"
/>`
        };
    },
    template: `
<GalleryAndResult
    :value="date"
    :importCode="importCode"
    :exampleCode="exampleCode"
    enableReflection >
    <DateRangePicker label="Date Range" v-model="date" />

    <template #settings>
        <p>Additional props extend and are passed to the underlying <code>Rock Form Field</code>.</p>
    </template>
</GalleryAndResult>`
});

/** Demonstrates date time pickers */
const dateTimePickerGallery = defineComponent({
    name: "DateTimePickerGallery",
    components: {
        GalleryAndResult,
        DateTimePicker,
        InlineCheckBox
    },
    setup() {
        return {
            date: ref<string | null>(null),
            displayCurrentOption: ref(false),
            isCurrentDateOffset: ref(false),
            importCode: getControlImportPath("dateTimePicker"),
            exampleCode: `<DateTimePicker label="Date and Time" v-model="date" :displayCurrentOption="false" :isCurrentDateOffset="false" />`
        };
    },
    template: `
<GalleryAndResult
    :value="date"
    :importCode="importCode"
    :exampleCode="exampleCode"
    enableReflection >

    <DateTimePicker label="Date and Time" v-model="date" :displayCurrentOption="displayCurrentOption" :isCurrentDateOffset="isCurrentDateOffset" />

    <template #settings>
        <div class="row">
            <div class="col-sm-4">
                <InlineCheckBox v-model="displayCurrentOption" label="Display Current Option" />
            </div>
            <div class="col-sm-4">
                <InlineCheckBox v-model="isCurrentDateOffset" label="Is Current Date Offset" />
            </div>
        </div>
        <p>Additional props extend and are passed to the underlying <code>Rock Form Field</code>.</p>
    </template>
</GalleryAndResult>`
});

/** Demonstrates date part pickers */
const datePartsPickerGallery = defineComponent({
    name: "DatePartsPickerGallery",
    components: {
        GalleryAndResult,
        Toggle,
        DatePartsPicker
    },
    setup() {
        return {
            showYear: ref(true),
            datePartsModel: ref<DatePartsPickerValue>({
                month: 1,
                day: 1,
                year: 2020
            }),
            importCode: getControlImportPath("datePartsPicker"),
            exampleCode: `<DatePartsPicker label="Date" v-model="date" :requireYear="true" :showYear="true" :allowFutureDates="true" :futureYearCount="50" :startYear="1900" />`
        };
    },
    template: `
<GalleryAndResult
    :value="datePartsModel"
    :importCode="importCode"
    :exampleCode="exampleCode"
    enableReflection >
    <DatePartsPicker label="Date" v-model="datePartsModel" :showYear="showYear" />

    <template #settings>
        <Toggle label="Show Year" v-model="showYear" />
        <p class="mt-4 mb-4">The <a href="#BirthdayPickerGallery">Birthday Picker</a> simply wraps this control and sets <code>allowFutureDates</code> and <code>requireYear</code> to <code>false</code>.</p>
        <p class="text-semibold font-italic">Not all options have been implemented yet.</p>
        <p>Additional props extend and are passed to the underlying <code>Rock Form Field</code>.</p>
    </template>
</GalleryAndResult>`
});

/** Demonstrates a textbox */
const textBoxGallery = defineComponent({
    name: "TextBoxGallery",
    components: {
        GalleryAndResult,
        TextBox
    },
    data() {
        return {
            text: "Some two-way bound text",
            importCode: getControlImportPath("textBox"),
            exampleCode: `<TextBox label="Text 1" v-model="text" :maxLength="50" showCountDown />`
        };
    },
    template: `
<GalleryAndResult
    :value="text"
    :importCode="importCode"
    :exampleCode="exampleCode" >
    <TextBox label="Text 1" v-model="text" :maxLength="50" showCountDown />
    <TextBox label="Text 2" v-model="text" />
    <TextBox label="Memo" v-model="text" textMode="MultiLine" :rows="10" :maxLength="100" showCountDown />

    <template #settings>
        <p class="text-semibold font-italic">Not all options have been implemented yet.</p>
        <p>Additional props extend and are passed to the underlying <code>Rock Form Field</code>.</p>
    </template>
</GalleryAndResult>`
});

/** Demonstrates a color picker */
const colorPickerGallery = defineComponent({
    name: "ColorPickerGallery",
    components: {
        GalleryAndResult,
        ColorPicker
    },
    setup() {
        return {
            value: ref("#ee7725"),
            importCode: getControlImportPath("colorPicker"),
            exampleCode: `<ColorPicker label="Color" v-model="value" />`
        };
    },
    template: `
<GalleryAndResult
    :value="value"
    :importCode="importCode"
    :exampleCode="exampleCode"
    enableReflection >
    <ColorPicker label="Color" v-model="value" />

    <template #settings>
        <p class="text-semibold font-italic">Not all options have been implemented yet.</p>
        <p>Additional props extend and are passed to the underlying <code>Rock Form Field</code>.</p>
    </template>
</GalleryAndResult>`
});

/** Demonstrates a number box */
const numberBoxGallery = defineComponent({
    name: "NumberBoxGallery",
    components: {
        GalleryAndResult,
        RockForm,
        RockButton,
        TextBox,
        NumberBox
    },
    setup() {
        const minimumValue = ref("0");
        const maximumValue = ref("1");
        const value = ref(42);

        const numericMinimumValue = computed((): number => toNumber(minimumValue.value));
        const numericMaximumValue = computed((): number => toNumber(maximumValue.value));

        return {
            minimumValue,
            maximumValue,
            numericMinimumValue,
            numericMaximumValue,
            value,
            importCode: getControlImportPath("numberBox"),
            exampleCode: `<NumberBox label="Number" v-model="value" :minimumValue="minimumValue" :maximumValue="maximumValue" />`
        };
    },
    template: `
<GalleryAndResult
    :value="value"
    :importCode="importCode"
    :exampleCode="exampleCode"
    enableReflection >
    <RockForm>
        <NumberBox label="Number" v-model="value" :minimumValue="numericMinimumValue" :maximumValue="numericMaximumValue" />
        <RockButton btnType="primary" type="submit">Test Validation</RockButton>
    </RockForm>

    <template #settings>
        <TextBox label="Minimum Value" v-model="minimumValue" />
        <TextBox label="Maximum Value" v-model="maximumValue" />

        <p class="text-semibold font-italic">Not all options have been implemented yet.</p>
        <p>Additional props extend and are passed to the underlying <code>Rock Form Field</code>.</p>
    </template>
</GalleryAndResult>`
});

/** Demonstrates a number box */
const numberRangeBoxGallery = defineComponent({
    name: "NumberRangeBoxGallery",
    components: {
        GalleryAndResult,
        NumberRangeBox
    },
    setup() {
        return {
            value: ref({ lower: 0, upper: 100 }),
            importCode: getControlImportPath("numberRangeBox"),
            exampleCode: `<NumberRangeBox label="Number Range" v-model="value" />`
        };
    },
    template: `
<GalleryAndResult
    :value="value"
    :importCode="importCode"
    :exampleCode="exampleCode"
    enableReflection >
    <NumberRangeBox label="Number Range" v-model="value" />

    <template #settings>
        <p class="text-semibold font-italic">Not all options have been implemented yet.</p>
        <p>Additional props extend and are passed to the underlying <code>Rock Form Field</code>.</p>
    </template>
</GalleryAndResult>`
});

/** Demonstrates a gender picker */
const genderDropDownListGallery = defineComponent({
    name: "GenderDropDownListGallery",
    components: {
        GalleryAndResult,
        GenderDropDownList
    },
    setup() {
        return {
            value: ref("1"),
            importCode: getControlImportPath("genderDropDownList"),
            exampleCode: `<GenderDropDownList label="Your Gender" v-model="value" />`
        };
    },
    template: `
<GalleryAndResult
    :value="value"
    :importCode="importCode"
    :exampleCode="exampleCode"
    enableReflection >
    <GenderDropDownList label="Your Gender" v-model="value" />

    <template #settings>
        <p class="text-semibold font-italic">Not all options have been implemented yet.</p>
        <p>Additional props extend and are passed to the underlying <code>Rock Form Field</code> and <code>Drop Down List</code>.</p>
    </template>
</GalleryAndResult>`
});

/** Demonstrates a social security number box */
const socialSecurityNumberBoxGallery = defineComponent({
    name: "SocialSecurityNumberBoxGallery",
    components: {
        GalleryAndResult,
        SocialSecurityNumberBox
    },
    setup() {
        return {
            value: ref("123456789"),
            importCode: getControlImportPath("socialSecurityNumberBox"),
            exampleCode: `<SocialSecurityNumberBox label="SSN" v-model="value" />`
        };
    },
    template: `
<GalleryAndResult
    :value="value"
    :importCode="importCode"
    :exampleCode="exampleCode"
    enableReflection >
    <SocialSecurityNumberBox label="SSN" v-model="value" />

    <template #settings>
        <p class="text-semibold font-italic">Not all options have been implemented yet.</p>
        <p>Additional props extend and are passed to the underlying <code>Rock Form Field</code> and <code>Drop Down List</code>.</p>
    </template>
</GalleryAndResult>`
});

/** Demonstrates a time picker */
const timePickerGallery = defineComponent({
    name: "TimePickerGallery",
    components: {
        GalleryAndResult,
        TimePicker
    },
    setup() {
        return {
            value: ref({ hour: 14, minute: 15 }),
            importCode: getControlImportPath("timePicker"),
            exampleCode: `<TimePicker label="Time" v-model="value" />`
        };
    },
    template: `
<GalleryAndResult
    :value="value"
    :importCode="importCode"
    :exampleCode="exampleCode"
    enableReflection >
    <TimePicker label="Time" v-model="value" />

    <template #settings>
        <p class="text-semibold font-italic">Not all options have been implemented yet.</p>
        <p>Additional props extend and are passed to the underlying <code>Rock Form Field</code> and <code>Drop Down List</code>.</p>
    </template>
</GalleryAndResult>`
});

/** Demonstrates a rating picker */
const ratingGallery = defineComponent({
    name: "RatingGallery",
    components: {
        GalleryAndResult,
        NumberBox,
        Rating
    },
    setup() {
        return {
            value: ref(3),
            maximumValue: ref(5),
            importCode: getControlImportPath("rating"),
            exampleCode: `<Rating label="Rating" v-model="value" :maxRating="5" />`
        };
    },
    template: `
<GalleryAndResult
    :value="value"
    :importCode="importCode"
    :exampleCode="exampleCode"
    enableReflection >
    <Rating label="How Would You Rate God?" v-model="value" :maxRating="maximumValue || 5" />

    <template #settings>
        <NumberBox label="Maximum Rating" v-model="maximumValue" />
        <p>Additional props extend and are passed to the underlying <code>Rock Form Field</code>.</p>
    </template>
</GalleryAndResult>`
});

/** Demonstrates a switch */
const switchGallery = defineComponent({
    name: "SwitchGallery",
    components: {
        GalleryAndResult,
        Switch
    },
    setup() {
        return {
            isChecked: ref(false),
            importCode: getControlImportPath("switch"),
            exampleCode: `<Switch text="Switch" v-model="value" />`
        };
    },
    template: `
<GalleryAndResult
    :value="isChecked"
    :importCode="importCode"
    :exampleCode="exampleCode"
    enableReflection >
    <Switch text="Switch" v-model="isChecked" />

    <template #settings>
        <p class="text-semibold font-italic">Not all options have been implemented yet.</p>
        <p>Additional props extend and are passed to the underlying <code>Rock Form Field</code>.</p>
    </template>
</GalleryAndResult>`
});

/** Demonstrates an inline switch */
const inlineSwitchGallery = defineComponent({
    name: "InlineSwitchGallery",
    components: {
        GalleryAndResult,
        CheckBox,
        InlineSwitch
    },
    setup() {
        return {
            isBold: ref(false),
            isChecked: ref(false),
            importCode: getControlImportPath("inlineSwitch"),
            exampleCode: `<InlineSwitch label="Inline Switch" v-model="value" :isBold="false" />`
        };
    },
    template: `
<GalleryAndResult
    :value="isChecked"
    :importCode="importCode"
    :exampleCode="exampleCode"
    enableReflection >
    <InlineSwitch label="Inline Switch" v-model="isChecked" :isBold="isBold" />

    <template #settings>
        <CheckBox label="Is Bold" v-model="isBold" />
        <p class="text-semibold font-italic">Not all options have been implemented yet.</p>
    </template>
</GalleryAndResult>`
});

/** Demonstrates a currency box */
const currencyBoxGallery = defineComponent({
    name: "CurrencyBoxGallery",
    components: {
        GalleryAndResult,
        CurrencyBox
    },
    setup() {
        return {
            value: ref(1.23),
            importCode: getControlImportPath("currencyBox"),
            exampleCode: `<CurrencyBox label="Currency" v-model="value" />`
        };
    },
    template: `
<GalleryAndResult
    :value="value"
    :importCode="importCode"
    :exampleCode="exampleCode"
    enableReflection >
    <CurrencyBox label="Currency" v-model="value" />

    <template #settings>
        <p class="text-semibold font-italic">Not all options have been implemented yet.</p>
        <p>Additional props extend and are passed to the underlying <code>Rock Form Field</code> and <code>Number Box</code>.</p>
    </template>
</GalleryAndResult>`
});

/** Demonstrates an email box */
const emailBoxGallery = defineComponent({
    name: "EmailBoxGallery",
    components: {
        GalleryAndResult,
        EmailBox
    },
    setup() {
        return {
            value: ref("ted@rocksolidchurchdemo.com"),
            importCode: getControlImportPath("emailBox"),
            exampleCode: `<EmailBox label="Email" v-model="value" />`
        };
    },
    template: `
<GalleryAndResult
    :value="value"
    :importCode="importCode"
    :exampleCode="exampleCode"
    enableReflection >
    <EmailBox label="Email" v-model="value" />

    <template #settings>
        <p class="text-semibold font-italic">Not all options have been implemented yet.</p>
        <p>Additional props extend and are passed to the underlying <code>Rock Form Field</code>.</p>
    </template>
</GalleryAndResult>`
});

/** Demonstrates a number up down control */
const numberUpDownGallery = defineComponent({
    name: "NumberUpDownGallery",
    components: {
        GalleryAndResult,
        NumberUpDown
    },
    setup() {
        return {
            value: ref(1),
            importCode: getControlImportPath("numberUpDown"),
            exampleCode: `<NumberUpDown label="Number" v-model="value" />`
        };
    },
    template: `
<GalleryAndResult
    :value="value"
    :importCode="importCode"
    :exampleCode="exampleCode"
    enableReflection >
    <NumberUpDown label="Number" v-model="value" />

    <template #settings>
        <p class="text-semibold font-italic">Not all options have been implemented yet.</p>
        <p>Additional props extend and are passed to the underlying <code>Rock Form Field</code>.</p>
    </template>
</GalleryAndResult>`
});

/** Demonstrates a static form control */
const staticFormControlGallery = defineComponent({
    name: "StaticFormControlGallery",
    components: {
        GalleryAndResult,
        StaticFormControl
    },
    setup() {
        return {
            value: ref("This is a static value"),
            importCode: getControlImportPath("staticFormControl"),
            exampleCode: `<StaticFormControl label="Static Value" v-model="value" />`
        };
    },
    template: `
<GalleryAndResult
    :value="value"
    :importCode="importCode"
    :exampleCode="exampleCode" >
    <StaticFormControl label="Static Value" v-model="value" />
</GalleryAndResult>`
});

/** Demonstrates an address control */
const addressControlGallery = defineComponent({
    name: "AddressControlGallery",
    components: {
        GalleryAndResult,
        AddressControl
    },
    setup() {
        return {
            value: ref({}),
            importCode: getSfcControlImportPath("addressControl"),
            exampleCode: `<AddressControl label="Address" v-model="value" />`
        };
    },
    template: `
<GalleryAndResult :value="value"
    :importCode="importCode"
    :exampleCode="exampleCode"
    enableReflection >
    <AddressControl label="Address" v-model="value" />

    <template #settings>
        <p>All props match that of a <code>Rock Form Field</code></p>
    </template>
</GalleryAndResult>`
});

/** Demonstrates a toggle button */
const toggleGallery = defineComponent({
    name: "ToggleGallery",
    components: {
        GalleryAndResult,
        TextBox,
        DropDownList,
        Toggle
    },
    setup() {
        return {
            trueText: ref("On"),
            falseText: ref("Off"),
            btnSize: ref("sm"),
            sizeOptions: [
                { value: "lg", text: "Large" },
                { value: "md", text: "Medium" },
                { value: "sm", text: "Small" },
                { value: "xs", text: "Extra Small" },
            ],
            value: ref(false),
            importCode: getControlImportPath("toggle"),
            exampleCode: `<Toggle label="Toggle" v-model="value" trueText="On" falseText="Off" :btnSize="btnSize" />`
        };
    },
    template: `
<GalleryAndResult
    :value="value"
    :importCode="importCode"
    :exampleCode="exampleCode"
    enableReflection >
    <Toggle label="Toggle" v-model="value" :trueText="trueText" :falseText="falseText" :btnSize="btnSize" />

    <template #settings>
        <TextBox label="True Text" v-model="trueText" />
        <TextBox label="False Text" v-model="falseText" />
        <DropDownList label="Button Size" v-model="btnSize" :items="sizeOptions" />

        <p>Additional props extend and are passed to the underlying <code>Rock Form Field</code>.</p>
    </template>
</GalleryAndResult>`
});

/** Demonstrates a progress tracker */
const progressTrackerGallery = defineComponent({
    name: "ProgressTrackerGallery",
    components: {
        GalleryAndResult,
        NumberUpDown,
        ProgressTracker
    },
    setup() {
        return {
            value: ref(0),
            items: [
                { key: "S", title: "Start", subtitle: "The beginning" },
                { key: "1", title: "Step 1", subtitle: "The first step" },
                { key: "2", title: "Step 2", subtitle: "The second step" },
                { key: "3", title: "Step 3", subtitle: "The third step" },
                { key: "4", title: "Step 4", subtitle: "The fourth step" },
                { key: "5", title: "Step 5", subtitle: "The fifth step" },
                { key: "6", title: "Step 6", subtitle: "The sixth step" },
                { key: "7", title: "Step 7", subtitle: "The seventh step" },
                { key: "8", title: "Step 8", subtitle: "The eighth step" },
                { key: "F", title: "Finish", subtitle: "The finish" }
            ] as ProgressTrackerItem[],
            importCode: getControlImportPath("progressTracker"),
            exampleCode: `<ProgressTracker :items="items" :currentIndex="0" />`
        };
    },
    template: `
<GalleryAndResult
    :importCode="importCode"
    :exampleCode="exampleCode" >
    <ProgressTracker :items="items" :currentIndex="value" />

    <template #settings>
        <NumberUpDown label="Index" v-model="value" :min="0" :max="10" />
    </template>
</GalleryAndResult>`
});

/** Demonstrates an items with pre and post html control */
const itemsWithPreAndPostHtmlGallery = defineComponent({
    name: "ItemsWithPreAndPostHtmlGallery",
    components: {
        GalleryAndResult,
        TextBox,
        ItemsWithPreAndPostHtml
    },
    setup() {
        return {
            value: ref<ItemWithPreAndPostHtml[]>([
                { preHtml: '<div class="row"><div class="col-sm-6">', postHtml: "</div>", slotName: "item1" },
                { preHtml: '<div class="col-sm-6">', postHtml: "</div></div>", slotName: "item2" }
            ]),
            importCode: getControlImportPath("itemsWithPreAndPostHtml"),
            exampleCode: `<ItemsWithPreAndPostHtml :items="value">
    <template #item1>
        <div>This is item 1</div>
    </template>
    <template #item2>
        <div>This is item 2</div>
    </template>
</ItemsWithPreAndPostHtml>`
        };
    },
    template: `
<GalleryAndResult
    :value="value"
    :importCode="importCode"
    :exampleCode="exampleCode" >
    <ItemsWithPreAndPostHtml :items="value">
        <template #item1>
            <div class="padding-all-sm text-center bg-primary">This is item 1</div>
        </template>
        <template #item2>
            <div class="padding-all-sm text-center bg-primary">This is item 2</div>
        </template>
    </ItemsWithPreAndPostHtml>

    <template #settings>
        <TextBox label="Item 1 - Pre Html" v-model="value[0].preHtml" />
        <TextBox label="Item 1 - Post Html" v-model="value[0].postHtml" />
        <TextBox label="Item 2 - Pre Html" v-model="value[1].preHtml" />
        <TextBox label="Item 2 - Post Html" v-model="value[1].postHtml" />
    </template>
</GalleryAndResult>`
});

/** Demonstrates a URL link box */
const urlLinkBoxGallery = defineComponent({
    name: "UrlLinkBoxGallery",
    components: {
        UrlLinkBox,
        GalleryAndResult
    },
    setup() {
        return {
            value: ref("/home/"),
            importCode: getControlImportPath("urlLinkBox"),
            exampleCode: `<UrlLinkBox label="URL" v-model="value" />`
        };
    },
    template: `
<GalleryAndResult
    :value="value"
    :importCode="importCode"
    :exampleCode="exampleCode"
    enableReflection >
    <UrlLinkBox label="URL" v-model="value" />

    <template #settings>
        <p class="text-semibold font-italic">Not all options have been implemented yet.</p>
        <p>Additional props extend and are passed to the underlying <code>Rock Form Field</code>.</p>
    </template>
</GalleryAndResult>`
});


/** Demonstrates the fullscreen component. */
const fullscreenGallery = defineComponent({
    name: "FullscreenGallery",
    components: {
        GalleryAndResult,
        InlineSwitch,
        CheckBox,
        Fullscreen
    },
    setup() {
        return {
            pageOnly: ref(true),
            value: ref(false),
            importCode: getControlImportPath("fullscreen"),
            exampleCode: `<Fullscreen v-model="value" :isPageOnly="true">
    <p>Content to make full screen</p>
</Fullscreen>`
        };
    },
    template: `
<GalleryAndResult
    :importCode="importCode"
    :exampleCode="exampleCode" >
    <Fullscreen v-model="value" :isPageOnly="pageOnly">
        <div class="bg-info padding-all-md" style="width:100%; height: 100%; min-height: 300px; display: grid; place-content: center;">
            <InlineSwitch v-model="value" label="Fullscreen" :isBold="true" />
        </div>
    </Fullscreen>

    <template #settings>
        <CheckBox v-model="pageOnly" label="Is Page Only" help="If true, fills content window. If false, hides the browser chrome and fills entire screen." />
    </template>
</GalleryAndResult>`
});

/** Demonstrates the panel component. */
const panelGallery = defineComponent({
    name: "PanelGallery",
    components: {
        GalleryAndResult,
        CheckBox,
        CheckBoxList,
        Panel,
        RockButton
    },

    setup() {
        const simulateValues = ref<string[]>([]);

        const headerSecondaryActions = computed((): PanelAction[] => {
            if (!simulateValues.value.includes("headerSecondaryActions")) {
                return [];
            }

            return [
                {
                    iconCssClass: "fa fa-user",
                    title: "Action 1",
                    type: "default",
                    handler: () => alert("Action 1 selected.")
                },
                {
                    iconCssClass: "fa fa-group",
                    title: "Action 2",
                    type: "default",
                    handler: () => alert("Action 2 selected.")
                }
            ];
        });

        return {
            colors: Array.apply(0, Array(256)).map((_: unknown, index: number) => `rgb(${index}, ${index}, ${index})`),
            collapsibleValue: ref(true),
            drawerValue: ref(false),
            hasFullscreen: ref(false),
            hasZoom: ref(false),
            headerSecondaryActions,
            simulateValues,
            simulateOptions: [
                {
                    value: "drawer",
                    text: "Drawer"
                },
                {
                    value: "headerActions",
                    text: "Header Actions"
                },
                {
                    value: "headerSecondaryActions",
                    text: "Header Secondary Actions"
                },
                {
                    value: "subheaderLeft",
                    text: "Subheader Left",
                },
                {
                    value: "subheaderRight",
                    text: "Subheader Right"
                },
                {
                    value: "footerActions",
                    text: "Footer Actions"
                },
                {
                    value: "footerSecondaryActions",
                    text: "Footer Secondary Actions"
                },
                {
                    value: "helpContent",
                    text: "Help Content"
                },
                {
                    value: "largeBody",
                    text: "Large Body"
                }
            ],
            simulateDrawer: computed((): boolean => simulateValues.value.includes("drawer")),
            simulateHeaderActions: computed((): boolean => simulateValues.value.includes("headerActions")),
            simulateSubheaderLeft: computed((): boolean => simulateValues.value.includes("subheaderLeft")),
            simulateSubheaderRight: computed((): boolean => simulateValues.value.includes("subheaderRight")),
            simulateFooterActions: computed((): boolean => simulateValues.value.includes("footerActions")),
            simulateFooterSecondaryActions: computed((): boolean => simulateValues.value.includes("footerSecondaryActions")),
            simulateLargeBody: computed((): boolean => simulateValues.value.includes("largeBody")),
            simulateHelp: computed((): boolean => simulateValues.value.includes("helpContent")),
            isFullscreenPageOnly: ref(true),
            value: ref(true),
            importCode: getControlImportPath("panel"),
            exampleCode: `<Panel v-model="isExanded" v-model:isDrawerOpen="false" title="Panel Title" :hasCollapse="true" :hasFullscreen="false" :isFullscreenPageOnly="true" :headerSecondaryActions="false">
    <template #helpContent>Help Content</template>
    <template #drawer>Drawer Content</template>
    <template #headerActions>Header Actions</template>
    <template #subheaderLeft>Sub Header Left</template>
    <template #subheaderRight>Sub Header Right</template>
    <template #footerActions>Footer Actions</template>
    <template #footerSecondaryActions>Footer Secondary Actions</template>

    Main Panel Content
</Panel>`
        };
    },
    template: `
<GalleryAndResult
    :importCode="importCode"
    :exampleCode="exampleCode" >
    <Panel v-model="value" v-model:isDrawerOpen="drawerValue" :hasCollapse="collapsibleValue" :hasZoom="hasZoom" :hasFullscreen="hasFullscreen" :isFullscreenPageOnly="isFullscreenPageOnly" title="Panel Title" :headerSecondaryActions="headerSecondaryActions">
        <template v-if="simulateHelp" #helpContent>
            This is some help text.
        </template>

        <template v-if="simulateDrawer" #drawer>
            <div style="text-align: center;">Drawer Content</div>
        </template>

        <template v-if="simulateHeaderActions" #headerActions>
            <span class="action">
                <i class="fa fa-star-o"></i>
            </span>

            <span class="action">
                <i class="fa fa-user"></i>
            </span>
        </template>

        <template v-if="simulateSubheaderLeft" #subheaderLeft>
            <span class="label label-warning">Warning</span>&nbsp;
            <span class="label label-default">Default</span>
        </template>

        <template v-if="simulateSubheaderRight" #subheaderRight>
            <span class="label label-info">Info</span>&nbsp;
            <span class="label label-default">Default</span>
        </template>

        <template v-if="simulateFooterActions" #footerActions>
            <RockButton btnType="primary">Action 1</RockButton>
            <RockButton btnType="primary">Action 2</RockButton>
        </template>

        <template v-if="simulateFooterSecondaryActions" #footerSecondaryActions>
            <RockButton btnType="default"><i class="fa fa-lock"></i></RockButton>
            <RockButton btnType="default"><i class="fa fa-unlock"></i></RockButton>
        </template>


        <h4>Romans 11:33-36</h4>
        <p>
            Oh, the depth of the riches<br />
            and the wisdom and the knowledge of God!<br />
            How unsearchable his judgments<br />
            and untraceable his ways!<br />
            For who has known the mind of the Lord?<br />
            Or who has been his counselor?<br />
            And who has ever given to God,<br />
            that he should be repaid?<br />
            For from him and through him<br />
            and to him are all things.<br />
            To him be the glory forever. Amen.
        </p>
    </Panel>

    <template #settings>
        <div class="row">
            <CheckBox formGroupClasses="col-sm-3" v-model="collapsibleValue" label="Collapsible" />
            <CheckBox formGroupClasses="col-sm-3" v-model="value" label="Panel Open" />
            <CheckBox formGroupClasses="col-sm-3" v-model="hasFullscreen" label="Has Fullscreen" />
            <CheckBox formGroupClasses="col-sm-3" v-model="isFullscreenPageOnly" label="Page Only Fullscreen" />
            <CheckBox formGroupClasses="col-sm-3" v-model="hasZoom" label="Has Zoom" />
        </div>
        <CheckBoxList v-model="simulateValues" label="Simulate" :items="simulateOptions" />

        <p class="text-semibold font-italic">Not all options have been implemented yet.</p>
    </template>
</GalleryAndResult>`
});

/** Demonstrates a person picker */
const personPickerGallery = defineComponent({
    name: "PersonPickerGallery",
    components: {
        GalleryAndResult,
        PersonPicker
    },
    setup() {
        return {
            value: ref(null),
            importCode: getControlImportPath("personPicker"),
            exampleCode: `<PersonPicker v-model="value" label="Person" />`
        };
    },
    template: `
<GalleryAndResult
    :value="value ?? null"
    :importCode="importCode"
    :exampleCode="exampleCode"
    enableReflection >
    <PersonPicker v-model="value" label="Person" />
    <template #settings>
        <p class="text-semibold font-italic">Not all options have been implemented yet.</p>
        <p>Additional props extend and are passed to the underlying <code>Rock Form Field</code>.</p>
    </template>
</GalleryAndResult>`
});

/** Demonstrates the file uploader component. */
const fileUploaderGallery = defineComponent({
    name: "FileUploaderGallery",
    components: {
        GalleryAndResult,
        CheckBox,
        FileUploader,
        TextBox
    },
    setup() {
        return {
            binaryFileTypeGuid: ref(BinaryFiletype.Default),
            showDeleteButton: ref(true),
            uploadAsTemporary: ref(true),
            uploadButtonText: ref("Upload"),
            value: ref(null),
            importCode: getControlImportPath("fileUploader"),
            exampleCode: `<FileUploader v-model="value" label="File Uploader" :uploadAsTemporary="true" :binaryFileTypeGuid="BinaryFiletype.Default" uploadButtonText="Upload" :showDeleteButton="true" />`
        };
    },
    template: `
<GalleryAndResult
    :value="value"
    :importCode="importCode"
    :exampleCode="exampleCode"
    enableReflection >
    <FileUploader v-model="value"
        label="File Uploader"
        :uploadAsTemporary="uploadAsTemporary"
        :binaryFileTypeGuid="binaryFileTypeGuid"
        :uploadButtonText="uploadButtonText"
        :showDeleteButton="showDeleteButton" />

    <template #settings>
        <div class="row">
            <CheckBox formGroupClasses="col-sm-4" v-model="uploadAsTemporary" label="Upload As Temporary" />
            <TextBox formGroupClasses="col-sm-8" v-model="binaryFileTypeGuid" label="Binary File Type Guid" />
        </div>
        <div class="row">
            <CheckBox formGroupClasses="col-sm-4" v-model="showDeleteButton" label="Show Delete Button" />
            <TextBox formGroupClasses="col-sm-8" v-model="uploadButtonText" label="Upload Button Text" />
        </div>

        <p>Additional props extend and are passed to the underlying <code>Rock Form Field</code>.</p>
    </template>
</GalleryAndResult>`
});

/** Demonstrates the image uploader component. */
const imageUploaderGallery = defineComponent({
    name: "ImageUploaderGallery",
    components: {
        GalleryAndResult,
        CheckBox,
        ImageUploader,
        TextBox
    },
    setup() {
        return {
            binaryFileTypeGuid: ref(BinaryFiletype.Default),
            showDeleteButton: ref(true),
            uploadAsTemporary: ref(true),
            uploadButtonText: ref("Upload"),
            value: ref(null),
            importCode: getControlImportPath("imageUploader"),
            exampleCode: `<ImageUploader v-model="value" label="Image Uploader" :uploadAsTemporary="true" :binaryFileTypeGuid="BinaryFiletype.Default" uploadButtonText="Upload" :showDeleteButton="true" />`
        };
    },
    template: `
    <GalleryAndResult
        :value="value"
        :importCode="importCode"
        :exampleCode="exampleCode"
        enableReflection >
        <ImageUploader v-model="value"
            label="Image Uploader"
            :uploadAsTemporary="uploadAsTemporary"
            :binaryFileTypeGuid="binaryFileTypeGuid"
            :uploadButtonText="uploadButtonText"
            :showDeleteButton="showDeleteButton" />

        <template #settings>
            <div class="row">
                <CheckBox formGroupClasses="col-sm-4" v-model="uploadAsTemporary" label="Upload As Temporary" />
                <TextBox formGroupClasses="col-sm-8" v-model="binaryFileTypeGuid" label="Binary File Type Guid" />
            </div>
            <div class="row">
                <CheckBox formGroupClasses="col-sm-4" v-model="showDeleteButton" label="Show Delete Button" />
                <TextBox formGroupClasses="col-sm-8" v-model="uploadButtonText" label="Upload Button Text" />
            </div>

            <p>Additional props extend and are passed to the underlying <code>Rock Form Field</code>.</p>
        </template>
    </GalleryAndResult>`
});

/** Demonstrates a sliding date range picker */
const slidingDateRangePickerGallery = defineComponent({
    name: "SlidingDateRangePickerGallery",
    components: {
        GalleryAndResult,
        SlidingDateRangePicker
    },
    setup() {
        const value = ref<SlidingDateRange | null>(null);
        const valueText = computed((): string => value.value ? slidingDateRangeToString(value.value) : "");

        return {
            value,
            valueText,
            importCode: getControlImportPath("slidingDateRangePicker"),
            exampleCode: `<SlidingDateRangePicker v-model="value" label="Sliding Date Range" />`
        };
    },
    template: `
<GalleryAndResult
    :value="value"
    :importCode="importCode"
    :exampleCode="exampleCode"
    enableReflection >
    <SlidingDateRangePicker v-model="value" label="Sliding Date Range" />

    <template #settings>
        <p>Additional props extend and are passed to the underlying <code>Rock Form Field</code>.</p>
    </template>
</GalleryAndResult>`
});

/** Demonstrates defined value picker */
const definedValuePickerGallery = defineComponent({
    name: "DefinedValuePickerGallery",
    components: {
        GalleryAndResult,
        CheckBox,
        DefinedValuePicker,
        TextBox
    },
    setup() {

        function onsubmit(): void {
            alert("control gallery form submitted");
        }

        const multiple = ref(false);
        const enhanceForLongLists = ref(false);
        const displayStyle = computed(() => (multiple.value && !enhanceForLongLists.value) ? PickerDisplayStyle.List : PickerDisplayStyle.Auto);

        return {
            onsubmit,
            allowAdd: ref(false),
            definedTypeGuid: ref(DefinedType.PersonConnectionStatus),
            enhanceForLongLists,
            multiple,
            displayStyle,
            value: ref(null),
            importCode: getControlImportPath("definedValuePicker"),
            exampleCode: `<DefinedValuePicker label="Defined Value" v-model="value" :definedTypeGuid="definedTypeGuid" :multiple="false" :enhanceForLongLists="false" />`
        };
    },
    template: `
<GalleryAndResult
    :value="value"
    :importCode="importCode"
    :exampleCode="exampleCode"
    enableReflection >

    <DefinedValuePicker label="Defined Value" v-model="value" :definedTypeGuid="definedTypeGuid" :multiple="multiple" :enhanceForLongLists="enhanceForLongLists" :allowAdd="allowAdd" :displayStyle="displayStyle" />

    <template #settings>
        <div class="row">
            <TextBox formGroupClasses="col-md-4" label="Defined Type" v-model="definedTypeGuid" />
            <CheckBox formGroupClasses="col-md-2" label="Multiple" v-model="multiple" />
            <CheckBox formGroupClasses="col-md-3" label="Enhance For Long Lists" v-model="enhanceForLongLists" />
            <CheckBox formGroupClasses="col-md-3" label="Allow Adding Values" v-model="allowAdd" />
        </div>
        <p class="text-semibold font-italic">Not all options have been implemented yet.</p>
    </template>
</GalleryAndResult>`
});

/** Demonstrates entity type picker */
const entityTypePickerGallery = defineComponent({
    name: "EntityTypePickerGallery",
    components: {
        GalleryAndResult,
        CheckBox,
        DropDownList,
        EntityTypePicker,
        NumberUpDown
    },
    setup() {
        return {
            columnCount: ref(0),
            displayStyle: ref(PickerDisplayStyle.Auto),
            displayStyleItems,
            enhanceForLongLists: ref(false),
            includeGlobalOption: ref(false),
            multiple: ref(false),
            showBlankItem: ref(false),
            value: ref({ value: EntityType.Person, text: "Default Person" }),
            importCode: getControlImportPath("entityTypePicker"),
            exampleCode: `<EntityTypePicker label="Entity Type" v-model="value" :multiple="false" :includeGlobalOption="false" />`
        };
    },
    template: `
<GalleryAndResult
    :value="value"
    :importCode="importCode"
    :exampleCode="exampleCode"
    enableReflection >
    <EntityTypePicker label="Entity Type"
        v-model="value"
        :multiple="multiple"
        :columnCount="columnCount"
        :includeGlobalOption="includeGlobalOption"
        :enhanceForLongLists="enhanceForLongLists"
        :displayStyle="displayStyle"
        :showBlankItem="showBlankItem" />

    <template #settings>
        <div class="row">
            <div class="col-md-3">
                <CheckBox label="Multiple" v-model="multiple" />
            </div>

            <div class="col-md-3">
                <CheckBox label="Include Global Option" v-model="includeGlobalOption" />
            </div>

            <div class="col-md-3">
                <CheckBox label="Enhance For Long Lists" v-model="enhanceForLongLists" />
            </div>

            <div class="col-md-3">
                <CheckBox label="Show Blank Item" v-model="showBlankItem" />
            </div>
        </div>

        <div class="row">
            <div class="col-md-3">
                <DropDownList label="Display Style" :showBlankItem="false" v-model="displayStyle" :items="displayStyleItems" />
            </div>

            <div class="col-md-3">
                <NumberUpDown label="Column Count" v-model="columnCount" :min="0" />
            </div>
        </div>

        <p class="text-semibold font-italic">Not all options have been implemented yet.</p>
        <p>Additional props extend and are passed to the underlying <code>Rock Button</code>.</p>
    </template>
</GalleryAndResult>`
});

/** Demonstrates Achievement type picker */
const achievementTypePickerGallery = defineComponent({
    name: "AchievementTypePickerGallery",
    components: {
        GalleryAndResult,
        CheckBox,
        DropDownList,
        AchievementTypePicker,
        NumberUpDown
    },
    setup() {
        return {
            columnCount: ref(0),
            displayStyle: ref(PickerDisplayStyle.Auto),
            displayStyleItems,
            enhanceForLongLists: ref(false),
            multiple: ref(false),
            showBlankItem: ref(false),
            value: ref({}),
            importCode: getControlImportPath("achievementTypePicker"),
            exampleCode: `<AchievementTypePicker label="Achievement Type" v-model="value" :multiple="false" />`
        };
    },
    template: `
<GalleryAndResult
    :value="value"
    :importCode="importCode"
    :exampleCode="exampleCode"
    enableReflection >
    <AchievementTypePicker label="Achievement Type"
        v-model="value"
        :multiple="multiple"
        :columnCount="columnCount"
        :enhanceForLongLists="enhanceForLongLists"
        :displayStyle="displayStyle"
        :showBlankItem="showBlankItem" />

    <template #settings>
        <div class="row">
            <div class="col-md-3">
                <CheckBox label="Multiple" v-model="multiple" />
            </div>

            <div class="col-md-3">
                <CheckBox label="Enhance For Long Lists" v-model="enhanceForLongLists" />
            </div>

            <div class="col-md-3">
                <CheckBox label="Show Blank Item" v-model="showBlankItem" />
            </div>
        </div>

        <div class="row">
            <div class="col-md-3">
                <DropDownList label="Display Style" :showBlankItem="false" v-model="displayStyle" :items="displayStyleItems" />
            </div>

            <div class="col-md-3">
                <NumberUpDown label="Column Count" v-model="columnCount" :min="0" />
            </div>
        </div>
    </template>
</GalleryAndResult>`
});

/** Demonstrates Badge Component picker */
const badgeComponentPickerGallery = defineComponent({
    name: "BadgeComponentPickerGallery",
    components: {
        GalleryAndResult,
        CheckBox,
        DropDownList,
        BadgeComponentPicker,
        NumberUpDown,
        EntityTypePicker
    },
    setup() {
        return {
            columnCount: ref(0),
            displayStyle: ref(PickerDisplayStyle.Auto),
            displayStyleItems,
            entityTypeGuid: ref(null),
            enhanceForLongLists: ref(false),
            multiple: ref(false),
            showBlankItem: ref(false),
            value: ref({}),
            importCode: getControlImportPath("badgeComponentPicker"),
            exampleCode: `<BadgeComponentPicker label="Badge Component" v-model="value" />`
        };
    },
    template: `
<GalleryAndResult
    :value="value"
    :importCode="importCode"
    :exampleCode="exampleCode"
    enableReflection >
    <BadgeComponentPicker label="Badge Component"
        v-model="value"
        :multiple="multiple"
        :columnCount="columnCount"
        :enhanceForLongLists="enhanceForLongLists"
        :displayStyle="displayStyle"
        :showBlankItem="showBlankItem"
        :entityTypeGuid="entityTypeGuid?.value" />
    <template #settings>
        <div class="row">
            <div class="col-md-4">
                <CheckBox label="Multiple" v-model="multiple" />
            </div>
            <div class="col-md-4">
                <CheckBox label="Enhance For Long Lists" v-model="enhanceForLongLists" />
            </div>
            <div class="col-md-4">
                <CheckBox label="Show Blank Item" v-model="showBlankItem" />
            </div>
        </div>
        <div class="row">
            <div class="col-md-4">
                <DropDownList label="Display Style" :showBlankItem="false" v-model="displayStyle" :items="displayStyleItems" />
            </div>
            <div class="col-md-4">
                <NumberUpDown label="Column Count" v-model="columnCount" :min="0" />
            </div>
            <div class="col-md-4">
                <EntityTypePicker label="For Entity Type" v-model="entityTypeGuid" enhanceForLongLists showBlankItem />
            </div>
        </div>
    </template>
</GalleryAndResult>`
});

/** Demonstrates the SectionHeader component */
const sectionHeaderGallery = defineComponent({
    name: "SectionHeaderGallery",
    components: {
        GalleryAndResult,
        SectionHeader,
        CheckBox
    },
    setup() {
        const showSeparator = ref(true);
        const showDescription = ref(true);
        const showActionBar = ref(true);
        const showContent = ref(true);

        const description = computed(() => {
            return showDescription.value
                ? "You can use a Section Header to put a title and description above some content."
                : "";
        });

        return {
            showSeparator,
            showDescription,
            showActionBar,
            showContent,
            description,
            importCode: getControlImportPath("sectionHeader"),
            exampleCode: `<SectionHeader title="This is a SectionHeader" description="A Description" :isSeparatorHidden="false">
    <template #actions>Action Buttons</template>
</SectionHeader>`
        };
    },
    template: `
<GalleryAndResult
    :importCode="importCode"
    :exampleCode="exampleCode" >

    <SectionHeader
        title="This is a SectionHeader"
        :description="description"
        :isSeparatorHidden="!showSeparator" >
        <template v-if="showActionBar" #actions>
            <div>
                <a class="btn btn-default btn-xs btn-square"><i class="fa fa-lock"></i></a>
                <a class="btn btn-default btn-xs btn-square"><i class="fa fa-pencil"></i></a>
                <a class="btn btn-danger btn-xs btn-square"><i class="fa fa-trash-alt"></i></a>
            </div>
        </template>
    </SectionHeader>

    <template #settings>
        <div class="row">
            <CheckBox formGroupClasses="col-xs-4" v-model="showSeparator" label="Show Separator" />
            <CheckBox formGroupClasses="col-xs-4" v-model="showDescription" label="Show Description" />
            <CheckBox formGroupClasses="col-xs-4" v-model="showActionBar" label="Show Action Bar" />
        </div>
    </template>
</GalleryAndResult>`
});

/** Demonstrates the SectionContainer component */
const sectionContainerGallery = defineComponent({
    name: "SectionContainerGallery",
    components: {
        GalleryAndResult,
        SectionContainer,
        CheckBox
    },
    setup() {
        const showDescription = ref(true);
        const showActionBar = ref(true);
        const showContentToggle = ref(false);
        const showContent = ref(true);

        const description = computed(() => {
            return showDescription.value
                ? "The Section Container has a Section Header and a collapsible content section below it."
                : "";
        });

        return {
            showDescription,
            showActionBar,
            showContentToggle,
            showContent,
            description,
            importCode: getControlImportPath("sectionContainer"),
            exampleCode: `<SectionContainer title="This is a Section Container" description="A Description" v-model="showContent" toggleText="Show">
    <template #actions>Action Buttons</template>
    Main Content
</SectionContainer>`
        };
    },
    template: `
<GalleryAndResult
    :importCode="importCode"
    :exampleCode="exampleCode" >

    <SectionContainer
        title="This is a Section Container"
        :description="description"
        v-model="showContent"
        :toggleText="showContentToggle ? 'Show' : ''" >
        <template v-if="showActionBar" #actions>
            <div>
                <a class="btn btn-default btn-xs btn-square"><i class="fa fa-lock"></i></a>
                <a class="btn btn-default btn-xs btn-square"><i class="fa fa-pencil"></i></a>
                <a class="btn btn-danger btn-xs btn-square"><i class="fa fa-trash-alt"></i></a>
            </div>
        </template>
        Here's some content to put in here.
    </SectionContainer>

    <template #settings>
        <div class="row">
            <CheckBox formGroupClasses="col-xs-4" v-model="showDescription" label="Show Description" />
            <CheckBox formGroupClasses="col-xs-4" v-model="showActionBar" label="Show Action Bar" />
            <CheckBox formGroupClasses="col-xs-4" v-model="showContentToggle" label="Show Content Toggle" />
        </div>
        <p class="text-semibold font-italic">Not all options have been implemented yet.</p>
    </template>
</GalleryAndResult>`
});

/** Demonstrates category picker */
const categoryPickerGallery = defineComponent({
    name: "CategoryPickerGallery",
    components: {
        GalleryAndResult,
        CheckBox,
        CategoryPicker,
        TextBox,
        EntityTypePicker
    },
    setup() {
        const entityType = ref<ListItemBag | null>(null);
        const entityTypeGuid = computed(() => {
            if (entityType?.value?.value) {
                return entityType.value.value;
            }

            return null;
        });

        return {
            entityType,
            entityTypeGuid,
            multiple: ref(false),
            value: ref(null),
            importCode: getControlImportPath("categoryPicker"),
            exampleCode: `<CategoryPicker label="Category Picker" v-model="value" :multiple="false" :entityTypeGuid="entityTypeGuid" />`
        };
    },
    template: `
<GalleryAndResult
    :value="value"
    :importCode="importCode"
    :exampleCode="exampleCode"
    enableReflection >
    <CategoryPicker label="Category Picker" v-model="value" :multiple="multiple" :entityTypeGuid="entityTypeGuid" />

    <template #settings>

        <div class="row">
            <div class="col-md-6">
                <CheckBox label="Multiple" v-model="multiple" />
            </div>
            <div class="col-md-6">
                <EntityTypePicker label="For Entity Type" v-model="entityType" enhanceForLongLists showBlankItem />
            </div>
        </div>

        <p class="text-semibold font-italic">Not all options have been implemented yet.</p>
        <p>Additional props extend and are passed to the underlying <code>Rock Form Field</code>.</p>
    </template>
</GalleryAndResult>`
});

/** Demonstrates location item picker */
const locationItemPickerGallery = defineComponent({
    name: "LocationItemPickerGallery",
    components: {
        GalleryAndResult,
        CheckBox,
        LocationItemPicker
    },
    setup() {
        return {
            multiple: ref(false),
            value: ref(null),
            importCode: getControlImportPath("locationItemPicker"),
            exampleCode: `<LocationItemPicker label="Location" v-model="value" :multiple="false" />`
        };
    },
    template: `
<GalleryAndResult
    :value="value"
    :importCode="importCode"
    :exampleCode="exampleCode"
    enableReflection >
    <LocationItemPicker label="Location" v-model="value" :multiple="multiple" />

    <template #settings>
        <CheckBox label="Multiple" v-model="multiple" />

        <p class="text-semibold font-italic">Not all options have been implemented yet.</p>
    </template>
</GalleryAndResult>`
});

/** Demonstrates connection request picker */
const connectionRequestPickerGallery = defineComponent({
    name: "ConnectionRequestPickerGallery",
    components: {
        GalleryAndResult,
        CheckBox,
        ConnectionRequestPicker
    },
    setup() {
        return {
            multiple: ref(false),
            value: ref(null),
            importCode: getControlImportPath("connectionRequestPicker"),
            exampleCode: `<ConnectionRequestPicker label="ConnectionRequest" v-model="value" :multiple="false" />`
        };
    },
    template: `
<GalleryAndResult
    :value="value"
    :importCode="importCode"
    :exampleCode="exampleCode"
    enableReflection >
    <ConnectionRequestPicker label="ConnectionRequest" v-model="value" :multiple="multiple" />

    <template #settings>
        <CheckBox label="Multiple" v-model="multiple" />

        <p class="text-semibold font-italic">Not all options have been implemented yet.</p>
    </template>
</GalleryAndResult>`
});

/** Demonstrates copy button */
const copyButtonGallery = defineComponent({
    name: "CopyButtonGallery",
    components: {
        GalleryAndResult,
        TextBox,
        DropDownList,
        CopyButton,
    },
    setup() {
        return {
            tooltip: ref("Copy"),
            value: ref("To God Be The Glory"),
            buttonSize: ref("md"),
            sizeOptions: [
                { value: "lg", text: "Large" },
                { value: "md", text: "Medium" },
                { value: "sm", text: "Small" },
                { value: "xs", text: "Extra Small" },
            ],
            importCode: getControlImportPath("copyButton"),
            exampleCode: `<CopyButton :value="value" tooltip="Copy" />`
        };
    },
    template: `
<GalleryAndResult
    :importCode="importCode"
    :exampleCode="exampleCode" >
    <CopyButton :value="value" :tooltip="tooltip" :btnSize="buttonSize" />

    <template #settings>
        <div class="row">
            <TextBox formGroupClasses="col-sm-4" v-model="value" label="Value to Copy to Clipboard" />
            <TextBox formGroupClasses="col-sm-4" v-model="tooltip" label="Tooltip" />
            <DropDownList formGroupClasses="col-sm-4" label="Button Size" v-model="buttonSize" :items="sizeOptions" />
        </div>

        <p>Additional props extend and are passed to the underlying <code>Rock Button</code>.</p>
    </template>
</GalleryAndResult>`
});

/** Demonstrates entity tag list */
const entityTagListGallery = defineComponent({
    name: "EntityTagListGallery",
    components: {
        GalleryAndResult,
        CheckBox,
        EntityTagList
    },
    setup() {
        const store = useStore();

        return {
            disabled: ref(false),
            entityTypeGuid: EntityType.Person,
            entityKey: store.state.currentPerson?.idKey ?? "",
            importCode: getControlImportPath("entityTagList"),
            exampleCode: `<EntityTagList :entityTypeGuid="entityTypeGuid" :entityKey="entityKey" />`
        };
    },
    template: `
<GalleryAndResult
    :value="value"
    :importCode="importCode"
    :exampleCode="exampleCode">
    <EntityTagList :entityTypeGuid="entityTypeGuid" :entityKey="entityKey" :disabled="disabled" />

    <template #settings>
        <CheckBox label="Disabled" v-model="disabled" />
    </template>
</GalleryAndResult>`
});

/** Demonstrates following control. */
const followingGallery = defineComponent({
    name: "FollowingGallery",
    components: {
        GalleryAndResult,
        CheckBox,
        Following,
        TextBox
    },
    setup() {
        const store = useStore();

        return {
            disabled: ref(false),
            entityTypeGuid: ref(EntityType.Person),
            entityKey: ref(store.state.currentPerson?.idKey ?? ""),
            importCode: getControlImportPath("following"),
            exampleCode: `<Following :entityTypeGuid="entityTypeGuid" :entityKey="entityKey" />`
        };
    },
    template: `
<GalleryAndResult
    :importCode="importCode"
    :exampleCode="exampleCode">
    <Following :entityTypeGuid="entityTypeGuid" :entityKey="entityKey" :disabled="disabled" />

    <template #settings>
        <div class="row">
            <div class="col-md-4">
                <CheckBox label="Disabled" v-model="disabled" />
            </div>

            <div class="col-md-4">
                <TextBox label="Entity Type Guid" v-model="entityTypeGuid" />
            </div>

            <div class="col-md-4">
                <TextBox label="Entity Key" v-model="entityKey" />
            </div>
        </div>
    </template>
</GalleryAndResult>`
});

/** Demonstrates assessment type picker */
const assessmentTypePickerGallery = defineComponent({
    name: "AssessmentTypePickerGallery",
    components: {
        GalleryAndResult,
        CheckBox,
        DropDownList,
        AssessmentTypePicker,
        NumberUpDown
    },
    setup() {
        return {
            columnCount: ref(0),
            displayStyle: ref(PickerDisplayStyle.Auto),
            displayStyleItems,
            enhanceForLongLists: ref(false),
            isInactiveIncluded: ref(false),
            multiple: ref(false),
            showBlankItem: ref(false),
            value: ref({ value: AssessmentType.Disc, text: "DISC" }),
            importCode: getControlImportPath("assessmentTypePicker"),
            exampleCode: `<AssessmentTypePicker label="Assessment Type" v-model="value" :isInactiveIncluded="false" />`
        };
    },
    template: `
<GalleryAndResult
    :value="value"
    :importCode="importCode"
    :exampleCode="exampleCode"
    enableReflection >
    <AssessmentTypePicker label="Assessment Type"
        v-model="value"
        :multiple="multiple"
        :columnCount="columnCount"
        :isInactiveIncluded="isInactiveIncluded"
        :enhanceForLongLists="enhanceForLongLists"
        :displayStyle="displayStyle"
        :showBlankItem="showBlankItem" />

    <template #settings>
        <div class="row">
            <div class="col-md-4">
                <CheckBox label="Multiple" v-model="multiple" />
            </div>

            <div class="col-md-4">
                <CheckBox label="Enhance For Long Lists" v-model="enhanceForLongLists" />
            </div>

            <div class="col-md-4">
                <CheckBox label="Show Blank Item" v-model="showBlankItem" />
            </div>
        </div>

        <div class="row">
            <div class="col-md-4">
                <DropDownList label="Display Style" :showBlankItem="false" v-model="displayStyle" :items="displayStyleItems" />
            </div>

            <div class="col-md-4">
                <NumberUpDown label="Column Count" v-model="columnCount" :min="0" />
            </div>

            <div class="col-md-4">
                <CheckBox label="Include Inactive" v-model="isInactiveIncluded" help="When set, inactive assessments will be included in the list." />
            </div>
        </div>

        <p class="text-semibold font-italic">Not all options have been implemented yet.</p>
        <p>Additional props extend and are passed to the underlying <code>Rock Button</code>.</p>
    </template>
</GalleryAndResult>`
});


/** Demonstrates Asset Storage Provider picker */
const assetStorageProviderPickerGallery = defineComponent({
    name: "AssetStorageProviderPickerGallery",
    components: {
        GalleryAndResult,
        CheckBox,
        DropDownList,
        AssetStorageProviderPicker,
        NumberUpDown
    },
    setup() {
        return {
            columnCount: ref(0),
            displayStyle: ref(PickerDisplayStyle.Auto),
            displayStyleItems,
            enhanceForLongLists: ref(false),
            multiple: ref(false),
            showBlankItem: ref(false),
            value: ref(null),
            importCode: getControlImportPath("assetStorageProviderPicker"),
            exampleCode: `<AssetStorageProviderPicker label="Asset Storage Provider" v-model="value" />`
        };
    },
    template: `
<GalleryAndResult
    :value="value"
    :importCode="importCode"
    :exampleCode="exampleCode"
    enableReflection >
    <AssetStorageProviderPicker label="Asset Storage Provider"
        v-model="value"
        :multiple="multiple"
        :columnCount="columnCount"
        :enhanceForLongLists="enhanceForLongLists"
        :displayStyle="displayStyle"
        :showBlankItem="showBlankItem" />

    <template #settings>
        <div class="row">
            <div class="col-md-4">
                <CheckBox label="Multiple" v-model="multiple" />
            </div>

            <div class="col-md-4">
                <CheckBox label="Enhance For Long Lists" v-model="enhanceForLongLists" />
            </div>

            <div class="col-md-4">
                <CheckBox label="Show Blank Item" v-model="showBlankItem" />
            </div>
        </div>

        <div class="row">
            <div class="col-md-4">
                <DropDownList label="Display Style" :showBlankItem="false" v-model="displayStyle" :items="displayStyleItems" />
            </div>

            <div class="col-md-4">
                <NumberUpDown label="Column Count" v-model="columnCount" :min="0" />
            </div>
        </div>

        <p class="text-semibold font-italic">Not all options have been implemented yet.</p>
        <p>Additional props extend and are passed to the underlying <code>Rock Form Field</code>.</p>
    </template>
</GalleryAndResult>`
});


/** Demonstrates Binary File type picker */
const binaryFileTypePickerGallery = defineComponent({
    name: "BinaryFileTypePickerGallery",
    components: {
        GalleryAndResult,
        CheckBox,
        DropDownList,
        BinaryFileTypePicker,
        NumberUpDown
    },
    setup() {
        return {
            columnCount: ref(0),
            displayStyle: ref(PickerDisplayStyle.Auto),
            displayStyleItems,
            enhanceForLongLists: ref(false),
            multiple: ref(false),
            showBlankItem: ref(false),
            value: ref({}),
            importCode: getControlImportPath("binaryFileTypePicker"),
            exampleCode: `<BinaryFileTypePicker label="Binary File Type" v-model="value" />`
        };
    },
    template: `
<GalleryAndResult
    :value="value"
    :importCode="importCode"
    :exampleCode="exampleCode"
    enableReflection >
    <BinaryFileTypePicker label="Binary File Type"
        v-model="value"
        :multiple="multiple"
        :columnCount="columnCount"
        :enhanceForLongLists="enhanceForLongLists"
        :displayStyle="displayStyle"
        :showBlankItem="showBlankItem" />

    <template #settings>
        <div class="row">
            <div class="col-md-4">
                <CheckBox label="Multiple" v-model="multiple" />
            </div>

            <div class="col-md-4">
                <CheckBox label="Enhance For Long Lists" v-model="enhanceForLongLists" />
            </div>

            <div class="col-md-4">
                <CheckBox label="Show Blank Item" v-model="showBlankItem" />
            </div>
        </div>

        <div class="row">
            <div class="col-md-4">
                <DropDownList label="Display Style" :showBlankItem="false" v-model="displayStyle" :items="displayStyleItems" />
            </div>

            <div class="col-md-4">
                <NumberUpDown label="Column Count" v-model="columnCount" :min="0" />
            </div>
        </div>
    </template>
</GalleryAndResult>`
});


/** Demonstrates Campus picker */
const campusPickerGallery = defineComponent({
    name: "CampusPickerGallery",
    components: {
        GalleryAndResult,
        CampusPicker,
        CheckBox,
        DefinedValuePicker,
        DropDownList,
        NumberUpDown,
        TextBox
    },
    setup() {
        return {
            columnCount: ref(0),
            displayStyle: ref(PickerDisplayStyle.Auto),
            displayStyleItems,
            enhanceForLongLists: ref(false),
            multiple: ref(false),
            showBlankItem: ref(true),
            value: ref({}),
            forceVisible: ref(false),
            includeInactive: ref(false),
            campusStatusFilter: ref(null),
            campusTypeFilter: ref(null),
            campusStatusDefinedTypeGuid: DefinedType.CampusStatus,
            campusTypeDefinedTypeGuid: DefinedType.CampusType,
            importCode: getControlImportPath("campusPicker"),
            exampleCode: `<CampusPicker label="Campus" v-model="value" />`
        };
    },
    template: `
<GalleryAndResult
    :value="value"
    :importCode="importCode"
    :exampleCode="exampleCode"
    enableReflection >
    <CampusPicker label="Campus"
        v-model="value"
        :multiple="multiple"
        :columnCount="columnCount"
        :enhanceForLongLists="enhanceForLongLists"
        :displayStyle="displayStyle"
        :showBlankItem="showBlankItem"
        :forceVisible="forceVisible"
        :includeInactive="includeInactive"
        :campusStatusFilter="campusStatusFilter?.value"
        :campusTypeFilter="campusTypeFilter?.value" />

    <template #settings>
        <div class="row">
            <div class="col-md-4">
                <CheckBox label="Multiple" v-model="multiple" />
            </div>

            <div class="col-md-4">
                <CheckBox label="Enhance For Long Lists" v-model="enhanceForLongLists" />
            </div>

            <div class="col-md-4">
                <CheckBox label="Show Blank Item" v-model="showBlankItem" />
            </div>
        </div>

        <div class="row">
            <div class="col-md-4">
                <DropDownList label="Display Style" :showBlankItem="false" v-model="displayStyle" :items="displayStyleItems" />
            </div>

            <div class="col-md-4">
                <NumberUpDown label="Column Count" v-model="columnCount" :min="0" />
            </div>
        </div>

        <div class="row">
            <div class="col-md-4">
                <CheckBox label="Force Visible" v-model="forceVisible" />
            </div>

            <div class="col-md-4">
                <CheckBox label="Include Inactive" v-model="includeInactive" />
            </div>

            <div class="col-md-4">
                <DefinedValuePicker label="Campus Type Filter" v-model="campusTypeFilter" :definedTypeGuid="campusTypeDefinedTypeGuid" showBlankItem />
            </div>
        </div>

        <div class="row">
            <div class="col-md-4">
                <DefinedValuePicker label="Campus Status Filter" v-model="campusStatusFilter" :definedTypeGuid="campusStatusDefinedTypeGuid" showBlankItem />
            </div>
        </div>
    </template>
</GalleryAndResult>`
});


/** Demonstrates Schedule Builder */
const scheduleBuilderGallery = defineComponent({
    name: "ScheduleBuilderGallery",
    components: {
        GalleryAndResult,
        ScheduleBuilder
    },
    setup() {
        return {
            value: ref(""),
            importCode: getControlImportPath("scheduleBuilder"),
            exampleCode: `<ScheduleBuilder label="Schedule Builder" v-model="value" />`
        };
    },
    template: `
<GalleryAndResult
    :value="value"
    :importCode="importCode"
    :exampleCode="exampleCode"
    enableReflection
    displayAsRaw>
    <ScheduleBuilder label="Schedule Builder"
        v-model="value" />

    <template #settings>
    </template>
</GalleryAndResult>`
});


/** Demonstrates BinaryFile  picker */
const binaryFilePickerGallery = defineComponent({
    name: "BinaryFilePickerGallery",
    components: {
        GalleryAndResult,
        CheckBox,
        DropDownList,
        BinaryFilePicker,
        BinaryFileTypePicker,
        NumberUpDown
    },
    setup() {
        return {
            columnCount: ref(0),
            displayStyle: ref(PickerDisplayStyle.Auto),
            displayStyleItems,
            enhanceForLongLists: ref(false),
            multiple: ref(false),
            showBlankItem: ref(false),
            binaryFileType: ref({
                "value": BinaryFiletype.Default
            }),
            value: ref({}),
            importCode: getControlImportPath("binaryFilePicker"),
            exampleCode: `<BinaryFilePicker label="Binary File" v-model="value" />`
        };
    },
    template: `
<GalleryAndResult
    :value="value"
    :importCode="importCode"
    :exampleCode="exampleCode"
    enableReflection >
    <BinaryFilePicker label="Binary File"
        v-model="value"
        :multiple="multiple"
        :columnCount="columnCount"
        :enhanceForLongLists="enhanceForLongLists"
        :displayStyle="displayStyle"
        :showBlankItem="showBlankItem"
        :binaryFileTypeGuid="binaryFileType.value" />

    <template #settings>
        <div class="row">
            <div class="col-md-4">
                <CheckBox label="Multiple" v-model="multiple" />
            </div>

            <div class="col-md-4">
                <CheckBox label="Enhance For Long Lists" v-model="enhanceForLongLists" />
            </div>

            <div class="col-md-4">
                <CheckBox label="Show Blank Item" v-model="showBlankItem" />
            </div>
        </div>

        <div class="row">
            <div class="col-md-4">
                <DropDownList label="Display Style" :showBlankItem="false" v-model="displayStyle" :items="displayStyleItems" />
            </div>

            <div class="col-md-4">
                <NumberUpDown label="Column Count" v-model="columnCount" :min="0" />
            </div>

            <div class="col-md-4">
                <BinaryFileTypePicker label="Binary File Type" v-model="binaryFileType" />
            </div>
        </div>
    </template>
</GalleryAndResult>`
});

/** Demonstrates Event Item picker */
const eventItemPickerGallery = defineComponent({
    name: "EventItemPickerGallery",
    components: {
        GalleryAndResult,
        CheckBox,
        DropDownList,
        EventItemPicker,
        NumberUpDown
    },
    setup() {
        return {
            columnCount: ref(0),
            displayStyle: ref(PickerDisplayStyle.Auto),
            displayStyleItems,
            enhanceForLongLists: ref(false),
            multiple: ref(false),
            showBlankItem: ref(false),
            includeInactive: ref(false),
            value: ref({}),
            importCode: getControlImportPath("eventItemPicker"),
            exampleCode: `<EventItemPicker label="Event Item" v-model="value" :multiple="false" />`
        };
    },
    template: `
<GalleryAndResult
    :value="value"
    :importCode="importCode"
    :exampleCode="exampleCode"
    enableReflection >
    <EventItemPicker label="Event Item"
        v-model="value"
        :multiple="multiple"
        :columnCount="columnCount"
        :enhanceForLongLists="enhanceForLongLists"
        :displayStyle="displayStyle"
        :showBlankItem="showBlankItem"
        :includeInactive="includeInactive" />

    <template #settings>
        <div class="row">
            <div class="col-md-4">
                <CheckBox label="Multiple" v-model="multiple" />
            </div>

            <div class="col-md-4">
                <CheckBox label="Enhance For Long Lists" v-model="enhanceForLongLists" />
            </div>

            <div class="col-md-4">
                <CheckBox label="Show Blank Item" v-model="showBlankItem" />
            </div>
        </div>

        <div class="row">
            <div class="col-md-4">
                <DropDownList label="Display Style" :showBlankItem="false" v-model="displayStyle" :items="displayStyleItems" />
            </div>

            <div class="col-md-4">
                <NumberUpDown label="Column Count" v-model="columnCount" :min="0" />
            </div>

            <div class="col-md-4">
                <CheckBox label="Include Inactive Items" v-model="includeInactive" />
            </div>
        </div>
    </template>
</GalleryAndResult>`
});


/** Demonstrates data views picker */
const dataViewPickerGallery = defineComponent({
    name: "DataViewPickerGallery",
    components: {
        GalleryAndResult,
        CheckBox,
        DropDownList,
        DataViewPicker,
        NumberUpDown,
        EntityTypePicker
    },
    setup() {
        return {
            entityTypeGuid: ref(null),
            multiple: ref(false),
            value: ref(null),
            importCode: getControlImportPath("dataViewPicker"),
            exampleCode: `<DataViewPicker label="Data View" v-model="value" />`
        };
    },
    template: `
<GalleryAndResult
    :value="value"
    :importCode="importCode"
    :exampleCode="exampleCode"
    enableReflection >
    <DataViewPicker label="Data Views"
        v-model="value"
        :multiple="multiple"
        :showBlankItem="showBlankItem"
        :entityTypeGuid="entityTypeGuid?.value" />
    <template #settings>
        <div class="row">
            <div class="col-md-4">
                <CheckBox label="Multiple" v-model="multiple" />
            </div>
            <div class="col-md-4">
                <EntityTypePicker label="For Entity Type" v-model="entityTypeGuid" enhanceForLongLists showBlankItem />
            </div>
        </div>
    </template>
</GalleryAndResult>`
});


/** Demonstrates workflow type picker */
const workflowTypePickerGallery = defineComponent({
    name: "WorkflowTypePickerGallery",
    components: {
        GalleryAndResult,
        CheckBox,
        DropDownList,
        WorkflowTypePicker,
        NumberUpDown,
        EntityTypePicker
    },
    setup() {
        return {
            includeInactiveItems: ref(false),
            multiple: ref(false),
            value: ref(null),
            importCode: getControlImportPath("workflowTypePicker"),
            exampleCode: `<WorkflowTypePicker label="Data View" v-model="value" />`
        };
    },
    template: `
<GalleryAndResult
    :value="value"
    :importCode="importCode"
    :exampleCode="exampleCode"
    enableReflection >
    <WorkflowTypePicker label="Data Views"
        v-model="value"
        :multiple="multiple"
        :showBlankItem="showBlankItem"
        :includeInactiveItems="includeInactiveItems" />

    <template #settings>
        <div class="row">
            <div class="col-md-4">
                <CheckBox label="Multiple" v-model="multiple" />
            </div>
            <div class="col-md-4">
                <CheckBox label="Include Inactive Items" v-model="includeInactiveItems" />
            </div>
        </div>
    </template>
</GalleryAndResult>`
});

/** Demonstrates Financial Gateway picker */
const financialGatewayPickerGallery = defineComponent({
    name: "FinancialGatewayPickerGallery",
    components: {
        GalleryAndResult,
        CheckBox,
        DropDownList,
        FinancialGatewayPicker,
        NumberUpDown
    },
    setup() {
        return {
            columnCount: ref(0),
            displayStyle: ref(PickerDisplayStyle.Auto),
            displayStyleItems,
            enhanceForLongLists: ref(false),
            multiple: ref(false),
            showBlankItem: ref(false),
            includeInactive: ref(false),
            showAllGatewayComponents: ref(false),
            value: ref({}),
            importCode: getControlImportPath("financialGatewayPicker"),
            exampleCode: `<FinancialGatewayPicker label="Financial Gateway" v-model="value" :multiple="false" />`
        };
    },
    template: `
<GalleryAndResult
    :value="value"
    :importCode="importCode"
    :exampleCode="exampleCode"
    enableReflection >
    <FinancialGatewayPicker label="Financial Gateway"
        v-model="value"
        :multiple="multiple"
        :columnCount="columnCount"
        :enhanceForLongLists="enhanceForLongLists"
        :displayStyle="displayStyle"
        :showBlankItem="showBlankItem"
        :includeInactive="includeInactive"
        :showAllGatewayComponents="showAllGatewayComponents" />

    <template #settings>
        <div class="row">
            <div class="col-md-4">
                <CheckBox label="Multiple" v-model="multiple" />
            </div>

            <div class="col-md-4">
                <CheckBox label="Enhance For Long Lists" v-model="enhanceForLongLists" />
            </div>

            <div class="col-md-4">
                <CheckBox label="Show Blank Item" v-model="showBlankItem" />
            </div>
        </div>

        <div class="row">
            <div class="col-md-4">
                <DropDownList label="Display Style" :showBlankItem="false" v-model="displayStyle" :items="displayStyleItems" />
            </div>

            <div class="col-md-4">
                <NumberUpDown label="Column Count" v-model="columnCount" :min="0" />
            </div>

            <div class="col-md-2">
                <CheckBox label="Show Inactive Gateways" v-model="includeInactive" />
            </div>

            <div class="col-md-2">
                <CheckBox label="Show All Gateway Components" v-model="showAllGatewayComponents" />
            </div>
        </div>
    </template>
</GalleryAndResult>`
});

/** Demonstrates Financial Statement Template picker */
const financialStatementTemplatePickerGallery = defineComponent({
    name: "FinancialStatementTemplatePickerGallery",
    components: {
        GalleryAndResult,
        CheckBox,
        DropDownList,
        FinancialStatementTemplatePicker,
        NumberUpDown
    },
    setup() {
        return {
            columnCount: ref(0),
            displayStyle: ref(PickerDisplayStyle.Auto),
            displayStyleItems,
            enhanceForLongLists: ref(false),
            multiple: ref(false),
            showBlankItem: ref(false),
            value: ref({}),
            importCode: getControlImportPath("financialStatementTemplatePicker"),
            exampleCode: `<FinancialStatementTemplatePicker label="Financial Statement Template" v-model="value" :multiple="false" />`
        };
    },
    template: `
<GalleryAndResult
    :value="value"
    :importCode="importCode"
    :exampleCode="exampleCode"
    enableReflection >
    <FinancialStatementTemplatePicker label="Financial Statement Template"
        v-model="value"
        :multiple="multiple"
        :columnCount="columnCount"
        :enhanceForLongLists="enhanceForLongLists"
        :displayStyle="displayStyle"
        :showBlankItem="showBlankItem" />

    <template #settings>
        <div class="row">
            <div class="col-md-4">
                <CheckBox label="Multiple" v-model="multiple" />
            </div>

            <div class="col-md-4">
                <CheckBox label="Enhance For Long Lists" v-model="enhanceForLongLists" />
            </div>

            <div class="col-md-4">
                <CheckBox label="Show Blank Item" v-model="showBlankItem" />
            </div>
        </div>

        <div class="row">
            <div class="col-md-4">
                <DropDownList label="Display Style" :showBlankItem="false" v-model="displayStyle" :items="displayStyleItems" />
            </div>

            <div class="col-md-4">
                <NumberUpDown label="Column Count" v-model="columnCount" :min="0" />
            </div>
        </div>
    </template>
</GalleryAndResult>`
});

/** Demonstrates Field Type picker */
const fieldTypePickerGallery = defineComponent({
    name: "FieldTypePickerGallery",
    components: {
        GalleryAndResult,
        CheckBox,
        DropDownList,
        FieldTypePicker,
        NumberUpDown
    },
    setup() {
        return {
            columnCount: ref(0),
            displayStyle: ref(PickerDisplayStyle.Auto),
            displayStyleItems,
            enhanceForLongLists: ref(false),
            multiple: ref(false),
            showBlankItem: ref(false),
            value: ref({}),
            importCode: getControlImportPath("fieldTypePicker"),
            exampleCode: `<FieldTypePicker label="Field Type" v-model="value" :multiple="false" />`
        };
    },
    template: `
<GalleryAndResult
    :value="value"
    :importCode="importCode"
    :exampleCode="exampleCode"
    enableReflection >
    <FieldTypePicker label="Field Type"
        v-model="value"
        :multiple="multiple"
        :columnCount="columnCount"
        :enhanceForLongLists="enhanceForLongLists"
        :displayStyle="displayStyle"
        :showBlankItem="showBlankItem" />

    <template #settings>
        <div class="row">
            <div class="col-md-4">
                <CheckBox label="Multiple" v-model="multiple" />
            </div>

            <div class="col-md-4">
                <CheckBox label="Enhance For Long Lists" v-model="enhanceForLongLists" />
            </div>

            <div class="col-md-4">
                <CheckBox label="Show Blank Item" v-model="showBlankItem" />
            </div>
        </div>

        <div class="row">
            <div class="col-md-4">
                <DropDownList label="Display Style" :showBlankItem="false" v-model="displayStyle" :items="displayStyleItems" />
            </div>

            <div class="col-md-4">
                <NumberUpDown label="Column Count" v-model="columnCount" :min="0" />
            </div>
        </div>
    </template>
</GalleryAndResult>`
});

/** Demonstrates audit detail. */
const auditDetailGallery = defineComponent({
    name: "AuditDetailGallery",
    components: {
        GalleryAndResult,
        AuditDetail,
        TextBox
    },
    setup() {
        const store = useStore();

        return {
            entityTypeGuid: ref(EntityType.Person),
            entityKey: ref(store.state.currentPerson?.idKey ?? ""),
            importCode: getControlImportPath("auditDetail"),
            exampleCode: `<AuditDetail :entityTypeGuid="entityTypeGuid" :entityKey="entityKey" />`
        };
    },
    template: `
<GalleryAndResult
    :importCode="importCode"
    :exampleCode="exampleCode">
    <AuditDetail :entityTypeGuid="entityTypeGuid" :entityKey="entityKey" />

    <template #settings>
        <div class="row">
            <div class="col-md-4">
                <TextBox label="Entity Type Guid" v-model="entityTypeGuid" />
            </div>

            <div class="col-md-4">
                <TextBox label="Entity Key" v-model="entityKey" />
            </div>
        </div>
    </template>
</GalleryAndResult>`
});

/** Demonstrates modal. */
const modalGallery = defineComponent({
    name: "ModalGallery",
    components: {
        GalleryAndResult,
        CheckBox,
        Modal,
        TextBox
    },
    setup() {
        return {
            isOpen: ref(false),
            value: "",
            importCode: getControlImportPath("modal"),
            exampleCode: `<Modal title="Modal Dialog Title" saveText="Save" />`
        };
    },
    template: `
<GalleryAndResult
    :importCode="importCode"
    :exampleCode="exampleCode">
    <CheckBox label="Is Open" v-model="isOpen" />

    <Modal v-model="isOpen" title="Modal Dialog Title" saveText="Save" @save="isOpen = false">
        <TextBox label="Required Value" v-model="value" rules="required" />
    </Modal>

    <template #settings>
    </template>
</GalleryAndResult>`
});

/** Demonstrates  Component picker */
const componentPickerGallery = defineComponent({
    name: "ComponentPickerGallery",
    components: {
        GalleryAndResult,
        CheckBox,
        DropDownList,
        ComponentPicker,
        NumberUpDown,
        TextBox
    },
    setup() {
        return {
            columnCount: ref(0),
            displayStyle: ref(PickerDisplayStyle.Auto),
            displayStyleItems,
            containerType: ref("Rock.Badge.BadgeContainer"),
            enhanceForLongLists: ref(false),
            multiple: ref(false),
            showBlankItem: ref(false),
            value: ref({}),
            importCode: getControlImportPath("componentPicker"),
            exampleCode: `<ComponentPicker label="Component" v-model="value" />`
        };
    },
    template: `
<GalleryAndResult
    :value="value"
    :importCode="importCode"
    :exampleCode="exampleCode"
    enableReflection >
    <ComponentPicker label="Component"
        v-model="value"
        :multiple="multiple"
        :columnCount="columnCount"
        :enhanceForLongLists="enhanceForLongLists"
        :displayStyle="displayStyle"
        :showBlankItem="showBlankItem"
        :containerType="containerType" />
    <template #settings>
        <div class="row">
            <div class="col-md-4">
                <CheckBox label="Multiple" v-model="multiple" />
            </div>
            <div class="col-md-4">
                <CheckBox label="Enhance For Long Lists" v-model="enhanceForLongLists" />
            </div>
            <div class="col-md-4">
                <CheckBox label="Show Blank Item" v-model="showBlankItem" />
            </div>
        </div>
        <div class="row">
            <div class="col-md-3">
                <DropDownList label="Display Style" :showBlankItem="false" v-model="displayStyle" :items="displayStyleItems" />
            </div>
            <div class="col-md-4">
                <NumberUpDown label="Column Count" v-model="columnCount" :min="0" />
            </div>
            <div class="col-md-5">
                <TextBox label="Container Assembly Name" v-model="containerType" />
            </div>
        </div>
    </template>
</GalleryAndResult>`
});

/** Demonstrates Grade Picker */
const gradePickerGallery = defineComponent({
    name: "GradePickerGallery",
    components: {
        GalleryAndResult,
        CheckBox,
        DropDownList,
        GradePicker,
        NumberUpDown,
        TextBox
    },
    setup() {
        return {
            columnCount: ref(0),
            displayStyle: ref(PickerDisplayStyle.Auto),
            displayStyleItems,
            useAbbreviation: ref(false),
            useGuidAsValue: ref(false),
            enhanceForLongLists: ref(false),
            multiple: ref(false),
            showBlankItem: ref(false),
            value: ref({}),
            importCode: getControlImportPath("gradePicker"),
            exampleCode: `<GradePicker label="Grade" v-model="value" />`
        };
    },
    template: `
<GalleryAndResult
    :value="value"
    :importCode="importCode"
    :exampleCode="exampleCode"
    enableReflection >
    <GradePicker label="Grade"
        v-model="value"
        :multiple="multiple"
        :columnCount="columnCount"
        :enhanceForLongLists="enhanceForLongLists"
        :displayStyle="displayStyle"
        :showBlankItem="showBlankItem"
        :useAbbreviation="useAbbreviation"
        :useGuidAsValue="useGuidAsValue" />
    <template #settings>
        <div class="row">
            <div class="col-md-4">
                <CheckBox label="Multiple" v-model="multiple" />
            </div>
            <div class="col-md-4">
                <CheckBox label="Enhance For Long Lists" v-model="enhanceForLongLists" />
            </div>
            <div class="col-md-4">
                <CheckBox label="Show Blank Item" v-model="showBlankItem" />
            </div>
        </div>
        <div class="row">
            <div class="col-md-3">
                <DropDownList label="Display Style" :showBlankItem="false" v-model="displayStyle" :items="displayStyleItems" />
            </div>
            <div class="col-md-3">
                <NumberUpDown label="Column Count" v-model="columnCount" :min="0" />
            </div>
            <div class="col-md-3">
                <CheckBox label="Use Abbreviations" v-model="useAbbreviation" />
            </div>
            <div class="col-md-3">
                <CheckBox label="Use GUID Value" v-model="useGuidAsValue" />
            </div>
        </div>
    </template>
</GalleryAndResult>`
});

/** Demonstrates Group Member Picker */
const groupMemberPickerGallery = defineComponent({
    name: "GroupMemberPickerGallery",
    components: {
        GalleryAndResult,
        CheckBox,
        DropDownList,
        GroupMemberPicker,
        NumberUpDown,
        TextBox,
        NumberBox
    },
    setup() {
        return {
            columnCount: ref(0),
            displayStyle: ref(PickerDisplayStyle.Auto),
            displayStyleItems,
            groupGuid: ref("62DC3753-01D5-48B5-B22D-D2825D92900B"), // use a groupPicker eventually...
            enhanceForLongLists: ref(false),
            multiple: ref(false),
            showBlankItem: ref(false),
            value: ref({}),
            importCode: getControlImportPath("groupMemberPicker"),
            exampleCode: `<GroupMemberPicker label="Group Member" v-model="value" />`
        };
    },
    template: `
<GalleryAndResult
    :value="value"
    :importCode="importCode"
    :exampleCode="exampleCode"
    enableReflection >
    <GroupMemberPicker label="Group Member"
        v-model="value"
        :multiple="multiple"
        :columnCount="columnCount"
        :enhanceForLongLists="enhanceForLongLists"
        :displayStyle="displayStyle"
        :showBlankItem="showBlankItem"
        :groupGuid="groupGuid" />
    <template #settings>
        <div class="row">
            <div class="col-md-4">
                <CheckBox label="Multiple" v-model="multiple" />
            </div>
            <div class="col-md-4">
                <CheckBox label="Enhance For Long Lists" v-model="enhanceForLongLists" />
            </div>
            <div class="col-md-4">
                <CheckBox label="Show Blank Item" v-model="showBlankItem" />
            </div>
        </div>
        <div class="row">
            <div class="col-md-4">
                <DropDownList label="Display Style" :showBlankItem="false" v-model="displayStyle" :items="displayStyleItems" />
            </div>
            <div class="col-md-4">
                <NumberUpDown label="Column Count" v-model="columnCount" :min="0" />
            </div>
            <div class="col-md-4">
                <NumberBox label="Group ID" v-model="groupGuid" />
            </div>
        </div>
    </template>
</GalleryAndResult>`
});

/** Demonstrates Interaction Channel Picker */
const interactionChannelPickerGallery = defineComponent({
    name: "InteractionChannelPickerGallery",
    components: {
        GalleryAndResult,
        CheckBox,
        DropDownList,
        InteractionChannelPicker,
        NumberUpDown,
        TextBox,
        NumberBox
    },
    setup() {
        return {
            columnCount: ref(0),
            displayStyle: ref(PickerDisplayStyle.Auto),
            displayStyleItems,
            enhanceForLongLists: ref(false),
            multiple: ref(false),
            showBlankItem: ref(false),
            value: ref({}),
            importCode: getControlImportPath("interactionChannelPicker"),
            exampleCode: `<InteractionChannelPicker label="Interaction Channel" v-model="value" />`
        };
    },
    template: `
<GalleryAndResult
    :value="value"
    :importCode="importCode"
    :exampleCode="exampleCode"
    enableReflection >
    <InteractionChannelPicker label="Interaction Channel"
        v-model="value"
        :multiple="multiple"
        :columnCount="columnCount"
        :enhanceForLongLists="enhanceForLongLists"
        :displayStyle="displayStyle"
        :showBlankItem="showBlankItem" />
    <template #settings>
        <div class="row">
            <div class="col-md-4">
                <CheckBox label="Multiple" v-model="multiple" />
            </div>
            <div class="col-md-4">
                <CheckBox label="Enhance For Long Lists" v-model="enhanceForLongLists" />
            </div>
            <div class="col-md-4">
                <CheckBox label="Show Blank Item" v-model="showBlankItem" />
            </div>
        </div>
        <div class="row">
            <div class="col-md-4">
                <DropDownList label="Display Style" :showBlankItem="false" v-model="displayStyle" :items="displayStyleItems" />
            </div>
            <div class="col-md-4">
                <NumberUpDown label="Column Count" v-model="columnCount" :min="0" />
            </div>
        </div>
    </template>
</GalleryAndResult>`
});

/** Demonstrates Interaction Component Picker */
const interactionComponentPickerGallery = defineComponent({
    name: "InteractionComponentPickerGallery",
    components: {
        GalleryAndResult,
        CheckBox,
        DropDownList,
        InteractionComponentPicker,
        InteractionChannelPicker,
        NumberUpDown,
        TextBox,
        NumberBox
    },
    setup() {
        return {
            columnCount: ref(0),
            displayStyle: ref(PickerDisplayStyle.Auto),
            displayStyleItems,
            interactionChannelGuid: ref(null),
            enhanceForLongLists: ref(false),
            multiple: ref(false),
            showBlankItem: ref(false),
            value: ref({}),
            importCode: getControlImportPath("interactionComponentPicker"),
            exampleCode: `<InteractionComponentPicker label="Interaction Component" v-model="value" :interactionChannelGuid="interactionChannelGuid" />`
        };
    },
    template: `
<GalleryAndResult
    :value="value"
    :importCode="importCode"
    :exampleCode="exampleCode"
    enableReflection >
    <InteractionComponentPicker label="Interaction Component"
        v-model="value"
        :multiple="multiple"
        :columnCount="columnCount"
        :enhanceForLongLists="enhanceForLongLists"
        :displayStyle="displayStyle"
        :showBlankItem="showBlankItem"
        :interactionChannelGuid="interactionChannelGuid?.value" />
    <template #settings>
        <div class="row">
            <div class="col-md-4">
                <CheckBox label="Multiple" v-model="multiple" />
            </div>
            <div class="col-md-4">
                <CheckBox label="Enhance For Long Lists" v-model="enhanceForLongLists" />
            </div>
            <div class="col-md-4">
                <CheckBox label="Show Blank Item" v-model="showBlankItem" />
            </div>
        </div>
        <div class="row">
            <div class="col-md-4">
                <DropDownList label="Display Style" :showBlankItem="false" v-model="displayStyle" :items="displayStyleItems" />
            </div>
            <div class="col-md-4">
                <NumberUpDown label="Column Count" v-model="columnCount" :min="0" />
            </div>
            <div class="col-md-4">
                <InteractionChannelPicker label="Interaction Channel" v-model="interactionChannelGuid" />
            </div>
        </div>
    </template>
</GalleryAndResult>`
});

/** Demonstrates Lava Command Picker */
const lavaCommandPickerGallery = defineComponent({
    name: "LavaCommandPickerGallery",
    components: {
        GalleryAndResult,
        CheckBox,
        DropDownList,
        LavaCommandPicker,
        NumberUpDown,
        TextBox,
        NumberBox
    },
    setup() {
        return {
            columnCount: ref(0),
            displayStyle: ref(PickerDisplayStyle.Auto),
            displayStyleItems,
            enhanceForLongLists: ref(false),
            multiple: ref(false),
            showBlankItem: ref(false),
            value: ref({}),
            importCode: getControlImportPath("lavaCommandPicker"),
            exampleCode: `<LavaCommandPicker label="Lava Command" v-model="value" />`
        };
    },
    template: `
<GalleryAndResult
    :value="value"
    :importCode="importCode"
    :exampleCode="exampleCode"
    enableReflection >
    <LavaCommandPicker label="Lava Command"
        v-model="value"
        :multiple="multiple"
        :columnCount="columnCount"
        :enhanceForLongLists="enhanceForLongLists"
        :displayStyle="displayStyle"
        :showBlankItem="showBlankItem" />
    <template #settings>
        <div class="row">
            <div class="col-md-4">
                <CheckBox label="Multiple" v-model="multiple" />
            </div>
            <div class="col-md-4">
                <CheckBox label="Enhance For Long Lists" v-model="enhanceForLongLists" />
            </div>
            <div class="col-md-4">
                <CheckBox label="Show Blank Item" v-model="showBlankItem" />
            </div>
        </div>
        <div class="row">
            <div class="col-md-4">
                <DropDownList label="Display Style" :showBlankItem="false" v-model="displayStyle" :items="displayStyleItems" />
            </div>
            <div class="col-md-4">
                <NumberUpDown label="Column Count" v-model="columnCount" :min="0" />
            </div>
        </div>
    </template>
</GalleryAndResult>`
});

/** Demonstrates Remote Auths Picker */
const remoteAuthsPickerGallery = defineComponent({
    name: "RemoteAuthsPickerGallery",
    components: {
        GalleryAndResult,
        CheckBox,
        DropDownList,
        RemoteAuthsPicker,
        NumberUpDown,
        TextBox,
        NumberBox
    },
    setup() {
        return {
            columnCount: ref(0),
            displayStyle: ref(PickerDisplayStyle.Auto),
            displayStyleItems,
            enhanceForLongLists: ref(false),
            multiple: ref(false),
            showBlankItem: ref(false),
            value: ref({}),
            importCode: getControlImportPath("remoteAuthsPicker"),
            exampleCode: `<RemoteAuthsPicker label="Remote Auths" v-model="value" />`
        };
    },
    template: `
<GalleryAndResult
    :value="value"
    :importCode="importCode"
    :exampleCode="exampleCode"
    enableReflection >
    <RemoteAuthsPicker label="Remote Auths"
        v-model="value"
        :multiple="multiple"
        :columnCount="columnCount"
        :enhanceForLongLists="enhanceForLongLists"
        :displayStyle="displayStyle"
        :showBlankItem="showBlankItem" />
    <template #settings>
        <div class="row">
            <div class="col-md-4">
                <CheckBox label="Multiple" v-model="multiple" />
            </div>
            <div class="col-md-4">
                <CheckBox label="Enhance For Long Lists" v-model="enhanceForLongLists" />
            </div>
            <div class="col-md-4">
                <CheckBox label="Show Blank Item" v-model="showBlankItem" />
            </div>
        </div>
        <div class="row">
            <div class="col-md-4">
                <DropDownList label="Display Style" :showBlankItem="false" v-model="displayStyle" :items="displayStyleItems" />
            </div>
            <div class="col-md-4">
                <NumberUpDown label="Column Count" v-model="columnCount" :min="0" />
            </div>
        </div>
    </template>
</GalleryAndResult>`
});

/** Demonstrates Step Program Picker */
const stepProgramPickerGallery = defineComponent({
    name: "StepProgramPickerGallery",
    components: {
        GalleryAndResult,
        CheckBox,
        DropDownList,
        StepProgramPicker,
        NumberUpDown,
        TextBox,
        NumberBox
    },
    setup() {
        return {
            columnCount: ref(0),
            displayStyle: ref(PickerDisplayStyle.Auto),
            displayStyleItems,
            enhanceForLongLists: ref(false),
            multiple: ref(false),
            showBlankItem: ref(false),
            value: ref({}),
            importCode: getControlImportPath("stepProgramPicker"),
            exampleCode: `<StepProgramPicker label="Step Program" v-model="value" />`
        };
    },
    template: `
<GalleryAndResult
    :value="value"
    :importCode="importCode"
    :exampleCode="exampleCode"
    enableReflection >
    <StepProgramPicker label="Step Program"
        v-model="value"
        :multiple="multiple"
        :columnCount="columnCount"
        :enhanceForLongLists="enhanceForLongLists"
        :displayStyle="displayStyle"
        :showBlankItem="showBlankItem" />
    <template #settings>
        <div class="row">
            <div class="col-md-4">
                <CheckBox label="Multiple" v-model="multiple" />
            </div>
            <div class="col-md-4">
                <CheckBox label="Enhance For Long Lists" v-model="enhanceForLongLists" />
            </div>
            <div class="col-md-4">
                <CheckBox label="Show Blank Item" v-model="showBlankItem" />
            </div>
        </div>
        <div class="row">
            <div class="col-md-4">
                <DropDownList label="Display Style" :showBlankItem="false" v-model="displayStyle" :items="displayStyleItems" />
            </div>
            <div class="col-md-4">
                <NumberUpDown label="Column Count" v-model="columnCount" :min="0" />
            </div>
        </div>
    </template>
</GalleryAndResult>`
});

/** Demonstrates Step Status Picker */
const stepStatusPickerGallery = defineComponent({
    name: "StepStatusPickerGallery",
    components: {
        GalleryAndResult,
        CheckBox,
        DropDownList,
        StepStatusPicker,
        StepProgramPicker,
        NumberUpDown,
        TextBox,
        NumberBox
    },
    setup() {
        return {
            columnCount: ref(0),
            displayStyle: ref(PickerDisplayStyle.Auto),
            displayStyleItems,
            enhanceForLongLists: ref(false),
            multiple: ref(false),
            showBlankItem: ref(false),
            stepProgramGuid: ref(null),
            value: ref({}),
            importCode: getControlImportPath("stepStatusPicker"),
            exampleCode: `<StepStatusPicker label="Step Status" v-model="value" />`
        };
    },
    template: `
<GalleryAndResult
    :value="value"
    :importCode="importCode"
    :exampleCode="exampleCode"
    enableReflection >
    <StepStatusPicker label="Step Status"
        v-model="value"
        :multiple="multiple"
        :columnCount="columnCount"
        :enhanceForLongLists="enhanceForLongLists"
        :displayStyle="displayStyle"
        :showBlankItem="showBlankItem"
        :stepProgramGuid="stepProgramGuid?.value" />
    <template #settings>
        <div class="row">
            <div class="col-md-4">
                <CheckBox label="Multiple" v-model="multiple" />
            </div>
            <div class="col-md-4">
                <CheckBox label="Enhance For Long Lists" v-model="enhanceForLongLists" />
            </div>
            <div class="col-md-4">
                <CheckBox label="Show Blank Item" v-model="showBlankItem" />
            </div>
        </div>
        <div class="row">
            <div class="col-md-4">
                <DropDownList label="Display Style" :showBlankItem="false" v-model="displayStyle" :items="displayStyleItems" />
            </div>
            <div class="col-md-4">
                <NumberUpDown label="Column Count" v-model="columnCount" :min="0" />
            </div>
            <div class="col-md-4">
                <StepProgramPicker label="Step Program" v-model="stepProgramGuid" />
            </div>
        </div>
    </template>
</GalleryAndResult>`
});

/** Demonstrates Step Type Picker */
const stepTypePickerGallery = defineComponent({
    name: "StepTypePickerGallery",
    components: {
        GalleryAndResult,
        CheckBox,
        DropDownList,
        StepTypePicker,
        StepProgramPicker,
        NumberUpDown,
        TextBox,
        NumberBox
    },
    setup() {
        return {
            columnCount: ref(0),
            displayStyle: ref(PickerDisplayStyle.Auto),
            displayStyleItems,
            enhanceForLongLists: ref(false),
            multiple: ref(false),
            showBlankItem: ref(false),
            stepProgramGuid: ref(null),
            value: ref({}),
            importCode: getControlImportPath("stepTypePicker"),
            exampleCode: `<StepTypePicker label="Step Type" v-model="value" />`
        };
    },
    template: `
<GalleryAndResult
    :value="value"
    :importCode="importCode"
    :exampleCode="exampleCode"
    enableReflection >
    <StepTypePicker label="Step Type"
        v-model="value"
        :multiple="multiple"
        :columnCount="columnCount"
        :enhanceForLongLists="enhanceForLongLists"
        :displayStyle="displayStyle"
        :showBlankItem="showBlankItem"
        :stepProgramGuid="stepProgramGuid?.value" />
    <template #settings>
        <div class="row">
            <div class="col-md-4">
                <CheckBox label="Multiple" v-model="multiple" />
            </div>
            <div class="col-md-4">
                <CheckBox label="Enhance For Long Lists" v-model="enhanceForLongLists" />
            </div>
            <div class="col-md-4">
                <CheckBox label="Show Blank Item" v-model="showBlankItem" />
            </div>
        </div>
        <div class="row">
            <div class="col-md-4">
                <DropDownList label="Display Style" :showBlankItem="false" v-model="displayStyle" :items="displayStyleItems" />
            </div>
            <div class="col-md-4">
                <NumberUpDown label="Column Count" v-model="columnCount" :min="0" />
            </div>
            <div class="col-md-4">
                <StepProgramPicker label="Step Program" v-model="stepProgramGuid" />
            </div>
        </div>
    </template>
</GalleryAndResult>`
});

/** Demonstrates Streak Type Picker */
const streakTypePickerGallery = defineComponent({
    name: "StreakTypePickerGallery",
    components: {
        GalleryAndResult,
        CheckBox,
        DropDownList,
        StreakTypePicker,
        NumberUpDown,
        TextBox,
        NumberBox
    },
    setup() {
        return {
            columnCount: ref(0),
            displayStyle: ref(PickerDisplayStyle.Auto),
            displayStyleItems,
            enhanceForLongLists: ref(false),
            multiple: ref(false),
            showBlankItem: ref(false),
            value: ref({}),
            importCode: getControlImportPath("streakTypePicker"),
            exampleCode: `<StreakTypePicker label="Streak Type" v-model="value" />`
        };
    },
    template: `
<GalleryAndResult
    :value="value"
    :importCode="importCode"
    :exampleCode="exampleCode"
    enableReflection >
    <StreakTypePicker label="Streak Type"
        v-model="value"
        :multiple="multiple"
        :columnCount="columnCount"
        :enhanceForLongLists="enhanceForLongLists"
        :displayStyle="displayStyle"
        :showBlankItem="showBlankItem" />
    <template #settings>
        <div class="row">
            <div class="col-md-4">
                <CheckBox label="Multiple" v-model="multiple" />
            </div>
            <div class="col-md-4">
                <CheckBox label="Enhance For Long Lists" v-model="enhanceForLongLists" />
            </div>
            <div class="col-md-4">
                <CheckBox label="Show Blank Item" v-model="showBlankItem" />
            </div>
        </div>
        <div class="row">
            <div class="col-md-4">
                <DropDownList label="Display Style" :showBlankItem="false" v-model="displayStyle" :items="displayStyleItems" />
            </div>
            <div class="col-md-4">
                <NumberUpDown label="Column Count" v-model="columnCount" :min="0" />
            </div>
        </div>
    </template>
</GalleryAndResult>`
});

/** Demonstrates Badge Picker */
const badgePickerGallery = defineComponent({
    name: "BadgePickerGallery",
    components: {
        GalleryAndResult,
        CheckBox,
        DropDownList,
        BadgePicker,
        NumberUpDown,
        TextBox,
        NumberBox
    },
    setup() {
        return {
            columnCount: ref(0),
            displayStyle: ref(PickerDisplayStyle.Auto),
            displayStyleItems,
            enhanceForLongLists: ref(false),
            multiple: ref(false),
            showBlankItem: ref(false),
            value: ref({}),
            importCode: getControlImportPath("badgePicker"),
            exampleCode: `<BadgePicker label="Badge" v-model="value" />`
        };
    },
    template: `
<GalleryAndResult
    :value="value"
    :importCode="importCode"
    :exampleCode="exampleCode"
    enableReflection >
    <BadgePicker label="Badge"
        v-model="value"
        :multiple="multiple"
        :columnCount="columnCount"
        :enhanceForLongLists="enhanceForLongLists"
        :displayStyle="displayStyle"
        :showBlankItem="showBlankItem" />

    <template #settings>
        <div class="row">
            <div class="col-md-4">
                <CheckBox label="Multiple" v-model="multiple" />
            </div>
            <div class="col-md-4">
                <CheckBox label="Enhance For Long Lists" v-model="enhanceForLongLists" />
            </div>
            <div class="col-md-4">
                <CheckBox label="Show Blank Item" v-model="showBlankItem" />
            </div>
        </div>
        <div class="row">
            <div class="col-md-4">
                <DropDownList label="Display Style" :showBlankItem="false" v-model="displayStyle" :items="displayStyleItems" />
            </div>
            <div class="col-md-4">
                <NumberUpDown label="Column Count" v-model="columnCount" :min="0" />
            </div>
        </div>
    </template>
</GalleryAndResult>`
});

/** Demonstrates an alert list */
const alertGallery = defineComponent({
    name: "AlertGallery",
    components: {
        GalleryAndResult,
        Alert,
        DropDownList,
        CheckBox
    },
    setup() {
        const options: ListItemBag[] = ["default", "success", "info", "danger", "warning", "primary", "validation"].map(key => ({ text: key, value: key }));
        return {
            isDismissible: ref(false),
            onDismiss: () => alert('"dismiss" event fired.'),
            options,
            alertType: ref(AlertType.Default),
            importCode: getControlImportPath("alert"),
            exampleCode: `<Alert :dismissable="false" alertType="default" @dismiss="onDismiss">This is an alert!</Alert>`
        };
    },
    template: `
<GalleryAndResult
    :importCode="importCode"
    :exampleCode="exampleCode" >

    <Alert :dismissible="isDismissible" :alertType="alertType" @dismiss="onDismiss">This is an alert!</Alert>

    <template #settings>
        <div class="row">
            <DropDownList formGroupClasses="col-md-4" label="Alert Type" v-model="alertType" :items="options" :showBlankItem="false" />
            <CheckBox formGroupClasses="col-md-4" label="Dismissable" v-model="isDismissible" />
        </div>
        <p>Additional props extend and are passed to the underlying <code>Rock Form Field</code>.</p>
    </template>
</GalleryAndResult>`
});

/** Demonstrates a badge list */
const badgeListGallery = defineComponent({
    name: "BadgeListGallery",
    components: {
        GalleryAndResult,
        BadgeList,
        EntityTypePicker,
        TextBox,
        CheckBox,
        BadgePicker
    },
    setup() {
        const entityType = ref({ text: "Person", value: EntityType.Person });
        const entityTypeGuid = computed(() => entityType?.value);

        const badgeTypes = ref<ListItemBag[]>([]);
        const badgeTypeGuids = computed(() => badgeTypes.value.map(b => b.value));

        const store = useStore();

        return {
            entityType,
            entityTypeGuid,
            badgeTypes,
            badgeTypeGuids,
            entityKey: ref(store.state.currentPerson?.idKey ?? ""),
            importCode: getControlImportPath("badgeList"),
            exampleCode: `<BadgeList :entityTypeGuid="entityTypeGuid?.value" :entityKey="entityKey" :badgeTypeGuids="badgeTypeGuids" />`
        };
    },
    template: `
<GalleryAndResult
    :importCode="importCode"
    :exampleCode="exampleCode" >

    <BadgeList :entityTypeGuid="entityTypeGuid?.value" :entityKey="entityKey" :badgeTypeGuids="badgeTypeGuids" />

    <template #settings>
        <div class="row">
            <EntityTypePicker formGroupClasses="col-md-4" label="Entity Type" v-model="entityType" enhanceForLongLists />
            <TextBox formGroupClasses="col-md-4" label="Entity Key" v-model="entityKey" />
            <BadgePicker formGroupClasses="col-md-4" label="Badge Type" v-model="badgeTypes" showBlankItem multiple />
        </div>
        <p>Additional props extend and are passed to the underlying <code>Rock Form Field</code>.</p>
    </template>
</GalleryAndResult>`
});

/** Demonstrates a basic time picker */
const basicTimePickerGallery = defineComponent({
    name: "BasicTimePickerGallery",
    components: {
        GalleryAndResult,
        BasicTimePicker
    },
    setup() {
        return {
            value: ref({}),
            importCode: getControlImportPath("basicTimePicker"),
            exampleCode: `<BasicTimePicker label="Time" v-model="value" />`
        };
    },
    template: `
<GalleryAndResult
    :value="value"
    :importCode="importCode"
    :exampleCode="exampleCode"
    enableReflection >
    <BasicTimePicker label="Time" v-model="value" />

    <template #settings>
        <p class="text-semibold font-italic">Not all options have been implemented yet.</p>
        <p>Additional props extend and are passed to the underlying <code>Rock Form Field</code> and <code>Drop Down List</code>.</p>
    </template>
</GalleryAndResult>`
});

/** Demonstrates birthday picker */
const birthdayPickerGallery = defineComponent({
    name: "BirthdayPickerGallery",
    components: {
        GalleryAndResult,
        Toggle,
        BirthdayPicker
    },
    setup() {
        return {
            showYear: ref(true),
            datePartsModel: ref<Partial<DatePartsPickerValue>>({
                month: 1,
                day: 1,
                year: 1970
            }),
            importCode: getControlImportPath("birthdayPicker"),
            exampleCode: `<BirthdayPicker label="Birthday" v-model="date" />`
        };
    },
    template: `
<GalleryAndResult
    :value="datePartsModel"
    :importCode="importCode"
    :exampleCode="exampleCode"
    enableReflection>

    <BirthdayPicker label="Birthday" v-model="datePartsModel" :showYear="showYear" />

    <template #settings>
        <Toggle label="Show Year" v-model="showYear" />
        <p class="mt-4 mb-4">This simply wraps the <a href="#DatePartsPickerGallery">Date Parts Picker</a> and sets <code>allowFutureDates</code> and <code>requireYear</code> to <code>false</code>.</p>
        <p class="text-semibold font-italic">Not all options have been implemented yet.</p>
        <p>Additional props extend and are passed to the underlying <code>Rock Form Field</code>.</p>
    </template>
</GalleryAndResult>`
});

/** Demonstrates countdown timer */
const countdownTimerGallery = defineComponent({
    name: "CountdownTimerGallery",
    components: {
        GalleryAndResult,
        CountdownTimer,
        TextBox,
        RockButton
    },
    setup() {
        const seconds = ref(300);
        const setToSeconds = ref(300);

        return {
            reset: () => seconds.value = setToSeconds.value,
            setToSeconds,
            seconds,
            importCode: getControlImportPath("countdownTimer"),
            exampleCode: `<CountdownTimer v-model="seconds" />`
        };
    },
    template: `
<GalleryAndResult
    :value="seconds"
    :importCode="importCode"
    :exampleCode="exampleCode">

    Counting down:
    <CountdownTimer v-model="seconds" />

    <template #settings>
        <form class="form-inline" @submit.prevent="reset">
            <TextBox label="Reset Timer to (seconds)" v-model="setToSeconds" />
            <RockButton type="submit">Set Timer</RockButton>
        </form>
    </template>
</GalleryAndResult>`
});

/** Demonstrates electronic signature */
const electronicSignatureGallery = defineComponent({
    name: "ElectronicSignatureGallery",
    components: {
        GalleryAndResult,
        ElectronicSignature,
        Toggle,
        TextBox
    },
    setup() {
        return {
            signature: ref(null),
            isDrawn: ref(false),
            term: ref("document"),
            importCode: getControlImportPath("electronicSignature"),
            exampleCode: `<ElectronicSignature v-model="signature" :isDrawn="isDrawn" documentTerm="document" />`
        };
    },
    template: `
<GalleryAndResult
    :value="signature"
    :importCode="importCode"
    :exampleCode="exampleCode">

    <ElectronicSignature v-model="signature" :isDrawn="isDrawn" :documentTerm="term" />

    <template #settings>
        <div class="row">
            <Toggle formGroupClasses="col-md-4" label="Signature Type" trueText="Drawn" falseText="Typed" v-model="isDrawn" />
            <TextBox formGroupClasses="col-md-4" label="Document Type Term" v-model="term" />
        </div>
    </template>
</GalleryAndResult>`
});

/** Demonstrates field type editor */
const fieldTypeEditorGallery = defineComponent({
    name: "FieldTypeEditorGallery",
    components: {
        GalleryAndResult,
        FieldTypeEditor,
        CheckBox,
        TextBox
    },
    setup() {
        return {
            value: ref({}),
            readOnly: ref(false),
            importCode: getControlImportPath("fieldTypeEditor"),
            exampleCode: `<FieldTypeEditor v-model="value" :isFieldTypeReadOnly="readOnly" />`
        };
    },
    template: `
<GalleryAndResult
    :value="value"
    :importCode="importCode"
    :exampleCode="exampleCode"
    enableReflection >

    <FieldTypeEditor v-model="value" :isFieldTypeReadOnly="readOnly" />

    <template #settings>
        <div class="row">
            <CheckBox formGroupClasses="col-md-4" label="Read Only Field Type" v-model="readOnly" />
        </div>
    </template>
</GalleryAndResult>`
});

/** Demonstrates inline slider */
const inlineSliderGallery = defineComponent({
    name: "InlineSliderGallery",
    components: {
        GalleryAndResult,
        InlineSlider,
        CheckBox,
        NumberBox
    },
    setup() {
        return {
            value: ref(10),
            intOnly: ref(false),
            min: ref(0),
            max: ref(100),
            showValue: ref(false),
            importCode: getControlImportPath("inlineSlider"),
            exampleCode: `<InlineSlider v-model="value" :isIntegerOnly="intOnly" :min="min" :max="max" :showValueBar="showValue" />`
        };
    },
    template: `
<GalleryAndResult
    :value="value"
    :importCode="importCode"
    :exampleCode="exampleCode"
    enableReflection >

    <InlineSlider v-model="value" :isIntegerOnly="intOnly" :min="min" :max="max" :showValueBar="showValue" />

    <template #settings>
        <div class="row">
            <CheckBox formGroupClasses="col-md-3" label="Integer Only" v-model="intOnly" />
            <CheckBox formGroupClasses="col-md-3" label="Show Value" v-model="showValue" />
            <NumberBox formGroupClasses="col-md-3" label="Minimum Value" v-model="min" />
            <NumberBox formGroupClasses="col-md-3" label="Maximum Value" v-model="max" />
        </div>
    </template>
</GalleryAndResult>`
});

/** Demonstrates javascript anchor */
const javaScriptAnchorGallery = defineComponent({
    name: "JavascriptAnchorGallery",
    components: {
        GalleryAndResult,
        JavaScriptAnchor,
        CheckBox,
        NumberBox
    },
    setup() {
        return {
            onClick: () => alert("Link Clicked"),
            importCode: getControlImportPath("javaScriptAnchor"),
            exampleCode: `<JavaScriptAnchor @click="onClick">Link Text</JavaScriptAnchor>`
        };
    },
    template: `
<GalleryAndResult
    :importCode="importCode"
    :exampleCode="exampleCode" >

    <JavaScriptAnchor @click="onClick">This link can run code, but does not link to a page.</JavaScriptAnchor>
</GalleryAndResult>`
});

/** Demonstrates javascript anchor */
const keyValueListGallery = defineComponent({
    name: "KeyValueListGallery",
    components: {
        GalleryAndResult,
        KeyValueList,
        CheckBox,
        TextBox
    },
    setup() {
        const limitValues = ref(false);
        const displayValueFirst = ref(false);
        const options: ListItemBag[] = [
            {
                text: "Option 1",
                value: "1"
            },
            {
                text: "Option 2",
                value: "2"
            },
            {
                text: "Option 3",
                value: "3"
            },
        ];

        const valueOptions = computed(() => limitValues.value ? options : null);

        return {
            limitValues,
            displayValueFirst,
            valueOptions,
            value: ref(null),
            keyPlaceholder: ref("Key"),
            valuePlaceholder: ref("Value"),
            importCode: getControlImportPath("keyValueList"),
            exampleCode: `<KeyValueList label="Keys and Values" v-model="value" :valueOptions="valueOptions" :displayValueFirst="displayValueFirst" :keyPlaceholder="keyPlaceholder" :valuePlaceholder="valuePlaceholder" />`
        };
    },
    template: `
<GalleryAndResult
    :value="{ 'output:modelValue':value, 'input:valueOptions':valueOptions }"
    hasMultipleValues
    :importCode="importCode"
    :exampleCode="exampleCode"
    enableReflection >

    <KeyValueList label="Keys and Values" v-model="value" :valueOptions="valueOptions" :displayValueFirst="displayValueFirst" :keyPlaceholder="keyPlaceholder" :valuePlaceholder="valuePlaceholder" />

    <template #settings>
        <div class="row">
            <CheckBox formGroupClasses="col-md-3" label="Limit Possible Values" v-model="limitValues" />
            <CheckBox formGroupClasses="col-md-3" label="Show Value First" v-model="displayValueFirst" />
            <TextBox formGroupClasses="col-md-3" label="Placeholder for Key Field" v-model="keyPlaceholder" />
            <TextBox formGroupClasses="col-md-3" label="Placeholder for Value Field" v-model="valuePlaceholder" />
        </div>
    </template>
</GalleryAndResult>`
});

/** Demonstrates loading component */
const loadingGallery = defineComponent({
    name: "LoadingGallery",
    components: {
        GalleryAndResult,
        Loading,
        CheckBox
    },
    setup() {
        return {
            isLoading: ref(false),
            importCode: getControlImportPath("loading"),
            exampleCode: `<Loading :isLoading="isLoading">Content to show when not loading</Loading>`
        };
    },
    template: `
<GalleryAndResult
    :importCode="importCode"
    :exampleCode="exampleCode" >

    <Loading :isLoading="isLoading">Check the box below to start loading</Loading>

    <template #settings>
        <div class="row mb-3">
            <CheckBox formGroupClasses="col-md-3" label="Is Loading" v-model="isLoading" />
        </div>
        <p>Internally, this uses the <a href="#LoadingIndicatorGallery">LoadingIndicator</a> component.</p>
    </template>
</GalleryAndResult>`
});

/** Demonstrates loading indicator component */
const loadingIndicatorGallery = defineComponent({
    name: "LoadingIndicatorGallery",
    components: {
        GalleryAndResult,
        LoadingIndicator
    },
    setup() {
        return {
            importCode: getControlImportPath("loadingIndicator"),
            exampleCode: `<LoadingIndicator />`
        };
    },
    template: `
<GalleryAndResult
    :importCode="importCode"
    :exampleCode="exampleCode" >

    <LoadingIndicator />

    <template #settings>
        <p>It's best to use the <a href="#LoadingGallery">Loading</a> component instead of using this one directly.</p>
    </template>
</GalleryAndResult>`
});

/** Demonstrates number up down group */
const numberUpDownGroupGallery = defineComponent({
    name: "NumberUpDownGroupGallery",
    components: {
        GalleryAndResult,
        NumberUpDownGroup,
        CheckBox,
        NumberBox
    },
    setup() {
        return {
            value: ref({ prop1: 30, prop2: 30, prop3: 30 }),
            options: [
                { key: "prop1", label: "Prop 1", min: 0, max: 50 },
                { key: "prop2", label: "Prop 2", min: 10, max: 60 },
                { key: "prop3", label: "Prop 3", min: 20, max: 70 }
            ] as NumberUpDownGroupOption[],
            importCode: getControlImportPath("numberUpDownGroup"),
            exampleCode: `<NumberUpDownGroup v-model="value" :options="options" />`
        };
    },
    template: `
<GalleryAndResult
    :value="{ 'output:modelValue':value, 'input:options':options }"
    hasMultipleValues
    :importCode="importCode"
    :exampleCode="exampleCode"
    enableReflection >

    <NumberUpDownGroup v-model="value" :options="options" />
</GalleryAndResult>`
});

/** Demonstrates panel widget */
const panelWidgetGallery = defineComponent({
    name: "PanelWidgetGallery",
    components: {
        GalleryAndResult,
        PanelWidget
    },
    setup() {
        return {
            importCode: getControlImportPath("panelWidget"),
            exampleCode: `<PanelWidget :isDefaultOpen="false">
    <template #header>Header</template>
    Main Content...
</PanelWidget>`
        };
    },
    template: `
<GalleryAndResult
    :importCode="importCode"
    :exampleCode="exampleCode" >

    <PanelWidget :isDefaultOpen="false">
        <template #header>Panel Widget Header</template>
        <h4>Romans 11:33-36</h4>
        <p>
            Oh, the depth of the riches<br />
            and the wisdom and the knowledge of God!<br />
            How unsearchable his judgments<br />
            and untraceable his ways!<br />
            For who has known the mind of the Lord?<br />
            Or who has been his counselor?<br />
            And who has ever given to God,<br />
            that he should be repaid?<br />
            For from him and through him<br />
            and to him are all things.<br />
            To him be the glory forever. Amen.
        </p>
    </PanelWidget>
</GalleryAndResult>`
});

/** Demonstrates progress bar */
const progressBarGallery = defineComponent({
    name: "ProgressBarGallery",
    components: {
        GalleryAndResult,
        ProgressBar,
        InlineSlider
    },
    setup() {
        return {
            value: ref(10),
            importCode: getControlImportPath("progressBar"),
            exampleCode: `<ProgressBar :percent="value" />`
        };
    },
    template: `
<GalleryAndResult
    :value="value"
    :importCode="importCode"
    :exampleCode="exampleCode"
    enableReflection >

    <ProgressBar :percent="value" />

    <template #settings>
        <div class="row">
            <label>Percent Done</label>
            <InlineSlider formGroupClasses="col-md-6" label="Integer Only" v-model="value" showValueBar isIntegerOnly />
        </div>
    </template>
</GalleryAndResult>`
});

/** Demonstrates Rock Button */
const rockButtonGallery = defineComponent({
    name: "RockButtonGallery",
    components: {
        GalleryAndResult,
        RockButton,
        DropDownList,
        CheckBox,
        TextBox
    },
    setup() {
        const sizeOptions: ListItemBag[] = [
            { text: "Default", value: BtnSize.Default },
            { text: "ExtraSmall", value: BtnSize.ExtraSmall },
            { text: "Small", value: BtnSize.Small },
            { text: "Large", value: BtnSize.Large }
        ];

        const typeOptions: ListItemBag[] = [
            { text: "Default", value: BtnType.Default },
            { text: "Primary", value: BtnType.Primary },
            { text: "Danger", value: BtnType.Danger },
            { text: "Warning", value: BtnType.Warning },
            { text: "Success", value: BtnType.Success },
            { text: "Info", value: BtnType.Info },
            { text: "Link", value: BtnType.Link },
        ];

        return {
            sizeOptions,
            typeOptions,
            btnSize: ref(BtnSize.Default),
            btnType: ref(BtnType.Default),
            onClick: () => new Promise((res) => setTimeout(() => {
                res(true); alert("done");
            }, 3000)),
            autoLoading: ref(false),
            autoDisable: ref(false),
            isLoading: ref(false),
            isSquare: ref(false),
            loadingText: ref("Loading..."),
            importCode: `import RockButton, { BtnType, BtnSize } from "@Obsidian/Controls/rockButton";`,
            exampleCode: `<RockButton
    :btnSize="BtnSize.Default"
    :btnType="BtnType.Default"
    @click="onClick"
    :isLoading="isLoading"
    :autoLoading="autoLoading"
    :autoDisable="autoDisable"
    :loadingText="loadingText">
    Button Text
</RockButton>`
        };
    },
    template: `
<GalleryAndResult
    :importCode="importCode"
    :exampleCode="exampleCode"
    enableReflection >

    <RockButton :btnSize="btnSize" :btnType="btnType" @click="onClick" :isLoading="isLoading" :autoLoading="autoLoading" :autoDisable="autoDisable" :loadingText="loadingText" :isSquare="isSquare">
        <i class="fa fa-cross" v-if="isSquare"></i>
        <template v-else>Click Here to Fire Async Operation</template>
    </RockButton>

    <template #settings>
        <div class="row">
            <DropDownList formGroupClasses="col-md-3" label="Button Size" v-model="btnSize" :items="sizeOptions" :showBlankItem="false" />
            <DropDownList formGroupClasses="col-md-3" label="Button Type" v-model="btnType" :items="typeOptions" :showBlankItem="false" />
            <CheckBox formGroupClasses="col-md-3" label="Auto Loading Indicator" v-model="autoLoading" />
            <CheckBox formGroupClasses="col-md-3" label="Auto Disable" v-model="autoDisable" />
        </div>
        <div class="row">
            <CheckBox formGroupClasses="col-md-3" label="Force Loading" v-model="isLoading" />
            <CheckBox formGroupClasses="col-md-3" label="Square" v-model="isSquare" />
            <TextBox formGroupClasses="col-md-3" label="Loading Text" v-model="loadingText" />
        </div>
    </template>
</GalleryAndResult>`
});

/** Demonstrates a rock form */
const rockLabelGallery = defineComponent({
    name: "RockLabelGallery",
    components: {
        GalleryAndResult,
        RockLabel
    },
    setup() {
        return {
            importCode: getControlImportPath("rockLabel"),
            exampleCode: `<RockLabel help="More Info">A Label</RockLabel>`
        };
    },
    template: `
<GalleryAndResult
    :importCode="importCode"
    :exampleCode="exampleCode" >

    <RockLabel help="This is the help message">This is a Rock Label. Hover icon for help.</RockLabel>
</GalleryAndResult>`
});

/** Demonstrates a rock validation */
const rockValidationGallery = defineComponent({
    name: "RockValidationGallery",
    components: {
        GalleryAndResult,
        RockValidation
    },
    setup() {
        return {
            errors: [
                { name: "Error Name", text: "Error text describing the validation error." },
                { name: "Not Good", text: "This is invalid because it is sinful." },
                { name: "Trust God", text: "Didn't trust God. Turn to Him." }
            ],
            importCode: getControlImportPath("rockValidation"),
            exampleCode: `<RockValidation :errors="[{ name:'Error Name', text:'Error Description' }]" />`
        };
    },
    template: `
<GalleryAndResult
    :importCode="importCode"
    :exampleCode="exampleCode" >

    <RockValidation :errors="errors" />

    <template #settings>
        <p>The <code>errors</code> parameter takes an array of <code>FormError</code> objects. <code>FormError</code> type is defined in <code>@Obsidian/Utility/form</code>.</p>
    </template>
</GalleryAndResult>`
});

/** Demonstrates slider */
const sliderGallery = defineComponent({
    name: "SliderGallery",
    components: {
        GalleryAndResult,
        Slider,
        CheckBox,
        NumberBox
    },
    setup() {
        return {
            value: ref(10),
            intOnly: ref(false),
            min: ref(0),
            max: ref(100),
            showValue: ref(false),
            importCode: getControlImportPath("slider"),
            exampleCode: `<Slider v-model="value" label="Slider Value" :isIntegerOnly="intOnly" :min="min" :max="max" :showValueBar="showValue" />`
        };
    },
    template: `
<GalleryAndResult
    :value="value"
    :importCode="importCode"
    :exampleCode="exampleCode"
    enableReflection >

    <Slider v-model="value" label="Slider Value" :isIntegerOnly="intOnly" :min="min" :max="max" :showValueBar="showValue" />

    <template #settings>
        <div class="row">
            <CheckBox formGroupClasses="col-md-3" label="Integer Only" v-model="intOnly" />
            <CheckBox formGroupClasses="col-md-3" label="Show Value" v-model="showValue" />
            <NumberBox formGroupClasses="col-md-3" label="Minimum Value" v-model="min" />
            <NumberBox formGroupClasses="col-md-3" label="Maximum Value" v-model="max" />
        </div>
    </template>
</GalleryAndResult>`
});

/** Demonstrates tabbed content */
const tabbedContentGallery = defineComponent({
    name: "TabbedContentGallery",
    components: {
        GalleryAndResult,
        TabbedContent,
        CheckBox,
        NumberBox
    },
    setup() {
        return {
            list: ["Matthew", "Mark", "Luke", "John"],
            importCode: getControlImportPath("tabbedContent"),
            exampleCode: `<TabbedContent :tabList="arrayOfItems">
    <template #tab="{item}">
        {{ item }}
    </template>
    <template #tabpane="{item}">
        This is the content for {{item}}.
    </template>
</TabbedContent>`
        };
    },
    template: `
<GalleryAndResult
    :importCode="importCode"
    :exampleCode="exampleCode" >


    <TabbedContent :tabList="list">
        <template #tab="{item}">
            {{ item }}
        </template>
        <template #tabpane="{item}">
            This is the content for {{item}}.
        </template>
    </TabbedContent>
</GalleryAndResult>`
});

/** Demonstrates vertical collapse transition */
const transitionVerticalCollapseGallery = defineComponent({
    name: "TransitionVerticalCollapseGallery",
    components: {
        GalleryAndResult,
        TransitionVerticalCollapse,
        RockButton
    },
    setup() {
        return {
            showContent: ref(false),
            importCode: getControlImportPath("transitionVerticalCollapse"),
            exampleCode: `<TransitionVerticalCollapse>
    <div v-if="showContent">Content to transition in</div>
</TransitionVerticalCollapse>`
        };
    },
    template: `
<GalleryAndResult :importCode="importCode" :exampleCode="exampleCode">
    <RockButton btnType="primary" class="mb-3" @click="showContent = !showContent">Show Content</RockButton>
    <TransitionVerticalCollapse>
        <div v-if="showContent">God so loved the world...</div>
    </TransitionVerticalCollapse>
</GalleryAndResult>`
});

/** Demonstrates a value detail list */
const valueDetailListGallery = defineComponent({
    name: "ValueDetailListGallery",
    components: {
        GalleryAndResult,
        ValueDetailList
    },
    setup() {
        return {
            modelValue: [
                { title: "Title", textValue: "A text description of this item." },
                { title: "Something", htmlValue: "This description has <i>some</i> <code>HTML</code> mixed in." }
            ],
            importCode: getControlImportPath("valueDetailList"),
            exampleCode: `<ValueDetailList :modelValue="[{ name:'Error Name', text:'Error Description' }]" />`
        };
    },
    template: `
<GalleryAndResult
    :importCode="importCode"
    :exampleCode="exampleCode" >

    <ValueDetailList :modelValue="modelValue" />

    <template #settings>
        <p>The <code>modelValue</code> parameter takes an array of <code>ValueDetailListItem</code> objects. <code>ValueDetailListItem</code> type is defined in <code>@Obsidian/Types/Controls/valueDetailListItem</code>.</p>
    </template>
</GalleryAndResult>`
});

/** Demonstrates code editor. */
const codeEditorGallery = defineComponent({
    name: "CodeEditorGallery",
    components: {
        GalleryAndResult,
        CodeEditor,
        DropDownList,
        NumberBox
    },
    setup() {
        const themeItems: ListItemBag[] = [
            { value: "rock", text: "rock" },
            { value: "chrome", text: "chrome" },
            { value: "crimson_editor", text: "crimson_editor" },
            { value: "dawn", text: "dawn" },
            { value: "dreamweaver", text: "dreamweaver" },
            { value: "eclipse", text: "eclipse" },
            { value: "solarized_light", text: "solarized_light" },
            { value: "textmate", text: "textmate" },
            { value: "tomorrow", text: "tomorrow" },
            { value: "xcode", text: "xcode" },
            { value: "github", text: "github" },
            { value: "ambiance", text: "ambiance" },
            { value: "chaos", text: "chaos" },
            { value: "clouds_midnight", text: "clouds_midnight" },
            { value: "cobalt", text: "cobalt" },
            { value: "idle_fingers", text: "idle_fingers" },
            { value: "kr_theme", text: "kr_theme" },
            { value: "merbivore", text: "merbivore" },
            { value: "merbivore_soft", text: "merbivore_soft" },
            { value: "mono_industrial", text: "mono_industrial" },
            { value: "monokai", text: "monokai" },
            { value: "pastel_on_dark", text: "pastel_on_dark" },
            { value: "solarized_dark", text: "solarized_dark" },
            { value: "terminal", text: "terminal" },
            { value: "tomorrow_night", text: "tomorrow_night" },
            { value: "tomorrow_night_blue", text: "tomorrow_night_blue" },
            { value: "tomorrow_night_bright", text: "tomorrow_night_bright" },
            { value: "tomorrow_night_eighties", text: "tomorrow_night_eighties" },
            { value: "twilight", text: "twilight" },
            { value: "vibrant_ink", text: "vibrant_ink" }
        ].sort((a, b) => a.text.localeCompare(b.text));

        const modeItems: ListItemBag[] = [
            { value: "text", text: "text" },
            { value: "css", text: "css" },
            { value: "html", text: "html" },
            { value: "lava", text: "lava" },
            { value: "javascript", text: "javascript" },
            { value: "less", text: "less" },
            { value: "powershell", text: "powershell" },
            { value: "sql", text: "sql" },
            { value: "typescript", text: "typescript" },
            { value: "csharp", text: "csharp" },
            { value: "markdown", text: "markdown" },
            { value: "xml", text: "xml" },
        ].sort((a, b) => a.text.localeCompare(b.text));

        const theme = ref("rock");
        const mode = ref("text");
        const editorHeight = ref(200);

        const exampleCode = computed((): string => {
            return buildExampleCode("CodeEditor", {
                theme,
                mode,
                editorHeight
            });
        });

        return {
            theme,
            themeItems,
            mode,
            modeItems,
            editorHeight,
            importCode: getControlImportPath("codeEditor"),
            exampleCode
        };
    },
    template: `
<GalleryAndResult
    :importCode="importCode"
    :exampleCode="exampleCode">
    <CodeEditor :theme="theme" :mode="mode" :editorHeight="editorHeight" />

    <template #settings>
        <div class="row">
            <div class="col-md-4">
                <DropDownList label="Theme" v-model="theme" :items="themeItems" />
            </div>

            <div class="col-md-4">
                <DropDownList label="Mode" v-model="mode" :items="modeItems" />
            </div>

            <div class="col-md-4">
                <NumberBox label="Editor Height" v-model="editorHeight" />
            </div>
        </div>
    </template>
</GalleryAndResult>`
});


/** Demonstrates page picker */
const pagePickerGallery = defineComponent({
    name: "PagePickerGallery",
    components: {
        GalleryAndResult,
        CheckBox,
        PagePicker
    },
    setup() {
        return {
            multiple: ref(false),
            showSelectCurrentPage: ref(false),
            promptForPageRoute: ref(false),
            value: ref({
                "page": {
                    value: "b07f30b3-95c4-40a5-9cf6-455399bef67a",
                    text: "Universal Search"
                }
            }),
            importCode: getSfcControlImportPath("pagePicker"),
            exampleCode: `<PagePicker label="Page" v-model="value" :multiple="false" promptForPageRoute showSelectCurrentPage />`
        };
    },
    template: `
<GalleryAndResult
    :value="value"
    :importCode="importCode"
    :exampleCode="exampleCode"
    enableReflection >
    <PagePicker label="Page" v-model="value" :multiple="multiple" :promptForPageRoute="promptForPageRoute" :showSelectCurrentPage="showSelectCurrentPage" />

    <template #settings>

        <div class="row">
            <div class="col-md-4">
                <CheckBox label="Multiple" v-model="multiple" />
            </div>
            <div class="col-md-4">
                <CheckBox label="Show 'Select Current Page' Button" v-model="showSelectCurrentPage" />
            </div>
            <div class="col-md-4">
                <CheckBox label="Prompt for Route" v-model="promptForPageRoute" help="Only works if not selecting multiple values" />
            </div>
        </div>
        <p class="text-semibold font-italic">Not all options have been implemented yet.</p>
    </template>
</GalleryAndResult>`
});

/** Demonstrates group picker */
const groupPickerGallery = defineComponent({
    name: "GroupPickerGallery",
    components: {
        GalleryAndResult,
        CheckBox,
        GroupPicker
    },
    setup() {
        return {
            multiple: ref(false),
            limitToSchedulingEnabled: ref(false),
            limitToRSVPEnabled: ref(false),
            value: ref(null),
            importCode: getControlImportPath("groupPicker"),
            exampleCode: `<GroupPicker label="Group" v-model="value" :multiple="false" />`
        };
    },
    template: `
<GalleryAndResult
    :value="value"
    :importCode="importCode"
    :exampleCode="exampleCode"
    enableReflection >

    <GroupPicker label="Group"
        v-model="value"
        :multiple="multiple"
        :limitToSchedulingEnabled="limitToSchedulingEnabled"
        :limitToRSVPEnabled="limitToRSVPEnabled" />

    <template #settings>

    <div class="row">
        <div class="col-md-4">
            <CheckBox label="Multiple" v-model="multiple" />
        </div>
        <div class="col-md-4">
            <CheckBox label="Limit to Scheduling Enabled" v-model="limitToSchedulingEnabled" />
        </div>
        <div class="col-md-4">
            <CheckBox label="Limit to RSVP Enabled" v-model="limitToRSVPEnabled" />
        </div>
    </div>

        <p class="text-semibold font-italic">Not all options have been implemented yet.</p>
    </template>
</GalleryAndResult>`
});

/** Demonstrates merge template picker */
const mergeTemplatePickerGallery = defineComponent({
    name: "MergeTemplatePickerGallery",
    components: {
        GalleryAndResult,
        DropDownList,
        CheckBox,
        MergeTemplatePicker
    },
    setup() {
        const ownershipOptions = [
            { text: "Global", value: MergeTemplateOwnership.Global },
            { text: "Personal", value: MergeTemplateOwnership.Personal },
            { text: "Both", value: MergeTemplateOwnership.PersonalAndGlobal },
        ];

        return {
            ownershipOptions,
            ownership: ref(MergeTemplateOwnership.Global),
            multiple: ref(false),
            value: ref(null),
            importCode: getControlImportPath("mergeTemplatePicker"),
            exampleCode: `<MergeTemplatePicker label="Merge Template" v-model="value" :multiple="false" />`
        };
    },
    template: `
<GalleryAndResult
    :value="value"
    :importCode="importCode"
    :exampleCode="exampleCode"
    enableReflection >

    <MergeTemplatePicker label="Merge Template"
        v-model="value"
        :multiple="multiple"
        :mergeTemplateOwnership="ownership" />

    <template #settings>

    <div class="row">
        <div class="col-md-4">
            <CheckBox label="Multiple" v-model="multiple" />
        </div>
        <div class="col-md-4">
            <DropDownList label="Ownership" v-model="ownership" :items="ownershipOptions" />
        </div>
    </div>

        <p class="text-semibold font-italic">Not all options have been implemented yet.</p>
    </template>
</GalleryAndResult>`
});

/** Demonstrates metric category picker */
const metricCategoryPickerGallery = defineComponent({
    name: "MetricCategoryPickerGallery",
    components: {
        GalleryAndResult,
        DropDownList,
        CheckBox,
        MetricCategoryPicker
    },
    setup() {
        return {
            multiple: ref(false),
            value: ref(null),
            importCode: getControlImportPath("metricCategoryPicker"),
            exampleCode: `<MetricCategoryPicker label="Metric Category" v-model="value" :multiple="false" />`
        };
    },
    template: `
<GalleryAndResult
    :value="value"
    :importCode="importCode"
    :exampleCode="exampleCode"
    enableReflection >

    <MetricCategoryPicker label="Metric Category"
        v-model="value"
        :multiple="multiple" />

    <template #settings>
        <CheckBox label="Multiple" v-model="multiple" />

        <p class="text-semibold font-italic">Not all options have been implemented yet.</p>
    </template>
</GalleryAndResult>`
});

/** Demonstrates metric item picker */
const metricItemPickerGallery = defineComponent({
    name: "MetricItemPickerGallery",
    components: {
        GalleryAndResult,
        DropDownList,
        CheckBox,
        MetricItemPicker
    },
    setup() {
        return {
            multiple: ref(false),
            value: ref(null),
            importCode: getControlImportPath("metricItemPicker"),
            exampleCode: `<MetricItemPicker label="Metric Item" v-model="value" :multiple="false" />`
        };
    },
    template: `
<GalleryAndResult
    :value="value"
    :importCode="importCode"
    :exampleCode="exampleCode"
    enableReflection >

    <MetricItemPicker label="Metric Item"
        v-model="value"
        :multiple="multiple" />

    <template #settings>
        <CheckBox label="Multiple" v-model="multiple" />

        <p class="text-semibold font-italic">Not all options have been implemented yet.</p>
    </template>
</GalleryAndResult>`
});

/** Demonstrates registration template picker */
const registrationTemplatePickerGallery = defineComponent({
    name: "RegistrationTemplatePickerGallery",
    components: {
        GalleryAndResult,
        DropDownList,
        CheckBox,
        RegistrationTemplatePicker
    },
    setup() {
        return {
            multiple: ref(false),
            value: ref(null),
            importCode: getControlImportPath("registrationTemplatePicker"),
            exampleCode: `<RegistrationTemplatePicker label="Registration Template" v-model="value" :multiple="false" />`
        };
    },
    template: `
<GalleryAndResult
    :value="value"
    :importCode="importCode"
    :exampleCode="exampleCode"
    enableReflection >

    <RegistrationTemplatePicker label="Registration Template"
        v-model="value"
        :multiple="multiple"
        :mergeTemplateOwnership="ownership" />

    <template #settings>

        <CheckBox label="Multiple" v-model="multiple" />

        <p class="text-semibold font-italic">Not all options have been implemented yet.</p>
    </template>
</GalleryAndResult>`
});

/** Demonstrates report picker */
const reportPickerGallery = defineComponent({
    name: "ReportPickerGallery",
    components: {
        GalleryAndResult,
        DropDownList,
        CheckBox,
        ReportPicker
    },
    setup() {
        return {
            multiple: ref(false),
            value: ref(null),
            importCode: getControlImportPath("reportPicker"),
            exampleCode: `<ReportPicker label="Report" v-model="value" :multiple="false" />`
        };
    },
    template: `
<GalleryAndResult
    :value="value"
    :importCode="importCode"
    :exampleCode="exampleCode"
    enableReflection >

    <ReportPicker label="Report"
        v-model="value"
        :multiple="multiple" />

    <template #settings>

        <CheckBox label="Multiple" v-model="multiple" />

        <p class="text-semibold font-italic">Not all options have been implemented yet.</p>
    </template>
</GalleryAndResult>`
});

/** Demonstrates schedule picker */
const schedulePickerGallery = defineComponent({
    name: "SchedulePickerGallery",
    components: {
        GalleryAndResult,
        DropDownList,
        CheckBox,
        SchedulePicker
    },
    setup() {
        return {
            multiple: ref(false),
            value: ref(null),
            importCode: getControlImportPath("schedulePicker"),
            exampleCode: `<SchedulePicker label="Schedule" v-model="value" :multiple="false" />`
        };
    },
    template: `
<GalleryAndResult
    :value="value"
    :importCode="importCode"
    :exampleCode="exampleCode"
    enableReflection >

    <SchedulePicker label="Schedule"
        v-model="value"
        :multiple="multiple" />

    <template #settings>

        <CheckBox label="Multiple" v-model="multiple" />

        <p class="text-semibold font-italic">Not all options have been implemented yet.</p>
    </template>
</GalleryAndResult>`
});

/** Demonstrates workflow action type picker */
const workflowActionTypePickerGallery = defineComponent({
    name: "WorkflowActionTypePickerGallery",
    components: {
        GalleryAndResult,
        DropDownList,
        CheckBox,
        WorkflowActionTypePicker
    },
    setup() {
        return {
            multiple: ref(false),
            value: ref(null),
            importCode: getSfcControlImportPath("workflowActionTypePicker"),
            exampleCode: `<WorkflowActionTypePicker label="Workflow Action Type" v-model="value" :multiple="false" />`
        };
    },
    template: `
<GalleryAndResult
    :value="value"
    :importCode="importCode"
    :exampleCode="exampleCode"
    enableReflection >

    <WorkflowActionTypePicker label="Workflow Action Type"
        v-model="value"
        :multiple="multiple" />

    <template #settings>

        <CheckBox label="Multiple" v-model="multiple" />

        <p class="text-semibold font-italic">Not all options have been implemented yet.</p>
    </template>
</GalleryAndResult>`
});

/** Demonstrates a day of week picker */
const dayOfWeekPickerGallery = defineComponent({
    name: "DayOfWeekPickerGallery",
    components: {
        GalleryAndResult,
        CheckBox,
        NumberUpDown,
        DayOfWeekPicker
    },
    setup() {
        return {
            showBlankItem: ref(false),
            multiple: ref(false),
            columns: ref(1),
            value: ref(null),
            importCode: getSfcControlImportPath("dayOfWeekPicker"),
            exampleCode: `<DayOfWeekPicker label="Day of the Week" v-model="value" :showBlankItem="false" :multiple="false" />`
        };
    },
    template: `
<GalleryAndResult
    :value="value"
    :importCode="importCode"
    :exampleCode="exampleCode"
    enableReflection >
    <DayOfWeekPicker label="Day of the Week" v-model="value" :showBlankItem="showBlankItem" :multiple="multiple" :repeatColumns="columns" />

    <template #settings>
        <div class="row">
            <CheckBox formGroupClasses="col-sm-4" label="Show Blank Item" v-model="showBlankItem" />
            <CheckBox formGroupClasses="col-sm-4" label="Multiple" v-model="multiple" />
            <NumberUpDown v-if="multiple" formGroupClasses="col-sm-4" label="Columns" v-model="columns" />
        </div>

        <p class="text-semibold font-italic">Not all options have been implemented yet.</p>
        <p>Additional props extend and are passed to the underlying <code>Rock Form Field</code>.</p>
    </template>
</GalleryAndResult>`
});

/** Demonstrates a month/day picker */
const monthDayPickerGallery = defineComponent({
    name: "MonthDayPickerGallery",
    components: {
        GalleryAndResult,
        CheckBox,
        NumberUpDown,
        MonthDayPicker
    },
    setup() {
        return {
            value: ref({ month: 0, day: 0 }),
            importCode: getSfcControlImportPath("monthDayPicker"),
            exampleCode: `<MonthDayPicker label="Month and Day" v-model="value" :showBlankItem="false" :multiple="false" />`
        };
    },
    template: `
<GalleryAndResult
    :value="value"
    :importCode="importCode"
    :exampleCode="exampleCode"
    enableReflection >
    <MonthDayPicker label="Month and Day" v-model="value" :showBlankItem="showBlankItem" :multiple="multiple" :repeatColumns="columns" />

    <template #settings>
        <p class="text-semibold font-italic">Not all options have been implemented yet.</p>
        <p>Additional props extend and are passed to the underlying <code>Rock Form Field</code>.</p>
    </template>
</GalleryAndResult>`
});

/** Demonstrates a month/year picker */
const monthYearPickerGallery = defineComponent({
    name: "MonthYearPickerGallery",
    components: {
        GalleryAndResult,
        CheckBox,
        NumberUpDown,
        MonthYearPicker
    },
    setup() {
        return {
            value: ref({ month: 0, year: 0 }),
            importCode: getSfcControlImportPath("monthYearPicker"),
            exampleCode: `<MonthYearPicker label="Month and Year" v-model="value" :showBlankItem="false" :multiple="false" />`
        };
    },
    template: `
<GalleryAndResult
    :value="value"
    :importCode="importCode"
    :exampleCode="exampleCode"
    enableReflection >
    <MonthYearPicker label="Month and Year" v-model="value" :showBlankItem="showBlankItem" :multiple="multiple" :repeatColumns="columns" />

    <template #settings>
        <p class="text-semibold font-italic">Not all options have been implemented yet.</p>
        <p>Additional props extend and are passed to the underlying <code>Rock Form Field</code>.</p>
    </template>
</GalleryAndResult>`
});

/** Demonstrates a cacheability picker */
const cacheabilityPickerGallery = defineComponent({
    name: "CacheabilityPickerGallery",
    components: {
        GalleryAndResult,
        CheckBox,
        NumberUpDown,
        CacheabilityPicker
    },
    setup() {
        return {
            value: ref<RockCacheability | null>(null),
            importCode: getSfcControlImportPath("cacheabilityPicker"),
            exampleCode: `<CacheabilityPicker v-model="value" :showBlankItem="false" :multiple="false" />`
        };
    },
    template: `
<GalleryAndResult
    :value="value"
    :importCode="importCode"
    :exampleCode="exampleCode"
    enableReflection >
    <CacheabilityPicker label="Cacheability" v-model="value" />

    <template #settings>
        <p class="text-semibold font-italic">Not all options have been implemented yet.</p>
        <p>Additional props extend and are passed to the underlying <code>Rock Form Field</code>.</p>
    </template>
</GalleryAndResult>`
});

/** Demonstrates Button Group */
const buttonGroupGallery = defineComponent({
    name: "ButtonGroupGallery",
    components: {
        GalleryAndResult,
        ButtonGroup,
        DropDownList,
        CheckBox,
        TextBox
    },
    setup() {
        const sizeOptions: ListItemBag[] = [
            { text: "Default", value: BtnSize.Default },
            { text: "ExtraSmall", value: BtnSize.ExtraSmall },
            { text: "Small", value: BtnSize.Small },
            { text: "Large", value: BtnSize.Large }
        ];

        const typeOptions: ListItemBag[] = [
            { text: "Default", value: BtnType.Default },
            { text: "Primary", value: BtnType.Primary },
            { text: "Danger", value: BtnType.Danger },
            { text: "Warning", value: BtnType.Warning },
            { text: "Success", value: BtnType.Success },
            { text: "Info", value: BtnType.Info },
            { text: "Link", value: BtnType.Link },
        ];

        const buttonOptions: ListItemBag[] = [
            { text: "Mins", value: "1" },
            { text: "Hours", value: "2" },
            { text: "Days", value: "3" },
        ];

        return {
            sizeOptions,
            typeOptions,
            buttonOptions,
            btnSize: ref(BtnSize.Default),
            sbtnType: ref(BtnType.Primary),
            ubtnType: ref(BtnType.Default),
            value: ref("1"),
            importCode: getSfcControlImportPath("buttonGroup"),
            exampleCode: `<ButtonGroup :btnSize="BtnSize.Default" :btnType="BtnType.Default" :items="items" />`
        };
    },
    template: `
<GalleryAndResult
    :value="value"
    :importCode="importCode"
    :exampleCode="exampleCode"
    enableReflection >

    <ButtonGroup v-model="value" :btnSize="btnSize" :selectedBtnType="sbtnType" :unselectedBtnType="ubtnType" :items="buttonOptions" />

    <template #settings>
        <div class="row">
            <DropDownList formGroupClasses="col-md-4" label="Button Size" v-model="btnSize" :items="sizeOptions" :showBlankItem="false" />
            <DropDownList formGroupClasses="col-md-4" label="Selected Button Type" v-model="sbtnType" :items="typeOptions" :showBlankItem="false" />
            <DropDownList formGroupClasses="col-md-4" label="Unselected Button Type" v-model="ubtnType" :items="typeOptions" :showBlankItem="false" />
        </div>
    </template>
</GalleryAndResult>`
});

/** Demonstrates Interval Picker */
const intervalPickerGallery = defineComponent({
    name: "IntervalPickerGallery",
    components: {
        GalleryAndResult,
        IntervalPicker,
        DropDownList,
        CheckBox,
        TextBox
    },
    setup() {
        const typeOptions: ListItemBag[] = [
            { text: "Default", value: BtnType.Default },
            { text: "Primary", value: BtnType.Primary },
            { text: "Danger", value: BtnType.Danger },
            { text: "Warning", value: BtnType.Warning },
            { text: "Success", value: BtnType.Success },
            { text: "Info", value: BtnType.Info },
            { text: "Link", value: BtnType.Link },
        ];

        return {
            typeOptions,
            sbtnType: ref(BtnType.Primary),
            ubtnType: ref(BtnType.Default),
            value: ref(null),
            importCode: getSfcControlImportPath("intervalPicker"),
            exampleCode: `<IntervalPicker v-model="value" label="Interval" :selectedBtnType="sbtnType" :unselectedBtnType="ubtnType" />`
        };
    },
    template: `
<GalleryAndResult
    :value="value"
    :importCode="importCode"
    :exampleCode="exampleCode"
    enableReflection >

    <IntervalPicker v-model="value" label="Interval" :selectedBtnType="sbtnType" :unselectedBtnType="ubtnType" />

    <template #settings>
        <div class="row">
            <DropDownList formGroupClasses="col-md-4" label="Selected Button Type" v-model="sbtnType" :items="typeOptions" :showBlankItem="false" />
            <DropDownList formGroupClasses="col-md-4" label="Unselected Button Type" v-model="ubtnType" :items="typeOptions" :showBlankItem="false" />
        </div>
    </template>
</GalleryAndResult>`
});

/** Demonstrates Geo Picker */
const geoPickerGallery = defineComponent({
    name: "GeoPickerGallery",
    components: {
        GalleryAndResult,
        GeoPicker,
        Toggle
    },
    setup() {
        const toggleValue = ref(false);
        const drawingMode = computed(() => toggleValue.value ? "Point" : "Polygon");

        return {
            value: ref("POLYGON((35.1945 31.813, 35.2345 31.813, 35.2345 31.783, 35.2745 31.783, 35.2745 31.753, 35.2345 31.753, 35.2345 31.693, 35.1945 31.693, 35.1945 31.753, 35.1545 31.753, 35.1545 31.783, 35.1945 31.783, 35.1945 31.813))"),
            toggleValue,
            drawingMode,
            importCode: getSfcControlImportPath("geoPicker"),
            exampleCode: `<GeoPicker :drawingMode="drawingMode" v-model="value" />`
        };
    },
    template: `
<GalleryAndResult
    :value="value"
    :importCode="importCode"
    :exampleCode="exampleCode"
    enableReflection >

    <GeoPicker label="Geo Picker" :drawingMode="drawingMode" v-model="value" />

    <template #settings>
        <div class="row">
            <Toggle formGroupClasses="col-md-3" v-model="toggleValue" label="Drawing Mode" trueText="Point" falseText="Polygon" help="This will not update while the picker is open. Re-open picker to see change. You may also need to clear the value" />
        </div>

        <p class="text-semibold font-italic">Not all options have been implemented yet.</p>
        <p>Additional props extend and are passed to the underlying <code>Rock Form Field</code>.</p>
    </template>
</GalleryAndResult>`
});

/** Demonstrates Content Drop Down Picker */
const contentDropDownPickerGallery = defineComponent({
    name: "ContentDropDownPickerGallery",
    components: {
        GalleryAndResult,
        ContentDropDownPicker,
        InlineCheckBox,
        TextBox
    },
    setup() {
        const value = ref<string>("");
        const innerLabel = computed<string>(() => value.value || "No Value Selected");
        const showPopup = ref(false);
        const isFullscreen = ref(false);

        function onSelect(): void {
            value.value = "A Value";
        }
        function onClear(): void {
            value.value = "";
        }

        return {
            value,
            innerLabel,
            onSelect,
            onClear,
            primaryButtonLabel: ref("<i class='fa fa-save'></i> Save"),
            secondaryButtonLabel: ref("Close"),
            showPopup,
            isFullscreen,
            showClearButton: ref(false),
            importCode: getSfcControlImportPath("contentDropDownPicker"),
            exampleCode: `<ContentDropDownPicker
    label="Your Custom Picker"
    @primaryButtonClicked="selectValue"
    @clearButtonClicked="clear"S
    :innerLabel="innerLabel"
    :showClear="!!value"
    iconCssClass="fa fa-cross" >
    You can place anything you want in here. Click the Save button to select a value or Cancel to close this box.
</ContentDropDownPicker>`
        };
    },
    template: `
<GalleryAndResult
    :importCode="importCode"
    :exampleCode="exampleCode" >

    <ContentDropDownPicker
        label="Your Custom Picker"
        @primaryButtonClicked="onSelect"
        @clearButtonClicked="onClear"
        v-model:showPopup="showPopup"
        v-model:isFullscreen="isFullscreen"
        :innerLabel="innerLabel"
        :showClear="showClearButton"
        pickerContentBoxHeight="auto"
        disablePickerContentBoxScroll
        iconCssClass="fa fa-cross"
        rules="required"
         >

        <p>You can place anything you want in here. Click the Save button to select a value or Cancel to close this box.
        The actions are completely customizable via event handlers (though they always close the popup), or you can
        completely override them via the <code>mainPickerActions</code> slot. You can also add additional custom buttons
        to the right via the <code>customPickerActions</code> slot.</p>

        <p><strong>Note</strong>: you are in control of:</p>

        <ul>
            <li>Selecting a value when the primary button is clicked. This control does not touch actual values at all
            except to pass them to <code>&lt;RockFormField&gt;</code> for validation.</li>
            <li>Determining the text inside the select box via the <code>innerLabel</code> prop, since this control does
            not look at the values or know how to format them</li>
            <li>Determining when the clear button should show up via the <code>showClear</code> prop, once again because
            this control doesn't mess with selected values.</li>
        </ul>

        <template #primaryButtonLabel><span v-html="primaryButtonLabel"></span></template>

        <template #secondaryButtonLabel><span v-html="secondaryButtonLabel"></span></template>


        <template #customPickerActions>
            Custom Actions Here
        </template>
    </ContentDropDownPicker>

    <template #settings>
        <div class="row">
            <TextBox formGroupClasses="col-md-3" label="Primary Button Label" v-model="primaryButtonLabel" />
            <TextBox formGroupClasses="col-md-3" label="Secondary Button Label" v-model="secondaryButtonLabel" />
            <div class="col-md-3"><InlineCheckBox label="Show Popup" v-model="showPopup" /></div>
            <div class="col-md-3"><InlineCheckBox label="Show Clear Button" v-model="showClearButton" /></div>
        </div>

        <p class="text-semibold font-italic">Not all options have been implemented yet.</p>
        <p>Additional props extend and are passed to the underlying <code>Rock Form Field</code>.</p>
    </template>
</GalleryAndResult>`
});



/** Demonstrates a wordcloud */
const wordCloudGallery = defineComponent({
    name: "WordCloudGallery",
    components: {
        GalleryAndResult,
        CheckBox,
        NumberBox,
        TextBox,
        WordCloud
    },
    setup() {
        const wordsText = ref("Hello, Hello, Hello, from, from, Chip");
        const colorsText = ref("#0193B9, #F2C852, #1DB82B, #2B515D, #ED3223");

        const words = computed((): string[] => {
            return wordsText.value.split(",").map(v => v.trim()).filter(v => v.length > 0);
        });

        const colors = computed((): string[] => {
            return colorsText.value.split(",").map(v => v.trim()).filter(v => v.length > 0);
        });

        return {
            animationDuration: ref(350),
            angleCount: ref(5),
            autoClear: ref(false),
            colors,
            colorsText,
            fontName: ref("Impact"),
            minimumAngle: ref(-90),
            minimumFontSize: ref(10),
            maximumAngle: ref(90),
            maximumFontSize: ref(96),
            wordPadding: ref(5),
            words,
            wordsText,
            importCode: getControlImportPath("wordCloud"),
            exampleCode: `<WordCloud :words="['Hello', 'Hello', 'Goodbye']" />`
        };
    },
    template: `
<GalleryAndResult
    :importCode="importCode"
    :exampleCode="exampleCode">
    <WordCloud width="100%"
        :words="words"
        :animationDuration="animationDuration"
        :angleCount="angleCount"
        :autoClear="autoClear"
        :colors="colors"
        :fontName="fontName"
        :minimumAngle="minimumAngle"
        :minimumFontSize="minimumFontSize"
        :maximumAngle="maximumAngle"
        :maximumFontSize="maximumFontSize"
        :wordPadding="wordPadding" />

    <template #settings>
        <div class="row">
            <div class="col-md-4">
                <TextBox v-model="wordsText" label="Words" />
            </div>

            <div class="col-md-4">
                <TextBox v-model="colorsText" label="Colors" />
            </div>

            <div class="col-md-4">
                <NumberBox v-model="wordPadding" label="Word Padding" />
            </div>
        </div>

        <div class="row">
            <div class="col-md-4">
                <TextBox v-model="fontName" label="Font Name" />
            </div>

            <div class="col-md-4">
                <NumberBox v-model="minimumFontSize" label="Minimum Font Size" />
            </div>

            <div class="col-md-4">
                <NumberBox v-model="maximumFontSize" label="Maximum Font Size" />
            </div>
        </div>

        <div class="row">
            <div class="col-md-4">
                <NumberBox v-model="angleCount" label="Angle Count" />
            </div>

            <div class="col-md-4">
                <NumberBox v-model="minimumAngle" label="Minimum Angle" />
            </div>

            <div class="col-md-4">
                <NumberBox v-model="maximumAngle" label="Maximum Angle" />
            </div>
        </div>

        <div class="row">
            <div class="col-md-4">
                <CheckBox v-model="autoClear" label="Auto Clear" />
            </div>

            <div class="col-md-4">
                <NumberBox v-model="animationDuration" label="Animation Duration" />
            </div>
        </div>
    </template>
</GalleryAndResult>`
});

/** Demonstrates Event Calendar Picker */
const eventCalendarPickerGallery = defineComponent({
    name: "EventCalendarPickerGallery",
    components: {
        GalleryAndResult,
        EventCalendarPicker
    },
    setup() {

        return {
            value: ref(null),
            importCode: getSfcControlImportPath("eventCalendarPicker"),
            exampleCode: `<EventCalendarPicker label="Event Calendar" v-model="value" />`
        };
    },
    template: `
<GalleryAndResult
    :value="value"
    :importCode="importCode"
    :exampleCode="exampleCode"
    enableReflection >

    <EventCalendarPicker label="Event Calendar" v-model="value" />

    <template #settings>
        <p class="text-semibold font-italic">Not all options have been implemented yet.</p>
        <p>Additional props extend and are passed to the underlying <code>Rock Form Field</code>.</p>
    </template>
</GalleryAndResult>`
});

/** Demonstrates Group Type Picker */
const groupTypePickerGallery = defineComponent({
    name: "GroupTypePickerGallery",
    components: {
        GalleryAndResult,
        GroupTypePicker,
        CheckBox
    },
    setup() {

        return {
            value: ref(null),
            isSortedByName: ref(false),
            multiple: ref(false),
            importCode: getSfcControlImportPath("groupTypePicker"),
            exampleCode: `<GroupTypePicker label="Group Type" v-model="value" :groupTypes="[...groupTypeGuids]" />`
        };
    },
    template: `
<GalleryAndResult
    :value="value"
    :importCode="importCode"
    :exampleCode="exampleCode"
    enableReflection >

    <GroupTypePicker label="Group Type" v-model="value" :isSortedByName="isSortedByName" :multiple="multiple" />

    <template #settings>
        <div class="row">
            <div class="col-md-4">
                <CheckBox v-model="isSortedByName" label="Sort by Name" />
            </div>
            <div class="col-md-4">
                <CheckBox v-model="multiple" label="Multiple" />
            </div>
        </div>
        <p class="text-semibold font-italic">Not all options have been implemented yet.</p>
        <p>Additional props extend and are passed to the underlying <code>Rock Form Field</code>.</p>
    </template>
</GalleryAndResult>`
});

/** Demonstrates Location Address Picker */
const locationAddressPickerGallery = defineComponent({
    name: "LocationAddressPickerGallery",
    components: {
        GalleryAndResult,
        LocationAddressPicker,
        DropDownList,
        CheckBox,
        TextBox,
        Toggle
    },
    setup() {
        return {
            value: ref({}),
            importCode: getSfcControlImportPath("locationAddressPicker"),
            exampleCode: `<LocationAddressPicker v-model="value" />`
        };
    },
    template: `
<GalleryAndResult
    :value="value"
    :importCode="importCode"
    :exampleCode="exampleCode"
    enableReflection >

    <LocationAddressPicker label="Location Address Picker" v-model="value" />

    <template #settings>
        <p class="text-semibold font-italic">Not all options have been implemented yet.</p>
        <p>Additional props extend and are passed to the underlying <code>Rock Form Field</code>.</p>
    </template>
</GalleryAndResult>`
});


/** Demonstrates location picker */
const locationPickerGallery = defineComponent({
    name: "LocationPickerGallery",
    components: {
        GalleryAndResult,
        CheckBox,
        LocationPicker
    },
    setup() {
        return {
            value: ref(null),
            importCode: getSfcControlImportPath("locationPicker"),
            exampleCode: `<LocationPicker label="Location" v-model="value" :multiple="false" />`
        };
    },
    template: `
<GalleryAndResult
    :value="value"
    :importCode="importCode"
    :exampleCode="exampleCode"
    enableReflection >

    <LocationPicker label="Location" v-model="value" :multiple="multiple" />

    <template #settings>
        <p class="text-semibold font-italic">Not all options have been implemented yet.</p>
    </template>
</GalleryAndResult>`
});


/** Demonstrates location list */
const locationListGallery = defineComponent({
    name: "LocationListGallery",
    components: {
        GalleryAndResult,
        CheckBox,
        TextBox,
        DefinedValuePicker,
        LocationList
    },
    setup() {
        return {
            value: ref(null),
            locationType: ref(""),
            parentLocation: ref(""),
            showCityState: ref(false),
            multiple: ref(false),
            allowAdd: ref(false),
            showBlankItem: ref(false),
            isAddressRequired: ref(false),
            parentLocationGuid: ref("e0545b4d-4f97-43b0-971f-94b593ae2134"),
            importCode: getSfcControlImportPath("locationList"),
            exampleCode: `<LocationList label="Location" v-model="value" :multiple="false" />`
        };
    },
    template: `
<GalleryAndResult
    :value="value"
    :importCode="importCode"
    :exampleCode="exampleCode"
    enableReflection >

    <LocationList label="Location" v-model="value" :multiple="multiple" :locationTypeValueGuid="locationType?.value" :allowAdd="allowAdd" :showCityState="showCityState" :showBlankItem="showBlankItem" :isAddressRequired="isAddressRequired" :parentLocationGuid="parentLocationGuid" />

    <template #settings>
        <div class="row">
            <div class="col-md-3">
                <CheckBox v-model="showCityState" label="Show City/State" />
            </div>
            <div class="col-md-3">
                <CheckBox v-model="multiple" label="Multiple" />
            </div>
            <div class="col-md-3">
                <CheckBox v-model="allowAdd" label="Allow Adding Values" />
            </div>
            <div class="col-md-3">
                <CheckBox v-model="showBlankItem" label="Show Blank Item" />
            </div>
            <div class="col-md-3">
                <CheckBox v-model="isAddressRequired" label="Require Address" help="Only applies when adding a new location." />
            </div>
            <div class="col-md-3">
                <TextBox v-model="parentLocationGuid" label="Parent Location Guid" />
            </div>
            <div class="col-md-3">
                <DefinedValuePicker v-model="locationType" label="Location Type" definedTypeGuid="3285DCEF-FAA4-43B9-9338-983F4A384ABA" showBlankItem />
            </div>
        </div>
        <p class="text-semibold font-italic">Not all options have been implemented yet.</p>
    </template>
</GalleryAndResult>`
});


/** Demonstrates ethnicity picker */
const ethnicityPickerGallery = defineComponent({
    name: "EthnicityPickerGallery",
    components: {
        GalleryAndResult,
        CheckBox,
        DropDownList,
        EthnicityPicker,
        NumberUpDown
    },
    setup() {
        return {
            columnCount: ref(0),
            displayStyle: ref(PickerDisplayStyle.Auto),
            displayStyleItems,
            enhanceForLongLists: ref(false),
            multiple: ref(false),
            showBlankItem: ref(false),
            value: ref({}),
            importCode: getControlImportPath("ethnicityPicker"),
            exampleCode: `<EthnicityPicker v-model="value" :multiple="false" :showBlankItem="false" />`
        };
    },
    template: `
<GalleryAndResult
    :value="value"
    :importCode="importCode"
    :exampleCode="exampleCode"
    enableReflection >
    <EthnicityPicker
        v-model="value"
        :multiple="multiple"
        :columnCount="columnCount"
        :enhanceForLongLists="enhanceForLongLists"
        :displayStyle="displayStyle"
        :showBlankItem="showBlankItem" />

    <template #settings>
        <div class="row mb-3">
            <div class="col-md-3">
                <CheckBox label="Multiple" v-model="multiple" />
            </div>

            <div class="col-md-3">
                <CheckBox label="Enhance For Long Lists" v-model="enhanceForLongLists" />
            </div>

            <div class="col-md-3">
                <CheckBox label="Show Blank Item" v-model="showBlankItem" />
            </div>

            <div class="col-md-3">
                <DropDownList label="Display Style" :showBlankItem="false" v-model="displayStyle" :items="displayStyleItems" />
            </div>

            <div class="col-md-3">
                <NumberUpDown label="Column Count" v-model="columnCount" :min="0" />
            </div>
        </div>

        <p class="text-semibold font-italic">Not all options have been implemented yet.</p>
        <p>Additional props extend and are passed to the underlying <code>Rock Form Field</code>.</p>
    </template>
</GalleryAndResult>`
});


/** Demonstrates race picker */
const racePickerGallery = defineComponent({
    name: "RacePickerGallery",
    components: {
        GalleryAndResult,
        CheckBox,
        DropDownList,
        RacePicker,
        NumberUpDown
    },
    setup() {
        return {
            columnCount: ref(0),
            displayStyle: ref(PickerDisplayStyle.Auto),
            displayStyleItems,
            enhanceForLongLists: ref(false),
            multiple: ref(false),
            showBlankItem: ref(false),
            value: ref({}),
            importCode: getControlImportPath("racePicker"),
            exampleCode: `<RacePicker v-model="value" :multiple="false" :showBlankItem="false" />`
        };
    },
    template: `
<GalleryAndResult
    :value="value"
    :importCode="importCode"
    :exampleCode="exampleCode"
    enableReflection >

    <RacePicker
        v-model="value"
        :multiple="multiple"
        :columnCount="columnCount"
        :enhanceForLongLists="enhanceForLongLists"
        :displayStyle="displayStyle"
        :showBlankItem="showBlankItem" />

    <template #settings>
        <div class="row mb-3">
            <div class="col-md-3">
                <CheckBox label="Multiple" v-model="multiple" />
            </div>

            <div class="col-md-3">
                <CheckBox label="Enhance For Long Lists" v-model="enhanceForLongLists" />
            </div>

            <div class="col-md-3">
                <CheckBox label="Show Blank Item" v-model="showBlankItem" />
            </div>
            <div class="col-md-3">
                <DropDownList label="Display Style" :showBlankItem="false" v-model="displayStyle" :items="displayStyleItems" />
            </div>

            <div class="col-md-3">
                <NumberUpDown label="Column Count" v-model="columnCount" :min="0" />
            </div>
        </div>

        <p class="text-semibold font-italic">Not all options have been implemented yet.</p>
        <p>Additional props extend and are passed to the underlying <code>Rock Form Field</code>.</p>
    </template>
</GalleryAndResult>`
});


/** Demonstrates media element picker */
const mediaElementPickerGallery = defineComponent({
    name: "MediaElementPickerGallery",
    components: {
        GalleryAndResult,
        CheckBox,
        TextBox,
        DropDownList,
        MediaElementPicker
    },
    setup() {
        return {
            value: ref(null),
            account: ref(null),
            folder: ref(null),
            multiple: ref(false),
            showBlankItem: ref(false),
            hideRefresh: ref(false),
            required: ref(false),
            hideAccountPicker: ref(false),
            hideFolderPicker: ref(false),
            hideMediaPicker: ref(false),
            importCode: getSfcControlImportPath("mediaElementPicker"),
            exampleCode: `<MediaElementPicker label="Media" v-model="value" :isRefreshDisallowed="false" :hideAccountPicker="hideAccountPicker" :hideFolderPicker="hideFolderPicker" :hideMediaPicker="hideMediaPicker" />`
        };
    },
    template: `
<GalleryAndResult
    :value="{account, folder, modelValue: value}"
    hasMultipleValues
    :importCode="importCode"
    :exampleCode="exampleCode"
    enableReflection >

    <MediaElementPicker label="Media Element"
        v-model="value"
        v-model:account="account"
        v-model:folder="folder"
        :multiple="multiple"
        :showBlankItem="showBlankItem"
        :hideRefreshButtons="hideRefresh"
        :rules="required ? 'required' : ''"
        :hideAccountPicker="hideAccountPicker"
        :hideFolderPicker="hideFolderPicker"
        :hideMediaPicker="hideMediaPicker"
    />

    <template #settings>
        <div class="row">
            <div class="col-md-3">
                <CheckBox v-model="multiple" label="Multiple" />
            </div>
            <div class="col-md-3">
                <CheckBox v-model="hideRefresh" label="Hide Refresh Buttons" />
            </div>
            <div class="col-md-3">
                <CheckBox v-model="required" label="Required" />
            </div>
            <div class="col-md-3">
                <CheckBox v-model="hideAccountPicker" label="Hide Account Picker" />
            </div>
            <div class="col-md-3">
                <CheckBox v-model="hideFolderPicker" label="Hide Folder Picker" />
            </div>
            <div class="col-md-3">
                <CheckBox v-model="hideMediaPicker" label="Hide Media Picker" />
            </div>
        </div>
        <p class="text-semibold font-italic">Not all options have been implemented yet.</p>
    </template>
</GalleryAndResult>`
});


/** Demonstrates merge field picker */
const mergeFieldPickerGallery = defineComponent({
    name: "MergeFieldPickerGallery",
    components: {
        GalleryAndResult,
        CheckBox,
        MergeFieldPicker,
        TextBox
    },
    setup() {
        const value = ref([
            {
                "value": "Rock.Model.Group|ArchivedByPersonAlias|Person|Aliases|AliasedDateTime",
                "text": "Aliased Date Time"
            },
            {
                "value": "Rock.Model.Person|ConnectionStatusValue|Category|CreatedByPersonAliasId",
                "text": "Created By Person Alias Id"
            }
        ]);

        return {
            multiple: ref(true),
            value,
            additionalFields: ref("GlobalAttribute,Rock.Model.Person,Rock.Model.Group"),
            importCode: getSfcControlImportPath("mergeFieldPicker"),
            exampleCode: `<MergeFieldPicker label="Merge Field" v-model="value" :multiple="false" additionalFields="GlobalAttribute,Rock.Model.Person,Rock.Model.Group" />`
        };
    },
    template: `
<GalleryAndResult
    :value="value"
    :importCode="importCode"
    :exampleCode="exampleCode"
    enableReflection >
    <MergeFieldPicker label="Merge Field" v-model="value" :multiple="multiple" :additionalFields="additionalFields" />

    <template #settings>
        <div class="row">
            <div class="col-md-4">
                <CheckBox label="Multiple" v-model="multiple" />
            </div>
            <div class="col-md-4">
                <TextBox label="Root Merge Fields" v-model="additionalFields" />
            </div>
        </div>
        <p class="text-semibold font-italic">Not all options have been implemented yet.</p>
    </template>
</GalleryAndResult>`
});


/** Demonstrates categorized value picker */
const categorizedValuePickerGallery = defineComponent({
    name: "CategorizedValuePickerGallery",
    components: {
        GalleryAndResult,
        CheckBox,
        CategorizedValuePicker,
        TextBox
    },
    setup() {
        return {
            multiple: ref(true),
            value: ref(null),
            required: ref(false),
            definedType: ref(DefinedType.PowerbiAccounts),
            importCode: getSfcControlImportPath("categorizedValuePicker"),
            exampleCode: `<CategorizedValuePicker label="Categorized Defined Value" v-model="value" :definedTypeGuid="DefinedType.PowerbiAccounts" />`
        };
    },
    template: `
<GalleryAndResult
    :value="value"
    :importCode="importCode"
    :exampleCode="exampleCode"
    enableReflection >
    <CategorizedValuePicker label="Categorized Defined Value" v-model="value" :definedTypeGuid="definedType" :rules="required ? 'required' : ''" />

    <template #settings>
        <div class="row">
            <div class="col-md-4">
                <CheckBox label="Multiple" v-model="multiple" />
            </div>
            <div class="col-md-4">
                <CheckBox label="Required" v-model="required" />
            </div>
        </div>
        <p class="my-4">
            <strong>NOTE:</strong> This picker will be empty unless you specify a defined type that has
            categorized values. By default, there aren't any, so you may need to configure a defined type to
            have categories and add values to those categories in order to see what this control can do.
        </p>
        <p class="text-semibold font-italic">Not all options have been implemented yet.</p>
    </template>
</GalleryAndResult>`
});


<<<<<<< HEAD
/** Demonstrates reminder type picker */
const reminderTypePickerGallery = defineComponent({
    name: "ReminderTypePickerGallery",
    components: {
        GalleryAndResult,
        CheckBox,
        ReminderTypePicker,
        DropDownList,
        EntityTypePicker,
        TextBox,
        NumberUpDown
    },
    setup() {
        return {
            columnCount: ref(0),
            displayStyle: ref(PickerDisplayStyle.Auto),
            displayStyleItems,
            enhanceForLongLists: ref(false),
            multiple: ref(false),
            showBlankItem: ref(false),
            value: ref(null),
            required: ref(false),
            entityTypeGuid: ref(null),
            importCode: getSfcControlImportPath("reminderTypePicker"),
            exampleCode: `<ReminderTypePicker label="Reminder Type" v-model="value" />`
=======
/** Demonstrates group role picker */
const groupRolePickerGallery = defineComponent({
    name: "GroupRolePickerGallery",
    components: {
        GalleryAndResult,
        CheckBox,
        GroupRolePicker,
        TextBox
    },
    setup() {
        return {
            value: ref(null),
            required: ref(false),
            importCode: getSfcControlImportPath("groupRolePicker"),
            exampleCode: `<GroupRolePicker label="Group Type and Role" v-model="value" />`
>>>>>>> de2d16c5
        };
    },
    template: `
<GalleryAndResult
    :value="value"
    :importCode="importCode"
    :exampleCode="exampleCode"
    enableReflection >

<<<<<<< HEAD
    <ReminderTypePicker
        label="Reminder Type"
        v-model="value"
        :entityTypeGuid="entityTypeGuid?.value"
        :multiple="multiple"
        :columnCount="columnCount"
        :enhanceForLongLists="enhanceForLongLists"
        :displayStyle="displayStyle"
        :showBlankItem="showBlankItem" />
=======
    <GroupRolePicker label="Group Type and Role" v-model="value" :rules="required ? 'required' : ''" />
>>>>>>> de2d16c5

    <template #settings>
        <div class="row">
            <div class="col-md-4">
<<<<<<< HEAD
                <CheckBox label="Multiple" v-model="multiple" />
            </div>
            <div class="col-md-4">
                <CheckBox label="Enhance For Long Lists" v-model="enhanceForLongLists" />
            </div>
            <div class="col-md-4">
                <CheckBox label="Show Blank Item" v-model="showBlankItem" />
            </div>
            <div class="col-md-4">
                <DropDownList label="Display Style" :showBlankItem="false" v-model="displayStyle" :items="displayStyleItems" />
            </div>
            <div class="col-md-4">
                <NumberUpDown label="Column Count" v-model="columnCount" :min="0" />
            </div>
            <div class="col-md-4">
                <EntityTypePicker label="For Entity Type" v-model="entityTypeGuid" enhanceForLongLists showBlankItem />
=======
                <CheckBox label="Required" v-model="required" />
>>>>>>> de2d16c5
            </div>
        </div>
        <p class="text-semibold font-italic">Not all options have been implemented yet.</p>
    </template>
</GalleryAndResult>`
});

const controlGalleryComponents: Record<string, Component> = [
    alertGallery,
    attributeValuesContainerGallery,
    badgeListGallery,
    fieldFilterEditorGallery,
    textBoxGallery,
    datePickerGallery,
    dateRangePickerGallery,
    dateTimePickerGallery,
    datePartsPickerGallery,
    radioButtonListGallery,
    dialogGallery,
    checkBoxGallery,
    inlineCheckBoxGallery,
    switchGallery,
    inlineSwitchGallery,
    checkBoxListGallery,
    listBoxGallery,
    phoneNumberBoxGallery,
    dropDownListGallery,
    helpBlockGallery,
    colorPickerGallery,
    numberBoxGallery,
    numberRangeBoxGallery,
    genderDropDownListGallery,
    socialSecurityNumberBoxGallery,
    timePickerGallery,
    ratingGallery,
    currencyBoxGallery,
    emailBoxGallery,
    numberUpDownGallery,
    staticFormControlGallery,
    addressControlGallery,
    toggleGallery,
    progressTrackerGallery,
    itemsWithPreAndPostHtmlGallery,
    urlLinkBoxGallery,
    fullscreenGallery,
    panelGallery,
    personPickerGallery,
    fileUploaderGallery,
    imageUploaderGallery,
    slidingDateRangePickerGallery,
    definedValuePickerGallery,
    campusPickerGallery,
    entityTypePickerGallery,
    sectionHeaderGallery,
    sectionContainerGallery,
    categoryPickerGallery,
    locationItemPickerGallery,
    copyButtonGallery,
    entityTagListGallery,
    followingGallery,
    achievementTypePickerGallery,
    badgeComponentPickerGallery,
    assessmentTypePickerGallery,
    assetStorageProviderPickerGallery,
    auditDetailGallery,
    binaryFileTypePickerGallery,
    binaryFilePickerGallery,
    codeEditorGallery,
    modalGallery,
    eventItemPickerGallery,
    dataViewPickerGallery,
    workflowTypePickerGallery,
    componentPickerGallery,
    financialGatewayPickerGallery,
    financialStatementTemplatePickerGallery,
    fieldTypePickerGallery,
    gradePickerGallery,
    groupMemberPickerGallery,
    interactionChannelPickerGallery,
    interactionComponentPickerGallery,
    lavaCommandPickerGallery,
    remoteAuthsPickerGallery,
    stepProgramPickerGallery,
    stepStatusPickerGallery,
    stepTypePickerGallery,
    streakTypePickerGallery,
    badgePickerGallery,
    basicTimePickerGallery,
    birthdayPickerGallery,
    countdownTimerGallery,
    electronicSignatureGallery,
    fieldTypeEditorGallery,
    inlineSliderGallery,
    javaScriptAnchorGallery,
    keyValueListGallery,
    loadingGallery,
    loadingIndicatorGallery,
    numberUpDownGroupGallery,
    panelWidgetGallery,
    progressBarGallery,
    rockButtonGallery,
    rockLabelGallery,
    rockValidationGallery,
    sliderGallery,
    tabbedContentGallery,
    transitionVerticalCollapseGallery,
    valueDetailListGallery,
    pagePickerGallery,
    connectionRequestPickerGallery,
    groupPickerGallery,
    mergeTemplatePickerGallery,
    metricCategoryPickerGallery,
    metricItemPickerGallery,
    registrationTemplatePickerGallery,
    reportPickerGallery,
    schedulePickerGallery,
    workflowActionTypePickerGallery,
    dayOfWeekPickerGallery,
    monthDayPickerGallery,
    monthYearPickerGallery,
    cacheabilityPickerGallery,
    buttonGroupGallery,
    intervalPickerGallery,
    geoPickerGallery,
    contentDropDownPickerGallery,
    scheduleBuilderGallery,
    wordCloudGallery,
    eventCalendarPickerGallery,
    groupTypePickerGallery,
    locationAddressPickerGallery,
    locationPickerGallery,
    locationListGallery,
    ethnicityPickerGallery,
    racePickerGallery,
    mediaElementPickerGallery,
    mergeFieldPickerGallery,
    categorizedValuePickerGallery,
<<<<<<< HEAD
    reminderTypePickerGallery,
=======
    groupRolePickerGallery,
>>>>>>> de2d16c5
]
    // Sort list by component name
    .sort((a, b) => a.name.localeCompare(b.name))
    // Convert list to an object where the key is the component name and the value is the component
    .reduce((newList, comp) => {
        newList[comp.name] = comp;
        return newList;
    }, {});

// #endregion

// #region Template Gallery

/** Demonstrates the detailPanel component. */
const detailBlockGallery = defineComponent({
    name: "DetailBlockGallery",
    components: {
        GalleryAndResult,
        CheckBox,
        CheckBoxList,
        DetailBlock
    },

    setup() {
        const simulateValues = ref<string[]>([]);

        const headerActions = computed((): PanelAction[] => {
            if (!simulateValues.value.includes("headerActions")) {
                return [];
            }

            return [
                {
                    iconCssClass: "fa fa-user",
                    title: "Action 1",
                    type: "default",
                    handler: () => alert("Action 1 selected.")
                },
                {
                    iconCssClass: "fa fa-group",
                    title: "Action 2",
                    type: "success",
                    handler: () => alert("Action 2 selected.")
                }
            ];
        });

        const labels = computed((): PanelAction[] => {
            if (!simulateValues.value.includes("labels")) {
                return [];
            }

            return [
                {
                    iconCssClass: "fa fa-user",
                    title: "Action 1",
                    type: "info",
                    handler: () => alert("Action 1 selected.")
                },
                {
                    iconCssClass: "fa fa-group",
                    title: "Action 2",
                    type: "success",
                    handler: () => alert("Action 2 selected.")
                }
            ];
        });

        const headerSecondaryActions = computed((): PanelAction[] => {
            if (!simulateValues.value.includes("headerSecondaryActions")) {
                return [];
            }

            return [
                {
                    iconCssClass: "fa fa-user",
                    title: "Action 1",
                    type: "default",
                    handler: () => alert("Action 1 selected.")
                },
                {
                    iconCssClass: "fa fa-group",
                    title: "Action 2",
                    type: "success",
                    handler: () => alert("Action 2 selected.")
                }
            ];
        });

        const footerActions = computed((): PanelAction[] => {
            if (!simulateValues.value.includes("footerActions")) {
                return [];
            }

            return [
                {
                    iconCssClass: "fa fa-user",
                    title: "Action 1",
                    type: "default",
                    handler: () => alert("Action 1 selected.")
                },
                {
                    iconCssClass: "fa fa-group",
                    title: "Action 2",
                    type: "success",
                    handler: () => alert("Action 2 selected.")
                }
            ];
        });

        const footerSecondaryActions = computed((): PanelAction[] => {
            if (!simulateValues.value.includes("footerSecondaryActions")) {
                return [];
            }

            return [
                {
                    iconCssClass: "fa fa-user",
                    title: "Action 1",
                    type: "default",
                    handler: () => alert("Action 1 selected.")
                },
                {
                    iconCssClass: "fa fa-group",
                    title: "Action 2",
                    type: "success",
                    handler: () => alert("Action 2 selected.")
                }
            ];
        });

        return {
            colors: Array.apply(0, Array(256)).map((_: unknown, index: number) => `rgb(${index}, ${index}, ${index})`),
            entityTypeGuid: EntityType.Group,
            footerActions,
            footerSecondaryActions,
            headerActions,
            headerSecondaryActions,
            isAuditHidden: ref(false),
            isBadgesVisible: ref(true),
            isDeleteVisible: ref(true),
            isEditVisible: ref(true),
            isFollowVisible: ref(true),
            isSecurityHidden: ref(false),
            isTagsVisible: ref(false),
            labels,
            simulateValues,
            simulateOptions: [
                {
                    value: "headerActions",
                    text: "Header Actions"
                },
                {
                    value: "headerSecondaryActions",
                    text: "Header Secondary Actions"
                },
                {
                    value: "labels",
                    text: "Labels",
                },
                {
                    value: "footerActions",
                    text: "Footer Actions"
                },
                {
                    value: "footerSecondaryActions",
                    text: "Footer Secondary Actions"
                },
                {
                    value: "helpContent",
                    text: "Help Content"
                }
            ],
            simulateHelp: computed((): boolean => simulateValues.value.includes("helpContent")),
            importCode: getTemplateImportPath("detailBlock"),
            exampleCode: `<DetailBlock name="Sample Entity" :entityTypeGuid="entityTypeGuid" entityTypeName="Entity Type" entityKey="57dc00a3-ff88-4d4c-9878-30ae309117e2" />`
        };
    },
    template: `
<GalleryAndResult
    :importCode="importCode"
    :exampleCode="exampleCode">
    <DetailBlock name="Sample Entity"
        :entityTypeGuid="entityTypeGuid"
        entityTypeName="Entity Type"
        entityKey="57dc00a3-ff88-4d4c-9878-30ae309117e2"
        :headerActions="headerActions"
        :headerSecondaryActions="headerSecondaryActions"
        :labels="labels"
        :footerActions="footerActions"
        :footerSecondaryActions="footerSecondaryActions"
        :isAuditHidden="isAuditHidden"
        :isEditVisible="isEditVisible"
        :isDeleteVisible="isDeleteVisible"
        :isFollowVisible="isFollowVisible"
        :isBadgesVisible="isBadgesVisible"
        :isSecurityHidden="isSecurityHidden"
        :isTagsVisible="isTagsVisible">
        <template v-if="simulateHelp" #helpContent>
            This is some help text.
        </template>
        <div v-for="c in colors" :style="{ background: c, height: '1px' }"></div>
    </DetailBlock>

    <template #settings>
        <div class="row">
            <div class="col-md-3">
                <CheckBox v-model="isAuditHidden" label="Is Audit Hidden" />
            </div>
            <div class="col-md-3">
                <CheckBox v-model="isBadgesVisible" label="Is Badges Visible" />
            </div>
            <div class="col-md-3">
                <CheckBox v-model="isDeleteVisible" label="Is Delete Visible" />
            </div>
            <div class="col-md-3">
                <CheckBox v-model="isEditVisible" label="Is Edit Visible" />
            </div>
            <div class="col-md-3">
                <CheckBox v-model="isFollowVisible" label="Is Follow Visible" />
            </div>
            <div class="col-md-3">
                <CheckBox v-model="isSecurityHidden" label="Is Security Hidden" />
            </div>
            <div class="col-md-3">
                <CheckBox v-model="isTagsVisible" label="Is Tags Visible" />
            </div>
        </div>

        <CheckBoxList v-model="simulateValues" label="Simulate" :items="simulateOptions" horizontal />
    </template>
</GalleryAndResult>`
});

const templateGalleryComponents = [
    detailBlockGallery
]
    .sort((a, b) => a.name.localeCompare(b.name))
    .reduce((newList, comp) => {
        newList[comp.name] = comp;
        return newList;
    }, {});

// #endregion

export default defineComponent({
    name: "Example.ControlGallery",
    components: {
        Panel,
        SectionHeader,
        ...controlGalleryComponents,
        ...templateGalleryComponents
    },

    setup() {
        const currentComponent = ref<Component>(Object.values(controlGalleryComponents)[0]);

        function getComponentFromHash(): void {
            const hashComponent = new URL(document.URL).hash.replace("#", "");
            const component = controlGalleryComponents[hashComponent] ?? templateGalleryComponents[hashComponent];

            if (component) {
                currentComponent.value = component;
            }
        }

        onMounted(() => {
            getComponentFromHash();

            window.addEventListener("hashchange", getComponentFromHash);
        });

        onUnmounted(() => {
            window.removeEventListener("hashchange", getComponentFromHash);
        });

        return {
            currentComponent,
            convertComponentName,
            controlGalleryComponents,
            templateGalleryComponents
        };
    },

    template: `
<v-style>
.gallerySidebar {
    border-radius: 0;
    margin: -1px 0 -1px -1px;
    overflow-y: auto;
}

.gallerySidebar li.current {
    font-weight: 700;
}

.galleryContent {
    flex-grow: 1;
    overflow-x: clip;
    overflow-y: auto;
    padding: 20px;
}

.galleryContent .rock-header {
    margin: 0 -20px;
}

.galleryContent .rock-header .title {
    margin-left: 20px;
}
</v-style>
<Panel type="block">
    <template #title>
        Obsidian Control Gallery
    </template>
    <template #default>
        <div class="panel-flex-fill-body flex-row">

            <div class="gallerySidebar well">
                <h4>Components</h4>

                <ul class="list-unstyled mb-0">
                    <li v-for="(component, key) in controlGalleryComponents" :key="key" :class="{current: currentComponent.name === component.name}">
                        <a :href="'#' + key" @click="currentComponent = component">{{ convertComponentName(component.name) }}</a>
                    </li>
                </ul>

                <h4 class="mt-3">Templates</h4>

                <ul class="list-unstyled mb-0">
                    <li v-for="(component, key) in templateGalleryComponents" :key="key" :class="{current: currentComponent.name === component.name}">
                        <a :href="'#' + key" @click="currentComponent = component">{{ convertComponentName(component.name) }}</a>
                    </li>
                </ul>
            </div>

            <div class="galleryContent">
                <component :is="currentComponent" />
            </div>

        </div>
    </template>
</Panel>`
});<|MERGE_RESOLUTION|>--- conflicted
+++ resolved
@@ -202,11 +202,8 @@
 import MediaElementPicker from "@Obsidian/Controls/mediaElementPicker.obs";
 import MergeFieldPicker from "@Obsidian/Controls/mergeFieldPicker.obs";
 import CategorizedValuePicker from "@Obsidian/Controls/categorizedValuePicker.obs";
-<<<<<<< HEAD
 import ReminderTypePicker from "@Obsidian/Controls/reminderTypePicker.obs";
-=======
 import GroupRolePicker from "@Obsidian/Controls/groupRolePicker.obs";
->>>>>>> de2d16c5
 
 // #region Gallery Support
 
@@ -7012,7 +7009,6 @@
 });
 
 
-<<<<<<< HEAD
 /** Demonstrates reminder type picker */
 const reminderTypePickerGallery = defineComponent({
     name: "ReminderTypePickerGallery",
@@ -7038,33 +7034,15 @@
             entityTypeGuid: ref(null),
             importCode: getSfcControlImportPath("reminderTypePicker"),
             exampleCode: `<ReminderTypePicker label="Reminder Type" v-model="value" />`
-=======
-/** Demonstrates group role picker */
-const groupRolePickerGallery = defineComponent({
-    name: "GroupRolePickerGallery",
-    components: {
-        GalleryAndResult,
-        CheckBox,
-        GroupRolePicker,
-        TextBox
-    },
-    setup() {
-        return {
-            value: ref(null),
-            required: ref(false),
-            importCode: getSfcControlImportPath("groupRolePicker"),
-            exampleCode: `<GroupRolePicker label="Group Type and Role" v-model="value" />`
->>>>>>> de2d16c5
-        };
-    },
-    template: `
-<GalleryAndResult
-    :value="value"
-    :importCode="importCode"
-    :exampleCode="exampleCode"
-    enableReflection >
-
-<<<<<<< HEAD
+        };
+    },
+    template: `
+<GalleryAndResult
+    :value="value"
+    :importCode="importCode"
+    :exampleCode="exampleCode"
+    enableReflection >
+
     <ReminderTypePicker
         label="Reminder Type"
         v-model="value"
@@ -7074,33 +7052,64 @@
         :enhanceForLongLists="enhanceForLongLists"
         :displayStyle="displayStyle"
         :showBlankItem="showBlankItem" />
-=======
+
+    <template #settings>
+        <div class="row">
+            <div class="col-md-4">
+                <CheckBox label="Multiple" v-model="multiple" />
+            </div>
+            <div class="col-md-4">
+                <CheckBox label="Enhance For Long Lists" v-model="enhanceForLongLists" />
+            </div>
+            <div class="col-md-4">
+                <CheckBox label="Show Blank Item" v-model="showBlankItem" />
+            </div>
+            <div class="col-md-4">
+                <DropDownList label="Display Style" :showBlankItem="false" v-model="displayStyle" :items="displayStyleItems" />
+            </div>
+            <div class="col-md-4">
+                <NumberUpDown label="Column Count" v-model="columnCount" :min="0" />
+            </div>
+            <div class="col-md-4">
+                <EntityTypePicker label="For Entity Type" v-model="entityTypeGuid" enhanceForLongLists showBlankItem />
+            </div>
+        </div>
+        <p class="text-semibold font-italic">Not all options have been implemented yet.</p>
+    </template>
+</GalleryAndResult>`
+});
+
+
+/** Demonstrates group role picker */
+const groupRolePickerGallery = defineComponent({
+    name: "GroupRolePickerGallery",
+    components: {
+        GalleryAndResult,
+        CheckBox,
+        GroupRolePicker,
+        TextBox
+    },
+    setup() {
+        return {
+            value: ref(null),
+            required: ref(false),
+            importCode: getSfcControlImportPath("groupRolePicker"),
+            exampleCode: `<GroupRolePicker label="Group Type and Role" v-model="value" />`
+        };
+    },
+    template: `
+<GalleryAndResult
+    :value="value"
+    :importCode="importCode"
+    :exampleCode="exampleCode"
+    enableReflection >
+
     <GroupRolePicker label="Group Type and Role" v-model="value" :rules="required ? 'required' : ''" />
->>>>>>> de2d16c5
-
-    <template #settings>
-        <div class="row">
-            <div class="col-md-4">
-<<<<<<< HEAD
-                <CheckBox label="Multiple" v-model="multiple" />
-            </div>
-            <div class="col-md-4">
-                <CheckBox label="Enhance For Long Lists" v-model="enhanceForLongLists" />
-            </div>
-            <div class="col-md-4">
-                <CheckBox label="Show Blank Item" v-model="showBlankItem" />
-            </div>
-            <div class="col-md-4">
-                <DropDownList label="Display Style" :showBlankItem="false" v-model="displayStyle" :items="displayStyleItems" />
-            </div>
-            <div class="col-md-4">
-                <NumberUpDown label="Column Count" v-model="columnCount" :min="0" />
-            </div>
-            <div class="col-md-4">
-                <EntityTypePicker label="For Entity Type" v-model="entityTypeGuid" enhanceForLongLists showBlankItem />
-=======
+
+    <template #settings>
+        <div class="row">
+            <div class="col-md-4">
                 <CheckBox label="Required" v-model="required" />
->>>>>>> de2d16c5
             </div>
         </div>
         <p class="text-semibold font-italic">Not all options have been implemented yet.</p>
@@ -7238,11 +7247,8 @@
     mediaElementPickerGallery,
     mergeFieldPickerGallery,
     categorizedValuePickerGallery,
-<<<<<<< HEAD
     reminderTypePickerGallery,
-=======
     groupRolePickerGallery,
->>>>>>> de2d16c5
 ]
     // Sort list by component name
     .sort((a, b) => a.name.localeCompare(b.name))
