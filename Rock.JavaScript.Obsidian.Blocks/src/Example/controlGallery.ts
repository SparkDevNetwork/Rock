﻿// <copyright>
// Copyright by the Spark Development Network
//
// Licensed under the Rock Community License (the "License");
// you may not use this file except in compliance with the License.
// You may obtain a copy of the License at
//
// http://www.rockrms.com/license
//
// Unless required by applicable law or agreed to in writing, software
// distributed under the License is distributed on an "AS IS" BASIS,
// WITHOUT WARRANTIES OR CONDITIONS OF ANY KIND, either express or implied.
// See the License for the specific language governing permissions and
// limitations under the License.
// </copyright>
//

/**
 * The following controls are not included for various reasons (e.g. only used internally or are not finalized)
 *
 * - attributeEditor
 * - blockActionSourceGrid
 * - componentFromUrl
 * - definedValueEditor
 * - fieldFilterContainer
 * - fieldFilterRuleRow
 * - gatewayControl
 * - geoPickerMap
 * - grid
 * - gridColumn
 * - gridProfileLInkColumn
 * - gridRow
 * - gridSelectColumn
 * - myWellGatewayControl
 * - nmiGatewayControl
 * - pageDebugTimings
 * - primaryBlock
 * - rockAttributeFilter
 * - rockField
 * - rockForm
 * - rockFormField
 * - rockSuspense
 * - saveFinancialAccountForm
 * - secondaryBlock
 * - testGatewayControl
 * - timeIntervalPicker
 */

import { Component, computed, defineComponent, getCurrentInstance, isRef, onMounted, onUnmounted, PropType, Ref, ref, watch } from "vue";
import { ObjectUtils } from "@Obsidian/Utility";
import { BtnType, BtnSize } from "@Obsidian/Enums/Controls/buttonOptions";
import HighlightJs from "@Obsidian/Libs/highlightJs";
import FieldFilterEditor from "@Obsidian/Controls/fieldFilterEditor";
import AttributeValuesContainer from "@Obsidian/Controls/attributeValuesContainer";
import TextBox from "@Obsidian/Controls/textBox";
import EmailBox from "@Obsidian/Controls/emailBox";
import CodeEditor from "@Obsidian/Controls/codeEditor";
import CurrencyBox from "@Obsidian/Controls/currencyBox";
import DatePicker from "@Obsidian/Controls/datePicker";
import DateRangePicker from "@Obsidian/Controls/dateRangePicker";
import DateTimePicker from "@Obsidian/Controls/dateTimePicker";
import ListBox from "@Obsidian/Controls/listBox";
import BirthdayPicker from "@Obsidian/Controls/birthdayPicker";
import NumberUpDown from "@Obsidian/Controls/numberUpDown";
import AddressControl, { getDefaultAddressControlModel } from "@Obsidian/Controls/addressControl";
import InlineSwitch from "@Obsidian/Controls/inlineSwitch";
import Switch from "@Obsidian/Controls/switch";
import Toggle from "@Obsidian/Controls/toggle";
import ItemsWithPreAndPostHtml, { ItemWithPreAndPostHtml } from "@Obsidian/Controls/itemsWithPreAndPostHtml";
import StaticFormControl from "@Obsidian/Controls/staticFormControl";
import ProgressTracker, { ProgressTrackerItem } from "@Obsidian/Controls/progressTracker";
import RockForm from "@Obsidian/Controls/rockForm";
import RockButton from "@Obsidian/Controls/rockButton";
import RadioButtonList from "@Obsidian/Controls/radioButtonList";
import DropDownList from "@Obsidian/Controls/dropDownList";
import Dialog from "@Obsidian/Controls/dialog";
import InlineCheckBox from "@Obsidian/Controls/inlineCheckBox";
import CheckBox from "@Obsidian/Controls/checkBox";
import PhoneNumberBox from "@Obsidian/Controls/phoneNumberBox";
import HelpBlock from "@Obsidian/Controls/helpBlock";
import DatePartsPicker, { DatePartsPickerValue } from "@Obsidian/Controls/datePartsPicker";
import ColorPicker from "@Obsidian/Controls/colorPicker";
import NumberBox from "@Obsidian/Controls/numberBox";
import NumberRangeBox from "@Obsidian/Controls/numberRangeBox";
import GenderDropDownList from "@Obsidian/Controls/genderDropDownList";
import SocialSecurityNumberBox from "@Obsidian/Controls/socialSecurityNumberBox";
import TimePicker from "@Obsidian/Controls/timePicker";
import UrlLinkBox from "@Obsidian/Controls/urlLinkBox";
import CheckBoxList from "@Obsidian/Controls/checkBoxList";
import Rating from "@Obsidian/Controls/rating";
import Fullscreen from "@Obsidian/Controls/fullscreen";
import Panel from "@Obsidian/Controls/panel";
import PersonPicker from "@Obsidian/Controls/personPicker";
import FileUploader from "@Obsidian/Controls/fileUploader";
import ImageUploader from "@Obsidian/Controls/imageUploader";
import EntityTypePicker from "@Obsidian/Controls/entityTypePicker";
import AchievementTypePicker from "@Obsidian/Controls/achievementTypePicker";
import AssessmentTypePicker from "@Obsidian/Controls/assessmentTypePicker";
import AssetStorageProviderPicker from "@Obsidian/Controls/assetStorageProviderPicker";
import BinaryFileTypePicker from "@Obsidian/Controls/binaryFileTypePicker";
import BinaryFilePicker from "@Obsidian/Controls/binaryFilePicker";
import SlidingDateRangePicker from "@Obsidian/Controls/slidingDateRangePicker";
import DefinedValuePicker from "@Obsidian/Controls/definedValuePicker.vue";
import CategoryPicker from "@Obsidian/Controls/categoryPicker";
import LocationPicker from "@Obsidian/Controls/locationPicker";
import ConnectionRequestPicker from "@Obsidian/Controls/connectionRequestPicker";
import CopyButton from "@Obsidian/Controls/copyButton";
import EntityTagList from "@Obsidian/Controls/entityTagList";
import Following from "@Obsidian/Controls/following";
import AuditDetail from "@Obsidian/Controls/auditDetail";
import CampusPicker from "@Obsidian/Controls/campusPicker.vue";
import DetailBlock from "@Obsidian/Templates/detailBlock";
import { toNumber } from "@Obsidian/Utility/numberUtils";
import { ListItemBag } from "@Obsidian/ViewModels/Utility/listItemBag";
import { PublicAttributeBag } from "@Obsidian/ViewModels/Utility/publicAttributeBag";
import { newGuid } from "@Obsidian/Utility/guid";
import { FieldFilterGroupBag } from "@Obsidian/ViewModels/Reporting/fieldFilterGroupBag";
import { BinaryFiletype, DefinedType, EntityType, FieldType, AssessmentType } from "@Obsidian/SystemGuids";
import { SlidingDateRange, slidingDateRangeToString } from "@Obsidian/Utility/slidingDateRange";
import { PanelAction } from "@Obsidian/Types/Controls/panelAction";
import { sleep } from "@Obsidian/Utility/promiseUtils";
import { upperCaseFirstCharacter } from "@Obsidian/Utility/stringUtils";
import TransitionVerticalCollapse from "@Obsidian/Controls/transitionVerticalCollapse";
import SectionContainer from "@Obsidian/Controls/sectionContainer";
import SectionHeader from "@Obsidian/Controls/sectionHeader";
import { FieldFilterSourceBag } from "@Obsidian/ViewModels/Reporting/fieldFilterSourceBag";
import { PickerDisplayStyle } from "@Obsidian/Types/Controls/pickerDisplayStyle";
import { useStore } from "@Obsidian/PageState";
import BadgeComponentPicker from "@Obsidian/Controls/badgeComponentPicker";
import ComponentPicker from "@Obsidian/Controls/componentPicker";
import Modal from "@Obsidian/Controls/modal";
import EventItemPicker from "@Obsidian/Controls/eventItemPicker";
import DataViewPicker from "@Obsidian/Controls/dataViewPicker";
import WorkflowTypePicker from "@Obsidian/Controls/workflowTypePicker";
import FinancialGatewayPicker from "@Obsidian/Controls/financialGatewayPicker";
import FinancialStatementTemplatePicker from "@Obsidian/Controls/financialStatementTemplatePicker";
import FieldTypePicker from "@Obsidian/Controls/fieldTypePicker";
import GradePicker from "@Obsidian/Controls/gradePicker";
import ScheduleBuilder from "@Obsidian/Controls/scheduleBuilder.vue";
import GroupMemberPicker from "@Obsidian/Controls/groupMemberPicker";
import InteractionChannelPicker from "@Obsidian/Controls/interactionChannelPicker";
import InteractionComponentPicker from "@Obsidian/Controls/interactionComponentPicker";
import LavaCommandPicker from "@Obsidian/Controls/lavaCommandPicker";
import RemoteAuthsPicker from "@Obsidian/Controls/remoteAuthsPicker";
import StepProgramPicker from "@Obsidian/Controls/stepProgramPicker";
import StepStatusPicker from "@Obsidian/Controls/stepStatusPicker";
import StepTypePicker from "@Obsidian/Controls/stepTypePicker";
import StreakTypePicker from "@Obsidian/Controls/streakTypePicker";
import Alert from "@Obsidian/Controls/alert.vue";
import { AlertType } from "@Obsidian/Types/Controls/alert";
import BadgeList from "@Obsidian/Controls/badgeList";
import BadgePicker from "@Obsidian/Controls/badgePicker";
import BasicTimePicker from "@Obsidian/Controls/basicTimePicker";
import CountdownTimer from "@Obsidian/Controls/countdownTimer";
import ElectronicSignature from "@Obsidian/Controls/electronicSignature";
import FieldTypeEditor from "@Obsidian/Controls/fieldTypeEditor";
import InlineSlider from "@Obsidian/Controls/inlineSlider";
import Slider from "@Obsidian/Controls/slider";
import JavaScriptAnchor from "@Obsidian/Controls/javaScriptAnchor";
import KeyValueList from "@Obsidian/Controls/keyValueList";
import Loading from "@Obsidian/Controls/loading";
import LoadingIndicator from "@Obsidian/Controls/loadingIndicator";
import NumberUpDownGroup, { NumberUpDownGroupOption } from "@Obsidian/Controls/numberUpDownGroup";
import PanelWidget from "@Obsidian/Controls/panelWidget";
import ProgressBar from "@Obsidian/Controls/progressBar";
import RockLabel from "@Obsidian/Controls/rockLabel";
import RockValidation from "@Obsidian/Controls/rockValidation";
import TabbedContent from "@Obsidian/Controls/tabbedContent";
import ValueDetailList from "@Obsidian/Controls/valueDetailList";
import PagePicker from "@Obsidian/Controls/pagePicker";
import GroupPicker from "@Obsidian/Controls/groupPicker";
<<<<<<< HEAD
import MergeTemplatePicker from "@Obsidian/Controls/mergeTemplatePicker";
import { MergeTemplateOwnership } from "@Obsidian/Enums/Controls/mergeTemplateOwnership";
import MetricCategoryPicker from "@Obsidian/Controls/metricCategoryPicker";
import MetricItemPicker from "@Obsidian/Controls/metricItemPicker";
import RegistrationTemplatePicker from "@Obsidian/Controls/registrationTemplatePicker";
import ReportPicker from "@Obsidian/Controls/reportPicker";
import SchedulePicker from "@Obsidian/Controls/schedulePicker";
import WorkflowActionTypePicker from "@Obsidian/Controls/workflowActionTypePicker.vue";
import DayOfWeekPicker from "@Obsidian/Controls/dayOfWeekPicker.vue";
import MonthDayPicker from "@Obsidian/Controls/monthDayPicker.vue";
import MonthYearPicker from "@Obsidian/Controls/monthYearPicker.vue";
import { RockCacheability } from "@Obsidian/ViewModels/Controls/rockCacheability";
import CacheabilityPicker from "@Obsidian/Controls/cacheabilityPicker.vue";
import ButtonGroup from "@Obsidian/Controls/buttonGroup.vue";
import IntervalPicker from "@Obsidian/Controls/intervalPicker.vue";
import GeoPicker from "@Obsidian/Controls/geoPicker.vue";
import ContentDropDownPicker from "@Obsidian/Controls/contentDropDownPicker.vue";
=======
import WordCloud from "@Obsidian/Controls/wordCloud.vue";
>>>>>>> 8e77d8c9

// #region Gallery Support

const displayStyleItems: ListItemBag[] = [
    {
        value: PickerDisplayStyle.Auto,
        text: "Auto"
    },
    {
        value: PickerDisplayStyle.List,
        text: "List"
    },
    {
        value: PickerDisplayStyle.Condensed,
        text: "Condensed"
    }
];

/**
 * Takes a gallery component's name and converts it to a name that is useful for the header and
 * sidebar by adding spaces and stripping out the "Gallery" suffix
 *
 * @param name Name of the control
 * @returns A string of code that can be used to import the given control file
 */
function convertComponentName(name: string | undefined | null): string {
    if (!name) {
        return "Unknown Component";
    }

    return name.replace(/[A-Z]/g, " $&").replace(/Gallery$/, "").trim();
}

/**
 * Takes an element name and a collection of attribute keys and values and
 * constructs the example code. This can be used inside a computed call to
 * have the example code dynamically match the selected settings.
 *
 * @param elementName The name of the element to use in the example code.
 * @param attributes The attribute names and values to append to the element name.
 *
 * @returns A string of valid HTML content for how to use the component.
 */
function buildExampleCode(elementName: string, attributes: Record<string, Ref<unknown> | unknown>): string {
    const attrs: string[] = [];

    for (const attr in attributes) {
        let value = attributes[attr];
        console.log("attributes", attr, value);

        if (isRef(value)) {
            value = value.value;
        }

        if (typeof value === "string") {
            attrs.push(`${attr}="${value}"`);
        }
        else if (typeof value === "number") {
            attrs.push(`:${attr}="${value}"`);
        }
        else if (typeof value === "boolean") {
            attrs.push(`:${attr}="${value ? "true" : "false"}"`);
        }
        else if (value === undefined || value === null) {
            /* Do nothing */
        }
    }

    console.log(attrs);

    return `<${elementName} ${attrs.join(" ")} />`;
}

/**
 * A wrapper component that describes the template used for each of the controls
 * within this control gallery
 */
// eslint-disable-next-line @typescript-eslint/naming-convention
export const GalleryAndResult = defineComponent({
    name: "GalleryAndResult",
    inheritAttrs: false,
    components: {
        Switch,
        SectionHeader,
        TransitionVerticalCollapse,
        CopyButton
    },
    props: {
        // The value passed into/controlled by the component, if any
        value: {
            required: false
        },
        // If true, the provided value is a map of multiple values
        hasMultipleValues: {
            type: Boolean as PropType<boolean>,
            default: false
        },
        // Show another copy of the component so you can see that the value is reflected across them
        enableReflection: {
            type: Boolean as PropType<boolean>,
            default: false
        },
        // Code snippet showing how to import the component
        importCode: {
            type: String as PropType<string>
        },
        // Code snippet of the component being used
        exampleCode: {
            type: String as PropType<string>
        },
        // Describe what this component is/does
        description: {
            type: String as PropType<string>,
            default: ""
        },
        /** Display the value raw and unformatted inside the PRE element. */
        displayAsRaw: {
            type: Boolean as PropType<boolean>,
            default: false
        }
    },

    setup(props) {
        // Calculate a header based on the name of the component, adding spaces and stripping out the "Gallery" suffix
        const componentName = convertComponentName(getCurrentInstance()?.parent?.type?.name);

        const formattedValue = computed(() => {
            if (props.displayAsRaw) {
                return props.value;
            }
            else if (!props.hasMultipleValues) {
                return JSON.stringify(props.value, null, 4);
            }
            else {
                // Convert each property's value to a JSON string.
                return ObjectUtils.fromEntries(
                    Object.entries(props.value as Record<string, unknown>).map(([key, val]) => {
                        return [
                            key,
                            JSON.stringify(val, null, 4)
                        ];
                    })
                );
            }
        });

        const styledImportCode = computed((): string | undefined => {
            if (!props.importCode) {
                return undefined;
            }

            return HighlightJs.highlight(props.importCode, {
                language: "typescript"
            })?.value;
        });

        const styledExampleCode = computed((): string | undefined => {
            if (!props.exampleCode) {
                return undefined;
            }

            return HighlightJs.highlight(props.exampleCode, {
                language: "html"
            })?.value;
        });

        const showReflection = ref(false);

        return {
            componentName,
            formattedValue,
            showReflection,
            styledExampleCode,
            styledImportCode,
        };
    },

    template: `
<v-style>
.galleryContent-mainRow > div.well {
    overflow-x: auto;
}

.galleryContent-reflectionToggle {
    display: flex;
    justify-content: flex-end;
}

.galleryContent-valueBox {
    max-height: 300px;
    overflow: auto;
}

.galleryContent-codeSampleWrapper {
    position: relative;
}

.galleryContent-codeSample {
    padding-right: 3rem;
    overflow-x: auto;
}

.galleryContent-codeCopyButton {
    position: absolute;
    top: 1.4rem;
    transform: translateY(-50%);
    right: .5rem;
    z-index: 1;
}

.galleryContent-codeCopyButton::before {
    content: "";
    position: absolute;
    top: -0.3rem;
    right: -0.5rem;
    bottom: -0.3rem;
    left: -0.5rem;
    background: linear-gradient(to left, #f5f5f4, #f5f5f4 80%, #f5f5f500);
    z-index: -1;
}
</v-style>

<SectionHeader :title="componentName" :description="description" />
<div class="galleryContent-mainRow mb-5 row">
    <div v-if="$slots.default" :class="value === void 0 ? 'col-sm-12' : 'col-sm-6'">
        <h4 class="mt-0">Test Control</h4>
        <slot name="default" />

        <div v-if="enableReflection" class="mt-3">
            <div class="mb-3 galleryContent-reflectionToggle">
                <Switch v-model="showReflection" text="Show Reflection" />
            </div>
            <TransitionVerticalCollapse>
                <div v-if="showReflection">
                    <h4 class="mt-0">Control Reflection</h4>
                    <slot name="default" />
                </div>
            </TransitionVerticalCollapse>
        </div>
    </div>
    <div v-if="value !== void 0" class="col-sm-6">
        <div class="well">
            <h4>Current Value</h4>
            <template v-if="hasMultipleValues" v-for="value, key in formattedValue">
                <h5><code>{{ key }}</code></h5>
                <pre class="m-0 p-0 border-0 galleryContent-valueBox">{{ value }}</pre>
            </template>
            <pre v-else class="m-0 p-0 border-0 galleryContent-valueBox">{{ formattedValue }}</pre>
        </div>
    </div>
</div>
<div v-if="$slots.settings" class="mb-5">
    <h4 class="mt-0">Settings</h4>
    <slot name="settings" />
</div>
<div v-if="importCode || exampleCode || $slots.usage" class="mb-5">
    <h4 class="mt-0 mb-3">Usage Notes</h4>
    <slot name="usage">
        <h5 v-if="importCode" class="mt-3 mb-2">Import</h5>
        <div v-if="importCode" class="galleryContent-codeSampleWrapper">
            <pre class="galleryContent-codeSample"><code v-html="styledImportCode"></code></pre>
            <CopyButton :value="importCode" class="galleryContent-codeCopyButton" btnSize="sm" btnType="link" />
        </div>
        <h5 v-if="exampleCode" class="mt-3 mb-2">Template Syntax</h5>
        <div v-if="exampleCode" class="galleryContent-codeSampleWrapper">
            <pre class="galleryContent-codeSample"><code v-html="styledExampleCode"></code></pre>
            <CopyButton :value="exampleCode" class="galleryContent-codeCopyButton" btnSize="sm" btnType="link" />
        </div>
    </slot>
</div>

<div v-if="$slots.header">
    <p class="text-semibold font-italic">The <code>header</code> slot is no longer supported.</p>
</div>

<div v-if="$attrs.splitWidth !== void 0">
    <p class="text-semibold font-italic">The <code>splitWidth</code> prop is no longer supported.</p>
</div>

<div v-if="$slots.gallery">
    <p class="text-semibold font-italic">The <code>gallery</code> slot is deprecated. Please update to the newest Control Gallery template.</p>
    <slot name="gallery" />
</div>
<div v-if="$slots.result">
    <p class="text-semibold font-italic">The <code>result</code> slot is deprecated. Please update to the newest Control Gallery template.</p>
    <slot name="result" />
</div>
`
});

/**
 * Generate a string of an import statement that imports the control will the given file name.
 * The control's name will be based off the filename
 *
 * @param fileName Name of the control's file
 * @returns A string of code that can be used to import the given control file
 */
export function getControlImportPath(fileName: string): string {
    return `import ${upperCaseFirstCharacter(fileName)} from "@Obsidian/Controls/${fileName}";`;
}

/**
 * Generate a string of an import statement that imports the SFC control will the given file name.
 * The control's name will be based off the filename
 *
 * @param fileName Name of the control's file
 * @returns A string of code that can be used to import the given control file
 */
export function getSfcControlImportPath(fileName: string): string {
    return `import ${upperCaseFirstCharacter(fileName)} from "@Obsidian/Controls/${fileName}.vue";`;
}

/**
 * Generate a string of an import statement that imports the template will the given file name.
 * The template's name will be based off the filename
 *
 * @param fileName Name of the control's file
 * @returns A string of code that can be used to import the given control file
 */
export function getTemplateImportPath(fileName: string): string {
    return `import ${upperCaseFirstCharacter(fileName)} from "@Obsidian/Templates/${fileName}";`;
}

// #endregion

// #region Control Gallery

/** Demonstrates an attribute values container. */
const attributeValuesContainerGallery = defineComponent({
    name: "AttributeValuesContainerGallery",
    components: {
        GalleryAndResult,
        AttributeValuesContainer,
        CheckBox,
        NumberBox,
        TextBox
    },
    setup() {
        const isEditMode = ref(false);
        const showAbbreviatedName = ref(false);
        const showEmptyValues = ref(true);
        const displayAsTabs = ref(false);
        const showCategoryLabel = ref(true);
        const numberOfColumns = ref(2);
        const entityName = ref("Foo Entity");

        const categories = [{
            guid: newGuid(),
            name: "Cat A",
            order: 1
        },
        {
            guid: newGuid(),
            name: "Cat B",
            order: 2
        },
        {
            guid: newGuid(),
            name: "Cat C",
            order: 3
        }];

        const attributes = ref<Record<string, PublicAttributeBag>>({
            text: {
                attributeGuid: newGuid(),
                categories: [categories[0]],
                description: "A text attribute.",
                fieldTypeGuid: FieldType.Text,
                isRequired: false,
                key: "text",
                name: "Text Attribute",
                order: 2,
                configurationValues: {}
            },
            color: {
                attributeGuid: newGuid(),
                categories: [categories[0], categories[2]],
                description: "Favorite color? Or just a good one?",
                fieldTypeGuid: FieldType.Color,
                isRequired: false,
                key: "color",
                name: "Random Color",
                order: 4,
                configurationValues: {}
            },
            bool: {
                attributeGuid: newGuid(),
                categories: [categories[2]],
                description: "Are you foo?",
                fieldTypeGuid: FieldType.Boolean,
                isRequired: false,
                key: "bool",
                name: "Boolean Attribute",
                order: 3,
                configurationValues: {}
            },
            textagain: {
                attributeGuid: newGuid(),
                categories: [categories[1]],
                description: "Another text attribute.",
                fieldTypeGuid: FieldType.Text,
                isRequired: false,
                key: "textAgain",
                name: "Some Text",
                order: 5,
                configurationValues: {}
            },
            single: {
                attributeGuid: newGuid(),
                categories: [],
                description: "A single select attribute.",
                fieldTypeGuid: FieldType.SingleSelect,
                isRequired: false,
                key: "single",
                name: "Single Select",
                order: 1,
                configurationValues: {
                    values: JSON.stringify([{ value: "1", text: "One" }, { value: "2", text: "Two" }, { value: "3", text: "Three" }])
                }
            }
        });

        const attributeValues = ref<Record<string, string>>({
            "text": "Default text value",
            "color": "#336699",
            "bool": "N",
            "textAgain": "",
            single: "1"
        });

        return {
            attributes,
            attributeValues,
            isEditMode,
            showAbbreviatedName,
            showEmptyValues,
            displayAsTabs,
            showCategoryLabel,
            numberOfColumns,
            entityName,
            importCode: getControlImportPath("attributeValuesContainer"),
            exampleCode: `<AttributeValuesContainer v-model="attributeValues" :attributes="attributes" :isEditMode="false" :showAbbreviatedName="false" :showEmptyValues="true" :displayAsTabs="false" :showCategoryLabel="true" :numberOfColumns="1" :entityTypeName="entityName" />`
        };
    },
    template: `
<GalleryAndResult
    :value="{ attributes, modelValue: attributeValues }"
    hasMultipleValues
    :importCode="importCode"
    :exampleCode="exampleCode" >

    <AttributeValuesContainer
        v-model="attributeValues"
        :attributes="attributes"
        :isEditMode="isEditMode"
        :showAbbreviatedName="showAbbreviatedName"
        :showEmptyValues="showEmptyValues"
        :displayAsTabs="displayAsTabs"
        :showCategoryLabel="showCategoryLabel"
        :numberOfColumns="numberOfColumns"
        :entityTypeName="entityName" />

    <template #settings>
        <div class="row">
            <CheckBox formGroupClasses="col-sm-6" v-model="isEditMode" label="Edit Mode" text="Enable" help="Default: false" />
            <CheckBox formGroupClasses="col-sm-6" v-model="showAbbreviatedName" label="Abbreviated Name" text="Show" help="Default: false" />
        </div>
        <div class="row">
            <CheckBox formGroupClasses="col-sm-6" v-model="showEmptyValues" label="Empty Values" text="Show" help="Default: true; Only applies if not in edit mode" />
            <CheckBox formGroupClasses="col-sm-6" v-model="displayAsTabs" label="Category Tabs" text="Show" help="Default: false; If any attributes are in a category, display each category as a tab. Not applicable while editing." />
        </div>
        <CheckBox v-model="showCategoryLabel" label="Category Labels" text="Show" help="Default: false; Only applies when not displaying tabs." />
        <div class="row">
            <NumberBox formGroupClasses="col-sm-6" v-model="numberOfColumns" label="Number of Columns" help="Default: 1; Only applies when not displaying tabs." />
            <TextBox formGroupClasses="col-sm-6" v-model="entityName" label="Entity Type" help="Default: ''; Appears in the heading when category labels are showing." />
        </div>
    </template>
</GalleryAndResult>`
});

/** Demonstrates a field visibility rules editor. */
const fieldFilterEditorGallery = defineComponent({
    name: "FieldFilterEditorGallery",
    components: {
        GalleryAndResult,
        FieldFilterEditor,
        CheckBox,
        TextBox
    },
    setup() {

        const sources: FieldFilterSourceBag[] = [
            {
                guid: "2a50d342-3a0b-4da3-83c1-25839c75615c",
                type: 0,
                attribute: {
                    attributeGuid: "4eb1eb34-988b-4212-8c93-844fae61b43c",
                    fieldTypeGuid: "9C204CD0-1233-41C5-818A-C5DA439445AA",
                    name: "Text Field",
                    description: "",
                    order: 0,
                    isRequired: false,
                    configurationValues: {
                        maxcharacters: "10"
                    }
                }
            },
            {
                guid: "6dbb47c4-5816-4110-8a52-92880d4d05c0",
                type: 0,
                attribute: {
                    attributeGuid: "c41817d8-be26-460c-9f89-a7059ae6a9b0",
                    fieldTypeGuid: "A75DFC58-7A1B-4799-BF31-451B2BBE38FF",
                    name: "Integer Field",
                    description: "",
                    order: 0,
                    isRequired: false,
                    configurationValues: {}
                }
            },
            {
                guid: "6dbb47c4-5816-4110-8a52-92880d4d05c1",
                type: 0,
                attribute: {
                    attributeGuid: "c41817d8-be26-460c-9f89-a7059ae6a9b1",
                    fieldTypeGuid: "D747E6AE-C383-4E22-8846-71518E3DD06F",
                    name: "Color",
                    description: "",
                    order: 0,
                    isRequired: false,
                    configurationValues: {
                        selectiontype: "Color Picker"
                    }
                }
            },
            {
                guid: "6dbb47c4-5816-4110-8a52-92880d4d05c2",
                type: 0,
                attribute: {
                    attributeGuid: "c41817d8-be26-460c-9f89-a7059ae6a9b2",
                    fieldTypeGuid: "3EE69CBC-35CE-4496-88CC-8327A447603F",
                    name: "Currency",
                    description: "",
                    order: 0,
                    isRequired: false,
                    configurationValues: {}
                }
            },
            {
                guid: "6dbb47c4-5816-4110-8a52-92880d4d05c3",
                type: 0,
                attribute: {
                    attributeGuid: "c41817d8-be26-460c-9f89-a7059ae6a9b3",
                    fieldTypeGuid: "9C7D431C-875C-4792-9E76-93F3A32BB850",
                    name: "Date Range",
                    description: "",
                    order: 0,
                    isRequired: false,
                    configurationValues: {}
                }
            },
            {
                guid: "6dbb47c4-5816-4110-8a52-92880d4d05c4",
                type: 0,
                attribute: {
                    attributeGuid: "c41817d8-be26-460c-9f89-a7059ae6a9b4",
                    fieldTypeGuid: "7EDFA2DE-FDD3-4AC1-B356-1F5BFC231DAE",
                    name: "Day of Week",
                    description: "",
                    order: 0,
                    isRequired: false,
                    configurationValues: {}
                }
            },
            {
                guid: "6dbb47c4-5816-4110-8a52-92880d4d05c5",
                type: 0,
                attribute: {
                    attributeGuid: "c41817d8-be26-460c-9f89-a7059ae6a9b5",
                    fieldTypeGuid: "3D045CAE-EA72-4A04-B7BE-7FD1D6214217",
                    name: "Email",
                    description: "",
                    order: 0,
                    isRequired: false,
                    configurationValues: {}
                }
            },
            {
                guid: "6dbb47c4-5816-4110-8a52-92880d4d05c6",
                type: 0,
                attribute: {
                    attributeGuid: "c41817d8-be26-460c-9f89-a7059ae6a9b6",
                    fieldTypeGuid: "2E28779B-4C76-4142-AE8D-49EA31DDB503",
                    name: "Gender",
                    description: "",
                    order: 0,
                    isRequired: false,
                    configurationValues: {
                        hideUnknownGender: "True"
                    }
                }
            },
            {
                guid: "6dbb47c4-5816-4110-8a52-92880d4d05c7",
                type: 0,
                attribute: {
                    attributeGuid: "c41817d8-be26-460c-9f89-a7059ae6a9b7",
                    fieldTypeGuid: "C28C7BF3-A552-4D77-9408-DEDCF760CED0",
                    name: "Memo",
                    description: "",
                    order: 0,
                    isRequired: false,
                    configurationValues: {
                        numberofrows: "4",
                        allowhtml: "True",
                        maxcharacters: "5",
                        showcountdown: "True"
                    }
                }
            }
        ];

        const prefilled = (): FieldFilterGroupBag => ({
            guid: newGuid(),
            expressionType: 4,
            rules: [
                {
                    guid: "a81c3ef9-72a9-476b-8b88-b52f513d92e6",
                    comparisonType: 128,
                    sourceType: 0,
                    attributeGuid: "c41817d8-be26-460c-9f89-a7059ae6a9b0",
                    value: "50"
                },
                {
                    guid: "74d34117-4cc6-4cea-92c5-8297aa693ba5",
                    comparisonType: 2,
                    sourceType: 0,
                    attributeGuid: "c41817d8-be26-460c-9f89-a7059ae6a9b1",
                    value: "BlanchedAlmond"
                },
                {
                    guid: "0fa2b6ea-bc86-4fae-b0da-02e48fed8d96",
                    comparisonType: 8,
                    sourceType: 0,
                    attributeGuid: "c41817d8-be26-460c-9f89-a7059ae6a9b5",
                    value: "@gmail.com"
                },
                {
                    guid: "434107e6-6c0c-4698-90ef-d615b1c2de4b",
                    comparisonType: 2,
                    sourceType: 0,
                    attributeGuid: "c41817d8-be26-460c-9f89-a7059ae6a9b6",
                    value: "2"
                },
                {
                    guid: "706179b9-7518-4a74-8e0f-8a48016aec04",
                    comparisonType: 16,
                    sourceType: 0,
                    attributeGuid: "4eb1eb34-988b-4212-8c93-844fae61b43c",
                    value: "text"
                },
                {
                    guid: "4564eac2-15d9-48d9-b618-563523285af0",
                    comparisonType: 512,
                    sourceType: 0,
                    attributeGuid: "c41817d8-be26-460c-9f89-a7059ae6a9b2",
                    value: "999"
                },
                {
                    guid: "e6c56d4c-7f63-44f9-8f07-1ea0860b605d",
                    comparisonType: 1,
                    sourceType: 0,
                    attributeGuid: "c41817d8-be26-460c-9f89-a7059ae6a9b3",
                    value: "2022-02-01,2022-02-28"
                },
                {
                    guid: "0c27507f-9fb7-4f37-8026-70933bbf1398",
                    comparisonType: 0,
                    sourceType: 0,
                    attributeGuid: "c41817d8-be26-460c-9f89-a7059ae6a9b4",
                    value: "3"
                },
                {
                    guid: "4f68fa2c-0942-4084-bb4d-3c045cef4551",
                    comparisonType: 8,
                    sourceType: 0,
                    attributeGuid: "c41817d8-be26-460c-9f89-a7059ae6a9b7",
                    value: "more text than I want to deal with...."
                }
            ]
        });

        const clean = (): FieldFilterGroupBag => ({
            guid: newGuid(),
            expressionType: 1,
            rules: []
        });

        const usePrefilled = ref(false);
        const value = ref(clean());

        watch(usePrefilled, () => {
            value.value = usePrefilled.value ? prefilled() : clean();
        });

        const title = ref("TEST PROPERTY");

        return {
            sources,
            value,
            title,
            usePrefilled,
            importCode: getControlImportPath("fieldFilterEditor"),
            exampleCode: `<FieldFilterEditor :sources="sources" v-model="value" :title="title" />`
        };
    },
    template: `
<GalleryAndResult
    :value="{ 'output:modelValue':value, 'input:sources':sources }"
    hasMultipleValues
    :importCode="importCode"
    :exampleCode="exampleCode" >
    <FieldFilterEditor :sources="sources" v-model="value" :title="title" />

    <template #settings>
        <TextBox v-model="title" label="Attribute Name" />
        <CheckBox v-model="usePrefilled" text="Use prefilled data" />
    </template>
</GalleryAndResult>`
});

/** Demonstrates a phone number box */
const phoneNumberBoxGallery = defineComponent({
    name: "PhoneNumberBoxGallery",
    components: {
        GalleryAndResult,
        PhoneNumberBox
    },
    setup() {
        return {
            phoneNumber: ref("8005551234"),
            importCode: getControlImportPath("phoneNumberBox"),
            exampleCode: `<PhoneNumberBox label="Phone 2" v-model="phoneNumber" />`
        };
    },
    template: `
<GalleryAndResult
    :value="phoneNumber"
    :importCode="importCode"
    :exampleCode="exampleCode"
    enableReflection >
    <PhoneNumberBox label="Phone 1" v-model="phoneNumber" />

    <template #settings>
        <p>Additional props extend and are passed to the underlying <code>Rock Form Field</code>.</p>
    </template>
</GalleryAndResult>`
});

/** Demonstrates a help block */
const helpBlockGallery = defineComponent({
    name: "HelpBlockGallery",
    components: {
        GalleryAndResult,
        HelpBlock,
        TextBox
    },
    setup() {
        return {
            text: ref("This is some helpful text that explains something."),
            importCode: getControlImportPath("helpBlock"),
            exampleCode: `<HelpBlock text="text" />`
        };
    },
    template: `
<GalleryAndResult
    :importCode="importCode"
    :exampleCode="exampleCode" >
    <HelpBlock :text="text" />
    Hover over the symbol to the left to view HelpBlock in action

    <template #settings>
        <TextBox label="Text" v-model="text" help="The text for the help tooltip to display" rules="required" />
    </template>
</GalleryAndResult>`
});

/** Demonstrates a drop down list */
const dropDownListGallery = defineComponent({
    name: "DropDownListGallery",
    components: {
        GalleryAndResult,
        CheckBox,
        DropDownList
    },
    setup() {
        const options: ListItemBag[] = [
            { text: "A Text", value: "a", category: "First" },
            { text: "B Text", value: "b", category: "First" },
            { text: "C Text", value: "c", category: "Second" },
            { text: "D Text", value: "d", category: "Second" }
        ];

        // This function can be used to demonstrate lazy loading of items.
        const loadOptionsAsync = async (): Promise<ListItemBag[]> => {
            await sleep(5000);

            return options;
        };

        return {
            enhanceForLongLists: ref(false),
            loadOptionsAsync,
            showBlankItem: ref(true),
            grouped: ref(false),
            multiple: ref(false),
            value: ref(null),
            options: options,
            importCode: getControlImportPath("dropDownList"),
            exampleCode: `<DropDownList label="Select" v-model="value" :items="options" :showBlankItem="true" :enhanceForLongLists="false" :grouped="false" :multiple="false" />`
        };
    },
    template: `
<GalleryAndResult
    :value="{'output:modelValue': value, 'input:items': options}"
    hasMultipleValues
    :importCode="importCode"
    :exampleCode="exampleCode"
    enableReflection >

    <DropDownList label="Select" v-model="value" :items="options" :showBlankItem="showBlankItem" :enhanceForLongLists="enhanceForLongLists" :grouped="grouped" :multiple="multiple" />

    <template #settings>
        <div class="row">
            <CheckBox formGroupClasses="col-sm-4" label="Show Blank Item" v-model="showBlankItem" />
            <CheckBox formGroupClasses="col-sm-4" label="Enhance For Long Lists" v-model="enhanceForLongLists" />
            <CheckBox formGroupClasses="col-sm-4" label="Grouped" v-model="grouped" />
            <CheckBox formGroupClasses="col-sm-4" label="Multiple" v-model="multiple" />
        </div>

        <p class="text-semibold font-italic">Not all options have been implemented yet.</p>
        <p>Additional props extend and are passed to the underlying <code>Rock Form Field</code>.</p>
    </template>
</GalleryAndResult>`
});

/** Demonstrates a radio button list */
const radioButtonListGallery = defineComponent({
    name: "RadioButtonListGallery",
    components: {
        GalleryAndResult,
        RadioButtonList,
        Toggle,
        NumberUpDown
    },
    setup() {
        return {
            value: ref("a"),
            isHorizontal: ref(false),
            repeatColumns: ref(0),
            options: [
                { text: "A Text", value: "a" },
                { text: "B Text", value: "b" },
                { text: "C Text", value: "c" },
                { text: "D Text", value: "d" },
                { text: "E Text", value: "e" },
                { text: "F Text", value: "f" },
                { text: "G Text", value: "g" }
            ] as ListItemBag[],
            importCode: getControlImportPath("radioButtonList"),
            exampleCode: `<RadioButtonList label="Radio List" v-model="value" :items="options" :horizontal="false" :repeatColumns="0" />`
        };
    },
    template: `
<GalleryAndResult
    :value="{'output:modelValue': value, 'input:items': options}"
    hasMultipleValues
    :importCode="importCode"
    :exampleCode="exampleCode"
    enableReflection >
    <RadioButtonList label="Radio List" v-model="value" :items="options" :horizontal="isHorizontal" :repeatColumns="repeatColumns" />

    <template #settings>
        <div class="row">
            <NumberUpDown formGroupClasses="col-sm-6" label="Horizontal Columns" v-model="repeatColumns" :min="0" />
            <Toggle formGroupClasses="col-sm-6" label="Horizontal" v-model="isHorizontal" />
        </div>
        <p>Additional props extend and are passed to the underlying <code>Rock Form Field</code>.</p>
    </template>
</GalleryAndResult>`
});

/** Demonstrates a checkbox */
const checkBoxGallery = defineComponent({
    name: "CheckBoxGallery",
    components: {
        GalleryAndResult,
        CheckBox,
        TextBox
    },
    setup() {
        return {
            isChecked: ref(false),
            importCode: getControlImportPath("checkBox"),
            exampleCode: `<CheckBox label="Check Box" text="Enable" v-model="value" />`
        };
    },
    template: `
<GalleryAndResult
    :value="isChecked"
    :importCode="importCode"
    :exampleCode="exampleCode"
    enableReflection >
    <CheckBox label="Check Box" text="Enable" v-model="isChecked" />

    <template #settings>
        <p class="text-semibold font-italic">Not all options have been implemented yet.</p>
        <p>Additional props extend and are passed to the underlying <code>Rock Form Field</code>.</p>
    </template>
</GalleryAndResult>`
});

/** Demonstrates an inline checkbox */
const inlineCheckBoxGallery = defineComponent({
    name: "InlineCheckBoxGallery",
    components: {
        GalleryAndResult,
        InlineCheckBox
    },
    data() {
        return {
            isChecked: false,
            inline: true,
            importCode: getControlImportPath("checkBox"),
            exampleCode: `<CheckBox label="Check Box" text="Enable" v-model="value" />`
        };
    },
    template: `
<GalleryAndResult
    :value="isChecked"
    :importCode="importCode"
    :exampleCode="exampleCode"
    description="Check Box with label that is displayed beside it instead of above it"
    enableReflection >
    <InlineCheckBox label="Inline Label" v-model="isChecked" />
</GalleryAndResult>`
});

/** Demonstrates a modal / dialog / pop-up */
const dialogGallery = defineComponent({
    name: "DialogGallery",
    components: {
        GalleryAndResult,
        RockButton,
        Dialog,
        CheckBox
    },
    setup() {
        return {
            isDialogVisible: ref(false),
            isDismissible: ref(true),
            importCode: getControlImportPath("dialog"),
            exampleCode: `<Dialog v-model="isDialogVisible" :dismissible="true">
    <template #header>
        <h4>Dialog Header</h4>
    </template>
    <template #default>
        <p>Dialog Main Content</p>
    </template>
    <template #footer>
        <p>Dialog Footer (usually for buttons)</p>
    </template>
</Dialog>`
        };
    },
    template: `
<GalleryAndResult
    :value="isDialogVisible"
    :importCode="importCode"
    :exampleCode="exampleCode" >
    <RockButton @click="isDialogVisible = true">Show</RockButton>

    <Dialog v-model="isDialogVisible" :dismissible="isDismissible">
        <template #header>
            <h4>Romans 11:33-36</h4>
        </template>
        <template #default>
            <p>
                Oh, the depth of the riches<br />
                and the wisdom and the knowledge of God!<br />
                How unsearchable his judgments<br />
                and untraceable his ways!<br />
                For who has known the mind of the Lord?<br />
                Or who has been his counselor?<br />
                And who has ever given to God,<br />
                that he should be repaid?<br />
                For from him and through him<br />
                and to him are all things.<br />
                To him be the glory forever. Amen.
            </p>
        </template>
        <template #footer>
            <RockButton @click="isDialogVisible = false" btnType="primary">OK</RockButton>
            <RockButton @click="isDialogVisible = false" btnType="default">Cancel</RockButton>
        </template>
    </Dialog>

    <template #settings>
        <CheckBox label="Dismissible" text="Show the close button" v-model="isDismissible" />
    </template>
</GalleryAndResult>`
});

/** Demonstrates check box list */
const checkBoxListGallery = defineComponent({
    name: "CheckBoxListGallery",
    components: {
        GalleryAndResult,
        CheckBoxList,
        NumberUpDown,
        Toggle
    },
    setup() {
        return {
            items: ref(["green"]),
            options: [
                { value: "red", text: "Red" },
                { value: "green", text: "Green" },
                { value: "blue", text: "Blue" }
            ] as ListItemBag[],
            isHorizontal: ref(false),
            repeatColumns: ref(0),
            importCode: getControlImportPath("checkBoxList"),
            exampleCode: `<CheckBoxList label="CheckBoxList" v-model="value" :items="options" :horizontal="false" :repeatColumns="0" />`
        };
    },
    template: `
<GalleryAndResult
    :value="{'output:modelValue': items, 'input:items': options}"
    hasMultipleValues
    :importCode="importCode"
    :exampleCode="exampleCode"
    enableReflection >
    <CheckBoxList label="CheckBoxList" v-model="items" :items="options" :horizontal="isHorizontal" :repeatColumns="repeatColumns" />

    <template #settings>
        <div class="row">
            <NumberUpDown formGroupClasses="col-sm-6" label="Horizontal Columns" v-model="repeatColumns" :min="0" />
            <Toggle formGroupClasses="col-sm-6" label="Horizontal" v-model="isHorizontal" />
        </div>
    </template>
</GalleryAndResult>`
});

/** Demonstrates a list box */
const listBoxGallery = defineComponent({
    name: "ListBoxGallery",
    components: {
        GalleryAndResult,
        ListBox,
        InlineCheckBox
    },
    setup() {
        return {
            value: ref(["a"]),
            options: [
                { text: "A Text", value: "a" },
                { text: "B Text", value: "b" },
                { text: "C Text", value: "c" },
                { text: "D Text", value: "d" }
            ] as ListItemBag[],
            enhanced: ref(false),
            importCode: getControlImportPath("listBox"),
            exampleCode: `<ListBox label="Select" v-model="value" :items="options" :enhanceForLongLists="false" />`
        };
    },
    template: `
<GalleryAndResult
    :value="{'output:modelValue': value, 'input:items': options}"
    hasMultipleValues
    :importCode="importCode"
    :exampleCode="exampleCode"
    enableReflection >
    <ListBox label="Select" v-model="value" :items="options" :enhanceForLongLists="enhanced" />

    <template #settings>
        <InlineCheckBox v-model="enhanced" label="Use Enhanced Functionality" />
    </template>
</GalleryAndResult>`
});

/** Demonstrates date pickers */
const datePickerGallery = defineComponent({
    name: "DatePickerGallery",
    components: {
        GalleryAndResult,
        DatePicker,
        InlineCheckBox
    },
    setup() {
        return {
            date: ref<string | null>(null),
            displayCurrentOption: ref(false),
            isCurrentDateOffset: ref(false),
            importCode: getControlImportPath("datePicker"),
            exampleCode: `<DatePicker label="Date" v-model="date" :displayCurrentOption="false" :isCurrentDateOffset="false" />`
        };
    },
    template: `
<GalleryAndResult
    :value="date"
    :importCode="importCode"
    :exampleCode="exampleCode"
    enableReflection >
    <DatePicker label="Date" v-model="date" :displayCurrentOption="displayCurrentOption" :isCurrentDateOffset="isCurrentDateOffset" />

    <template #settings>
        <div class="row">
            <div class="col-sm-4">
                <InlineCheckBox v-model="displayCurrentOption" label="Display Current Option" />
            </div>
            <div class="col-sm-4">
                <InlineCheckBox v-model="isCurrentDateOffset" label="Is Current Date Offset" />
            </div>
        </div>
        <p>Additional props extend and are passed to the underlying <code>Rock Form Field</code>.</p>
    </template>
</GalleryAndResult>`
});

/** Demonstrates date range pickers */
const dateRangePickerGallery = defineComponent({
    name: "DateRangePickerGallery",
    components: {
        GalleryAndResult,
        DateRangePicker
    },
    setup() {
        return {
            date: ref({}),
            importCode: getControlImportPath("dateRangePicker"),
            exampleCode: `<DateRangePicker label="Date Range" v-model="date" />`
        };
    },
    template: `
<GalleryAndResult
    :value="date"
    :importCode="importCode"
    :exampleCode="exampleCode"
    enableReflection >
    <DateRangePicker label="Date Range" v-model="date" />

    <template #settings>
        <p>Additional props extend and are passed to the underlying <code>Rock Form Field</code>.</p>
    </template>
</GalleryAndResult>`
});

/** Demonstrates date time pickers */
const dateTimePickerGallery = defineComponent({
    name: "DateTimePickerGallery",
    components: {
        GalleryAndResult,
        DateTimePicker,
        InlineCheckBox
    },
    setup() {
        return {
            date: ref<string | null>(null),
            displayCurrentOption: ref(false),
            isCurrentDateOffset: ref(false),
            importCode: getControlImportPath("dateTimePicker"),
            exampleCode: `<DateTimePicker label="Date and Time" v-model="date" :displayCurrentOption="false" :isCurrentDateOffset="false" />`
        };
    },
    template: `
<GalleryAndResult
    :value="date"
    :importCode="importCode"
    :exampleCode="exampleCode"
    enableReflection >

    <DateTimePicker label="Date and Time" v-model="date" :displayCurrentOption="displayCurrentOption" :isCurrentDateOffset="isCurrentDateOffset" />

    <template #settings>
        <div class="row">
            <div class="col-sm-4">
                <InlineCheckBox v-model="displayCurrentOption" label="Display Current Option" />
            </div>
            <div class="col-sm-4">
                <InlineCheckBox v-model="isCurrentDateOffset" label="Is Current Date Offset" />
            </div>
        </div>
        <p>Additional props extend and are passed to the underlying <code>Rock Form Field</code>.</p>
    </template>
</GalleryAndResult>`
});

/** Demonstrates date part pickers */
const datePartsPickerGallery = defineComponent({
    name: "DatePartsPickerGallery",
    components: {
        GalleryAndResult,
        Toggle,
        DatePartsPicker
    },
    setup() {
        return {
            showYear: ref(true),
            datePartsModel: ref<DatePartsPickerValue>({
                month: 1,
                day: 1,
                year: 2020
            }),
            importCode: getControlImportPath("datePartsPicker"),
            exampleCode: `<DatePartsPicker label="Date" v-model="date" :requireYear="true" :showYear="true" :allowFutureDates="true" :futureYearCount="50" :startYear="1900" />`
        };
    },
    template: `
<GalleryAndResult
    :value="datePartsModel"
    :importCode="importCode"
    :exampleCode="exampleCode"
    enableReflection >
    <DatePartsPicker label="Date" v-model="datePartsModel" :showYear="showYear" />

    <template #settings>
        <Toggle label="Show Year" v-model="showYear" />
        <p class="mt-4 mb-4">The <a href="#BirthdayPickerGallery">Birthday Picker</a> simply wraps this control and sets <code>allowFutureDates</code> and <code>requireYear</code> to <code>false</code>.</p>
        <p class="text-semibold font-italic">Not all options have been implemented yet.</p>
        <p>Additional props extend and are passed to the underlying <code>Rock Form Field</code>.</p>
    </template>
</GalleryAndResult>`
});

/** Demonstrates a textbox */
const textBoxGallery = defineComponent({
    name: "TextBoxGallery",
    components: {
        GalleryAndResult,
        TextBox
    },
    data() {
        return {
            text: "Some two-way bound text",
            importCode: getControlImportPath("textBox"),
            exampleCode: `<TextBox label="Text 1" v-model="text" :maxLength="50" showCountDown />`
        };
    },
    template: `
<GalleryAndResult
    :value="text"
    :importCode="importCode"
    :exampleCode="exampleCode" >
    <TextBox label="Text 1" v-model="text" :maxLength="50" showCountDown />
    <TextBox label="Text 2" v-model="text" />
    <TextBox label="Memo" v-model="text" textMode="MultiLine" :rows="10" :maxLength="100" showCountDown />

    <template #settings>
        <p class="text-semibold font-italic">Not all options have been implemented yet.</p>
        <p>Additional props extend and are passed to the underlying <code>Rock Form Field</code>.</p>
    </template>
</GalleryAndResult>`
});

/** Demonstrates a color picker */
const colorPickerGallery = defineComponent({
    name: "ColorPickerGallery",
    components: {
        GalleryAndResult,
        ColorPicker
    },
    setup() {
        return {
            value: ref("#ee7725"),
            importCode: getControlImportPath("colorPicker"),
            exampleCode: `<ColorPicker label="Color" v-model="value" />`
        };
    },
    template: `
<GalleryAndResult
    :value="value"
    :importCode="importCode"
    :exampleCode="exampleCode"
    enableReflection >
    <ColorPicker label="Color" v-model="value" />

    <template #settings>
        <p class="text-semibold font-italic">Not all options have been implemented yet.</p>
        <p>Additional props extend and are passed to the underlying <code>Rock Form Field</code>.</p>
    </template>
</GalleryAndResult>`
});

/** Demonstrates a number box */
const numberBoxGallery = defineComponent({
    name: "NumberBoxGallery",
    components: {
        GalleryAndResult,
        RockForm,
        RockButton,
        TextBox,
        NumberBox
    },
    setup() {
        const minimumValue = ref("0");
        const maximumValue = ref("1");
        const value = ref(42);

        const numericMinimumValue = computed((): number => toNumber(minimumValue.value));
        const numericMaximumValue = computed((): number => toNumber(maximumValue.value));

        return {
            minimumValue,
            maximumValue,
            numericMinimumValue,
            numericMaximumValue,
            value,
            importCode: getControlImportPath("numberBox"),
            exampleCode: `<NumberBox label="Number" v-model="value" :minimumValue="minimumValue" :maximumValue="maximumValue" />`
        };
    },
    template: `
<GalleryAndResult
    :value="value"
    :importCode="importCode"
    :exampleCode="exampleCode"
    enableReflection >
    <RockForm>
        <NumberBox label="Number" v-model="value" :minimumValue="numericMinimumValue" :maximumValue="numericMaximumValue" />
        <RockButton btnType="primary" type="submit">Test Validation</RockButton>
    </RockForm>

    <template #settings>
        <TextBox label="Minimum Value" v-model="minimumValue" />
        <TextBox label="Maximum Value" v-model="maximumValue" />

        <p class="text-semibold font-italic">Not all options have been implemented yet.</p>
        <p>Additional props extend and are passed to the underlying <code>Rock Form Field</code>.</p>
    </template>
</GalleryAndResult>`
});

/** Demonstrates a number box */
const numberRangeBoxGallery = defineComponent({
    name: "NumberRangeBoxGallery",
    components: {
        GalleryAndResult,
        NumberRangeBox
    },
    setup() {
        return {
            value: ref({ lower: 0, upper: 100 }),
            importCode: getControlImportPath("numberRangeBox"),
            exampleCode: `<NumberRangeBox label="Number Range" v-model="value" />`
        };
    },
    template: `
<GalleryAndResult
    :value="value"
    :importCode="importCode"
    :exampleCode="exampleCode"
    enableReflection >
    <NumberRangeBox label="Number Range" v-model="value" />

    <template #settings>
        <p class="text-semibold font-italic">Not all options have been implemented yet.</p>
        <p>Additional props extend and are passed to the underlying <code>Rock Form Field</code>.</p>
    </template>
</GalleryAndResult>`
});

/** Demonstrates a gender picker */
const genderDropDownListGallery = defineComponent({
    name: "GenderDropDownListGallery",
    components: {
        GalleryAndResult,
        GenderDropDownList
    },
    setup() {
        return {
            value: ref("1"),
            importCode: getControlImportPath("genderDropDownList"),
            exampleCode: `<GenderDropDownList label="Your Gender" v-model="value" />`
        };
    },
    template: `
<GalleryAndResult
    :value="value"
    :importCode="importCode"
    :exampleCode="exampleCode"
    enableReflection >
    <GenderDropDownList label="Your Gender" v-model="value" />

    <template #settings>
        <p class="text-semibold font-italic">Not all options have been implemented yet.</p>
        <p>Additional props extend and are passed to the underlying <code>Rock Form Field</code> and <code>Drop Down List</code>.</p>
    </template>
</GalleryAndResult>`
});

/** Demonstrates a social security number box */
const socialSecurityNumberBoxGallery = defineComponent({
    name: "SocialSecurityNumberBoxGallery",
    components: {
        GalleryAndResult,
        SocialSecurityNumberBox
    },
    setup() {
        return {
            value: ref("123456789"),
            importCode: getControlImportPath("socialSecurityNumberBox"),
            exampleCode: `<SocialSecurityNumberBox label="SSN" v-model="value" />`
        };
    },
    template: `
<GalleryAndResult
    :value="value"
    :importCode="importCode"
    :exampleCode="exampleCode"
    enableReflection >
    <SocialSecurityNumberBox label="SSN" v-model="value" />

    <template #settings>
        <p class="text-semibold font-italic">Not all options have been implemented yet.</p>
        <p>Additional props extend and are passed to the underlying <code>Rock Form Field</code> and <code>Drop Down List</code>.</p>
    </template>
</GalleryAndResult>`
});

/** Demonstrates a time picker */
const timePickerGallery = defineComponent({
    name: "TimePickerGallery",
    components: {
        GalleryAndResult,
        TimePicker
    },
    setup() {
        return {
            value: ref({ hour: 14, minute: 15 }),
            importCode: getControlImportPath("timePicker"),
            exampleCode: `<TimePicker label="Time" v-model="value" />`
        };
    },
    template: `
<GalleryAndResult
    :value="value"
    :importCode="importCode"
    :exampleCode="exampleCode"
    enableReflection >
    <TimePicker label="Time" v-model="value" />

    <template #settings>
        <p class="text-semibold font-italic">Not all options have been implemented yet.</p>
        <p>Additional props extend and are passed to the underlying <code>Rock Form Field</code> and <code>Drop Down List</code>.</p>
    </template>
</GalleryAndResult>`
});

/** Demonstrates a rating picker */
const ratingGallery = defineComponent({
    name: "RatingGallery",
    components: {
        GalleryAndResult,
        NumberBox,
        Rating
    },
    setup() {
        return {
            value: ref(3),
            maximumValue: ref(5),
            importCode: getControlImportPath("rating"),
            exampleCode: `<Rating label="Rating" v-model="value" :maxRating="5" />`
        };
    },
    template: `
<GalleryAndResult
    :value="value"
    :importCode="importCode"
    :exampleCode="exampleCode"
    enableReflection >
    <Rating label="How Would You Rate God?" v-model="value" :maxRating="maximumValue || 5" />

    <template #settings>
        <NumberBox label="Maximum Rating" v-model="maximumValue" />
        <p>Additional props extend and are passed to the underlying <code>Rock Form Field</code>.</p>
    </template>
</GalleryAndResult>`
});

/** Demonstrates a switch */
const switchGallery = defineComponent({
    name: "SwitchGallery",
    components: {
        GalleryAndResult,
        Switch
    },
    setup() {
        return {
            isChecked: ref(false),
            importCode: getControlImportPath("switch"),
            exampleCode: `<Switch text="Switch" v-model="value" />`
        };
    },
    template: `
<GalleryAndResult
    :value="isChecked"
    :importCode="importCode"
    :exampleCode="exampleCode"
    enableReflection >
    <Switch text="Switch" v-model="isChecked" />

    <template #settings>
        <p class="text-semibold font-italic">Not all options have been implemented yet.</p>
        <p>Additional props extend and are passed to the underlying <code>Rock Form Field</code>.</p>
    </template>
</GalleryAndResult>`
});

/** Demonstrates an inline switch */
const inlineSwitchGallery = defineComponent({
    name: "InlineSwitchGallery",
    components: {
        GalleryAndResult,
        CheckBox,
        InlineSwitch
    },
    setup() {
        return {
            isBold: ref(false),
            isChecked: ref(false),
            importCode: getControlImportPath("inlineSwitch"),
            exampleCode: `<InlineSwitch label="Inline Switch" v-model="value" :isBold="false" />`
        };
    },
    template: `
<GalleryAndResult
    :value="isChecked"
    :importCode="importCode"
    :exampleCode="exampleCode"
    enableReflection >
    <InlineSwitch label="Inline Switch" v-model="isChecked" :isBold="isBold" />

    <template #settings>
        <CheckBox label="Is Bold" v-model="isBold" />
        <p class="text-semibold font-italic">Not all options have been implemented yet.</p>
    </template>
</GalleryAndResult>`
});

/** Demonstrates a currency box */
const currencyBoxGallery = defineComponent({
    name: "CurrencyBoxGallery",
    components: {
        GalleryAndResult,
        CurrencyBox
    },
    setup() {
        return {
            value: ref(1.23),
            importCode: getControlImportPath("currencyBox"),
            exampleCode: `<CurrencyBox label="Currency" v-model="value" />`
        };
    },
    template: `
<GalleryAndResult
    :value="value"
    :importCode="importCode"
    :exampleCode="exampleCode"
    enableReflection >
    <CurrencyBox label="Currency" v-model="value" />

    <template #settings>
        <p class="text-semibold font-italic">Not all options have been implemented yet.</p>
        <p>Additional props extend and are passed to the underlying <code>Rock Form Field</code> and <code>Number Box</code>.</p>
    </template>
</GalleryAndResult>`
});

/** Demonstrates an email box */
const emailBoxGallery = defineComponent({
    name: "EmailBoxGallery",
    components: {
        GalleryAndResult,
        EmailBox
    },
    setup() {
        return {
            value: ref("ted@rocksolidchurchdemo.com"),
            importCode: getControlImportPath("emailBox"),
            exampleCode: `<EmailBox label="Email" v-model="value" />`
        };
    },
    template: `
<GalleryAndResult
    :value="value"
    :importCode="importCode"
    :exampleCode="exampleCode"
    enableReflection >
    <EmailBox label="Email" v-model="value" />

    <template #settings>
        <p class="text-semibold font-italic">Not all options have been implemented yet.</p>
        <p>Additional props extend and are passed to the underlying <code>Rock Form Field</code>.</p>
    </template>
</GalleryAndResult>`
});

/** Demonstrates a number up down control */
const numberUpDownGallery = defineComponent({
    name: "NumberUpDownGallery",
    components: {
        GalleryAndResult,
        NumberUpDown
    },
    setup() {
        return {
            value: ref(1),
            importCode: getControlImportPath("numberUpDown"),
            exampleCode: `<NumberUpDown label="Number" v-model="value" />`
        };
    },
    template: `
<GalleryAndResult
    :value="value"
    :importCode="importCode"
    :exampleCode="exampleCode"
    enableReflection >
    <NumberUpDown label="Number" v-model="value" />

    <template #settings>
        <p class="text-semibold font-italic">Not all options have been implemented yet.</p>
        <p>Additional props extend and are passed to the underlying <code>Rock Form Field</code>.</p>
    </template>
</GalleryAndResult>`
});

/** Demonstrates a static form control */
const staticFormControlGallery = defineComponent({
    name: "StaticFormControlGallery",
    components: {
        GalleryAndResult,
        StaticFormControl
    },
    setup() {
        return {
            value: ref("This is a static value"),
            importCode: getControlImportPath("staticFormControl"),
            exampleCode: `<StaticFormControl label="Static Value" v-model="value" />`
        };
    },
    template: `
<GalleryAndResult
    :value="value"
    :importCode="importCode"
    :exampleCode="exampleCode" >
    <StaticFormControl label="Static Value" v-model="value" />
</GalleryAndResult>`
});

/** Demonstrates an address control */
const addressControlGallery = defineComponent({
    name: "AddressControlGallery",
    components: {
        GalleryAndResult,
        AddressControl
    },
    setup() {
        return {
            value: ref(getDefaultAddressControlModel()),
            importCode: getControlImportPath("addressControl"),
            exampleCode: `<AddressControl label="Address" v-model="value" />`
        };
    },
    template: `
<GalleryAndResult :value="value"
    :importCode="importCode"
    :exampleCode="exampleCode"
    enableReflection >
    <AddressControl label="Address" v-model="value" />

    <template #settings>
        <p>All props match that of a <code>Rock Form Field</code></p>
    </template>
</GalleryAndResult>`
});

/** Demonstrates a toggle button */
const toggleGallery = defineComponent({
    name: "ToggleGallery",
    components: {
        GalleryAndResult,
        TextBox,
        DropDownList,
        Toggle
    },
    setup() {
        return {
            trueText: ref("On"),
            falseText: ref("Off"),
            btnSize: ref("sm"),
            sizeOptions: [
                { value: "lg", text: "Large" },
                { value: "md", text: "Medium" },
                { value: "sm", text: "Small" },
                { value: "xs", text: "Extra Small" },
            ],
            value: ref(false),
            importCode: getControlImportPath("toggle"),
            exampleCode: `<Toggle label="Toggle" v-model="value" trueText="On" falseText="Off" :btnSize="btnSize" />`
        };
    },
    template: `
<GalleryAndResult
    :value="value"
    :importCode="importCode"
    :exampleCode="exampleCode"
    enableReflection >
    <Toggle label="Toggle" v-model="value" :trueText="trueText" :falseText="falseText" :btnSize="btnSize" />

    <template #settings>
        <TextBox label="True Text" v-model="trueText" />
        <TextBox label="False Text" v-model="falseText" />
        <DropDownList label="Button Size" v-model="btnSize" :items="sizeOptions" />

        <p>Additional props extend and are passed to the underlying <code>Rock Form Field</code>.</p>
    </template>
</GalleryAndResult>`
});

/** Demonstrates a progress tracker */
const progressTrackerGallery = defineComponent({
    name: "ProgressTrackerGallery",
    components: {
        GalleryAndResult,
        NumberUpDown,
        ProgressTracker
    },
    setup() {
        return {
            value: ref(0),
            items: [
                { key: "S", title: "Start", subtitle: "The beginning" },
                { key: "1", title: "Step 1", subtitle: "The first step" },
                { key: "2", title: "Step 2", subtitle: "The second step" },
                { key: "3", title: "Step 3", subtitle: "The third step" },
                { key: "4", title: "Step 4", subtitle: "The fourth step" },
                { key: "5", title: "Step 5", subtitle: "The fifth step" },
                { key: "6", title: "Step 6", subtitle: "The sixth step" },
                { key: "7", title: "Step 7", subtitle: "The seventh step" },
                { key: "8", title: "Step 8", subtitle: "The eighth step" },
                { key: "F", title: "Finish", subtitle: "The finish" }
            ] as ProgressTrackerItem[],
            importCode: getControlImportPath("progressTracker"),
            exampleCode: `<ProgressTracker :items="items" :currentIndex="0" />`
        };
    },
    template: `
<GalleryAndResult
    :importCode="importCode"
    :exampleCode="exampleCode" >
    <ProgressTracker :items="items" :currentIndex="value" />

    <template #settings>
        <NumberUpDown label="Index" v-model="value" :min="0" :max="10" />
    </template>
</GalleryAndResult>`
});

/** Demonstrates an items with pre and post html control */
const itemsWithPreAndPostHtmlGallery = defineComponent({
    name: "ItemsWithPreAndPostHtmlGallery",
    components: {
        GalleryAndResult,
        TextBox,
        ItemsWithPreAndPostHtml
    },
    setup() {
        return {
            value: ref<ItemWithPreAndPostHtml[]>([
                { preHtml: '<div class="row"><div class="col-sm-6">', postHtml: "</div>", slotName: "item1" },
                { preHtml: '<div class="col-sm-6">', postHtml: "</div></div>", slotName: "item2" }
            ]),
            importCode: getControlImportPath("itemsWithPreAndPostHtml"),
            exampleCode: `<ItemsWithPreAndPostHtml :items="value">
    <template #item1>
        <div>This is item 1</div>
    </template>
    <template #item2>
        <div>This is item 2</div>
    </template>
</ItemsWithPreAndPostHtml>`
        };
    },
    template: `
<GalleryAndResult
    :value="value"
    :importCode="importCode"
    :exampleCode="exampleCode" >
    <ItemsWithPreAndPostHtml :items="value">
        <template #item1>
            <div class="padding-all-sm text-center bg-primary">This is item 1</div>
        </template>
        <template #item2>
            <div class="padding-all-sm text-center bg-primary">This is item 2</div>
        </template>
    </ItemsWithPreAndPostHtml>

    <template #settings>
        <TextBox label="Item 1 - Pre Html" v-model="value[0].preHtml" />
        <TextBox label="Item 1 - Post Html" v-model="value[0].postHtml" />
        <TextBox label="Item 2 - Pre Html" v-model="value[1].preHtml" />
        <TextBox label="Item 2 - Post Html" v-model="value[1].postHtml" />
    </template>
</GalleryAndResult>`
});

/** Demonstrates a URL link box */
const urlLinkBoxGallery = defineComponent({
    name: "UrlLinkBoxGallery",
    components: {
        UrlLinkBox,
        GalleryAndResult
    },
    setup() {
        return {
            value: ref("/home/"),
            importCode: getControlImportPath("urlLinkBox"),
            exampleCode: `<UrlLinkBox label="URL" v-model="value" />`
        };
    },
    template: `
<GalleryAndResult
    :value="value"
    :importCode="importCode"
    :exampleCode="exampleCode"
    enableReflection >
    <UrlLinkBox label="URL" v-model="value" />

    <template #settings>
        <p class="text-semibold font-italic">Not all options have been implemented yet.</p>
        <p>Additional props extend and are passed to the underlying <code>Rock Form Field</code>.</p>
    </template>
</GalleryAndResult>`
});


/** Demonstrates the fullscreen component. */
const fullscreenGallery = defineComponent({
    name: "FullscreenGallery",
    components: {
        GalleryAndResult,
        InlineSwitch,
        CheckBox,
        Fullscreen
    },
    setup() {
        return {
            pageOnly: ref(true),
            value: ref(false),
            importCode: getControlImportPath("fullscreen"),
            exampleCode: `<Fullscreen v-model="value" :isPageOnly="true">
    <p>Content to make full screen</p>
</Fullscreen>`
        };
    },
    template: `
<GalleryAndResult
    :importCode="importCode"
    :exampleCode="exampleCode" >
    <Fullscreen v-model="value" :isPageOnly="pageOnly">
        <div class="bg-info padding-all-md" style="width:100%; height: 100%; min-height: 300px; display: grid; place-content: center;">
            <InlineSwitch v-model="value" label="Fullscreen" :isBold="true" />
        </div>
    </Fullscreen>

    <template #settings>
        <CheckBox v-model="pageOnly" label="Is Page Only" help="If true, fills content window. If false, hides the browser chrome and fills entire screen." />
    </template>
</GalleryAndResult>`
});

/** Demonstrates the panel component. */
const panelGallery = defineComponent({
    name: "PanelGallery",
    components: {
        GalleryAndResult,
        CheckBox,
        CheckBoxList,
        Panel,
        RockButton
    },

    setup() {
        const simulateValues = ref<string[]>([]);

        const headerSecondaryActions = computed((): PanelAction[] => {
            if (!simulateValues.value.includes("headerSecondaryActions")) {
                return [];
            }

            return [
                {
                    iconCssClass: "fa fa-user",
                    title: "Action 1",
                    type: "default",
                    handler: () => alert("Action 1 selected.")
                },
                {
                    iconCssClass: "fa fa-group",
                    title: "Action 2",
                    type: "default",
                    handler: () => alert("Action 2 selected.")
                }
            ];
        });

        return {
            colors: Array.apply(0, Array(256)).map((_: unknown, index: number) => `rgb(${index}, ${index}, ${index})`),
            collapsibleValue: ref(true),
            drawerValue: ref(false),
            hasFullscreen: ref(false),
            headerSecondaryActions,
            simulateValues,
            simulateOptions: [
                {
                    value: "drawer",
                    text: "Drawer"
                },
                {
                    value: "headerActions",
                    text: "Header Actions"
                },
                {
                    value: "headerSecondaryActions",
                    text: "Header Secondary Actions"
                },
                {
                    value: "subheaderLeft",
                    text: "Subheader Left",
                },
                {
                    value: "subheaderRight",
                    text: "Subheader Right"
                },
                {
                    value: "footerActions",
                    text: "Footer Actions"
                },
                {
                    value: "footerSecondaryActions",
                    text: "Footer Secondary Actions"
                },
                {
                    value: "helpContent",
                    text: "Help Content"
                },
                {
                    value: "largeBody",
                    text: "Large Body"
                }
            ],
            simulateDrawer: computed((): boolean => simulateValues.value.includes("drawer")),
            simulateHeaderActions: computed((): boolean => simulateValues.value.includes("headerActions")),
            simulateSubheaderLeft: computed((): boolean => simulateValues.value.includes("subheaderLeft")),
            simulateSubheaderRight: computed((): boolean => simulateValues.value.includes("subheaderRight")),
            simulateFooterActions: computed((): boolean => simulateValues.value.includes("footerActions")),
            simulateFooterSecondaryActions: computed((): boolean => simulateValues.value.includes("footerSecondaryActions")),
            simulateLargeBody: computed((): boolean => simulateValues.value.includes("largeBody")),
            simulateHelp: computed((): boolean => simulateValues.value.includes("helpContent")),
            isFullscreenPageOnly: ref(true),
            value: ref(true),
            importCode: getControlImportPath("panel"),
            exampleCode: `<Panel v-model="isExanded" v-model:isDrawerOpen="false" title="Panel Title" :hasCollapse="true" :hasFullscreen="false" :isFullscreenPageOnly="true" :headerSecondaryActions="false">
    <template #helpContent>Help Content</template>
    <template #drawer>Drawer Content</template>
    <template #headerActions>Header Actions</template>
    <template #subheaderLeft>Sub Header Left</template>
    <template #subheaderRight>Sub Header Right</template>
    <template #footerActions>Footer Actions</template>
    <template #footerSecondaryActions>Footer Secondary Actions</template>

    Main Panel Content
</Panel>`
        };
    },
    template: `
<GalleryAndResult
    :importCode="importCode"
    :exampleCode="exampleCode" >
    <Panel v-model="value" v-model:isDrawerOpen="drawerValue" :hasCollapse="collapsibleValue" :hasFullscreen="hasFullscreen" :isFullscreenPageOnly="isFullscreenPageOnly" title="Panel Title" :headerSecondaryActions="headerSecondaryActions">
        <template v-if="simulateHelp" #helpContent>
            This is some help text.
        </template>

        <template v-if="simulateDrawer" #drawer>
            <div style="text-align: center;">Drawer Content</div>
        </template>

        <template v-if="simulateHeaderActions" #headerActions>
            <span class="action">
                <i class="fa fa-star-o"></i>
            </span>

            <span class="action">
                <i class="fa fa-user"></i>
            </span>
        </template>

        <template v-if="simulateSubheaderLeft" #subheaderLeft>
            <span class="label label-warning">Warning</span>&nbsp;
            <span class="label label-default">Default</span>
        </template>

        <template v-if="simulateSubheaderRight" #subheaderRight>
            <span class="label label-info">Info</span>&nbsp;
            <span class="label label-default">Default</span>
        </template>

        <template v-if="simulateFooterActions" #footerActions>
            <RockButton btnType="primary">Action 1</RockButton>
            <RockButton btnType="primary">Action 2</RockButton>
        </template>

        <template v-if="simulateFooterSecondaryActions" #footerSecondaryActions>
            <RockButton btnType="default"><i class="fa fa-lock"></i></RockButton>
            <RockButton btnType="default"><i class="fa fa-unlock"></i></RockButton>
        </template>


        <h4>Romans 11:33-36</h4>
        <p>
            Oh, the depth of the riches<br />
            and the wisdom and the knowledge of God!<br />
            How unsearchable his judgments<br />
            and untraceable his ways!<br />
            For who has known the mind of the Lord?<br />
            Or who has been his counselor?<br />
            And who has ever given to God,<br />
            that he should be repaid?<br />
            For from him and through him<br />
            and to him are all things.<br />
            To him be the glory forever. Amen.
        </p>
    </Panel>

    <template #settings>
        <div class="row">
            <CheckBox formGroupClasses="col-sm-3" v-model="collapsibleValue" label="Collapsible" />
            <CheckBox formGroupClasses="col-sm-3" v-model="value" label="Panel Open" />
            <CheckBox formGroupClasses="col-sm-3" v-model="hasFullscreen" label="Has Fullscreen" />
            <CheckBox formGroupClasses="col-sm-3" v-model="isFullscreenPageOnly" label="Page Only Fullscreen" />
        </div>
        <CheckBoxList v-model="simulateValues" label="Simulate" :items="simulateOptions" />

        <p class="text-semibold font-italic">Not all options have been implemented yet.</p>
    </template>
</GalleryAndResult>`
});

/** Demonstrates a person picker */
const personPickerGallery = defineComponent({
    name: "PersonPickerGallery",
    components: {
        GalleryAndResult,
        PersonPicker
    },
    setup() {
        return {
            value: ref(null),
            importCode: getControlImportPath("personPicker"),
            exampleCode: `<PersonPicker v-model="value" label="Person" />`
        };
    },
    template: `
<GalleryAndResult
    :value="value ?? null"
    :importCode="importCode"
    :exampleCode="exampleCode"
    enableReflection >
    <PersonPicker v-model="value" label="Person" />
    <template #settings>
        <p class="text-semibold font-italic">Not all options have been implemented yet.</p>
        <p>Additional props extend and are passed to the underlying <code>Rock Form Field</code>.</p>
    </template>
</GalleryAndResult>`
});

/** Demonstrates the file uploader component. */
const fileUploaderGallery = defineComponent({
    name: "FileUploaderGallery",
    components: {
        GalleryAndResult,
        CheckBox,
        FileUploader,
        TextBox
    },
    setup() {
        return {
            binaryFileTypeGuid: ref(BinaryFiletype.Default),
            showDeleteButton: ref(true),
            uploadAsTemporary: ref(true),
            uploadButtonText: ref("Upload"),
            value: ref(null),
            importCode: getControlImportPath("fileUploader"),
            exampleCode: `<FileUploader v-model="value" label="File Uploader" :uploadAsTemporary="true" :binaryFileTypeGuid="BinaryFiletype.Default" uploadButtonText="Upload" :showDeleteButton="true" />`
        };
    },
    template: `
<GalleryAndResult
    :value="value"
    :importCode="importCode"
    :exampleCode="exampleCode"
    enableReflection >
    <FileUploader v-model="value"
        label="File Uploader"
        :uploadAsTemporary="uploadAsTemporary"
        :binaryFileTypeGuid="binaryFileTypeGuid"
        :uploadButtonText="uploadButtonText"
        :showDeleteButton="showDeleteButton" />

    <template #settings>
        <div class="row">
            <CheckBox formGroupClasses="col-sm-4" v-model="uploadAsTemporary" label="Upload As Temporary" />
            <TextBox formGroupClasses="col-sm-8" v-model="binaryFileTypeGuid" label="Binary File Type Guid" />
        </div>
        <div class="row">
            <CheckBox formGroupClasses="col-sm-4" v-model="showDeleteButton" label="Show Delete Button" />
            <TextBox formGroupClasses="col-sm-8" v-model="uploadButtonText" label="Upload Button Text" />
        </div>

        <p>Additional props extend and are passed to the underlying <code>Rock Form Field</code>.</p>
    </template>
</GalleryAndResult>`
});

/** Demonstrates the image uploader component. */
const imageUploaderGallery = defineComponent({
    name: "ImageUploaderGallery",
    components: {
        GalleryAndResult,
        CheckBox,
        ImageUploader,
        TextBox
    },
    setup() {
        return {
            binaryFileTypeGuid: ref(BinaryFiletype.Default),
            showDeleteButton: ref(true),
            uploadAsTemporary: ref(true),
            uploadButtonText: ref("Upload"),
            value: ref(null),
            importCode: getControlImportPath("imageUploader"),
            exampleCode: `<ImageUploader v-model="value" label="Image Uploader" :uploadAsTemporary="true" :binaryFileTypeGuid="BinaryFiletype.Default" uploadButtonText="Upload" :showDeleteButton="true" />`
        };
    },
    template: `
    <GalleryAndResult
        :value="value"
        :importCode="importCode"
        :exampleCode="exampleCode"
        enableReflection >
        <ImageUploader v-model="value"
            label="Image Uploader"
            :uploadAsTemporary="uploadAsTemporary"
            :binaryFileTypeGuid="binaryFileTypeGuid"
            :uploadButtonText="uploadButtonText"
            :showDeleteButton="showDeleteButton" />

        <template #settings>
            <div class="row">
                <CheckBox formGroupClasses="col-sm-4" v-model="uploadAsTemporary" label="Upload As Temporary" />
                <TextBox formGroupClasses="col-sm-8" v-model="binaryFileTypeGuid" label="Binary File Type Guid" />
            </div>
            <div class="row">
                <CheckBox formGroupClasses="col-sm-4" v-model="showDeleteButton" label="Show Delete Button" />
                <TextBox formGroupClasses="col-sm-8" v-model="uploadButtonText" label="Upload Button Text" />
            </div>

            <p>Additional props extend and are passed to the underlying <code>Rock Form Field</code>.</p>
        </template>
    </GalleryAndResult>`
});

/** Demonstrates a sliding date range picker */
const slidingDateRangePickerGallery = defineComponent({
    name: "SlidingDateRangePickerGallery",
    components: {
        GalleryAndResult,
        SlidingDateRangePicker
    },
    setup() {
        const value = ref<SlidingDateRange | null>(null);
        const valueText = computed((): string => value.value ? slidingDateRangeToString(value.value) : "");

        return {
            value,
            valueText,
            importCode: getControlImportPath("slidingDateRangePicker"),
            exampleCode: `<SlidingDateRangePicker v-model="value" label="Sliding Date Range" />`
        };
    },
    template: `
<GalleryAndResult
    :value="value"
    :importCode="importCode"
    :exampleCode="exampleCode"
    enableReflection >
    <SlidingDateRangePicker v-model="value" label="Sliding Date Range" />

    <template #settings>
        <p>Additional props extend and are passed to the underlying <code>Rock Form Field</code>.</p>
    </template>
</GalleryAndResult>`
});

/** Demonstrates defined value picker */
const definedValuePickerGallery = defineComponent({
    name: "DefinedValuePickerGallery",
    components: {
        GalleryAndResult,
        CheckBox,
        DefinedValuePicker,
        TextBox
    },
    setup() {

        function onsubmit(): void {
            alert("control gallery form submitted");
        }

        const multiple = ref(false);
        const enhanceForLongLists = ref(false);
        const displayStyle = computed(() => (multiple.value && !enhanceForLongLists.value) ? PickerDisplayStyle.List : PickerDisplayStyle.Auto);

        return {
            onsubmit,
            allowAdd: ref(false),
            definedTypeGuid: ref(DefinedType.PersonConnectionStatus),
            enhanceForLongLists,
            multiple,
            displayStyle,
            value: ref(null),
            importCode: getControlImportPath("definedValuePicker"),
            exampleCode: `<DefinedValuePicker label="Defined Value" v-model="value" :definedTypeGuid="definedTypeGuid" :multiple="false" :enhanceForLongLists="false" />`
        };
    },
    template: `
<GalleryAndResult
    :value="value"
    :importCode="importCode"
    :exampleCode="exampleCode"
    enableReflection >

    <DefinedValuePicker rules="required" label="Defined Value" v-model="value" :definedTypeGuid="definedTypeGuid" :multiple="multiple" :enhanceForLongLists="enhanceForLongLists" :allowAdd="allowAdd" :displayStyle="displayStyle" />

    <template #settings>
        <div class="row">
            <TextBox formGroupClasses="col-md-4" label="Defined Type" v-model="definedTypeGuid" />
            <CheckBox formGroupClasses="col-md-2" label="Multiple" v-model="multiple" />
            <CheckBox formGroupClasses="col-md-3" label="Enhance For Long Lists" v-model="enhanceForLongLists" />
            <CheckBox formGroupClasses="col-md-3" label="Allow Adding Values" v-model="allowAdd" />
        </div>
        <p class="text-semibold font-italic">Not all options have been implemented yet.</p>
    </template>
</GalleryAndResult>`
});

/** Demonstrates entity type picker */
const entityTypePickerGallery = defineComponent({
    name: "EntityTypePickerGallery",
    components: {
        GalleryAndResult,
        CheckBox,
        DropDownList,
        EntityTypePicker,
        NumberUpDown
    },
    setup() {
        return {
            columnCount: ref(0),
            displayStyle: ref(PickerDisplayStyle.Auto),
            displayStyleItems,
            enhanceForLongLists: ref(false),
            includeGlobalOption: ref(false),
            multiple: ref(false),
            showBlankItem: ref(false),
            value: ref({ value: EntityType.Person, text: "Default Person" }),
            importCode: getControlImportPath("entityTypePicker"),
            exampleCode: `<EntityTypePicker label="Entity Type" v-model="value" :multiple="false" :includeGlobalOption="false" />`
        };
    },
    template: `
<GalleryAndResult
    :value="value"
    :importCode="importCode"
    :exampleCode="exampleCode"
    enableReflection >
    <EntityTypePicker label="Entity Type"
        v-model="value"
        :multiple="multiple"
        :columnCount="columnCount"
        :includeGlobalOption="includeGlobalOption"
        :enhanceForLongLists="enhanceForLongLists"
        :displayStyle="displayStyle"
        :showBlankItem="showBlankItem" />

    <template #settings>
        <div class="row">
            <div class="col-md-3">
                <CheckBox label="Multiple" v-model="multiple" />
            </div>

            <div class="col-md-3">
                <CheckBox label="Include Global Option" v-model="includeGlobalOption" />
            </div>

            <div class="col-md-3">
                <CheckBox label="Enhance For Long Lists" v-model="enhanceForLongLists" />
            </div>

            <div class="col-md-3">
                <CheckBox label="Show Blank Item" v-model="showBlankItem" />
            </div>
        </div>

        <div class="row">
            <div class="col-md-3">
                <DropDownList label="Display Style" :showBlankItem="false" v-model="displayStyle" :items="displayStyleItems" />
            </div>

            <div class="col-md-3">
                <NumberUpDown label="Column Count" v-model="columnCount" :min="0" />
            </div>
        </div>

        <p class="text-semibold font-italic">Not all options have been implemented yet.</p>
        <p>Additional props extend and are passed to the underlying <code>Rock Button</code>.</p>
    </template>
</GalleryAndResult>`
});

/** Demonstrates Achievement type picker */
const achievementTypePickerGallery = defineComponent({
    name: "AchievementTypePickerGallery",
    components: {
        GalleryAndResult,
        CheckBox,
        DropDownList,
        AchievementTypePicker,
        NumberUpDown
    },
    setup() {
        return {
            columnCount: ref(0),
            displayStyle: ref(PickerDisplayStyle.Auto),
            displayStyleItems,
            enhanceForLongLists: ref(false),
            multiple: ref(false),
            showBlankItem: ref(false),
            value: ref({}),
            importCode: getControlImportPath("achievementTypePicker"),
            exampleCode: `<AchievementTypePicker label="Achievement Type" v-model="value" :multiple="false" />`
        };
    },
    template: `
<GalleryAndResult
    :value="value"
    :importCode="importCode"
    :exampleCode="exampleCode"
    enableReflection >
    <AchievementTypePicker label="Achievement Type"
        v-model="value"
        :multiple="multiple"
        :columnCount="columnCount"
        :enhanceForLongLists="enhanceForLongLists"
        :displayStyle="displayStyle"
        :showBlankItem="showBlankItem" />

    <template #settings>
        <div class="row">
            <div class="col-md-3">
                <CheckBox label="Multiple" v-model="multiple" />
            </div>

            <div class="col-md-3">
                <CheckBox label="Enhance For Long Lists" v-model="enhanceForLongLists" />
            </div>

            <div class="col-md-3">
                <CheckBox label="Show Blank Item" v-model="showBlankItem" />
            </div>
        </div>

        <div class="row">
            <div class="col-md-3">
                <DropDownList label="Display Style" :showBlankItem="false" v-model="displayStyle" :items="displayStyleItems" />
            </div>

            <div class="col-md-3">
                <NumberUpDown label="Column Count" v-model="columnCount" :min="0" />
            </div>
        </div>
    </template>
</GalleryAndResult>`
});

/** Demonstrates Badge Component picker */
const badgeComponentPickerGallery = defineComponent({
    name: "BadgeComponentPickerGallery",
    components: {
        GalleryAndResult,
        CheckBox,
        DropDownList,
        BadgeComponentPicker,
        NumberUpDown,
        EntityTypePicker
    },
    setup() {
        return {
            columnCount: ref(0),
            displayStyle: ref(PickerDisplayStyle.Auto),
            displayStyleItems,
            entityTypeGuid: ref(null),
            enhanceForLongLists: ref(false),
            multiple: ref(false),
            showBlankItem: ref(false),
            value: ref({}),
            importCode: getControlImportPath("badgeComponentPicker"),
            exampleCode: `<BadgeComponentPicker label="Badge Component" v-model="value" />`
        };
    },
    template: `
<GalleryAndResult
    :value="value"
    :importCode="importCode"
    :exampleCode="exampleCode"
    enableReflection >
    <BadgeComponentPicker label="Badge Component"
        v-model="value"
        :multiple="multiple"
        :columnCount="columnCount"
        :enhanceForLongLists="enhanceForLongLists"
        :displayStyle="displayStyle"
        :showBlankItem="showBlankItem"
        :entityTypeGuid="entityTypeGuid?.value" />
    <template #settings>
        <div class="row">
            <div class="col-md-4">
                <CheckBox label="Multiple" v-model="multiple" />
            </div>
            <div class="col-md-4">
                <CheckBox label="Enhance For Long Lists" v-model="enhanceForLongLists" />
            </div>
            <div class="col-md-4">
                <CheckBox label="Show Blank Item" v-model="showBlankItem" />
            </div>
        </div>
        <div class="row">
            <div class="col-md-4">
                <DropDownList label="Display Style" :showBlankItem="false" v-model="displayStyle" :items="displayStyleItems" />
            </div>
            <div class="col-md-4">
                <NumberUpDown label="Column Count" v-model="columnCount" :min="0" />
            </div>
            <div class="col-md-4">
                <EntityTypePicker label="For Entity Type" v-model="entityTypeGuid" enhanceForLongLists showBlankItem />
            </div>
        </div>
    </template>
</GalleryAndResult>`
});

/** Demonstrates the SectionHeader component */
const sectionHeaderGallery = defineComponent({
    name: "SectionHeaderGallery",
    components: {
        GalleryAndResult,
        SectionHeader,
        CheckBox
    },
    setup() {
        const showSeparator = ref(true);
        const showDescription = ref(true);
        const showActionBar = ref(true);
        const showContent = ref(true);

        const description = computed(() => {
            return showDescription.value
                ? "You can use a Section Header to put a title and description above some content."
                : "";
        });

        return {
            showSeparator,
            showDescription,
            showActionBar,
            showContent,
            description,
            importCode: getControlImportPath("sectionHeader"),
            exampleCode: `<SectionHeader title="This is a SectionHeader" description="A Description" :isSeparatorHidden="false">
    <template #actions>Action Buttons</template>
</SectionHeader>`
        };
    },
    template: `
<GalleryAndResult
    :importCode="importCode"
    :exampleCode="exampleCode" >

    <SectionHeader
        title="This is a SectionHeader"
        :description="description"
        :isSeparatorHidden="!showSeparator" >
        <template v-if="showActionBar" #actions>
            <div>
                <a class="btn btn-default btn-xs btn-square"><i class="fa fa-lock"></i></a>
                <a class="btn btn-default btn-xs btn-square"><i class="fa fa-pencil"></i></a>
                <a class="btn btn-danger btn-xs btn-square"><i class="fa fa-trash-alt"></i></a>
            </div>
        </template>
    </SectionHeader>

    <template #settings>
        <div class="row">
            <CheckBox formGroupClasses="col-xs-4" v-model="showSeparator" label="Show Separator" />
            <CheckBox formGroupClasses="col-xs-4" v-model="showDescription" label="Show Description" />
            <CheckBox formGroupClasses="col-xs-4" v-model="showActionBar" label="Show Action Bar" />
        </div>
    </template>
</GalleryAndResult>`
});

/** Demonstrates the SectionContainer component */
const sectionContainerGallery = defineComponent({
    name: "SectionContainerGallery",
    components: {
        GalleryAndResult,
        SectionContainer,
        CheckBox
    },
    setup() {
        const showDescription = ref(true);
        const showActionBar = ref(true);
        const showContentToggle = ref(false);
        const showContent = ref(true);

        const description = computed(() => {
            return showDescription.value
                ? "The Section Container has a Section Header and a collapsible content section below it."
                : "";
        });

        return {
            showDescription,
            showActionBar,
            showContentToggle,
            showContent,
            description,
            importCode: getControlImportPath("sectionContainer"),
            exampleCode: `<SectionContainer title="This is a Section Container" description="A Description" v-model="showContent" toggleText="Show">
    <template #actions>Action Buttons</template>
    Main Content
</SectionContainer>`
        };
    },
    template: `
<GalleryAndResult
    :importCode="importCode"
    :exampleCode="exampleCode" >

    <SectionContainer
        title="This is a Section Container"
        :description="description"
        v-model="showContent"
        :toggleText="showContentToggle ? 'Show' : ''" >
        <template v-if="showActionBar" #actions>
            <div>
                <a class="btn btn-default btn-xs btn-square"><i class="fa fa-lock"></i></a>
                <a class="btn btn-default btn-xs btn-square"><i class="fa fa-pencil"></i></a>
                <a class="btn btn-danger btn-xs btn-square"><i class="fa fa-trash-alt"></i></a>
            </div>
        </template>
        Here's some content to put in here.
    </SectionContainer>

    <template #settings>
        <div class="row">
            <CheckBox formGroupClasses="col-xs-4" v-model="showDescription" label="Show Description" />
            <CheckBox formGroupClasses="col-xs-4" v-model="showActionBar" label="Show Action Bar" />
            <CheckBox formGroupClasses="col-xs-4" v-model="showContentToggle" label="Show Content Toggle" />
        </div>
        <p class="text-semibold font-italic">Not all options have been implemented yet.</p>
    </template>
</GalleryAndResult>`
});

/** Demonstrates category picker */
const categoryPickerGallery = defineComponent({
    name: "CategoryPickerGallery",
    components: {
        GalleryAndResult,
        CheckBox,
        CategoryPicker,
        TextBox,
        EntityTypePicker
    },
    setup() {
        const entityType = ref<ListItemBag | null>(null);
        const entityTypeGuid = computed(() => {
            if (entityType?.value?.value) {
                return entityType.value.value;
            }

            return null;
        });

        return {
            entityType,
            entityTypeGuid,
            multiple: ref(false),
            value: ref(null),
            importCode: getControlImportPath("categoryPicker"),
            exampleCode: `<CategoryPicker label="Category Picker" v-model="value" :multiple="false" :entityTypeGuid="entityTypeGuid" />`
        };
    },
    template: `
<GalleryAndResult
    :value="value"
    :importCode="importCode"
    :exampleCode="exampleCode"
    enableReflection >
    <CategoryPicker label="Category Picker" v-model="value" :multiple="multiple" :entityTypeGuid="entityTypeGuid" />

    <template #settings>

        <div class="row">
            <div class="col-md-6">
                <CheckBox label="Multiple" v-model="multiple" />
            </div>
            <div class="col-md-6">
                <EntityTypePicker label="For Entity Type" v-model="entityType" enhanceForLongLists showBlankItem />
            </div>
        </div>

        <p class="text-semibold font-italic">Not all options have been implemented yet.</p>
        <p>Additional props extend and are passed to the underlying <code>Rock Form Field</code>.</p>
    </template>
</GalleryAndResult>`
});

/** Demonstrates location picker */
const locationPickerGallery = defineComponent({
    name: "LocationPickerGallery",
    components: {
        GalleryAndResult,
        CheckBox,
        LocationPicker
    },
    setup() {
        return {
            multiple: ref(false),
            value: ref(null),
            importCode: getControlImportPath("locationPicker"),
            exampleCode: `<LocationPicker label="Location" v-model="value" :multiple="false" />`
        };
    },
    template: `
<GalleryAndResult
    :value="value"
    :importCode="importCode"
    :exampleCode="exampleCode"
    enableReflection >
    <LocationPicker label="Location" v-model="value" :multiple="multiple" />

    <template #settings>
        <CheckBox label="Multiple" v-model="multiple" />

        <p class="text-semibold font-italic">Not all options have been implemented yet.</p>
    </template>
</GalleryAndResult>`
});

/** Demonstrates connection request picker */
const connectionRequestPickerGallery = defineComponent({
    name: "ConnectionRequestPickerGallery",
    components: {
        GalleryAndResult,
        CheckBox,
        ConnectionRequestPicker
    },
    setup() {
        return {
            multiple: ref(false),
            value: ref(null),
            importCode: getControlImportPath("connectionRequestPicker"),
            exampleCode: `<ConnectionRequestPicker label="ConnectionRequest" v-model="value" :multiple="false" />`
        };
    },
    template: `
<GalleryAndResult
    :value="value"
    :importCode="importCode"
    :exampleCode="exampleCode"
    enableReflection >
    <ConnectionRequestPicker label="ConnectionRequest" v-model="value" :multiple="multiple" />

    <template #settings>
        <CheckBox label="Multiple" v-model="multiple" />

        <p class="text-semibold font-italic">Not all options have been implemented yet.</p>
    </template>
</GalleryAndResult>`
});

/** Demonstrates copy button */
const copyButtonGallery = defineComponent({
    name: "CopyButtonGallery",
    components: {
        GalleryAndResult,
        TextBox,
        DropDownList,
        CopyButton,
    },
    setup() {
        return {
            tooltip: ref("Copy"),
            value: ref("To God Be The Glory"),
            buttonSize: ref("md"),
            sizeOptions: [
                { value: "lg", text: "Large" },
                { value: "md", text: "Medium" },
                { value: "sm", text: "Small" },
                { value: "xs", text: "Extra Small" },
            ],
            importCode: getControlImportPath("copyButton"),
            exampleCode: `<CopyButton :value="value" tooltip="Copy" />`
        };
    },
    template: `
<GalleryAndResult
    :importCode="importCode"
    :exampleCode="exampleCode" >
    <CopyButton :value="value" :tooltip="tooltip" :btnSize="buttonSize" />

    <template #settings>
        <div class="row">
            <TextBox formGroupClasses="col-sm-4" v-model="value" label="Value to Copy to Clipboard" />
            <TextBox formGroupClasses="col-sm-4" v-model="tooltip" label="Tooltip" />
            <DropDownList formGroupClasses="col-sm-4" label="Button Size" v-model="buttonSize" :items="sizeOptions" />
        </div>

        <p>Additional props extend and are passed to the underlying <code>Rock Button</code>.</p>
    </template>
</GalleryAndResult>`
});

/** Demonstrates entity tag list */
const entityTagListGallery = defineComponent({
    name: "EntityTagListGallery",
    components: {
        GalleryAndResult,
        CheckBox,
        EntityTagList
    },
    setup() {
        const store = useStore();

        return {
            disabled: ref(false),
            entityTypeGuid: EntityType.Person,
            entityKey: store.state.currentPerson?.idKey ?? "",
            importCode: getControlImportPath("entityTagList"),
            exampleCode: `<EntityTagList :entityTypeGuid="entityTypeGuid" :entityKey="entityKey" />`
        };
    },
    template: `
<GalleryAndResult
    :value="value"
    :importCode="importCode"
    :exampleCode="exampleCode">
    <EntityTagList :entityTypeGuid="entityTypeGuid" :entityKey="entityKey" :disabled="disabled" />

    <template #settings>
        <CheckBox label="Disabled" v-model="disabled" />
    </template>
</GalleryAndResult>`
});

/** Demonstrates following control. */
const followingGallery = defineComponent({
    name: "FollowingGallery",
    components: {
        GalleryAndResult,
        CheckBox,
        Following,
        TextBox
    },
    setup() {
        const store = useStore();

        return {
            disabled: ref(false),
            entityTypeGuid: ref(EntityType.Person),
            entityKey: ref(store.state.currentPerson?.idKey ?? ""),
            importCode: getControlImportPath("following"),
            exampleCode: `<Following :entityTypeGuid="entityTypeGuid" :entityKey="entityKey" />`
        };
    },
    template: `
<GalleryAndResult
    :importCode="importCode"
    :exampleCode="exampleCode">
    <Following :entityTypeGuid="entityTypeGuid" :entityKey="entityKey" :disabled="disabled" />

    <template #settings>
        <div class="row">
            <div class="col-md-4">
                <CheckBox label="Disabled" v-model="disabled" />
            </div>

            <div class="col-md-4">
                <TextBox label="Entity Type Guid" v-model="entityTypeGuid" />
            </div>

            <div class="col-md-4">
                <TextBox label="Entity Key" v-model="entityKey" />
            </div>
        </div>
    </template>
</GalleryAndResult>`
});

/** Demonstrates assessment type picker */
const assessmentTypePickerGallery = defineComponent({
    name: "AssessmentTypePickerGallery",
    components: {
        GalleryAndResult,
        CheckBox,
        DropDownList,
        AssessmentTypePicker,
        NumberUpDown
    },
    setup() {
        return {
            columnCount: ref(0),
            displayStyle: ref(PickerDisplayStyle.Auto),
            displayStyleItems,
            enhanceForLongLists: ref(false),
            isInactiveIncluded: ref(false),
            multiple: ref(false),
            showBlankItem: ref(false),
            value: ref({ value: AssessmentType.Disc, text: "DISC" }),
            importCode: getControlImportPath("assessmentTypePicker"),
            exampleCode: `<AssessmentTypePicker label="Assessment Type" v-model="value" :isInactiveIncluded="false" />`
        };
    },
    template: `
<GalleryAndResult
    :value="value"
    :importCode="importCode"
    :exampleCode="exampleCode"
    enableReflection >
    <AssessmentTypePicker label="Assessment Type"
        v-model="value"
        :multiple="multiple"
        :columnCount="columnCount"
        :isInactiveIncluded="isInactiveIncluded"
        :enhanceForLongLists="enhanceForLongLists"
        :displayStyle="displayStyle"
        :showBlankItem="showBlankItem" />

    <template #settings>
        <div class="row">
            <div class="col-md-4">
                <CheckBox label="Multiple" v-model="multiple" />
            </div>

            <div class="col-md-4">
                <CheckBox label="Enhance For Long Lists" v-model="enhanceForLongLists" />
            </div>

            <div class="col-md-4">
                <CheckBox label="Show Blank Item" v-model="showBlankItem" />
            </div>
        </div>

        <div class="row">
            <div class="col-md-4">
                <DropDownList label="Display Style" :showBlankItem="false" v-model="displayStyle" :items="displayStyleItems" />
            </div>

            <div class="col-md-4">
                <NumberUpDown label="Column Count" v-model="columnCount" :min="0" />
            </div>

            <div class="col-md-4">
                <CheckBox label="Include Inactive" v-model="isInactiveIncluded" help="When set, inactive assessments will be included in the list." />
            </div>
        </div>

        <p class="text-semibold font-italic">Not all options have been implemented yet.</p>
        <p>Additional props extend and are passed to the underlying <code>Rock Button</code>.</p>
    </template>
</GalleryAndResult>`
});


/** Demonstrates Asset Storage Provider picker */
const assetStorageProviderPickerGallery = defineComponent({
    name: "AssetStorageProviderPickerGallery",
    components: {
        GalleryAndResult,
        CheckBox,
        DropDownList,
        AssetStorageProviderPicker,
        NumberUpDown
    },
    setup() {
        return {
            columnCount: ref(0),
            displayStyle: ref(PickerDisplayStyle.Auto),
            displayStyleItems,
            enhanceForLongLists: ref(false),
            multiple: ref(false),
            showBlankItem: ref(false),
            value: ref(null),
            importCode: getControlImportPath("assetStorageProviderPicker"),
            exampleCode: `<AssetStorageProviderPicker label="Asset Storage Provider" v-model="value" />`
        };
    },
    template: `
<GalleryAndResult
    :value="value"
    :importCode="importCode"
    :exampleCode="exampleCode"
    enableReflection >
    <AssetStorageProviderPicker label="Asset Storage Provider"
        v-model="value"
        :multiple="multiple"
        :columnCount="columnCount"
        :enhanceForLongLists="enhanceForLongLists"
        :displayStyle="displayStyle"
        :showBlankItem="showBlankItem" />

    <template #settings>
        <div class="row">
            <div class="col-md-4">
                <CheckBox label="Multiple" v-model="multiple" />
            </div>

            <div class="col-md-4">
                <CheckBox label="Enhance For Long Lists" v-model="enhanceForLongLists" />
            </div>

            <div class="col-md-4">
                <CheckBox label="Show Blank Item" v-model="showBlankItem" />
            </div>
        </div>

        <div class="row">
            <div class="col-md-4">
                <DropDownList label="Display Style" :showBlankItem="false" v-model="displayStyle" :items="displayStyleItems" />
            </div>

            <div class="col-md-4">
                <NumberUpDown label="Column Count" v-model="columnCount" :min="0" />
            </div>
        </div>

        <p class="text-semibold font-italic">Not all options have been implemented yet.</p>
        <p>Additional props extend and are passed to the underlying <code>Rock Form Field</code>.</p>
    </template>
</GalleryAndResult>`
});


/** Demonstrates Binary File type picker */
const binaryFileTypePickerGallery = defineComponent({
    name: "BinaryFileTypePickerGallery",
    components: {
        GalleryAndResult,
        CheckBox,
        DropDownList,
        BinaryFileTypePicker,
        NumberUpDown
    },
    setup() {
        return {
            columnCount: ref(0),
            displayStyle: ref(PickerDisplayStyle.Auto),
            displayStyleItems,
            enhanceForLongLists: ref(false),
            multiple: ref(false),
            showBlankItem: ref(false),
            value: ref({}),
            importCode: getControlImportPath("binaryFileTypePicker"),
            exampleCode: `<BinaryFileTypePicker label="Binary File Type" v-model="value" />`
        };
    },
    template: `
<GalleryAndResult
    :value="value"
    :importCode="importCode"
    :exampleCode="exampleCode"
    enableReflection >
    <BinaryFileTypePicker label="Binary File Type"
        v-model="value"
        :multiple="multiple"
        :columnCount="columnCount"
        :enhanceForLongLists="enhanceForLongLists"
        :displayStyle="displayStyle"
        :showBlankItem="showBlankItem" />

    <template #settings>
        <div class="row">
            <div class="col-md-4">
                <CheckBox label="Multiple" v-model="multiple" />
            </div>

            <div class="col-md-4">
                <CheckBox label="Enhance For Long Lists" v-model="enhanceForLongLists" />
            </div>

            <div class="col-md-4">
                <CheckBox label="Show Blank Item" v-model="showBlankItem" />
            </div>
        </div>

        <div class="row">
            <div class="col-md-4">
                <DropDownList label="Display Style" :showBlankItem="false" v-model="displayStyle" :items="displayStyleItems" />
            </div>

            <div class="col-md-4">
                <NumberUpDown label="Column Count" v-model="columnCount" :min="0" />
            </div>
        </div>
    </template>
</GalleryAndResult>`
});


/** Demonstrates Campus picker */
const campusPickerGallery = defineComponent({
    name: "CampusPickerGallery",
    components: {
        GalleryAndResult,
        CampusPicker,
        CheckBox,
        DefinedValuePicker,
        DropDownList,
        NumberUpDown,
        TextBox
    },
    setup() {
        return {
            columnCount: ref(0),
            displayStyle: ref(PickerDisplayStyle.Auto),
            displayStyleItems,
            enhanceForLongLists: ref(false),
            multiple: ref(false),
            showBlankItem: ref(true),
            value: ref({}),
            forceVisible: ref(false),
            includeInactive: ref(false),
            campusStatusFilter: ref(null),
            campusTypeFilter: ref(null),
            campusStatusDefinedTypeGuid: DefinedType.CampusStatus,
            campusTypeDefinedTypeGuid: DefinedType.CampusType,
            importCode: getControlImportPath("campusPicker"),
            exampleCode: `<CampusPicker label="Campus" v-model="value" />`
        };
    },
    template: `
<GalleryAndResult
    :value="value"
    :importCode="importCode"
    :exampleCode="exampleCode"
    enableReflection >
    <CampusPicker label="Campus"
        v-model="value"
        :multiple="multiple"
        :columnCount="columnCount"
        :enhanceForLongLists="enhanceForLongLists"
        :displayStyle="displayStyle"
        :showBlankItem="showBlankItem"
        :forceVisible="forceVisible"
        :includeInactive="includeInactive"
        :campusStatusFilter="campusStatusFilter?.value"
        :campusTypeFilter="campusTypeFilter?.value" />

    <template #settings>
        <div class="row">
            <div class="col-md-4">
                <CheckBox label="Multiple" v-model="multiple" />
            </div>

            <div class="col-md-4">
                <CheckBox label="Enhance For Long Lists" v-model="enhanceForLongLists" />
            </div>

            <div class="col-md-4">
                <CheckBox label="Show Blank Item" v-model="showBlankItem" />
            </div>
        </div>

        <div class="row">
            <div class="col-md-4">
                <DropDownList label="Display Style" :showBlankItem="false" v-model="displayStyle" :items="displayStyleItems" />
            </div>

            <div class="col-md-4">
                <NumberUpDown label="Column Count" v-model="columnCount" :min="0" />
            </div>
        </div>

        <div class="row">
            <div class="col-md-4">
                <CheckBox label="Force Visible" v-model="forceVisible" />
            </div>

            <div class="col-md-4">
                <CheckBox label="Include Inactive" v-model="includeInactive" />
            </div>

            <div class="col-md-4">
                <DefinedValuePicker label="Campus Type Filter" v-model="campusTypeFilter" :definedTypeGuid="campusTypeDefinedTypeGuid" showBlankItem />
            </div>
        </div>

        <div class="row">
            <div class="col-md-4">
                <DefinedValuePicker label="Campus Status Filter" v-model="campusStatusFilter" :definedTypeGuid="campusStatusDefinedTypeGuid" showBlankItem />
            </div>
        </div>
    </template>
</GalleryAndResult>`
});


/** Demonstrates Schedule Builder */
const scheduleBuilderGallery = defineComponent({
    name: "ScheduleBuilderGallery",
    components: {
        GalleryAndResult,
        ScheduleBuilder
    },
    setup() {
        return {
            value: ref(""),
            importCode: getControlImportPath("scheduleBuilder"),
            exampleCode: `<ScheduleBuilder label="Schedule Builder" v-model="value" />`
        };
    },
    template: `
<GalleryAndResult
    :value="value"
    :importCode="importCode"
    :exampleCode="exampleCode"
    enableReflection
    displayAsRaw>
    <ScheduleBuilder label="Schedule Builder"
        v-model="value" />

    <template #settings>
    </template>
</GalleryAndResult>`
});


/** Demonstrates BinaryFile  picker */
const binaryFilePickerGallery = defineComponent({
    name: "BinaryFilePickerGallery",
    components: {
        GalleryAndResult,
        CheckBox,
        DropDownList,
        BinaryFilePicker,
        BinaryFileTypePicker,
        NumberUpDown
    },
    setup() {
        return {
            columnCount: ref(0),
            displayStyle: ref(PickerDisplayStyle.Auto),
            displayStyleItems,
            enhanceForLongLists: ref(false),
            multiple: ref(false),
            showBlankItem: ref(false),
            binaryFileType: ref({
                "value": BinaryFiletype.Default
            }),
            value: ref({}),
            importCode: getControlImportPath("binaryFilePicker"),
            exampleCode: `<BinaryFilePicker label="Binary File" v-model="value" />`
        };
    },
    template: `
<GalleryAndResult
    :value="value"
    :importCode="importCode"
    :exampleCode="exampleCode"
    enableReflection >
    <BinaryFilePicker label="Binary File"
        v-model="value"
        :multiple="multiple"
        :columnCount="columnCount"
        :enhanceForLongLists="enhanceForLongLists"
        :displayStyle="displayStyle"
        :showBlankItem="showBlankItem"
        :binaryFileTypeGuid="binaryFileType.value" />

    <template #settings>
        <div class="row">
            <div class="col-md-4">
                <CheckBox label="Multiple" v-model="multiple" />
            </div>

            <div class="col-md-4">
                <CheckBox label="Enhance For Long Lists" v-model="enhanceForLongLists" />
            </div>

            <div class="col-md-4">
                <CheckBox label="Show Blank Item" v-model="showBlankItem" />
            </div>
        </div>

        <div class="row">
            <div class="col-md-4">
                <DropDownList label="Display Style" :showBlankItem="false" v-model="displayStyle" :items="displayStyleItems" />
            </div>

            <div class="col-md-4">
                <NumberUpDown label="Column Count" v-model="columnCount" :min="0" />
            </div>

            <div class="col-md-4">
                <BinaryFileTypePicker label="Binary File Type" v-model="binaryFileType" />
            </div>
        </div>
    </template>
</GalleryAndResult>`
});

/** Demonstrates Event Item picker */
const eventItemPickerGallery = defineComponent({
    name: "EventItemPickerGallery",
    components: {
        GalleryAndResult,
        CheckBox,
        DropDownList,
        EventItemPicker,
        NumberUpDown
    },
    setup() {
        return {
            columnCount: ref(0),
            displayStyle: ref(PickerDisplayStyle.Auto),
            displayStyleItems,
            enhanceForLongLists: ref(false),
            multiple: ref(false),
            showBlankItem: ref(false),
            includeInactive: ref(false),
            value: ref({}),
            importCode: getControlImportPath("eventItemPicker"),
            exampleCode: `<EventItemPicker label="Event Item" v-model="value" :multiple="false" />`
        };
    },
    template: `
<GalleryAndResult
    :value="value"
    :importCode="importCode"
    :exampleCode="exampleCode"
    enableReflection >
    <EventItemPicker label="Event Item"
        v-model="value"
        :multiple="multiple"
        :columnCount="columnCount"
        :enhanceForLongLists="enhanceForLongLists"
        :displayStyle="displayStyle"
        :showBlankItem="showBlankItem"
        :includeInactive="includeInactive" />

    <template #settings>
        <div class="row">
            <div class="col-md-4">
                <CheckBox label="Multiple" v-model="multiple" />
            </div>

            <div class="col-md-4">
                <CheckBox label="Enhance For Long Lists" v-model="enhanceForLongLists" />
            </div>

            <div class="col-md-4">
                <CheckBox label="Show Blank Item" v-model="showBlankItem" />
            </div>
        </div>

        <div class="row">
            <div class="col-md-4">
                <DropDownList label="Display Style" :showBlankItem="false" v-model="displayStyle" :items="displayStyleItems" />
            </div>

            <div class="col-md-4">
                <NumberUpDown label="Column Count" v-model="columnCount" :min="0" />
            </div>

            <div class="col-md-4">
                <CheckBox label="Include Inactive Items" v-model="includeInactive" />
            </div>
        </div>
    </template>
</GalleryAndResult>`
});


/** Demonstrates data views picker */
const dataViewPickerGallery = defineComponent({
    name: "DataViewPickerGallery",
    components: {
        GalleryAndResult,
        CheckBox,
        DropDownList,
        DataViewPicker,
        NumberUpDown,
        EntityTypePicker
    },
    setup() {
        return {
            entityTypeGuid: ref(null),
            multiple: ref(false),
            value: ref(null),
            importCode: getControlImportPath("dataViewPicker"),
            exampleCode: `<DataViewPicker label="Data View" v-model="value" />`
        };
    },
    template: `
<GalleryAndResult
    :value="value"
    :importCode="importCode"
    :exampleCode="exampleCode"
    enableReflection >
    <DataViewPicker label="Data Views"
        v-model="value"
        :multiple="multiple"
        :showBlankItem="showBlankItem"
        :entityTypeGuid="entityTypeGuid?.value" />
    <template #settings>
        <div class="row">
            <div class="col-md-4">
                <CheckBox label="Multiple" v-model="multiple" />
            </div>
            <div class="col-md-4">
                <EntityTypePicker label="For Entity Type" v-model="entityTypeGuid" enhanceForLongLists showBlankItem />
            </div>
        </div>
    </template>
</GalleryAndResult>`
});


/** Demonstrates workflow type picker */
const workflowTypePickerGallery = defineComponent({
    name: "WorkflowTypePickerGallery",
    components: {
        GalleryAndResult,
        CheckBox,
        DropDownList,
        WorkflowTypePicker,
        NumberUpDown,
        EntityTypePicker
    },
    setup() {
        return {
            includeInactiveItems: ref(false),
            multiple: ref(false),
            value: ref(null),
            importCode: getControlImportPath("workflowTypePicker"),
            exampleCode: `<WorkflowTypePicker label="Data View" v-model="value" />`
        };
    },
    template: `
<GalleryAndResult
    :value="value"
    :importCode="importCode"
    :exampleCode="exampleCode"
    enableReflection >
    <WorkflowTypePicker label="Data Views"
        v-model="value"
        :multiple="multiple"
        :showBlankItem="showBlankItem"
        :includeInactiveItems="includeInactiveItems" />

    <template #settings>
        <div class="row">
            <div class="col-md-4">
                <CheckBox label="Multiple" v-model="multiple" />
            </div>
            <div class="col-md-4">
                <CheckBox label="Include Inactive Items" v-model="includeInactiveItems" />
            </div>
        </div>
    </template>
</GalleryAndResult>`
});

/** Demonstrates Financial Gateway picker */
const financialGatewayPickerGallery = defineComponent({
    name: "FinancialGatewayPickerGallery",
    components: {
        GalleryAndResult,
        CheckBox,
        DropDownList,
        FinancialGatewayPicker,
        NumberUpDown
    },
    setup() {
        return {
            columnCount: ref(0),
            displayStyle: ref(PickerDisplayStyle.Auto),
            displayStyleItems,
            enhanceForLongLists: ref(false),
            multiple: ref(false),
            showBlankItem: ref(false),
            includeInactive: ref(false),
            showAllGatewayComponents: ref(false),
            value: ref({}),
            importCode: getControlImportPath("financialGatewayPicker"),
            exampleCode: `<FinancialGatewayPicker label="Financial Gateway" v-model="value" :multiple="false" />`
        };
    },
    template: `
<GalleryAndResult
    :value="value"
    :importCode="importCode"
    :exampleCode="exampleCode"
    enableReflection >
    <FinancialGatewayPicker label="Financial Gateway"
        v-model="value"
        :multiple="multiple"
        :columnCount="columnCount"
        :enhanceForLongLists="enhanceForLongLists"
        :displayStyle="displayStyle"
        :showBlankItem="showBlankItem"
        :includeInactive="includeInactive"
        :showAllGatewayComponents="showAllGatewayComponents" />

    <template #settings>
        <div class="row">
            <div class="col-md-4">
                <CheckBox label="Multiple" v-model="multiple" />
            </div>

            <div class="col-md-4">
                <CheckBox label="Enhance For Long Lists" v-model="enhanceForLongLists" />
            </div>

            <div class="col-md-4">
                <CheckBox label="Show Blank Item" v-model="showBlankItem" />
            </div>
        </div>

        <div class="row">
            <div class="col-md-4">
                <DropDownList label="Display Style" :showBlankItem="false" v-model="displayStyle" :items="displayStyleItems" />
            </div>

            <div class="col-md-4">
                <NumberUpDown label="Column Count" v-model="columnCount" :min="0" />
            </div>

            <div class="col-md-2">
                <CheckBox label="Show Inactive Gateways" v-model="includeInactive" />
            </div>

            <div class="col-md-2">
                <CheckBox label="Show All Gateway Components" v-model="showAllGatewayComponents" />
            </div>
        </div>
    </template>
</GalleryAndResult>`
});

/** Demonstrates Financial Statement Template picker */
const financialStatementTemplatePickerGallery = defineComponent({
    name: "FinancialStatementTemplatePickerGallery",
    components: {
        GalleryAndResult,
        CheckBox,
        DropDownList,
        FinancialStatementTemplatePicker,
        NumberUpDown
    },
    setup() {
        return {
            columnCount: ref(0),
            displayStyle: ref(PickerDisplayStyle.Auto),
            displayStyleItems,
            enhanceForLongLists: ref(false),
            multiple: ref(false),
            showBlankItem: ref(false),
            value: ref({}),
            importCode: getControlImportPath("financialStatementTemplatePicker"),
            exampleCode: `<FinancialStatementTemplatePicker label="Financial Statement Template" v-model="value" :multiple="false" />`
        };
    },
    template: `
<GalleryAndResult
    :value="value"
    :importCode="importCode"
    :exampleCode="exampleCode"
    enableReflection >
    <FinancialStatementTemplatePicker label="Financial Statement Template"
        v-model="value"
        :multiple="multiple"
        :columnCount="columnCount"
        :enhanceForLongLists="enhanceForLongLists"
        :displayStyle="displayStyle"
        :showBlankItem="showBlankItem" />

    <template #settings>
        <div class="row">
            <div class="col-md-4">
                <CheckBox label="Multiple" v-model="multiple" />
            </div>

            <div class="col-md-4">
                <CheckBox label="Enhance For Long Lists" v-model="enhanceForLongLists" />
            </div>

            <div class="col-md-4">
                <CheckBox label="Show Blank Item" v-model="showBlankItem" />
            </div>
        </div>

        <div class="row">
            <div class="col-md-4">
                <DropDownList label="Display Style" :showBlankItem="false" v-model="displayStyle" :items="displayStyleItems" />
            </div>

            <div class="col-md-4">
                <NumberUpDown label="Column Count" v-model="columnCount" :min="0" />
            </div>
        </div>
    </template>
</GalleryAndResult>`
});

/** Demonstrates Field Type picker */
const fieldTypePickerGallery = defineComponent({
    name: "FieldTypePickerGallery",
    components: {
        GalleryAndResult,
        CheckBox,
        DropDownList,
        FieldTypePicker,
        NumberUpDown
    },
    setup() {
        return {
            columnCount: ref(0),
            displayStyle: ref(PickerDisplayStyle.Auto),
            displayStyleItems,
            enhanceForLongLists: ref(false),
            multiple: ref(false),
            showBlankItem: ref(false),
            value: ref({}),
            importCode: getControlImportPath("fieldTypePicker"),
            exampleCode: `<FieldTypePicker label="Field Type" v-model="value" :multiple="false" />`
        };
    },
    template: `
<GalleryAndResult
    :value="value"
    :importCode="importCode"
    :exampleCode="exampleCode"
    enableReflection >
    <FieldTypePicker label="Field Type"
        v-model="value"
        :multiple="multiple"
        :columnCount="columnCount"
        :enhanceForLongLists="enhanceForLongLists"
        :displayStyle="displayStyle"
        :showBlankItem="showBlankItem" />

    <template #settings>
        <div class="row">
            <div class="col-md-4">
                <CheckBox label="Multiple" v-model="multiple" />
            </div>

            <div class="col-md-4">
                <CheckBox label="Enhance For Long Lists" v-model="enhanceForLongLists" />
            </div>

            <div class="col-md-4">
                <CheckBox label="Show Blank Item" v-model="showBlankItem" />
            </div>
        </div>

        <div class="row">
            <div class="col-md-4">
                <DropDownList label="Display Style" :showBlankItem="false" v-model="displayStyle" :items="displayStyleItems" />
            </div>

            <div class="col-md-4">
                <NumberUpDown label="Column Count" v-model="columnCount" :min="0" />
            </div>
        </div>
    </template>
</GalleryAndResult>`
});

/** Demonstrates audit detail. */
const auditDetailGallery = defineComponent({
    name: "AuditDetailGallery",
    components: {
        GalleryAndResult,
        AuditDetail,
        TextBox
    },
    setup() {
        const store = useStore();

        return {
            entityTypeGuid: ref(EntityType.Person),
            entityKey: ref(store.state.currentPerson?.idKey ?? ""),
            importCode: getControlImportPath("auditDetail"),
            exampleCode: `<AuditDetail :entityTypeGuid="entityTypeGuid" :entityKey="entityKey" />`
        };
    },
    template: `
<GalleryAndResult
    :importCode="importCode"
    :exampleCode="exampleCode">
    <AuditDetail :entityTypeGuid="entityTypeGuid" :entityKey="entityKey" />

    <template #settings>
        <div class="row">
            <div class="col-md-4">
                <TextBox label="Entity Type Guid" v-model="entityTypeGuid" />
            </div>

            <div class="col-md-4">
                <TextBox label="Entity Key" v-model="entityKey" />
            </div>
        </div>
    </template>
</GalleryAndResult>`
});

/** Demonstrates modal. */
const modalGallery = defineComponent({
    name: "ModalGallery",
    components: {
        GalleryAndResult,
        CheckBox,
        Modal,
        TextBox
    },
    setup() {
        return {
            isOpen: ref(false),
            value: "",
            importCode: getControlImportPath("modal"),
            exampleCode: `<Modal title="Modal Dialog Title" saveText="Save" />`
        };
    },
    template: `
<GalleryAndResult
    :importCode="importCode"
    :exampleCode="exampleCode">
    <CheckBox label="Is Open" v-model="isOpen" />

    <Modal v-model="isOpen" title="Modal Dialog Title" saveText="Save" @save="isOpen = false">
        <TextBox label="Required Value" v-model="value" rules="required" />
    </Modal>

    <template #settings>
    </template>
</GalleryAndResult>`
});

/** Demonstrates  Component picker */
const componentPickerGallery = defineComponent({
    name: "ComponentPickerGallery",
    components: {
        GalleryAndResult,
        CheckBox,
        DropDownList,
        ComponentPicker,
        NumberUpDown,
        TextBox
    },
    setup() {
        return {
            columnCount: ref(0),
            displayStyle: ref(PickerDisplayStyle.Auto),
            displayStyleItems,
            containerType: ref("Rock.Badge.BadgeContainer"),
            enhanceForLongLists: ref(false),
            multiple: ref(false),
            showBlankItem: ref(false),
            value: ref({}),
            importCode: getControlImportPath("componentPicker"),
            exampleCode: `<ComponentPicker label="Component" v-model="value" />`
        };
    },
    template: `
<GalleryAndResult
    :value="value"
    :importCode="importCode"
    :exampleCode="exampleCode"
    enableReflection >
    <ComponentPicker label="Component"
        v-model="value"
        :multiple="multiple"
        :columnCount="columnCount"
        :enhanceForLongLists="enhanceForLongLists"
        :displayStyle="displayStyle"
        :showBlankItem="showBlankItem"
        :containerType="containerType" />
    <template #settings>
        <div class="row">
            <div class="col-md-4">
                <CheckBox label="Multiple" v-model="multiple" />
            </div>
            <div class="col-md-4">
                <CheckBox label="Enhance For Long Lists" v-model="enhanceForLongLists" />
            </div>
            <div class="col-md-4">
                <CheckBox label="Show Blank Item" v-model="showBlankItem" />
            </div>
        </div>
        <div class="row">
            <div class="col-md-3">
                <DropDownList label="Display Style" :showBlankItem="false" v-model="displayStyle" :items="displayStyleItems" />
            </div>
            <div class="col-md-4">
                <NumberUpDown label="Column Count" v-model="columnCount" :min="0" />
            </div>
            <div class="col-md-5">
                <TextBox label="Container Assembly Name" v-model="containerType" />
            </div>
        </div>
    </template>
</GalleryAndResult>`
});

/** Demonstrates Grade Picker */
const gradePickerGallery = defineComponent({
    name: "GradePickerGallery",
    components: {
        GalleryAndResult,
        CheckBox,
        DropDownList,
        GradePicker,
        NumberUpDown,
        TextBox
    },
    setup() {
        return {
            columnCount: ref(0),
            displayStyle: ref(PickerDisplayStyle.Auto),
            displayStyleItems,
            useAbbreviation: ref(false),
            useGuidAsValue: ref(false),
            enhanceForLongLists: ref(false),
            multiple: ref(false),
            showBlankItem: ref(false),
            value: ref({}),
            importCode: getControlImportPath("gradePicker"),
            exampleCode: `<GradePicker label="Grade" v-model="value" />`
        };
    },
    template: `
<GalleryAndResult
    :value="value"
    :importCode="importCode"
    :exampleCode="exampleCode"
    enableReflection >
    <GradePicker label="Grade"
        v-model="value"
        :multiple="multiple"
        :columnCount="columnCount"
        :enhanceForLongLists="enhanceForLongLists"
        :displayStyle="displayStyle"
        :showBlankItem="showBlankItem"
        :useAbbreviation="useAbbreviation"
        :useGuidAsValue="useGuidAsValue" />
    <template #settings>
        <div class="row">
            <div class="col-md-4">
                <CheckBox label="Multiple" v-model="multiple" />
            </div>
            <div class="col-md-4">
                <CheckBox label="Enhance For Long Lists" v-model="enhanceForLongLists" />
            </div>
            <div class="col-md-4">
                <CheckBox label="Show Blank Item" v-model="showBlankItem" />
            </div>
        </div>
        <div class="row">
            <div class="col-md-3">
                <DropDownList label="Display Style" :showBlankItem="false" v-model="displayStyle" :items="displayStyleItems" />
            </div>
            <div class="col-md-3">
                <NumberUpDown label="Column Count" v-model="columnCount" :min="0" />
            </div>
            <div class="col-md-3">
                <CheckBox label="Use Abbreviations" v-model="useAbbreviation" />
            </div>
            <div class="col-md-3">
                <CheckBox label="Use GUID Value" v-model="useGuidAsValue" />
            </div>
        </div>
    </template>
</GalleryAndResult>`
});

/** Demonstrates Group Member Picker */
const groupMemberPickerGallery = defineComponent({
    name: "GroupMemberPickerGallery",
    components: {
        GalleryAndResult,
        CheckBox,
        DropDownList,
        GroupMemberPicker,
        NumberUpDown,
        TextBox,
        NumberBox
    },
    setup() {
        return {
            columnCount: ref(0),
            displayStyle: ref(PickerDisplayStyle.Auto),
            displayStyleItems,
            groupGuid: ref("62DC3753-01D5-48B5-B22D-D2825D92900B"), // use a groupPicker eventually...
            enhanceForLongLists: ref(false),
            multiple: ref(false),
            showBlankItem: ref(false),
            value: ref({}),
            importCode: getControlImportPath("groupMemberPicker"),
            exampleCode: `<GroupMemberPicker label="Group Member" v-model="value" />`
        };
    },
    template: `
<GalleryAndResult
    :value="value"
    :importCode="importCode"
    :exampleCode="exampleCode"
    enableReflection >
    <GroupMemberPicker label="Group Member"
        v-model="value"
        :multiple="multiple"
        :columnCount="columnCount"
        :enhanceForLongLists="enhanceForLongLists"
        :displayStyle="displayStyle"
        :showBlankItem="showBlankItem"
        :groupGuid="groupGuid" />
    <template #settings>
        <div class="row">
            <div class="col-md-4">
                <CheckBox label="Multiple" v-model="multiple" />
            </div>
            <div class="col-md-4">
                <CheckBox label="Enhance For Long Lists" v-model="enhanceForLongLists" />
            </div>
            <div class="col-md-4">
                <CheckBox label="Show Blank Item" v-model="showBlankItem" />
            </div>
        </div>
        <div class="row">
            <div class="col-md-4">
                <DropDownList label="Display Style" :showBlankItem="false" v-model="displayStyle" :items="displayStyleItems" />
            </div>
            <div class="col-md-4">
                <NumberUpDown label="Column Count" v-model="columnCount" :min="0" />
            </div>
            <div class="col-md-4">
                <NumberBox label="Group ID" v-model="groupGuid" />
            </div>
        </div>
    </template>
</GalleryAndResult>`
});

/** Demonstrates Interaction Channel Picker */
const interactionChannelPickerGallery = defineComponent({
    name: "InteractionChannelPickerGallery",
    components: {
        GalleryAndResult,
        CheckBox,
        DropDownList,
        InteractionChannelPicker,
        NumberUpDown,
        TextBox,
        NumberBox
    },
    setup() {
        return {
            columnCount: ref(0),
            displayStyle: ref(PickerDisplayStyle.Auto),
            displayStyleItems,
            enhanceForLongLists: ref(false),
            multiple: ref(false),
            showBlankItem: ref(false),
            value: ref({}),
            importCode: getControlImportPath("interactionChannelPicker"),
            exampleCode: `<InteractionChannelPicker label="Interaction Channel" v-model="value" />`
        };
    },
    template: `
<GalleryAndResult
    :value="value"
    :importCode="importCode"
    :exampleCode="exampleCode"
    enableReflection >
    <InteractionChannelPicker label="Interaction Channel"
        v-model="value"
        :multiple="multiple"
        :columnCount="columnCount"
        :enhanceForLongLists="enhanceForLongLists"
        :displayStyle="displayStyle"
        :showBlankItem="showBlankItem" />
    <template #settings>
        <div class="row">
            <div class="col-md-4">
                <CheckBox label="Multiple" v-model="multiple" />
            </div>
            <div class="col-md-4">
                <CheckBox label="Enhance For Long Lists" v-model="enhanceForLongLists" />
            </div>
            <div class="col-md-4">
                <CheckBox label="Show Blank Item" v-model="showBlankItem" />
            </div>
        </div>
        <div class="row">
            <div class="col-md-4">
                <DropDownList label="Display Style" :showBlankItem="false" v-model="displayStyle" :items="displayStyleItems" />
            </div>
            <div class="col-md-4">
                <NumberUpDown label="Column Count" v-model="columnCount" :min="0" />
            </div>
        </div>
    </template>
</GalleryAndResult>`
});

/** Demonstrates Interaction Component Picker */
const interactionComponentPickerGallery = defineComponent({
    name: "InteractionComponentPickerGallery",
    components: {
        GalleryAndResult,
        CheckBox,
        DropDownList,
        InteractionComponentPicker,
        InteractionChannelPicker,
        NumberUpDown,
        TextBox,
        NumberBox
    },
    setup() {
        return {
            columnCount: ref(0),
            displayStyle: ref(PickerDisplayStyle.Auto),
            displayStyleItems,
            interactionChannelGuid: ref(null),
            enhanceForLongLists: ref(false),
            multiple: ref(false),
            showBlankItem: ref(false),
            value: ref({}),
            importCode: getControlImportPath("interactionComponentPicker"),
            exampleCode: `<InteractionComponentPicker label="Interaction Component" v-model="value" :interactionChannelGuid="interactionChannelGuid" />`
        };
    },
    template: `
<GalleryAndResult
    :value="value"
    :importCode="importCode"
    :exampleCode="exampleCode"
    enableReflection >
    <InteractionComponentPicker label="Interaction Component"
        v-model="value"
        :multiple="multiple"
        :columnCount="columnCount"
        :enhanceForLongLists="enhanceForLongLists"
        :displayStyle="displayStyle"
        :showBlankItem="showBlankItem"
        :interactionChannelGuid="interactionChannelGuid?.value" />
    <template #settings>
        <div class="row">
            <div class="col-md-4">
                <CheckBox label="Multiple" v-model="multiple" />
            </div>
            <div class="col-md-4">
                <CheckBox label="Enhance For Long Lists" v-model="enhanceForLongLists" />
            </div>
            <div class="col-md-4">
                <CheckBox label="Show Blank Item" v-model="showBlankItem" />
            </div>
        </div>
        <div class="row">
            <div class="col-md-4">
                <DropDownList label="Display Style" :showBlankItem="false" v-model="displayStyle" :items="displayStyleItems" />
            </div>
            <div class="col-md-4">
                <NumberUpDown label="Column Count" v-model="columnCount" :min="0" />
            </div>
            <div class="col-md-4">
                <InteractionChannelPicker label="Interaction Channel" v-model="interactionChannelGuid" />
            </div>
        </div>
    </template>
</GalleryAndResult>`
});

/** Demonstrates Lava Command Picker */
const lavaCommandPickerGallery = defineComponent({
    name: "LavaCommandPickerGallery",
    components: {
        GalleryAndResult,
        CheckBox,
        DropDownList,
        LavaCommandPicker,
        NumberUpDown,
        TextBox,
        NumberBox
    },
    setup() {
        return {
            columnCount: ref(0),
            displayStyle: ref(PickerDisplayStyle.Auto),
            displayStyleItems,
            enhanceForLongLists: ref(false),
            multiple: ref(false),
            showBlankItem: ref(false),
            value: ref({}),
            importCode: getControlImportPath("lavaCommandPicker"),
            exampleCode: `<LavaCommandPicker label="Lava Command" v-model="value" />`
        };
    },
    template: `
<GalleryAndResult
    :value="value"
    :importCode="importCode"
    :exampleCode="exampleCode"
    enableReflection >
    <LavaCommandPicker label="Lava Command"
        v-model="value"
        :multiple="multiple"
        :columnCount="columnCount"
        :enhanceForLongLists="enhanceForLongLists"
        :displayStyle="displayStyle"
        :showBlankItem="showBlankItem" />
    <template #settings>
        <div class="row">
            <div class="col-md-4">
                <CheckBox label="Multiple" v-model="multiple" />
            </div>
            <div class="col-md-4">
                <CheckBox label="Enhance For Long Lists" v-model="enhanceForLongLists" />
            </div>
            <div class="col-md-4">
                <CheckBox label="Show Blank Item" v-model="showBlankItem" />
            </div>
        </div>
        <div class="row">
            <div class="col-md-4">
                <DropDownList label="Display Style" :showBlankItem="false" v-model="displayStyle" :items="displayStyleItems" />
            </div>
            <div class="col-md-4">
                <NumberUpDown label="Column Count" v-model="columnCount" :min="0" />
            </div>
        </div>
    </template>
</GalleryAndResult>`
});

/** Demonstrates Remote Auths Picker */
const remoteAuthsPickerGallery = defineComponent({
    name: "RemoteAuthsPickerGallery",
    components: {
        GalleryAndResult,
        CheckBox,
        DropDownList,
        RemoteAuthsPicker,
        NumberUpDown,
        TextBox,
        NumberBox
    },
    setup() {
        return {
            columnCount: ref(0),
            displayStyle: ref(PickerDisplayStyle.Auto),
            displayStyleItems,
            enhanceForLongLists: ref(false),
            multiple: ref(false),
            showBlankItem: ref(false),
            value: ref({}),
            importCode: getControlImportPath("remoteAuthsPicker"),
            exampleCode: `<RemoteAuthsPicker label="Remote Auths" v-model="value" />`
        };
    },
    template: `
<GalleryAndResult
    :value="value"
    :importCode="importCode"
    :exampleCode="exampleCode"
    enableReflection >
    <RemoteAuthsPicker label="Remote Auths"
        v-model="value"
        :multiple="multiple"
        :columnCount="columnCount"
        :enhanceForLongLists="enhanceForLongLists"
        :displayStyle="displayStyle"
        :showBlankItem="showBlankItem" />
    <template #settings>
        <div class="row">
            <div class="col-md-4">
                <CheckBox label="Multiple" v-model="multiple" />
            </div>
            <div class="col-md-4">
                <CheckBox label="Enhance For Long Lists" v-model="enhanceForLongLists" />
            </div>
            <div class="col-md-4">
                <CheckBox label="Show Blank Item" v-model="showBlankItem" />
            </div>
        </div>
        <div class="row">
            <div class="col-md-4">
                <DropDownList label="Display Style" :showBlankItem="false" v-model="displayStyle" :items="displayStyleItems" />
            </div>
            <div class="col-md-4">
                <NumberUpDown label="Column Count" v-model="columnCount" :min="0" />
            </div>
        </div>
    </template>
</GalleryAndResult>`
});

/** Demonstrates Step Program Picker */
const stepProgramPickerGallery = defineComponent({
    name: "StepProgramPickerGallery",
    components: {
        GalleryAndResult,
        CheckBox,
        DropDownList,
        StepProgramPicker,
        NumberUpDown,
        TextBox,
        NumberBox
    },
    setup() {
        return {
            columnCount: ref(0),
            displayStyle: ref(PickerDisplayStyle.Auto),
            displayStyleItems,
            enhanceForLongLists: ref(false),
            multiple: ref(false),
            showBlankItem: ref(false),
            value: ref({}),
            importCode: getControlImportPath("stepProgramPicker"),
            exampleCode: `<StepProgramPicker label="Step Program" v-model="value" />`
        };
    },
    template: `
<GalleryAndResult
    :value="value"
    :importCode="importCode"
    :exampleCode="exampleCode"
    enableReflection >
    <StepProgramPicker label="Step Program"
        v-model="value"
        :multiple="multiple"
        :columnCount="columnCount"
        :enhanceForLongLists="enhanceForLongLists"
        :displayStyle="displayStyle"
        :showBlankItem="showBlankItem" />
    <template #settings>
        <div class="row">
            <div class="col-md-4">
                <CheckBox label="Multiple" v-model="multiple" />
            </div>
            <div class="col-md-4">
                <CheckBox label="Enhance For Long Lists" v-model="enhanceForLongLists" />
            </div>
            <div class="col-md-4">
                <CheckBox label="Show Blank Item" v-model="showBlankItem" />
            </div>
        </div>
        <div class="row">
            <div class="col-md-4">
                <DropDownList label="Display Style" :showBlankItem="false" v-model="displayStyle" :items="displayStyleItems" />
            </div>
            <div class="col-md-4">
                <NumberUpDown label="Column Count" v-model="columnCount" :min="0" />
            </div>
        </div>
    </template>
</GalleryAndResult>`
});

/** Demonstrates Step Status Picker */
const stepStatusPickerGallery = defineComponent({
    name: "StepStatusPickerGallery",
    components: {
        GalleryAndResult,
        CheckBox,
        DropDownList,
        StepStatusPicker,
        StepProgramPicker,
        NumberUpDown,
        TextBox,
        NumberBox
    },
    setup() {
        return {
            columnCount: ref(0),
            displayStyle: ref(PickerDisplayStyle.Auto),
            displayStyleItems,
            enhanceForLongLists: ref(false),
            multiple: ref(false),
            showBlankItem: ref(false),
            stepProgramGuid: ref(null),
            value: ref({}),
            importCode: getControlImportPath("stepStatusPicker"),
            exampleCode: `<StepStatusPicker label="Step Status" v-model="value" />`
        };
    },
    template: `
<GalleryAndResult
    :value="value"
    :importCode="importCode"
    :exampleCode="exampleCode"
    enableReflection >
    <StepStatusPicker label="Step Status"
        v-model="value"
        :multiple="multiple"
        :columnCount="columnCount"
        :enhanceForLongLists="enhanceForLongLists"
        :displayStyle="displayStyle"
        :showBlankItem="showBlankItem"
        :stepProgramGuid="stepProgramGuid?.value" />
    <template #settings>
        <div class="row">
            <div class="col-md-4">
                <CheckBox label="Multiple" v-model="multiple" />
            </div>
            <div class="col-md-4">
                <CheckBox label="Enhance For Long Lists" v-model="enhanceForLongLists" />
            </div>
            <div class="col-md-4">
                <CheckBox label="Show Blank Item" v-model="showBlankItem" />
            </div>
        </div>
        <div class="row">
            <div class="col-md-4">
                <DropDownList label="Display Style" :showBlankItem="false" v-model="displayStyle" :items="displayStyleItems" />
            </div>
            <div class="col-md-4">
                <NumberUpDown label="Column Count" v-model="columnCount" :min="0" />
            </div>
            <div class="col-md-4">
                <StepProgramPicker label="Step Program" v-model="stepProgramGuid" />
            </div>
        </div>
    </template>
</GalleryAndResult>`
});

/** Demonstrates Step Type Picker */
const stepTypePickerGallery = defineComponent({
    name: "StepTypePickerGallery",
    components: {
        GalleryAndResult,
        CheckBox,
        DropDownList,
        StepTypePicker,
        StepProgramPicker,
        NumberUpDown,
        TextBox,
        NumberBox
    },
    setup() {
        return {
            columnCount: ref(0),
            displayStyle: ref(PickerDisplayStyle.Auto),
            displayStyleItems,
            enhanceForLongLists: ref(false),
            multiple: ref(false),
            showBlankItem: ref(false),
            stepProgramGuid: ref(null),
            value: ref({}),
            importCode: getControlImportPath("stepTypePicker"),
            exampleCode: `<StepTypePicker label="Step Type" v-model="value" />`
        };
    },
    template: `
<GalleryAndResult
    :value="value"
    :importCode="importCode"
    :exampleCode="exampleCode"
    enableReflection >
    <StepTypePicker label="Step Type"
        v-model="value"
        :multiple="multiple"
        :columnCount="columnCount"
        :enhanceForLongLists="enhanceForLongLists"
        :displayStyle="displayStyle"
        :showBlankItem="showBlankItem"
        :stepProgramGuid="stepProgramGuid?.value" />
    <template #settings>
        <div class="row">
            <div class="col-md-4">
                <CheckBox label="Multiple" v-model="multiple" />
            </div>
            <div class="col-md-4">
                <CheckBox label="Enhance For Long Lists" v-model="enhanceForLongLists" />
            </div>
            <div class="col-md-4">
                <CheckBox label="Show Blank Item" v-model="showBlankItem" />
            </div>
        </div>
        <div class="row">
            <div class="col-md-4">
                <DropDownList label="Display Style" :showBlankItem="false" v-model="displayStyle" :items="displayStyleItems" />
            </div>
            <div class="col-md-4">
                <NumberUpDown label="Column Count" v-model="columnCount" :min="0" />
            </div>
            <div class="col-md-4">
                <StepProgramPicker label="Step Program" v-model="stepProgramGuid" />
            </div>
        </div>
    </template>
</GalleryAndResult>`
});

/** Demonstrates Streak Type Picker */
const streakTypePickerGallery = defineComponent({
    name: "StreakTypePickerGallery",
    components: {
        GalleryAndResult,
        CheckBox,
        DropDownList,
        StreakTypePicker,
        NumberUpDown,
        TextBox,
        NumberBox
    },
    setup() {
        return {
            columnCount: ref(0),
            displayStyle: ref(PickerDisplayStyle.Auto),
            displayStyleItems,
            enhanceForLongLists: ref(false),
            multiple: ref(false),
            showBlankItem: ref(false),
            value: ref({}),
            importCode: getControlImportPath("streakTypePicker"),
            exampleCode: `<StreakTypePicker label="Streak Type" v-model="value" />`
        };
    },
    template: `
<GalleryAndResult
    :value="value"
    :importCode="importCode"
    :exampleCode="exampleCode"
    enableReflection >
    <StreakTypePicker label="Streak Type"
        v-model="value"
        :multiple="multiple"
        :columnCount="columnCount"
        :enhanceForLongLists="enhanceForLongLists"
        :displayStyle="displayStyle"
        :showBlankItem="showBlankItem" />
    <template #settings>
        <div class="row">
            <div class="col-md-4">
                <CheckBox label="Multiple" v-model="multiple" />
            </div>
            <div class="col-md-4">
                <CheckBox label="Enhance For Long Lists" v-model="enhanceForLongLists" />
            </div>
            <div class="col-md-4">
                <CheckBox label="Show Blank Item" v-model="showBlankItem" />
            </div>
        </div>
        <div class="row">
            <div class="col-md-4">
                <DropDownList label="Display Style" :showBlankItem="false" v-model="displayStyle" :items="displayStyleItems" />
            </div>
            <div class="col-md-4">
                <NumberUpDown label="Column Count" v-model="columnCount" :min="0" />
            </div>
        </div>
    </template>
</GalleryAndResult>`
});

/** Demonstrates Badge Picker */
const badgePickerGallery = defineComponent({
    name: "BadgePickerGallery",
    components: {
        GalleryAndResult,
        CheckBox,
        DropDownList,
        BadgePicker,
        NumberUpDown,
        TextBox,
        NumberBox
    },
    setup() {
        return {
            columnCount: ref(0),
            displayStyle: ref(PickerDisplayStyle.Auto),
            displayStyleItems,
            enhanceForLongLists: ref(false),
            multiple: ref(false),
            showBlankItem: ref(false),
            value: ref({}),
            importCode: getControlImportPath("badgePicker"),
            exampleCode: `<BadgePicker label="Badge" v-model="value" />`
        };
    },
    template: `
<GalleryAndResult
    :value="value"
    :importCode="importCode"
    :exampleCode="exampleCode"
    enableReflection >
    <BadgePicker label="Badge"
        v-model="value"
        :multiple="multiple"
        :columnCount="columnCount"
        :enhanceForLongLists="enhanceForLongLists"
        :displayStyle="displayStyle"
        :showBlankItem="showBlankItem" />

    <template #settings>
        <div class="row">
            <div class="col-md-4">
                <CheckBox label="Multiple" v-model="multiple" />
            </div>
            <div class="col-md-4">
                <CheckBox label="Enhance For Long Lists" v-model="enhanceForLongLists" />
            </div>
            <div class="col-md-4">
                <CheckBox label="Show Blank Item" v-model="showBlankItem" />
            </div>
        </div>
        <div class="row">
            <div class="col-md-4">
                <DropDownList label="Display Style" :showBlankItem="false" v-model="displayStyle" :items="displayStyleItems" />
            </div>
            <div class="col-md-4">
                <NumberUpDown label="Column Count" v-model="columnCount" :min="0" />
            </div>
        </div>
    </template>
</GalleryAndResult>`
});

/** Demonstrates an alert list */
const alertGallery = defineComponent({
    name: "AlertGallery",
    components: {
        GalleryAndResult,
        Alert,
        DropDownList,
        CheckBox
    },
    setup() {
        const options: ListItemBag[] = ["default", "success", "info", "danger", "warning", "primary", "validation"].map(key => ({ text: key, value: key }));
        return {
            isDismissible: ref(false),
            onDismiss: () => alert('"dismiss" event fired.'),
            options,
            alertType: ref(AlertType.Default),
            importCode: getControlImportPath("alert"),
            exampleCode: `<Alert :dismissable="false" alertType="default" @dismiss="onDismiss">This is an alert!</Alert>`
        };
    },
    template: `
<GalleryAndResult
    :importCode="importCode"
    :exampleCode="exampleCode" >

    <Alert :dismissible="isDismissible" :alertType="alertType" @dismiss="onDismiss">This is an alert!</Alert>

    <template #settings>
        <div class="row">
            <DropDownList formGroupClasses="col-md-4" label="Alert Type" v-model="alertType" :items="options" :showBlankItem="false" />
            <CheckBox formGroupClasses="col-md-4" label="Dismissable" v-model="isDismissible" />
        </div>
        <p>Additional props extend and are passed to the underlying <code>Rock Form Field</code>.</p>
    </template>
</GalleryAndResult>`
});

/** Demonstrates a badge list */
const badgeListGallery = defineComponent({
    name: "BadgeListGallery",
    components: {
        GalleryAndResult,
        BadgeList,
        EntityTypePicker,
        TextBox,
        CheckBox,
        BadgePicker
    },
    setup() {
        const entityType = ref({ text: "Person", value: EntityType.Person });
        const entityTypeGuid = computed(() => entityType?.value);

        const badgeTypes = ref<ListItemBag[]>([]);
        const badgeTypeGuids = computed(() => badgeTypes.value.map(b => b.value));

        const store = useStore();

        return {
            entityType,
            entityTypeGuid,
            badgeTypes,
            badgeTypeGuids,
            entityKey: ref(store.state.currentPerson?.idKey ?? ""),
            importCode: getControlImportPath("badgeList"),
            exampleCode: `<BadgeList :entityTypeGuid="entityTypeGuid?.value" :entityKey="entityKey" :badgeTypeGuids="badgeTypeGuids" />`
        };
    },
    template: `
<GalleryAndResult
    :importCode="importCode"
    :exampleCode="exampleCode" >

    <BadgeList :entityTypeGuid="entityTypeGuid?.value" :entityKey="entityKey" :badgeTypeGuids="badgeTypeGuids" />

    <template #settings>
        <div class="row">
            <EntityTypePicker formGroupClasses="col-md-4" label="Entity Type" v-model="entityType" enhanceForLongLists />
            <TextBox formGroupClasses="col-md-4" label="Entity Key" v-model="entityKey" />
            <BadgePicker formGroupClasses="col-md-4" label="Badge Type" v-model="badgeTypes" showBlankItem multiple />
        </div>
        <p>Additional props extend and are passed to the underlying <code>Rock Form Field</code>.</p>
    </template>
</GalleryAndResult>`
});

/** Demonstrates a basic time picker */
const basicTimePickerGallery = defineComponent({
    name: "BasicTimePickerGallery",
    components: {
        GalleryAndResult,
        BasicTimePicker
    },
    setup() {
        return {
            value: ref({}),
            importCode: getControlImportPath("basicTimePicker"),
            exampleCode: `<BasicTimePicker label="Time" v-model="value" />`
        };
    },
    template: `
<GalleryAndResult
    :value="value"
    :importCode="importCode"
    :exampleCode="exampleCode"
    enableReflection >
    <BasicTimePicker label="Time" v-model="value" />

    <template #settings>
        <p class="text-semibold font-italic">Not all options have been implemented yet.</p>
        <p>Additional props extend and are passed to the underlying <code>Rock Form Field</code> and <code>Drop Down List</code>.</p>
    </template>
</GalleryAndResult>`
});

/** Demonstrates birthday picker */
const birthdayPickerGallery = defineComponent({
    name: "BirthdayPickerGallery",
    components: {
        GalleryAndResult,
        Toggle,
        BirthdayPicker
    },
    setup() {
        return {
            showYear: ref(true),
            datePartsModel: ref<Partial<DatePartsPickerValue>>({
                month: 1,
                day: 1,
                year: 1970
            }),
            importCode: getControlImportPath("birthdayPicker"),
            exampleCode: `<BirthdayPicker label="Birthday" v-model="date" />`
        };
    },
    template: `
<GalleryAndResult
    :value="datePartsModel"
    :importCode="importCode"
    :exampleCode="exampleCode"
    enableReflection>

    <BirthdayPicker label="Birthday" v-model="datePartsModel" :showYear="showYear" />

    <template #settings>
        <Toggle label="Show Year" v-model="showYear" />
        <p class="mt-4 mb-4">This simply wraps the <a href="#DatePartsPickerGallery">Date Parts Picker</a> and sets <code>allowFutureDates</code> and <code>requireYear</code> to <code>false</code>.</p>
        <p class="text-semibold font-italic">Not all options have been implemented yet.</p>
        <p>Additional props extend and are passed to the underlying <code>Rock Form Field</code>.</p>
    </template>
</GalleryAndResult>`
});

/** Demonstrates countdown timer */
const countdownTimerGallery = defineComponent({
    name: "CountdownTimerGallery",
    components: {
        GalleryAndResult,
        CountdownTimer,
        TextBox,
        RockButton
    },
    setup() {
        const seconds = ref(300);
        const setToSeconds = ref(300);

        return {
            reset: () => seconds.value = setToSeconds.value,
            setToSeconds,
            seconds,
            importCode: getControlImportPath("countdownTimer"),
            exampleCode: `<CountdownTimer v-model="seconds" />`
        };
    },
    template: `
<GalleryAndResult
    :value="seconds"
    :importCode="importCode"
    :exampleCode="exampleCode">

    Counting down:
    <CountdownTimer v-model="seconds" />

    <template #settings>
        <form class="form-inline" @submit.prevent="reset">
            <TextBox label="Reset Timer to (seconds)" v-model="setToSeconds" />
            <RockButton type="submit">Set Timer</RockButton>
        </form>
    </template>
</GalleryAndResult>`
});

/** Demonstrates electronic signature */
const electronicSignatureGallery = defineComponent({
    name: "ElectronicSignatureGallery",
    components: {
        GalleryAndResult,
        ElectronicSignature,
        Toggle,
        TextBox
    },
    setup() {
        return {
            signature: ref(null),
            isDrawn: ref(false),
            term: ref("document"),
            importCode: getControlImportPath("electronicSignature"),
            exampleCode: `<ElectronicSignature v-model="signature" :isDrawn="isDrawn" documentTerm="document" />`
        };
    },
    template: `
<GalleryAndResult
    :value="signature"
    :importCode="importCode"
    :exampleCode="exampleCode">

    <ElectronicSignature v-model="signature" :isDrawn="isDrawn" :documentTerm="term" />

    <template #settings>
        <div class="row">
            <Toggle formGroupClasses="col-md-4" label="Signature Type" trueText="Drawn" falseText="Typed" v-model="isDrawn" />
            <TextBox formGroupClasses="col-md-4" label="Document Type Term" v-model="term" />
        </div>
    </template>
</GalleryAndResult>`
});

/** Demonstrates field type editor */
const fieldTypeEditorGallery = defineComponent({
    name: "FieldTypeEditorGallery",
    components: {
        GalleryAndResult,
        FieldTypeEditor,
        CheckBox,
        TextBox
    },
    setup() {
        return {
            value: ref({}),
            readOnly: ref(false),
            importCode: getControlImportPath("fieldTypeEditor"),
            exampleCode: `<FieldTypeEditor v-model="value" :isFieldTypeReadOnly="readOnly" />`
        };
    },
    template: `
<GalleryAndResult
    :value="value"
    :importCode="importCode"
    :exampleCode="exampleCode"
    enableReflection >

    <FieldTypeEditor v-model="value" :isFieldTypeReadOnly="readOnly" />

    <template #settings>
        <div class="row">
            <CheckBox formGroupClasses="col-md-4" label="Read Only Field Type" v-model="readOnly" />
        </div>
    </template>
</GalleryAndResult>`
});

/** Demonstrates inline slider */
const inlineSliderGallery = defineComponent({
    name: "InlineSliderGallery",
    components: {
        GalleryAndResult,
        InlineSlider,
        CheckBox,
        NumberBox
    },
    setup() {
        return {
            value: ref(10),
            intOnly: ref(false),
            min: ref(0),
            max: ref(100),
            showValue: ref(false),
            importCode: getControlImportPath("inlineSlider"),
            exampleCode: `<InlineSlider v-model="value" :isIntegerOnly="intOnly" :min="min" :max="max" :showValueBar="showValue" />`
        };
    },
    template: `
<GalleryAndResult
    :value="value"
    :importCode="importCode"
    :exampleCode="exampleCode"
    enableReflection >

    <InlineSlider v-model="value" :isIntegerOnly="intOnly" :min="min" :max="max" :showValueBar="showValue" />

    <template #settings>
        <div class="row">
            <CheckBox formGroupClasses="col-md-3" label="Integer Only" v-model="intOnly" />
            <CheckBox formGroupClasses="col-md-3" label="Show Value" v-model="showValue" />
            <NumberBox formGroupClasses="col-md-3" label="Minimum Value" v-model="min" />
            <NumberBox formGroupClasses="col-md-3" label="Maximum Value" v-model="max" />
        </div>
    </template>
</GalleryAndResult>`
});

/** Demonstrates javascript anchor */
const javaScriptAnchorGallery = defineComponent({
    name: "JavascriptAnchorGallery",
    components: {
        GalleryAndResult,
        JavaScriptAnchor,
        CheckBox,
        NumberBox
    },
    setup() {
        return {
            onClick: () => alert("Link Clicked"),
            importCode: getControlImportPath("javaScriptAnchor"),
            exampleCode: `<JavaScriptAnchor @click="onClick">Link Text</JavaScriptAnchor>`
        };
    },
    template: `
<GalleryAndResult
    :importCode="importCode"
    :exampleCode="exampleCode" >

    <JavaScriptAnchor @click="onClick">This link can run code, but does not link to a page.</JavaScriptAnchor>
</GalleryAndResult>`
});

/** Demonstrates javascript anchor */
const keyValueListGallery = defineComponent({
    name: "KeyValueListGallery",
    components: {
        GalleryAndResult,
        KeyValueList,
        CheckBox,
        TextBox
    },
    setup() {
        const limitValues = ref(false);
        const displayValueFirst = ref(false);
        const options: ListItemBag[] = [
            {
                text: "Option 1",
                value: "1"
            },
            {
                text: "Option 2",
                value: "2"
            },
            {
                text: "Option 3",
                value: "3"
            },
        ];

        const valueOptions = computed(() => limitValues.value ? options : null);

        return {
            limitValues,
            displayValueFirst,
            valueOptions,
            value: ref(null),
            keyPlaceholder: ref("Key"),
            valuePlaceholder: ref("Value"),
            importCode: getControlImportPath("keyValueList"),
            exampleCode: `<KeyValueList label="Keys and Values" v-model="value" :valueOptions="valueOptions" :displayValueFirst="displayValueFirst" :keyPlaceholder="keyPlaceholder" :valuePlaceholder="valuePlaceholder" />`
        };
    },
    template: `
<GalleryAndResult
    :value="{ 'output:modelValue':value, 'input:valueOptions':valueOptions }"
    hasMultipleValues
    :importCode="importCode"
    :exampleCode="exampleCode"
    enableReflection >

    <KeyValueList label="Keys and Values" v-model="value" :valueOptions="valueOptions" :displayValueFirst="displayValueFirst" :keyPlaceholder="keyPlaceholder" :valuePlaceholder="valuePlaceholder" />

    <template #settings>
        <div class="row">
            <CheckBox formGroupClasses="col-md-3" label="Limit Possible Values" v-model="limitValues" />
            <CheckBox formGroupClasses="col-md-3" label="Show Value First" v-model="displayValueFirst" />
            <TextBox formGroupClasses="col-md-3" label="Placeholder for Key Field" v-model="keyPlaceholder" />
            <TextBox formGroupClasses="col-md-3" label="Placeholder for Value Field" v-model="valuePlaceholder" />
        </div>
    </template>
</GalleryAndResult>`
});

/** Demonstrates loading component */
const loadingGallery = defineComponent({
    name: "LoadingGallery",
    components: {
        GalleryAndResult,
        Loading,
        CheckBox
    },
    setup() {
        return {
            isLoading: ref(false),
            importCode: getControlImportPath("loading"),
            exampleCode: `<Loading :isLoading="isLoading">Content to show when not loading</Loading>`
        };
    },
    template: `
<GalleryAndResult
    :importCode="importCode"
    :exampleCode="exampleCode" >

    <Loading :isLoading="isLoading">Check the box below to start loading</Loading>

    <template #settings>
        <div class="row mb-3">
            <CheckBox formGroupClasses="col-md-3" label="Is Loading" v-model="isLoading" />
        </div>
        <p>Internally, this uses the <a href="#LoadingIndicatorGallery">LoadingIndicator</a> component.</p>
    </template>
</GalleryAndResult>`
});

/** Demonstrates loading indicator component */
const loadingIndicatorGallery = defineComponent({
    name: "LoadingIndicatorGallery",
    components: {
        GalleryAndResult,
        LoadingIndicator
    },
    setup() {
        return {
            importCode: getControlImportPath("loadingIndicator"),
            exampleCode: `<LoadingIndicator />`
        };
    },
    template: `
<GalleryAndResult
    :importCode="importCode"
    :exampleCode="exampleCode" >

    <LoadingIndicator />

    <template #settings>
        <p>It's best to use the <a href="#LoadingGallery">Loading</a> component instead of using this one directly.</p>
    </template>
</GalleryAndResult>`
});

/** Demonstrates number up down group */
const numberUpDownGroupGallery = defineComponent({
    name: "NumberUpDownGroupGallery",
    components: {
        GalleryAndResult,
        NumberUpDownGroup,
        CheckBox,
        NumberBox
    },
    setup() {
        return {
            value: ref({ prop1: 30, prop2: 30, prop3: 30 }),
            options: [
                { key: "prop1", label: "Prop 1", min: 0, max: 50 },
                { key: "prop2", label: "Prop 2", min: 10, max: 60 },
                { key: "prop3", label: "Prop 3", min: 20, max: 70 }
            ] as NumberUpDownGroupOption[],
            importCode: getControlImportPath("numberUpDownGroup"),
            exampleCode: `<NumberUpDownGroup v-model="value" :options="options" />`
        };
    },
    template: `
<GalleryAndResult
    :value="{ 'output:modelValue':value, 'input:options':options }"
    hasMultipleValues
    :importCode="importCode"
    :exampleCode="exampleCode"
    enableReflection >

    <NumberUpDownGroup v-model="value" :options="options" />
</GalleryAndResult>`
});

/** Demonstrates panel widget */
const panelWidgetGallery = defineComponent({
    name: "PanelWidgetGallery",
    components: {
        GalleryAndResult,
        PanelWidget
    },
    setup() {
        return {
            importCode: getControlImportPath("panelWidget"),
            exampleCode: `<PanelWidget :isDefaultOpen="false">
    <template #header>Header</template>
    Main Content...
</PanelWidget>`
        };
    },
    template: `
<GalleryAndResult
    :importCode="importCode"
    :exampleCode="exampleCode" >

    <PanelWidget :isDefaultOpen="false">
        <template #header>Panel Widget Header</template>
        <h4>Romans 11:33-36</h4>
        <p>
            Oh, the depth of the riches<br />
            and the wisdom and the knowledge of God!<br />
            How unsearchable his judgments<br />
            and untraceable his ways!<br />
            For who has known the mind of the Lord?<br />
            Or who has been his counselor?<br />
            And who has ever given to God,<br />
            that he should be repaid?<br />
            For from him and through him<br />
            and to him are all things.<br />
            To him be the glory forever. Amen.
        </p>
    </PanelWidget>
</GalleryAndResult>`
});

/** Demonstrates progress bar */
const progressBarGallery = defineComponent({
    name: "ProgressBarGallery",
    components: {
        GalleryAndResult,
        ProgressBar,
        InlineSlider
    },
    setup() {
        return {
            value: ref(10),
            importCode: getControlImportPath("progressBar"),
            exampleCode: `<ProgressBar :percent="value" />`
        };
    },
    template: `
<GalleryAndResult
    :value="value"
    :importCode="importCode"
    :exampleCode="exampleCode"
    enableReflection >

    <ProgressBar :percent="value" />

    <template #settings>
        <div class="row">
            <label>Percent Done</label>
            <InlineSlider formGroupClasses="col-md-6" label="Integer Only" v-model="value" showValueBar isIntegerOnly />
        </div>
    </template>
</GalleryAndResult>`
});

/** Demonstrates Rock Button */
const rockButtonGallery = defineComponent({
    name: "RockButtonGallery",
    components: {
        GalleryAndResult,
        RockButton,
        DropDownList,
        CheckBox,
        TextBox
    },
    setup() {
        const sizeOptions: ListItemBag[] = [
            { text: "Default", value: BtnSize.Default },
            { text: "ExtraSmall", value: BtnSize.ExtraSmall },
            { text: "Small", value: BtnSize.Small },
            { text: "Large", value: BtnSize.Large }
        ];

        const typeOptions: ListItemBag[] = [
            { text: "Default", value: BtnType.Default },
            { text: "Primary", value: BtnType.Primary },
            { text: "Danger", value: BtnType.Danger },
            { text: "Warning", value: BtnType.Warning },
            { text: "Success", value: BtnType.Success },
            { text: "Info", value: BtnType.Info },
            { text: "Link", value: BtnType.Link },
        ];

        return {
            sizeOptions,
            typeOptions,
            btnSize: ref(BtnSize.Default),
            btnType: ref(BtnType.Default),
            onClick: () => new Promise((res) => setTimeout(() => {
                res(true); alert("done");
            }, 3000)),
            autoLoading: ref(false),
            autoDisable: ref(false),
            isLoading: ref(false),
            loadingText: ref("Loading..."),
            importCode: `import RockButton, { BtnType, BtnSize } from "@Obsidian/Controls/rockButton";`,
            exampleCode: `<RockButton
    :btnSize="BtnSize.Default"
    :btnType="BtnType.Default"
    @click="onClick"
    :isLoading="isLoading"
    :autoLoading="autoLoading"
    :autoDisable="autoDisable"
    :loadingText="loadingText">
    Button Text
</RockButton>`
        };
    },
    template: `
<GalleryAndResult
    :importCode="importCode"
    :exampleCode="exampleCode"
    enableReflection >

    <RockButton :btnSize="btnSize" :btnType="btnType" @click="onClick" :isLoading="isLoading" :autoLoading="autoLoading" :autoDisable="autoDisable" :loadingText="loadingText">Click Here to Fire Async Operation</RockButton>

    <template #settings>
        <div class="row">
            <DropDownList formGroupClasses="col-md-3" label="Button Size" v-model="btnSize" :items="sizeOptions" :showBlankItem="false" />
            <DropDownList formGroupClasses="col-md-3" label="Button Type" v-model="btnType" :items="typeOptions" :showBlankItem="false" />
            <CheckBox formGroupClasses="col-md-3" label="Auto Loading Indicator" v-model="autoLoading" />
            <CheckBox formGroupClasses="col-md-3" label="Auto Disable" v-model="autoDisable" />
        </div>
        <div class="row">
            <CheckBox formGroupClasses="col-md-3" label="Force Loading" v-model="isLoading" />
            <TextBox formGroupClasses="col-md-3" label="Loading Text" v-model="loadingText" />
        </div>
    </template>
</GalleryAndResult>`
});

/** Demonstrates a rock form */
const rockLabelGallery = defineComponent({
    name: "RockLabelGallery",
    components: {
        GalleryAndResult,
        RockLabel
    },
    setup() {
        return {
            importCode: getControlImportPath("rockLabel"),
            exampleCode: `<RockLabel help="More Info">A Label</RockLabel>`
        };
    },
    template: `
<GalleryAndResult
    :importCode="importCode"
    :exampleCode="exampleCode" >

    <RockLabel help="This is the help message">This is a Rock Label. Hover icon for help.</RockLabel>
</GalleryAndResult>`
});

/** Demonstrates a rock validation */
const rockValidationGallery = defineComponent({
    name: "RockValidationGallery",
    components: {
        GalleryAndResult,
        RockValidation
    },
    setup() {
        return {
            errors: [
                { name: "Error Name", text: "Error text describing the validation error." },
                { name: "Not Good", text: "This is invalid because it is sinful." },
                { name: "Trust God", text: "Didn't trust God. Turn to Him." }
            ],
            importCode: getControlImportPath("rockValidation"),
            exampleCode: `<RockValidation :errors="[{ name:'Error Name', text:'Error Description' }]" />`
        };
    },
    template: `
<GalleryAndResult
    :importCode="importCode"
    :exampleCode="exampleCode" >

    <RockValidation :errors="errors" />

    <template #settings>
        <p>The <code>errors</code> parameter takes an array of <code>FormError</code> objects. <code>FormError</code> type is defined in <code>@Obsidian/Utility/form</code>.</p>
    </template>
</GalleryAndResult>`
});

/** Demonstrates slider */
const sliderGallery = defineComponent({
    name: "SliderGallery",
    components: {
        GalleryAndResult,
        Slider,
        CheckBox,
        NumberBox
    },
    setup() {
        return {
            value: ref(10),
            intOnly: ref(false),
            min: ref(0),
            max: ref(100),
            showValue: ref(false),
            importCode: getControlImportPath("slider"),
            exampleCode: `<Slider v-model="value" label="Slider Value" :isIntegerOnly="intOnly" :min="min" :max="max" :showValueBar="showValue" />`
        };
    },
    template: `
<GalleryAndResult
    :value="value"
    :importCode="importCode"
    :exampleCode="exampleCode"
    enableReflection >

    <Slider v-model="value" label="Slider Value" :isIntegerOnly="intOnly" :min="min" :max="max" :showValueBar="showValue" />

    <template #settings>
        <div class="row">
            <CheckBox formGroupClasses="col-md-3" label="Integer Only" v-model="intOnly" />
            <CheckBox formGroupClasses="col-md-3" label="Show Value" v-model="showValue" />
            <NumberBox formGroupClasses="col-md-3" label="Minimum Value" v-model="min" />
            <NumberBox formGroupClasses="col-md-3" label="Maximum Value" v-model="max" />
        </div>
    </template>
</GalleryAndResult>`
});

/** Demonstrates tabbed content */
const tabbedContentGallery = defineComponent({
    name: "TabbedContentGallery",
    components: {
        GalleryAndResult,
        TabbedContent,
        CheckBox,
        NumberBox
    },
    setup() {
        return {
            list: ["Matthew", "Mark", "Luke", "John"],
            importCode: getControlImportPath("tabbedContent"),
            exampleCode: `<TabbedContent :tabList="arrayOfItems">
    <template #tab="{item}">
        {{ item }}
    </template>
    <template #tabpane="{item}">
        This is the content for {{item}}.
    </template>
</TabbedContent>`
        };
    },
    template: `
<GalleryAndResult
    :importCode="importCode"
    :exampleCode="exampleCode" >


    <TabbedContent :tabList="list">
        <template #tab="{item}">
            {{ item }}
        </template>
        <template #tabpane="{item}">
            This is the content for {{item}}.
        </template>
    </TabbedContent>
</GalleryAndResult>`
});

/** Demonstrates vertical collapse transition */
const transitionVerticalCollapseGallery = defineComponent({
    name: "TransitionVerticalCollapseGallery",
    components: {
        GalleryAndResult,
        TransitionVerticalCollapse,
        RockButton
    },
    setup() {
        return {
            showContent: ref(false),
            importCode: getControlImportPath("transitionVerticalCollapse"),
            exampleCode: `<TransitionVerticalCollapse>
    <div v-if="showContent">Content to transition in</div>
</TransitionVerticalCollapse>`
        };
    },
    template: `
<GalleryAndResult :importCode="importCode" :exampleCode="exampleCode">
    <RockButton btnType="primary" class="mb-3" @click="showContent = !showContent">Show Content</RockButton>
    <TransitionVerticalCollapse>
        <div v-if="showContent">God so loved the world...</div>
    </TransitionVerticalCollapse>
</GalleryAndResult>`
});

/** Demonstrates a value detail list */
const valueDetailListGallery = defineComponent({
    name: "ValueDetailListGallery",
    components: {
        GalleryAndResult,
        ValueDetailList
    },
    setup() {
        return {
            modelValue: [
                { title: "Title", textValue: "A text description of this item." },
                { title: "Something", htmlValue: "This description has <i>some</i> <code>HTML</code> mixed in." }
            ],
            importCode: getControlImportPath("valueDetailList"),
            exampleCode: `<ValueDetailList :modelValue="[{ name:'Error Name', text:'Error Description' }]" />`
        };
    },
    template: `
<GalleryAndResult
    :importCode="importCode"
    :exampleCode="exampleCode" >

    <ValueDetailList :modelValue="modelValue" />

    <template #settings>
        <p>The <code>modelValue</code> parameter takes an array of <code>ValueDetailListItem</code> objects. <code>ValueDetailListItem</code> type is defined in <code>@Obsidian/Types/Controls/valueDetailListItem</code>.</p>
    </template>
</GalleryAndResult>`
});

/** Demonstrates code editor. */
const codeEditorGallery = defineComponent({
    name: "CodeEditorGallery",
    components: {
        GalleryAndResult,
        CodeEditor,
        DropDownList,
        NumberBox
    },
    setup() {
        const themeItems: ListItemBag[] = [
            { value: "rock", text: "rock" },
            { value: "chrome", text: "chrome" },
            { value: "crimson_editor", text: "crimson_editor" },
            { value: "dawn", text: "dawn" },
            { value: "dreamweaver", text: "dreamweaver" },
            { value: "eclipse", text: "eclipse" },
            { value: "solarized_light", text: "solarized_light" },
            { value: "textmate", text: "textmate" },
            { value: "tomorrow", text: "tomorrow" },
            { value: "xcode", text: "xcode" },
            { value: "github", text: "github" },
            { value: "ambiance", text: "ambiance" },
            { value: "chaos", text: "chaos" },
            { value: "clouds_midnight", text: "clouds_midnight" },
            { value: "cobalt", text: "cobalt" },
            { value: "idle_fingers", text: "idle_fingers" },
            { value: "kr_theme", text: "kr_theme" },
            { value: "merbivore", text: "merbivore" },
            { value: "merbivore_soft", text: "merbivore_soft" },
            { value: "mono_industrial", text: "mono_industrial" },
            { value: "monokai", text: "monokai" },
            { value: "pastel_on_dark", text: "pastel_on_dark" },
            { value: "solarized_dark", text: "solarized_dark" },
            { value: "terminal", text: "terminal" },
            { value: "tomorrow_night", text: "tomorrow_night" },
            { value: "tomorrow_night_blue", text: "tomorrow_night_blue" },
            { value: "tomorrow_night_bright", text: "tomorrow_night_bright" },
            { value: "tomorrow_night_eighties", text: "tomorrow_night_eighties" },
            { value: "twilight", text: "twilight" },
            { value: "vibrant_ink", text: "vibrant_ink" }
        ].sort((a, b) => a.text.localeCompare(b.text));

        const modeItems: ListItemBag[] = [
            { value: "text", text: "text" },
            { value: "css", text: "css" },
            { value: "html", text: "html" },
            { value: "lava", text: "lava" },
            { value: "javascript", text: "javascript" },
            { value: "less", text: "less" },
            { value: "powershell", text: "powershell" },
            { value: "sql", text: "sql" },
            { value: "typescript", text: "typescript" },
            { value: "csharp", text: "csharp" },
            { value: "markdown", text: "markdown" },
            { value: "xml", text: "xml" },
        ].sort((a, b) => a.text.localeCompare(b.text));

        const theme = ref("rock");
        const mode = ref("text");
        const editorHeight = ref(200);

        const exampleCode = computed((): string => {
            return buildExampleCode("CodeEditor", {
                theme,
                mode,
                editorHeight
            });
        });

        return {
            theme,
            themeItems,
            mode,
            modeItems,
            editorHeight,
            importCode: getControlImportPath("codeEditor"),
            exampleCode
        };
    },
    template: `
<GalleryAndResult
    :importCode="importCode"
    :exampleCode="exampleCode">
    <CodeEditor :theme="theme" :mode="mode" :editorHeight="editorHeight" />

    <template #settings>
        <div class="row">
            <div class="col-md-4">
                <DropDownList label="Theme" v-model="theme" :items="themeItems" />
            </div>

            <div class="col-md-4">
                <DropDownList label="Mode" v-model="mode" :items="modeItems" />
            </div>

            <div class="col-md-4">
                <NumberBox label="Editor Height" v-model="editorHeight" />
            </div>
        </div>
    </template>
</GalleryAndResult>`
});


/** Demonstrates page picker */
const pagePickerGallery = defineComponent({
    name: "PagePickerGallery",
    components: {
        GalleryAndResult,
        CheckBox,
        PagePicker
    },
    setup() {
        return {
            multiple: ref(false),
            showSelectCurrentPage: ref(false),
            promptForPageRoute: ref(false),
            value: ref({
                "page": {
                    value: "b07f30b3-95c4-40a5-9cf6-455399bef67a",
                    text: "Universal Search"
                }
            }),
            importCode: getControlImportPath("pagePicker"),
            exampleCode: `<PagePicker label="Page" v-model="value" :multiple="false" promptForPageRoute showSelectCurrentPage />`
        };
    },
    template: `
<GalleryAndResult
    :value="value"
    :importCode="importCode"
    :exampleCode="exampleCode"
    enableReflection >
    <PagePicker label="Page" v-model="value" :multiple="multiple" :promptForPageRoute="promptForPageRoute" :showSelectCurrentPage="showSelectCurrentPage" />

    <template #settings>

        <div class="row">
            <div class="col-md-4">
                <CheckBox label="Multiple" v-model="multiple" />
            </div>
            <div class="col-md-4">
                <CheckBox label="Show 'Select Current Page' Button" v-model="showSelectCurrentPage" />
            </div>
            <div class="col-md-4">
                <CheckBox label="Prompt for Route" v-model="promptForPageRoute" help="Only works if not selecting multiple values" />
            </div>
        </div>
        <p class="text-semibold font-italic">Not all options have been implemented yet.</p>
    </template>
</GalleryAndResult>`
});

/** Demonstrates group picker */
const groupPickerGallery = defineComponent({
    name: "GroupPickerGallery",
    components: {
        GalleryAndResult,
        CheckBox,
        GroupPicker
    },
    setup() {
        return {
            multiple: ref(false),
            limitToSchedulingEnabled: ref(false),
            limitToRSVPEnabled: ref(false),
            value: ref(null),
            importCode: getControlImportPath("groupPicker"),
            exampleCode: `<GroupPicker label="Group" v-model="value" :multiple="false" />`
        };
    },
    template: `
<GalleryAndResult
    :value="value"
    :importCode="importCode"
    :exampleCode="exampleCode"
    enableReflection >

    <GroupPicker label="Group"
        v-model="value"
        :multiple="multiple"
        :limitToSchedulingEnabled="limitToSchedulingEnabled"
        :limitToRSVPEnabled="limitToRSVPEnabled" />

    <template #settings>

    <div class="row">
        <div class="col-md-4">
            <CheckBox label="Multiple" v-model="multiple" />
        </div>
        <div class="col-md-4">
            <CheckBox label="Limit to Scheduling Enabled" v-model="limitToSchedulingEnabled" />
        </div>
        <div class="col-md-4">
            <CheckBox label="Limit to RSVP Enabled" v-model="limitToRSVPEnabled" />
        </div>
    </div>

        <p class="text-semibold font-italic">Not all options have been implemented yet.</p>
    </template>
</GalleryAndResult>`
});

<<<<<<< HEAD
/** Demonstrates merge template picker */
const mergeTemplatePickerGallery = defineComponent({
    name: "MergeTemplatePickerGallery",
    components: {
        GalleryAndResult,
        DropDownList,
        CheckBox,
        MergeTemplatePicker
    },
    setup() {
        const ownershipOptions = [
            { text: "Global", value: MergeTemplateOwnership.Global },
            { text: "Personal", value: MergeTemplateOwnership.Personal },
            { text: "Both", value: MergeTemplateOwnership.PersonalAndGlobal },
        ];

        return {
            ownershipOptions,
            ownership: ref(MergeTemplateOwnership.Global),
            multiple: ref(false),
            value: ref(null),
            importCode: getControlImportPath("mergeTemplatePicker"),
            exampleCode: `<MergeTemplatePicker label="Merge Template" v-model="value" :multiple="false" />`
        };
    },
    template: `
<GalleryAndResult
    :value="value"
    :importCode="importCode"
    :exampleCode="exampleCode"
    enableReflection >

    <MergeTemplatePicker label="Merge Template"
        v-model="value"
        :multiple="multiple"
        :mergeTemplateOwnership="ownership" />

    <template #settings>

    <div class="row">
        <div class="col-md-4">
            <CheckBox label="Multiple" v-model="multiple" />
        </div>
        <div class="col-md-4">
            <DropDownList label="Ownership" v-model="ownership" :items="ownershipOptions" />
        </div>
    </div>

        <p class="text-semibold font-italic">Not all options have been implemented yet.</p>
    </template>
</GalleryAndResult>`
});

/** Demonstrates metric category picker */
const metricCategoryPickerGallery = defineComponent({
    name: "MetricCategoryPickerGallery",
    components: {
        GalleryAndResult,
        DropDownList,
        CheckBox,
        MetricCategoryPicker
    },
    setup() {
        return {
            multiple: ref(false),
            value: ref(null),
            importCode: getControlImportPath("metricCategoryPicker"),
            exampleCode: `<MetricCategoryPicker label="Metric Category" v-model="value" :multiple="false" />`
        };
    },
    template: `
<GalleryAndResult
    :value="value"
    :importCode="importCode"
    :exampleCode="exampleCode"
    enableReflection >

    <MetricCategoryPicker label="Metric Category"
        v-model="value"
        :multiple="multiple" />

    <template #settings>
        <CheckBox label="Multiple" v-model="multiple" />

        <p class="text-semibold font-italic">Not all options have been implemented yet.</p>
    </template>
</GalleryAndResult>`
});

/** Demonstrates metric item picker */
const metricItemPickerGallery = defineComponent({
    name: "MetricItemPickerGallery",
    components: {
        GalleryAndResult,
        DropDownList,
        CheckBox,
        MetricItemPicker
    },
    setup() {
        return {
            multiple: ref(false),
            value: ref(null),
            importCode: getControlImportPath("metricItemPicker"),
            exampleCode: `<MetricItemPicker label="Metric Item" v-model="value" :multiple="false" />`
        };
    },
    template: `
<GalleryAndResult
    :value="value"
    :importCode="importCode"
    :exampleCode="exampleCode"
    enableReflection >

    <MetricItemPicker label="Metric Item"
        v-model="value"
        :multiple="multiple" />

    <template #settings>
        <CheckBox label="Multiple" v-model="multiple" />

        <p class="text-semibold font-italic">Not all options have been implemented yet.</p>
    </template>
</GalleryAndResult>`
});

/** Demonstrates registration template picker */
const registrationTemplatePickerGallery = defineComponent({
    name: "RegistrationTemplatePickerGallery",
    components: {
        GalleryAndResult,
        DropDownList,
        CheckBox,
        RegistrationTemplatePicker
    },
    setup() {
        return {
            multiple: ref(false),
            value: ref(null),
            importCode: getControlImportPath("registrationTemplatePicker"),
            exampleCode: `<RegistrationTemplatePicker label="Registration Template" v-model="value" :multiple="false" />`
        };
    },
    template: `
<GalleryAndResult
    :value="value"
    :importCode="importCode"
    :exampleCode="exampleCode"
    enableReflection >

    <RegistrationTemplatePicker label="Registration Template"
        v-model="value"
        :multiple="multiple"
        :mergeTemplateOwnership="ownership" />

    <template #settings>

        <CheckBox label="Multiple" v-model="multiple" />

        <p class="text-semibold font-italic">Not all options have been implemented yet.</p>
    </template>
</GalleryAndResult>`
});

/** Demonstrates report picker */
const reportPickerGallery = defineComponent({
    name: "ReportPickerGallery",
    components: {
        GalleryAndResult,
        DropDownList,
        CheckBox,
        ReportPicker
    },
    setup() {
        return {
            multiple: ref(false),
            value: ref(null),
            importCode: getControlImportPath("reportPicker"),
            exampleCode: `<ReportPicker label="Report" v-model="value" :multiple="false" />`
        };
    },
    template: `
<GalleryAndResult
    :value="value"
    :importCode="importCode"
    :exampleCode="exampleCode"
    enableReflection >

    <ReportPicker label="Report"
        v-model="value"
        :multiple="multiple" />

    <template #settings>

        <CheckBox label="Multiple" v-model="multiple" />

        <p class="text-semibold font-italic">Not all options have been implemented yet.</p>
    </template>
</GalleryAndResult>`
});

/** Demonstrates schedule picker */
const schedulePickerGallery = defineComponent({
    name: "SchedulePickerGallery",
    components: {
        GalleryAndResult,
        DropDownList,
        CheckBox,
        SchedulePicker
    },
    setup() {
        return {
            multiple: ref(false),
            value: ref(null),
            importCode: getControlImportPath("schedulePicker"),
            exampleCode: `<SchedulePicker label="Schedule" v-model="value" :multiple="false" />`
        };
    },
    template: `
<GalleryAndResult
    :value="value"
    :importCode="importCode"
    :exampleCode="exampleCode"
    enableReflection >

    <SchedulePicker label="Schedule"
        v-model="value"
        :multiple="multiple" />

    <template #settings>

        <CheckBox label="Multiple" v-model="multiple" />

        <p class="text-semibold font-italic">Not all options have been implemented yet.</p>
    </template>
</GalleryAndResult>`
});

/** Demonstrates workflow action type picker */
const workflowActionTypePickerGallery = defineComponent({
    name: "WorkflowActionTypePickerGallery",
    components: {
        GalleryAndResult,
        DropDownList,
        CheckBox,
        WorkflowActionTypePicker
    },
    setup() {
        return {
            multiple: ref(false),
            value: ref(null),
            importCode: getSfcControlImportPath("workflowActionTypePicker"),
            exampleCode: `<WorkflowActionTypePicker label="Workflow Action Type" v-model="value" :multiple="false" />`
        };
    },
    template: `
<GalleryAndResult
    :value="value"
    :importCode="importCode"
    :exampleCode="exampleCode"
    enableReflection >

    <WorkflowActionTypePicker label="Workflow Action Type"
        v-model="value"
        :multiple="multiple" />

    <template #settings>

        <CheckBox label="Multiple" v-model="multiple" />

        <p class="text-semibold font-italic">Not all options have been implemented yet.</p>
    </template>
</GalleryAndResult>`
});

/** Demonstrates a day of week picker */
const dayOfWeekPickerGallery = defineComponent({
    name: "DayOfWeekPickerGallery",
    components: {
        GalleryAndResult,
        CheckBox,
        NumberUpDown,
        DayOfWeekPicker
    },
    setup() {
        return {
            showBlankItem: ref(false),
            multiple: ref(false),
            columns: ref(1),
            value: ref(null),
            importCode: getSfcControlImportPath("dayOfWeekPicker"),
            exampleCode: `<DayOfWeekPicker label="Day of the Week" v-model="value" :showBlankItem="false" :multiple="false" />`
=======
/** Demonstrates a wordcloud */
const wordCloudGallery = defineComponent({
    name: "WordCloudGallery",
    components: {
        GalleryAndResult,
        CheckBox,
        NumberBox,
        TextBox,
        WordCloud
    },
    setup() {
        const wordsText = ref("Hello, Hello, Hello, from, from, Chip");
        const colorsText = ref("#0193B9, #F2C852, #1DB82B, #2B515D, #ED3223");

        const words = computed((): string[] => {
            return wordsText.value.split(",").map(v => v.trim()).filter(v => v.length > 0);
        });

        const colors = computed((): string[] => {
            return colorsText.value.split(",").map(v => v.trim()).filter(v => v.length > 0);
        });

        return {
            animationDuration: ref(350),
            angleCount: ref(5),
            autoClear: ref(false),
            colors,
            colorsText,
            fontName: ref("Impact"),
            minimumAngle: ref(-90),
            minimumFontSize: ref(10),
            maximumAngle: ref(90),
            maximumFontSize: ref(96),
            wordPadding: ref(5),
            words,
            wordsText,
            importCode: getControlImportPath("wordCloud"),
            exampleCode: `<WordCloud :words="['Hello', 'Hello', 'Goodbye']" />`
>>>>>>> 8e77d8c9
        };
    },
    template: `
<GalleryAndResult
<<<<<<< HEAD
    :value="value"
    :importCode="importCode"
    :exampleCode="exampleCode"
    enableReflection >
    <DayOfWeekPicker label="Day of the Week" v-model="value" :showBlankItem="showBlankItem" :multiple="multiple" :repeatColumns="columns" />

    <template #settings>
        <div class="row">
            <CheckBox formGroupClasses="col-sm-4" label="Show Blank Item" v-model="showBlankItem" />
            <CheckBox formGroupClasses="col-sm-4" label="Multiple" v-model="multiple" />
            <NumberUpDown v-if="multiple" formGroupClasses="col-sm-4" label="Columns" v-model="columns" />
        </div>

        <p class="text-semibold font-italic">Not all options have been implemented yet.</p>
        <p>Additional props extend and are passed to the underlying <code>Rock Form Field</code>.</p>
    </template>
</GalleryAndResult>`
});

/** Demonstrates a month/day picker */
const monthDayPickerGallery = defineComponent({
    name: "MonthDayPickerGallery",
    components: {
        GalleryAndResult,
        CheckBox,
        NumberUpDown,
        MonthDayPicker
    },
    setup() {
        return {
            value: ref({ month: 0, day: 0 }),
            importCode: getSfcControlImportPath("monthDayPicker"),
            exampleCode: `<MonthDayPicker label="Month and Day" v-model="value" :showBlankItem="false" :multiple="false" />`
        };
    },
    template: `
<GalleryAndResult
    :value="value"
    :importCode="importCode"
    :exampleCode="exampleCode"
    enableReflection >
    <MonthDayPicker label="Month and Day" v-model="value" :showBlankItem="showBlankItem" :multiple="multiple" :repeatColumns="columns" />

    <template #settings>
        <p class="text-semibold font-italic">Not all options have been implemented yet.</p>
        <p>Additional props extend and are passed to the underlying <code>Rock Form Field</code>.</p>
    </template>
</GalleryAndResult>`
});

/** Demonstrates a month/year picker */
const monthYearPickerGallery = defineComponent({
    name: "MonthYearPickerGallery",
    components: {
        GalleryAndResult,
        CheckBox,
        NumberUpDown,
        MonthYearPicker
    },
    setup() {
        return {
            value: ref({ month: 0, year: 0 }),
            importCode: getSfcControlImportPath("monthYearPicker"),
            exampleCode: `<MonthYearPicker label="Month and Year" v-model="value" :showBlankItem="false" :multiple="false" />`
        };
    },
    template: `
<GalleryAndResult
    :value="value"
    :importCode="importCode"
    :exampleCode="exampleCode"
    enableReflection >
    <MonthYearPicker label="Month and Year" v-model="value" :showBlankItem="showBlankItem" :multiple="multiple" :repeatColumns="columns" />

    <template #settings>
        <p class="text-semibold font-italic">Not all options have been implemented yet.</p>
        <p>Additional props extend and are passed to the underlying <code>Rock Form Field</code>.</p>
    </template>
</GalleryAndResult>`
});

/** Demonstrates a cacheability picker */
const cacheabilityPickerGallery = defineComponent({
    name: "CacheabilityPickerGallery",
    components: {
        GalleryAndResult,
        CheckBox,
        NumberUpDown,
        CacheabilityPicker
    },
    setup() {
        return {
            value: ref<RockCacheability | null>(null),
            importCode: getSfcControlImportPath("cacheabilityPicker"),
            exampleCode: `<CacheabilityPicker v-model="value" :showBlankItem="false" :multiple="false" />`
        };
    },
    template: `
<GalleryAndResult
    :value="value"
    :importCode="importCode"
    :exampleCode="exampleCode"
    enableReflection >
    <CacheabilityPicker label="Cacheability" v-model="value" />

    <template #settings>
        <p class="text-semibold font-italic">Not all options have been implemented yet.</p>
        <p>Additional props extend and are passed to the underlying <code>Rock Form Field</code>.</p>
    </template>
</GalleryAndResult>`
});

/** Demonstrates Button Group */
const buttonGroupGallery = defineComponent({
    name: "ButtonGroupGallery",
    components: {
        GalleryAndResult,
        ButtonGroup,
        DropDownList,
        CheckBox,
        TextBox
    },
    setup() {
        const sizeOptions: ListItemBag[] = [
            { text: "Default", value: BtnSize.Default },
            { text: "ExtraSmall", value: BtnSize.ExtraSmall },
            { text: "Small", value: BtnSize.Small },
            { text: "Large", value: BtnSize.Large }
        ];

        const typeOptions: ListItemBag[] = [
            { text: "Default", value: BtnType.Default },
            { text: "Primary", value: BtnType.Primary },
            { text: "Danger", value: BtnType.Danger },
            { text: "Warning", value: BtnType.Warning },
            { text: "Success", value: BtnType.Success },
            { text: "Info", value: BtnType.Info },
            { text: "Link", value: BtnType.Link },
        ];

        const buttonOptions: ListItemBag[] = [
            { text: "Mins", value: "1" },
            { text: "Hours", value: "2" },
            { text: "Days", value: "3" },
        ];

        return {
            sizeOptions,
            typeOptions,
            buttonOptions,
            btnSize: ref(BtnSize.Default),
            sbtnType: ref(BtnType.Primary),
            ubtnType: ref(BtnType.Default),
            value: ref("1"),
            importCode: getSfcControlImportPath("buttonGroup"),
            exampleCode: `<ButtonGroup :btnSize="BtnSize.Default" :btnType="BtnType.Default" :items="items" />`
        };
    },
    template: `
<GalleryAndResult
    :value="value"
    :importCode="importCode"
    :exampleCode="exampleCode"
    enableReflection >

    <ButtonGroup v-model="value" :btnSize="btnSize" :selectedBtnType="sbtnType" :unselectedBtnType="ubtnType" :items="buttonOptions" />

    <template #settings>
        <div class="row">
            <DropDownList formGroupClasses="col-md-4" label="Button Size" v-model="btnSize" :items="sizeOptions" :showBlankItem="false" />
            <DropDownList formGroupClasses="col-md-4" label="Selected Button Type" v-model="sbtnType" :items="typeOptions" :showBlankItem="false" />
            <DropDownList formGroupClasses="col-md-4" label="Unselected Button Type" v-model="ubtnType" :items="typeOptions" :showBlankItem="false" />
        </div>
    </template>
</GalleryAndResult>`
});

/** Demonstrates Interval Picker */
const intervalPickerGallery = defineComponent({
    name: "IntervalPickerGallery",
    components: {
        GalleryAndResult,
        IntervalPicker,
        DropDownList,
        CheckBox,
        TextBox
    },
    setup() {
        const typeOptions: ListItemBag[] = [
            { text: "Default", value: BtnType.Default },
            { text: "Primary", value: BtnType.Primary },
            { text: "Danger", value: BtnType.Danger },
            { text: "Warning", value: BtnType.Warning },
            { text: "Success", value: BtnType.Success },
            { text: "Info", value: BtnType.Info },
            { text: "Link", value: BtnType.Link },
        ];

        return {
            typeOptions,
            sbtnType: ref(BtnType.Primary),
            ubtnType: ref(BtnType.Default),
            value: ref(null),
            importCode: getSfcControlImportPath("intervalPicker"),
            exampleCode: `<IntervalPicker v-model="value" label="Interval" :selectedBtnType="sbtnType" :unselectedBtnType="ubtnType" />`
        };
    },
    template: `
<GalleryAndResult
    :value="value"
    :importCode="importCode"
    :exampleCode="exampleCode"
    enableReflection >

    <IntervalPicker v-model="value" label="Interval" :selectedBtnType="sbtnType" :unselectedBtnType="ubtnType" />

    <template #settings>
        <div class="row">
            <DropDownList formGroupClasses="col-md-4" label="Selected Button Type" v-model="sbtnType" :items="typeOptions" :showBlankItem="false" />
            <DropDownList formGroupClasses="col-md-4" label="Unselected Button Type" v-model="ubtnType" :items="typeOptions" :showBlankItem="false" />
        </div>
    </template>
</GalleryAndResult>`
});

/** Demonstrates Geo Picker */
const geoPickerGallery = defineComponent({
    name: "GeoPickerGallery",
    components: {
        GalleryAndResult,
        GeoPicker,
        DropDownList,
        CheckBox,
        TextBox,
        Toggle
    },
    setup() {
        const toggleValue = ref(false);
        const drawingMode = computed(() => toggleValue.value ? "Point" : "Polygon");

        return {
            value: ref("POLYGON((35.1945 31.813, 35.2345 31.813, 35.2345 31.783, 35.2745 31.783, 35.2745 31.753, 35.2345 31.753, 35.2345 31.693, 35.1945 31.693, 35.1945 31.753, 35.1545 31.753, 35.1545 31.783, 35.1945 31.783, 35.1945 31.813))"),
            toggleValue,
            drawingMode,
            importCode: getSfcControlImportPath("geoPicker"),
            exampleCode: `<GeoPicker :drawingMode="drawingMode" v-model="value" />`
        };
    },
    template: `
<GalleryAndResult
    :value="value"
    :importCode="importCode"
    :exampleCode="exampleCode"
    enableReflection >

    <GeoPicker label="Geo Picker" :drawingMode="drawingMode" v-model="value" />

    <template #settings>
        <div class="row">
            <Toggle formGroupClasses="col-md-3" v-model="toggleValue" label="Drawing Mode" trueText="Point" falseText="Polygon" help="This will not update while the picker is open. Re-open picker to see change. You may also need to clear the value" />
        </div>

        <p class="text-semibold font-italic">Not all options have been implemented yet.</p>
        <p>Additional props extend and are passed to the underlying <code>Rock Form Field</code>.</p>
    </template>
</GalleryAndResult>`
});

/** Demonstrates Content Drop Down Picker */
const contentDropDownPickerGallery = defineComponent({
    name: "ContentDropDownPickerGallery",
    components: {
        GalleryAndResult,
        ContentDropDownPicker,
        InlineCheckBox,
        TextBox
    },
    setup() {
        const value = ref<string>("");
        const innerLabel = computed<string>(() => value.value || "No Value Selected");
        const showPopup = ref(false);
        const isFullscreen = ref(false);

        function onSelect(): void {
            value.value = "A Value";
        }
        function onClear(): void {
            value.value = "";
        }

        return {
            value,
            innerLabel,
            onSelect,
            onClear,
            primaryButtonLabel: ref("<i class='fa fa-save'></i> Save"),
            secondaryButtonLabel: ref("Close"),
            showPopup,
            isFullscreen,
            showClearButton: ref(false),
            importCode: getSfcControlImportPath("contentDropDownPicker"),
            exampleCode: `<ContentDropDownPicker
    label="Your Custom Picker"
    @primaryButtonClicked="selectValue"
    @clearButtonClicked="clear"S
    :innerLabel="innerLabel"
    :showClear="!!value"
    iconCssClass="fa fa-cross" >
    You can place anything you want in here. Click the Save button to select a value or Cancel to close this box.
</ContentDropDownPicker>`
        };
    },
    template: `
<GalleryAndResult
    :importCode="importCode"
    :exampleCode="exampleCode" >

    <ContentDropDownPicker
        label="Your Custom Picker"
        @primaryButtonClicked="onSelect"
        @clearButtonClicked="onClear"
        v-model:showPopup="showPopup"
        v-model:isFullscreen="isFullscreen"
        :innerLabel="innerLabel"
        :showClear="showClearButton"
        pickerContentBoxHeight="auto"
        disablePickerContentBoxScroll
        iconCssClass="fa fa-cross"
        rules="required"
         >

        <p>You can place anything you want in here. Click the Save button to select a value or Cancel to close this box.
        The actions are completely customizable via event handlers (though they always close the popup), or you can
        completely override them via the <code>mainPickerActions</code> slot. You can also add additional custom buttons
        to the right via the <code>customPickerActions</code> slot.</p>

        <p><strong>Note</strong>: you are in control of:</p>

        <ul>
            <li>Selecting a value when the primary button is clicked. This control does not touch actual values at all
            except to pass them to <code>&lt;RockFormField&gt;</code> for validation.</li>
            <li>Determining the text inside the select box via the <code>innerLabel</code> prop, since this control does
            not look at the values or know how to format them</li>
            <li>Determining when the clear button should show up via the <code>showClear</code> prop, once again because
            this control doesn't mess with selected values.</li>
        </ul>

        <template #primaryButtonLabel><span v-html="primaryButtonLabel"></span></template>

        <template #secondaryButtonLabel><span v-html="secondaryButtonLabel"></span></template>


        <template #customPickerActions>
            Custom Actions Here
        </template>
    </ContentDropDownPicker>

    <template #settings>
        <div class="row">
            <TextBox formGroupClasses="col-md-3" label="Primary Button Label" v-model="primaryButtonLabel" />
            <TextBox formGroupClasses="col-md-3" label="Secondary Button Label" v-model="secondaryButtonLabel" />
            <div class="col-md-3"><InlineCheckBox label="Show Popup" v-model="showPopup" /></div>
            <div class="col-md-3"><InlineCheckBox label="Show Clear Button" v-model="showClearButton" /></div>
        </div>

        <p class="text-semibold font-italic">Not all options have been implemented yet.</p>
        <p>Additional props extend and are passed to the underlying <code>Rock Form Field</code>.</p>
=======
    :importCode="importCode"
    :exampleCode="exampleCode">
    <WordCloud width="100%"
        :words="words"
        :animationDuration="animationDuration"
        :angleCount="angleCount"
        :autoClear="autoClear"
        :colors="colors"
        :fontName="fontName"
        :minimumAngle="minimumAngle"
        :minimumFontSize="minimumFontSize"
        :maximumAngle="maximumAngle"
        :maximumFontSize="maximumFontSize"
        :wordPadding="wordPadding" />

    <template #settings>
        <div class="row">
            <div class="col-md-4">
                <TextBox v-model="wordsText" label="Words" />
            </div>

            <div class="col-md-4">
                <TextBox v-model="colorsText" label="Colors" />
            </div>

            <div class="col-md-4">
                <NumberBox v-model="wordPadding" label="Word Padding" />
            </div>
        </div>

        <div class="row">
            <div class="col-md-4">
                <TextBox v-model="fontName" label="Font Name" />
            </div>

            <div class="col-md-4">
                <NumberBox v-model="minimumFontSize" label="Minimum Font Size" />
            </div>

            <div class="col-md-4">
                <NumberBox v-model="maximumFontSize" label="Maximum Font Size" />
            </div>
        </div>

        <div class="row">
            <div class="col-md-4">
                <NumberBox v-model="angleCount" label="Angle Count" />
            </div>

            <div class="col-md-4">
                <NumberBox v-model="minimumAngle" label="Minimum Angle" />
            </div>

            <div class="col-md-4">
                <NumberBox v-model="maximumAngle" label="Maximum Angle" />
            </div>
        </div>

        <div class="row">
            <div class="col-md-4">
                <CheckBox v-model="autoClear" label="Auto Clear" />
            </div>

            <div class="col-md-4">
                <NumberBox v-model="animationDuration" label="Animation Duration" />
            </div>
        </div>
>>>>>>> 8e77d8c9
    </template>
</GalleryAndResult>`
});


const controlGalleryComponents: Record<string, Component> = [
    alertGallery,
    attributeValuesContainerGallery,
    badgeListGallery,
    fieldFilterEditorGallery,
    textBoxGallery,
    datePickerGallery,
    dateRangePickerGallery,
    dateTimePickerGallery,
    datePartsPickerGallery,
    radioButtonListGallery,
    dialogGallery,
    checkBoxGallery,
    inlineCheckBoxGallery,
    switchGallery,
    inlineSwitchGallery,
    checkBoxListGallery,
    listBoxGallery,
    phoneNumberBoxGallery,
    dropDownListGallery,
    helpBlockGallery,
    colorPickerGallery,
    numberBoxGallery,
    numberRangeBoxGallery,
    genderDropDownListGallery,
    socialSecurityNumberBoxGallery,
    timePickerGallery,
    ratingGallery,
    currencyBoxGallery,
    emailBoxGallery,
    numberUpDownGallery,
    staticFormControlGallery,
    addressControlGallery,
    toggleGallery,
    progressTrackerGallery,
    itemsWithPreAndPostHtmlGallery,
    urlLinkBoxGallery,
    fullscreenGallery,
    panelGallery,
    personPickerGallery,
    fileUploaderGallery,
    imageUploaderGallery,
    slidingDateRangePickerGallery,
    definedValuePickerGallery,
    campusPickerGallery,
    entityTypePickerGallery,
    sectionHeaderGallery,
    sectionContainerGallery,
    categoryPickerGallery,
    locationPickerGallery,
    copyButtonGallery,
    entityTagListGallery,
    followingGallery,
    achievementTypePickerGallery,
    badgeComponentPickerGallery,
    assessmentTypePickerGallery,
    assetStorageProviderPickerGallery,
    auditDetailGallery,
    binaryFileTypePickerGallery,
    binaryFilePickerGallery,
    codeEditorGallery,
    modalGallery,
    eventItemPickerGallery,
    dataViewPickerGallery,
    workflowTypePickerGallery,
    componentPickerGallery,
    financialGatewayPickerGallery,
    financialStatementTemplatePickerGallery,
    fieldTypePickerGallery,
    gradePickerGallery,
    groupMemberPickerGallery,
    interactionChannelPickerGallery,
    interactionComponentPickerGallery,
    lavaCommandPickerGallery,
    remoteAuthsPickerGallery,
    stepProgramPickerGallery,
    stepStatusPickerGallery,
    stepTypePickerGallery,
    streakTypePickerGallery,
    badgePickerGallery,
    basicTimePickerGallery,
    birthdayPickerGallery,
    countdownTimerGallery,
    electronicSignatureGallery,
    fieldTypeEditorGallery,
    inlineSliderGallery,
    javaScriptAnchorGallery,
    keyValueListGallery,
    loadingGallery,
    loadingIndicatorGallery,
    numberUpDownGroupGallery,
    panelWidgetGallery,
    progressBarGallery,
    rockButtonGallery,
    rockLabelGallery,
    rockValidationGallery,
    sliderGallery,
    tabbedContentGallery,
    transitionVerticalCollapseGallery,
    valueDetailListGallery,
    pagePickerGallery,
    connectionRequestPickerGallery,
    groupPickerGallery,
<<<<<<< HEAD
    mergeTemplatePickerGallery,
    metricCategoryPickerGallery,
    metricItemPickerGallery,
    registrationTemplatePickerGallery,
    reportPickerGallery,
    schedulePickerGallery,
    workflowActionTypePickerGallery,
    dayOfWeekPickerGallery,
    monthDayPickerGallery,
    monthYearPickerGallery,
    cacheabilityPickerGallery,
    buttonGroupGallery,
    intervalPickerGallery,
    geoPickerGallery,
    contentDropDownPickerGallery,
=======
    scheduleBuilderGallery,
    wordCloudGallery
>>>>>>> 8e77d8c9
]
    // Sort list by component name
    .sort((a, b) => a.name.localeCompare(b.name))
    // Convert list to an object where the key is the component name and the value is the component
    .reduce((newList, comp) => {
        newList[comp.name] = comp;
        return newList;
    }, {});

// #endregion

// #region Template Gallery

/** Demonstrates the detailPanel component. */
const detailBlockGallery = defineComponent({
    name: "DetailBlockGallery",
    components: {
        GalleryAndResult,
        CheckBox,
        CheckBoxList,
        DetailBlock
    },

    setup() {
        const simulateValues = ref<string[]>([]);

        const headerActions = computed((): PanelAction[] => {
            if (!simulateValues.value.includes("headerActions")) {
                return [];
            }

            return [
                {
                    iconCssClass: "fa fa-user",
                    title: "Action 1",
                    type: "default",
                    handler: () => alert("Action 1 selected.")
                },
                {
                    iconCssClass: "fa fa-group",
                    title: "Action 2",
                    type: "success",
                    handler: () => alert("Action 2 selected.")
                }
            ];
        });

        const labels = computed((): PanelAction[] => {
            if (!simulateValues.value.includes("labels")) {
                return [];
            }

            return [
                {
                    iconCssClass: "fa fa-user",
                    title: "Action 1",
                    type: "info",
                    handler: () => alert("Action 1 selected.")
                },
                {
                    iconCssClass: "fa fa-group",
                    title: "Action 2",
                    type: "success",
                    handler: () => alert("Action 2 selected.")
                }
            ];
        });

        const headerSecondaryActions = computed((): PanelAction[] => {
            if (!simulateValues.value.includes("headerSecondaryActions")) {
                return [];
            }

            return [
                {
                    iconCssClass: "fa fa-user",
                    title: "Action 1",
                    type: "default",
                    handler: () => alert("Action 1 selected.")
                },
                {
                    iconCssClass: "fa fa-group",
                    title: "Action 2",
                    type: "success",
                    handler: () => alert("Action 2 selected.")
                }
            ];
        });

        const footerActions = computed((): PanelAction[] => {
            if (!simulateValues.value.includes("footerActions")) {
                return [];
            }

            return [
                {
                    iconCssClass: "fa fa-user",
                    title: "Action 1",
                    type: "default",
                    handler: () => alert("Action 1 selected.")
                },
                {
                    iconCssClass: "fa fa-group",
                    title: "Action 2",
                    type: "success",
                    handler: () => alert("Action 2 selected.")
                }
            ];
        });

        const footerSecondaryActions = computed((): PanelAction[] => {
            if (!simulateValues.value.includes("footerSecondaryActions")) {
                return [];
            }

            return [
                {
                    iconCssClass: "fa fa-user",
                    title: "Action 1",
                    type: "default",
                    handler: () => alert("Action 1 selected.")
                },
                {
                    iconCssClass: "fa fa-group",
                    title: "Action 2",
                    type: "success",
                    handler: () => alert("Action 2 selected.")
                }
            ];
        });

        return {
            colors: Array.apply(0, Array(256)).map((_: unknown, index: number) => `rgb(${index}, ${index}, ${index})`),
            entityTypeGuid: EntityType.Group,
            footerActions,
            footerSecondaryActions,
            headerActions,
            headerSecondaryActions,
            isAuditHidden: ref(false),
            isBadgesVisible: ref(true),
            isDeleteVisible: ref(true),
            isEditVisible: ref(true),
            isFollowVisible: ref(true),
            isSecurityHidden: ref(false),
            isTagsVisible: ref(false),
            labels,
            simulateValues,
            simulateOptions: [
                {
                    value: "headerActions",
                    text: "Header Actions"
                },
                {
                    value: "headerSecondaryActions",
                    text: "Header Secondary Actions"
                },
                {
                    value: "labels",
                    text: "Labels",
                },
                {
                    value: "footerActions",
                    text: "Footer Actions"
                },
                {
                    value: "footerSecondaryActions",
                    text: "Footer Secondary Actions"
                },
                {
                    value: "helpContent",
                    text: "Help Content"
                }
            ],
            simulateHelp: computed((): boolean => simulateValues.value.includes("helpContent")),
            importCode: getTemplateImportPath("detailBlock"),
            exampleCode: `<DetailBlock name="Sample Entity" :entityTypeGuid="entityTypeGuid" entityTypeName="Entity Type" entityKey="57dc00a3-ff88-4d4c-9878-30ae309117e2" />`
        };
    },
    template: `
<GalleryAndResult
    :importCode="importCode"
    :exampleCode="exampleCode">
    <DetailBlock name="Sample Entity"
        :entityTypeGuid="entityTypeGuid"
        entityTypeName="Entity Type"
        entityKey="57dc00a3-ff88-4d4c-9878-30ae309117e2"
        :headerActions="headerActions"
        :headerSecondaryActions="headerSecondaryActions"
        :labels="labels"
        :footerActions="footerActions"
        :footerSecondaryActions="footerSecondaryActions"
        :isAuditHidden="isAuditHidden"
        :isEditVisible="isEditVisible"
        :isDeleteVisible="isDeleteVisible"
        :isFollowVisible="isFollowVisible"
        :isBadgesVisible="isBadgesVisible"
        :isSecurityHidden="isSecurityHidden"
        :isTagsVisible="isTagsVisible">
        <template v-if="simulateHelp" #helpContent>
            This is some help text.
        </template>
        <div v-for="c in colors" :style="{ background: c, height: '1px' }"></div>
    </DetailBlock>

    <template #settings>
        <div class="row">
            <div class="col-md-3">
                <CheckBox v-model="isAuditHidden" label="Is Audit Hidden" />
            </div>
            <div class="col-md-3">
                <CheckBox v-model="isBadgesVisible" label="Is Badges Visible" />
            </div>
            <div class="col-md-3">
                <CheckBox v-model="isDeleteVisible" label="Is Delete Visible" />
            </div>
            <div class="col-md-3">
                <CheckBox v-model="isEditVisible" label="Is Edit Visible" />
            </div>
            <div class="col-md-3">
                <CheckBox v-model="isFollowVisible" label="Is Follow Visible" />
            </div>
            <div class="col-md-3">
                <CheckBox v-model="isSecurityHidden" label="Is Security Hidden" />
            </div>
            <div class="col-md-3">
                <CheckBox v-model="isTagsVisible" label="Is Tags Visible" />
            </div>
        </div>

        <CheckBoxList v-model="simulateValues" label="Simulate" :items="simulateOptions" horizontal />
    </template>
</GalleryAndResult>`
});

const templateGalleryComponents = [
    detailBlockGallery
]
    .sort((a, b) => a.name.localeCompare(b.name))
    .reduce((newList, comp) => {
        newList[comp.name] = comp;
        return newList;
    }, {});

// #endregion

export default defineComponent({
    name: "Example.ControlGallery",
    components: {
        Panel,
        SectionHeader,
        ...controlGalleryComponents,
        ...templateGalleryComponents
    },

    setup() {
        const currentComponent = ref<Component>(Object.values(controlGalleryComponents)[0]);

        function getComponentFromHash(): void {
            const hashComponent = new URL(document.URL).hash.replace("#", "");
            const component = controlGalleryComponents[hashComponent] ?? templateGalleryComponents[hashComponent];

            if (component) {
                currentComponent.value = component;
            }
        }

        onMounted(() => {
            getComponentFromHash();

            window.addEventListener("hashchange", getComponentFromHash);
        });

        onUnmounted(() => {
            window.removeEventListener("hashchange", getComponentFromHash);
        });

        return {
            currentComponent,
            convertComponentName,
            controlGalleryComponents,
            templateGalleryComponents
        };
    },

    template: `
<v-style>
.galleryContainer {
    margin: -18px;
}

.galleryContainer > * {
    padding: 24px;
}

.gallerySidebar {
    border-radius: 0;
    margin: -1px 0 -1px -1px;
}

.gallerySidebar li.current {
    font-weight: 700;
}
</v-style>
<Panel type="block">
    <template #title>
        Obsidian Control Gallery
    </template>
    <template #default>
        <div class="galleryContainer row">

            <div class="gallerySidebar well col-sm-3">
                <h4>Components</h4>

                <ul class="list-unstyled mb-0">
                    <li v-for="(component, key) in controlGalleryComponents" :key="key" :class="{current: currentComponent.name === component.name}">
                        <a :href="'#' + key" @click="currentComponent = component">{{ convertComponentName(component.name) }}</a>
                    </li>
                </ul>

                <h4 class="mt-3">Templates</h4>

                <ul class="list-unstyled mb-0">
                    <li v-for="(component, key) in templateGalleryComponents" :key="key" :class="{current: currentComponent.name === component.name}">
                        <a :href="'#' + key" @click="currentComponent = component">{{ convertComponentName(component.name) }}</a>
                    </li>
                </ul>
            </div>

            <div class="galleryContent col-sm-9">
                <component :is="currentComponent" />
            </div>

        </div>
    </template>
</Panel>`
});<|MERGE_RESOLUTION|>--- conflicted
+++ resolved
@@ -169,7 +169,6 @@
 import ValueDetailList from "@Obsidian/Controls/valueDetailList";
 import PagePicker from "@Obsidian/Controls/pagePicker";
 import GroupPicker from "@Obsidian/Controls/groupPicker";
-<<<<<<< HEAD
 import MergeTemplatePicker from "@Obsidian/Controls/mergeTemplatePicker";
 import { MergeTemplateOwnership } from "@Obsidian/Enums/Controls/mergeTemplateOwnership";
 import MetricCategoryPicker from "@Obsidian/Controls/metricCategoryPicker";
@@ -187,9 +186,7 @@
 import IntervalPicker from "@Obsidian/Controls/intervalPicker.vue";
 import GeoPicker from "@Obsidian/Controls/geoPicker.vue";
 import ContentDropDownPicker from "@Obsidian/Controls/contentDropDownPicker.vue";
-=======
 import WordCloud from "@Obsidian/Controls/wordCloud.vue";
->>>>>>> 8e77d8c9
 
 // #region Gallery Support
 
@@ -5674,7 +5671,6 @@
 </GalleryAndResult>`
 });
 
-<<<<<<< HEAD
 /** Demonstrates merge template picker */
 const mergeTemplatePickerGallery = defineComponent({
     name: "MergeTemplatePickerGallery",
@@ -5966,51 +5962,10 @@
             value: ref(null),
             importCode: getSfcControlImportPath("dayOfWeekPicker"),
             exampleCode: `<DayOfWeekPicker label="Day of the Week" v-model="value" :showBlankItem="false" :multiple="false" />`
-=======
-/** Demonstrates a wordcloud */
-const wordCloudGallery = defineComponent({
-    name: "WordCloudGallery",
-    components: {
-        GalleryAndResult,
-        CheckBox,
-        NumberBox,
-        TextBox,
-        WordCloud
-    },
-    setup() {
-        const wordsText = ref("Hello, Hello, Hello, from, from, Chip");
-        const colorsText = ref("#0193B9, #F2C852, #1DB82B, #2B515D, #ED3223");
-
-        const words = computed((): string[] => {
-            return wordsText.value.split(",").map(v => v.trim()).filter(v => v.length > 0);
-        });
-
-        const colors = computed((): string[] => {
-            return colorsText.value.split(",").map(v => v.trim()).filter(v => v.length > 0);
-        });
-
-        return {
-            animationDuration: ref(350),
-            angleCount: ref(5),
-            autoClear: ref(false),
-            colors,
-            colorsText,
-            fontName: ref("Impact"),
-            minimumAngle: ref(-90),
-            minimumFontSize: ref(10),
-            maximumAngle: ref(90),
-            maximumFontSize: ref(96),
-            wordPadding: ref(5),
-            words,
-            wordsText,
-            importCode: getControlImportPath("wordCloud"),
-            exampleCode: `<WordCloud :words="['Hello', 'Hello', 'Goodbye']" />`
->>>>>>> 8e77d8c9
-        };
-    },
-    template: `
-<GalleryAndResult
-<<<<<<< HEAD
+        };
+    },
+    template: `
+<GalleryAndResult
     :value="value"
     :importCode="importCode"
     :exampleCode="exampleCode"
@@ -6378,7 +6333,52 @@
 
         <p class="text-semibold font-italic">Not all options have been implemented yet.</p>
         <p>Additional props extend and are passed to the underlying <code>Rock Form Field</code>.</p>
-=======
+    </template>
+</GalleryAndResult>`
+});
+
+/** Demonstrates a wordcloud */
+const wordCloudGallery = defineComponent({
+    name: "WordCloudGallery",
+    components: {
+        GalleryAndResult,
+        CheckBox,
+        NumberBox,
+        TextBox,
+        WordCloud
+    },
+    setup() {
+        const wordsText = ref("Hello, Hello, Hello, from, from, Chip");
+        const colorsText = ref("#0193B9, #F2C852, #1DB82B, #2B515D, #ED3223");
+
+        const words = computed((): string[] => {
+            return wordsText.value.split(",").map(v => v.trim()).filter(v => v.length > 0);
+        });
+
+        const colors = computed((): string[] => {
+            return colorsText.value.split(",").map(v => v.trim()).filter(v => v.length > 0);
+        });
+
+        return {
+            animationDuration: ref(350),
+            angleCount: ref(5),
+            autoClear: ref(false),
+            colors,
+            colorsText,
+            fontName: ref("Impact"),
+            minimumAngle: ref(-90),
+            minimumFontSize: ref(10),
+            maximumAngle: ref(90),
+            maximumFontSize: ref(96),
+            wordPadding: ref(5),
+            words,
+            wordsText,
+            importCode: getControlImportPath("wordCloud"),
+            exampleCode: `<WordCloud :words="['Hello', 'Hello', 'Goodbye']" />`
+        };
+    },
+    template: `
+<GalleryAndResult
     :importCode="importCode"
     :exampleCode="exampleCode">
     <WordCloud width="100%"
@@ -6446,7 +6446,6 @@
                 <NumberBox v-model="animationDuration" label="Animation Duration" />
             </div>
         </div>
->>>>>>> 8e77d8c9
     </template>
 </GalleryAndResult>`
 });
@@ -6555,7 +6554,6 @@
     pagePickerGallery,
     connectionRequestPickerGallery,
     groupPickerGallery,
-<<<<<<< HEAD
     mergeTemplatePickerGallery,
     metricCategoryPickerGallery,
     metricItemPickerGallery,
@@ -6571,10 +6569,8 @@
     intervalPickerGallery,
     geoPickerGallery,
     contentDropDownPickerGallery,
-=======
     scheduleBuilderGallery,
     wordCloudGallery
->>>>>>> 8e77d8c9
 ]
     // Sort list by component name
     .sort((a, b) => a.name.localeCompare(b.name))
