﻿// <copyright>
// Copyright by the Spark Development Network
//
// Licensed under the Rock Community License (the "License");
// you may not use this file except in compliance with the License.
// You may obtain a copy of the License at
//
// http://www.rockrms.com/license
//
// Unless required by applicable law or agreed to in writing, software
// distributed under the License is distributed on an "AS IS" BASIS,
// WITHOUT WARRANTIES OR CONDITIONS OF ANY KIND, either express or implied.
// See the License for the specific language governing permissions and
// limitations under the License.
// </copyright>
//

/**
 * The following controls are not included for various reasons (e.g. only used internally or are not finalized)
 *
 * - attributeEditor
 * - blockActionSourceGrid
 * - categorizedValuePickerDropDownLevel
 * - componentFromUrl
 * - fieldFilterContainer
 * - fieldFilterRuleRow
 * - gatewayControl
 * - geoPickerMap
 * - grid
 * - gridColumn
 * - gridProfileLInkColumn
 * - gridRow
 * - gridSelectColumn
 * - myWellGatewayControl
 * - nmiGatewayControl
 * - pageDebugTimings
 * - primaryBlock
 * - rockAttributeFilter
 * - rockField
 * - rockForm
 * - rockFormField
 * - rockSuspense
 * - saveFinancialAccountForm
 * - secondaryBlock
 * - testGatewayControl
 * - timeIntervalPicker
 */

import { Component, computed, defineComponent, onMounted, onUnmounted, ref, watch } from "vue";
import { buildExampleCode, convertComponentName, getControlImportPath, getSfcControlImportPath, getTemplateImportPath, displayStyleItems } from "./ControlGallery/utils.partial";
import GalleryAndResult from "./ControlGallery/galleryAndResult.partial.obs";
import { BtnType } from "@Obsidian/Enums/Controls/btnType";
import { BtnSize } from "@Obsidian/Enums/Controls/btnSize";
import FieldFilterEditor from "@Obsidian/Controls/fieldFilterEditor.obs";
import AttributeValuesContainer from "@Obsidian/Controls/attributeValuesContainer.obs";
import TextBox from "@Obsidian/Controls/textBox.obs";
import EmailBox from "@Obsidian/Controls/emailBox.obs";
import CodeEditor from "@Obsidian/Controls/codeEditor.obs";
import CurrencyBox from "@Obsidian/Controls/currencyBox.obs";
import DatePicker from "@Obsidian/Controls/datePicker.obs";
import DateRangePicker from "@Obsidian/Controls/dateRangePicker.obs";
import DateTimePicker from "@Obsidian/Controls/dateTimePicker.obs";
import ListBox from "@Obsidian/Controls/listBox.obs";
import BirthdayPicker from "@Obsidian/Controls/birthdayPicker.obs";
import NumberUpDown from "@Obsidian/Controls/numberUpDown.obs";
import AddressControl from "@Obsidian/Controls/addressControl.obs";
import InlineSwitch from "@Obsidian/Controls/inlineSwitch.obs";
import Switch from "@Obsidian/Controls/switch.obs";
import Toggle from "@Obsidian/Controls/toggle.obs";
import ItemsWithPreAndPostHtml from "@Obsidian/Controls/itemsWithPreAndPostHtml.obs";
import { ItemWithPreAndPostHtml } from "@Obsidian/Types/Controls/itemsWithPreAndPostHtml";
import StaticFormControl from "@Obsidian/Controls/staticFormControl.obs";
import ProgressTracker from "@Obsidian/Controls/progressTracker.obs";
import { ProgressTrackerItem } from "@Obsidian/Types/Controls/progressTracker";
import RockForm from "@Obsidian/Controls/rockForm.obs";
import RockButton from "@Obsidian/Controls/rockButton.obs";
import RadioButtonList from "@Obsidian/Controls/radioButtonList.obs";
import DropDownList from "@Obsidian/Controls/dropDownList.obs";
import Dialog from "@Obsidian/Controls/dialog.obs";
import InlineCheckBox from "@Obsidian/Controls/inlineCheckBox.obs";
import CheckBox from "@Obsidian/Controls/checkBox.obs";
import PhoneNumberBox from "@Obsidian/Controls/phoneNumberBox.obs";
import HelpBlock from "@Obsidian/Controls/helpBlock.obs";
import DatePartsPicker from "@Obsidian/Controls/datePartsPicker.obs";
import { DatePartsPickerValue } from "@Obsidian/Types/Controls/datePartsPicker";
import ColorPicker from "@Obsidian/Controls/colorPicker.obs";
import NumberBox from "@Obsidian/Controls/numberBox.obs";
import NumberRangeBox from "@Obsidian/Controls/numberRangeBox.obs";
import GenderDropDownList from "@Obsidian/Controls/genderDropDownList.obs";
import SocialSecurityNumberBox from "@Obsidian/Controls/socialSecurityNumberBox.obs";
import TimePicker from "@Obsidian/Controls/timePicker.obs";
import UrlLinkBox from "@Obsidian/Controls/urlLinkBox.obs";
import CheckBoxList from "@Obsidian/Controls/checkBoxList.obs";
import Rating from "@Obsidian/Controls/rating.obs";
import Fullscreen from "@Obsidian/Controls/fullscreen.obs";
import Panel from "@Obsidian/Controls/panel.obs";
import PersonPicker from "@Obsidian/Controls/personPicker.obs";
import FileUploader from "@Obsidian/Controls/fileUploader.obs";
import ImageUploader from "@Obsidian/Controls/imageUploader.obs";
import EntityTypePicker from "@Obsidian/Controls/entityTypePicker.obs";
import AchievementTypePicker from "@Obsidian/Controls/achievementTypePicker.obs";
import AssessmentTypePicker from "@Obsidian/Controls/assessmentTypePicker.obs";
import AssetStorageProviderPicker from "@Obsidian/Controls/assetStorageProviderPicker.obs";
import BinaryFileTypePicker from "@Obsidian/Controls/binaryFileTypePicker.obs";
import BinaryFilePicker from "@Obsidian/Controls/binaryFilePicker.obs";
import SlidingDateRangePicker from "@Obsidian/Controls/slidingDateRangePicker.obs";
import DefinedValuePicker from "@Obsidian/Controls/definedValuePicker.obs";
import CategoryPicker from "@Obsidian/Controls/categoryPicker.obs";
import LocationItemPicker from "@Obsidian/Controls/locationItemPicker.obs";
import ConnectionRequestPicker from "@Obsidian/Controls/connectionRequestPicker.obs";
import CopyButton from "@Obsidian/Controls/copyButton.obs";
import TagList from "@Obsidian/Controls/tagList.obs";
import Following from "@Obsidian/Controls/following.obs";
import AuditDetail from "@Obsidian/Controls/auditDetail.obs";
import CampusPicker from "@Obsidian/Controls/campusPicker.obs";
import DetailBlock from "@Obsidian/Templates/detailBlock";
import { toNumber } from "@Obsidian/Utility/numberUtils";
import { ListItemBag } from "@Obsidian/ViewModels/Utility/listItemBag";
import { PublicAttributeBag } from "@Obsidian/ViewModels/Utility/publicAttributeBag";
import { newGuid } from "@Obsidian/Utility/guid";
import { FieldFilterGroupBag } from "@Obsidian/ViewModels/Reporting/fieldFilterGroupBag";
import { AssessmentType } from "@Obsidian/SystemGuids/assessmentType";
import { BinaryFiletype } from "@Obsidian/SystemGuids/binaryFiletype";
import { DefinedType } from "@Obsidian/SystemGuids/definedType";
import { DefinedValue } from "@Obsidian/SystemGuids/definedValue";
import { EntityType } from "@Obsidian/SystemGuids/entityType";
import { FieldType } from "@Obsidian/SystemGuids/fieldType";
import { SlidingDateRange, rangeTypeOptions } from "@Obsidian/Utility/slidingDateRange";
import { PanelAction } from "@Obsidian/Types/Controls/panelAction";
import { sleep } from "@Obsidian/Utility/promiseUtils";
import { upperCaseFirstCharacter } from "@Obsidian/Utility/stringUtils";
import TransitionVerticalCollapse from "@Obsidian/Controls/transitionVerticalCollapse.obs";
import SectionContainer from "@Obsidian/Controls/sectionContainer.obs";
import SectionHeader from "@Obsidian/Controls/sectionHeader.obs";
import { FieldFilterSourceBag } from "@Obsidian/ViewModels/Reporting/fieldFilterSourceBag";
import { PickerDisplayStyle } from "@Obsidian/Enums/Controls/pickerDisplayStyle";
import { useStore } from "@Obsidian/PageState";
import BadgeComponentPicker from "@Obsidian/Controls/badgeComponentPicker.obs";
import ComponentPicker from "@Obsidian/Controls/componentPicker.obs";
import Modal from "@Obsidian/Controls/modal.obs";
import EventItemPicker from "@Obsidian/Controls/eventItemPicker.obs";
import DataViewPicker from "@Obsidian/Controls/dataViewPicker.obs";
import WorkflowTypePicker from "@Obsidian/Controls/workflowTypePicker.obs";
import FinancialGatewayPicker from "@Obsidian/Controls/financialGatewayPicker.obs";
import FinancialStatementTemplatePicker from "@Obsidian/Controls/financialStatementTemplatePicker.obs";
import FieldTypePicker from "@Obsidian/Controls/fieldTypePicker.obs";
import GradePicker from "@Obsidian/Controls/gradePicker.obs";
import ScheduleBuilder from "@Obsidian/Controls/scheduleBuilder.obs";
import GroupMemberPicker from "@Obsidian/Controls/groupMemberPicker.obs";
import InteractionChannelPicker from "@Obsidian/Controls/interactionChannelPicker.obs";
import InteractionComponentPicker from "@Obsidian/Controls/interactionComponentPicker.obs";
import LavaCommandPicker from "@Obsidian/Controls/lavaCommandPicker.obs";
import RemoteAuthsPicker from "@Obsidian/Controls/remoteAuthsPicker.obs";
import StepProgramPicker from "@Obsidian/Controls/stepProgramPicker.obs";
import StepProgramStepTypePicker from "@Obsidian/Controls/stepProgramStepTypePicker.obs";
import StepProgramStepStatusPicker from "@Obsidian/Controls/stepProgramStepStatusPicker.obs";
import StepStatusPicker from "@Obsidian/Controls/stepStatusPicker.obs";
import StepTypePicker from "@Obsidian/Controls/stepTypePicker.obs";
import StreakTypePicker from "@Obsidian/Controls/streakTypePicker.obs";
import NotificationBox from "@Obsidian/Controls/notificationBox.obs";
import { AlertType } from "@Obsidian/Enums/Controls/alertType";
import BadgeList from "@Obsidian/Controls/badgeList.obs";
import BadgePicker from "@Obsidian/Controls/badgePicker.obs";
import BasicTimePicker from "@Obsidian/Controls/basicTimePicker.obs";
import CountdownTimer from "@Obsidian/Controls/countdownTimer.obs";
import MediaSelector from "@Obsidian/Controls/mediaSelector.obs";
import ElectronicSignature from "@Obsidian/Controls/electronicSignature.obs";
import { FieldTypeEditorUpdateAttributeConfigurationOptionsBag } from "@Obsidian/ViewModels/Controls/fieldTypeEditorUpdateAttributeConfigurationOptionsBag";
import FieldTypeEditor from "@Obsidian/Controls/fieldTypeEditor.obs";
import InlineRangeSlider from "@Obsidian/Controls/inlineRangeSlider.obs";
import RangeSlider from "@Obsidian/Controls/rangeSlider.obs";
import JavaScriptAnchor from "@Obsidian/Controls/javaScriptAnchor.obs";
import KeyValueList from "@Obsidian/Controls/keyValueList.obs";
import Loading from "@Obsidian/Controls/loading.obs";
import LoadingIndicator from "@Obsidian/Controls/loadingIndicator.obs";
import NumberUpDownGroup from "@Obsidian/Controls/numberUpDownGroup.obs";
import { NumberUpDownGroupOption } from "@Obsidian/Types/Controls/numberUpDownGroup";
import ProgressBar from "@Obsidian/Controls/progressBar.obs";
import RockLabel from "@Obsidian/Controls/rockLabel.obs";
import RockValidation from "@Obsidian/Controls/rockValidation.obs";
import TabbedBar from "@Obsidian/Controls/tabbedBar.obs";
import TabbedContent from "@Obsidian/Controls/tabbedContent.obs";
import ValueDetailList from "@Obsidian/Controls/valueDetailList.obs";
import PagePicker from "@Obsidian/Controls/pagePicker.obs";
import GroupPicker from "@Obsidian/Controls/groupPicker.obs";
import MergeTemplatePicker from "@Obsidian/Controls/mergeTemplatePicker.obs";
import { MergeTemplateOwnership } from "@Obsidian/Enums/Controls/mergeTemplateOwnership";
import MetricCategoryPicker from "@Obsidian/Controls/metricCategoryPicker.obs";
import MetricItemPicker from "@Obsidian/Controls/metricItemPicker.obs";
import RegistrationTemplatePicker from "@Obsidian/Controls/registrationTemplatePicker.obs";
import ReportPicker from "@Obsidian/Controls/reportPicker.obs";
import SchedulePicker from "@Obsidian/Controls/schedulePicker.obs";
import WorkflowActionTypePicker from "@Obsidian/Controls/workflowActionTypePicker.obs";
import DayOfWeekPicker from "@Obsidian/Controls/dayOfWeekPicker.obs";
import MonthDayPicker from "@Obsidian/Controls/monthDayPicker.obs";
import MonthYearPicker from "@Obsidian/Controls/monthYearPicker.obs";
import { RockCacheability } from "@Obsidian/ViewModels/Controls/rockCacheability";
import CacheabilityPicker from "@Obsidian/Controls/cacheabilityPicker.obs";
import ButtonGroup from "@Obsidian/Controls/buttonGroup.obs";
import IntervalPicker from "@Obsidian/Controls/intervalPicker.obs";
import GeoPicker from "@Obsidian/Controls/geoPicker.obs";
import ContentDropDownPicker from "@Obsidian/Controls/contentDropDownPicker.obs";
import WordCloud from "@Obsidian/Controls/wordCloud.obs";
import EventCalendarPicker from "@Obsidian/Controls/eventCalendarPicker.obs";
import GroupTypePicker from "@Obsidian/Controls/groupTypePicker.obs";
import LocationAddressPicker from "@Obsidian/Controls/locationAddressPicker.obs";
import LocationPicker from "@Obsidian/Controls/locationPicker.obs";
import LocationList from "@Obsidian/Controls/locationList.obs";
import EthnicityPicker from "@Obsidian/Controls/ethnicityPicker.obs";
import RacePicker from "@Obsidian/Controls/racePicker.obs";
import MediaElementPicker from "@Obsidian/Controls/mediaElementPicker.obs";
import MergeFieldPicker from "@Obsidian/Controls/mergeFieldPicker.obs";
import CategorizedValuePicker from "@Obsidian/Controls/categorizedValuePicker.obs";
import ReminderTypePicker from "@Obsidian/Controls/reminderTypePicker.obs";
import GroupRolePicker from "@Obsidian/Controls/groupRolePicker.obs";
import ModalAlert from "@Obsidian/Controls/modalAlert.obs";
import { ModalAlertType } from "@Obsidian/Enums/Controls/modalAlertType";
import ContentChannelItemPicker from "@Obsidian/Controls/contentChannelItemPicker.obs";
import PersonLink from "@Obsidian/Controls/personLink.obs";
import PopOver from "@Obsidian/Controls/popOver.obs";
import RockLiteral from "@Obsidian/Controls/rockLiteral.obs";
import RegistryEntry from "@Obsidian/Controls/registryEntry.obs";
import GroupTypeGroupPicker from "@Obsidian/Controls/groupTypeGroupPicker.obs";
<<<<<<< HEAD
import GroupAndRolePicker from "@Obsidian/Controls/groupAndRolePicker.obs";
import AccountPicker from "@Obsidian/Controls/accountPicker.obs";
import NoteTextEditor from "@Obsidian/Controls/noteTextEditor.obs";
import StructuredContentEditor from "@Obsidian/Controls/structuredContentEditor.obs";
import RegistrationInstancePicker from "@Obsidian/Controls/registrationInstancePicker.obs";
import InteractionChannelInteractionComponentPicker from "@Obsidian/Controls/interactionChannelInteractionComponentPicker.obs";
import WorkflowPicker from "@Obsidian/Controls/workflowPicker.obs";
import ValueList from "@Obsidian/Controls/valueList.obs";
import BlockTemplatePicker from "@Obsidian/Controls/blockTemplatePicker.obs";
import DropDownMenuGallery from "./ControlGallery/dropDownMenuGallery.partial.obs";
import DropDownContentGallery from "./ControlGallery/dropDownContentGallery.partial.obs";
import ButtonDropDownListGallery from "./ControlGallery/buttonDropDownListGallery.partial.obs";
import CampusAccountAmountPickerGallery from "./ControlGallery/campusAccountAmountPickerGallery.partial.obs";
import PersonPickerGallery from "./ControlGallery/personPickerGallery.partial.obs";
import { MediaSelectorMode } from "@Obsidian/Enums/Controls/mediaSelectorMode";
import { KeyValueItem } from "@Obsidian/Types/Controls/keyValueItem";

=======
import ImageEditorGallery from "./ControlGallery/imageEditorGallery.partial.obs";
import { convertComponentName, getSfcControlImportPath } from "./ControlGallery/utils.partial";

// #region Gallery Support

const displayStyleItems: ListItemBag[] = [
    {
        value: PickerDisplayStyle.Auto,
        text: "Auto"
    },
    {
        value: PickerDisplayStyle.List,
        text: "List"
    },
    {
        value: PickerDisplayStyle.Condensed,
        text: "Condensed"
    }
];

/**
 * Takes an element name and a collection of attribute keys and values and
 * constructs the example code. This can be used inside a computed call to
 * have the example code dynamically match the selected settings.
 *
 * @param elementName The name of the element to use in the example code.
 * @param attributes The attribute names and values to append to the element name.
 *
 * @returns A string of valid HTML content for how to use the component.
 */
function buildExampleCode(elementName: string, attributes: Record<string, Ref<unknown> | unknown>): string {
    const attrs: string[] = [];

    for (const attr in attributes) {
        let value = attributes[attr];
        console.log("attributes", attr, value);

        if (isRef(value)) {
            value = value.value;
        }

        if (typeof value === "string") {
            attrs.push(`${attr}="${value}"`);
        }
        else if (typeof value === "number") {
            attrs.push(`:${attr}="${value}"`);
        }
        else if (typeof value === "boolean") {
            attrs.push(`:${attr}="${value ? "true" : "false"}"`);
        }
        else if (value === undefined || value === null) {
            /* Do nothing */
        }
    }

    console.log(attrs);

    return `<${elementName} ${attrs.join(" ")} />`;
}

/**
 * A wrapper component that describes the template used for each of the controls
 * within this control gallery
 */
// eslint-disable-next-line @typescript-eslint/naming-convention
export const GalleryAndResult = defineComponent({
    name: "GalleryAndResult",
    inheritAttrs: false,
    components: {
        Switch,
        SectionHeader,
        TransitionVerticalCollapse,
        CopyButton
    },
    props: {
        // The value passed into/controlled by the component, if any
        value: {
            required: false
        },
        // If true, the provided value is a map of multiple values
        hasMultipleValues: {
            type: Boolean as PropType<boolean>,
            default: false
        },
        // Show another copy of the component so you can see that the value is reflected across them
        enableReflection: {
            type: Boolean as PropType<boolean>,
            default: false
        },
        // Code snippet showing how to import the component
        importCode: {
            type: String as PropType<string>
        },
        // Code snippet of the component being used
        exampleCode: {
            type: String as PropType<string>
        },
        // Describe what this component is/does
        description: {
            type: String as PropType<string>,
            default: ""
        },
        /** Display the value raw and unformatted inside the PRE element. */
        displayAsRaw: {
            type: Boolean as PropType<boolean>,
            default: false
        }
    },

    setup(props) {
        // Calculate a header based on the name of the component, adding spaces and stripping out the "Gallery" suffix
        const componentName = convertComponentName(getCurrentInstance()?.parent?.type?.name);

        const formattedValue = computed(() => {
            if (props.displayAsRaw) {
                return props.value;
            }
            else if (!props.hasMultipleValues) {
                return JSON.stringify(props.value, null, 4);
            }
            else {
                // Convert each property's value to a JSON string.
                return ObjectUtils.fromEntries(
                    Object.entries(props.value as Record<string, unknown>).map(([key, val]) => {
                        return [
                            key,
                            JSON.stringify(val, null, 4)
                        ];
                    })
                );
            }
        });

        const styledImportCode = computed((): string | undefined => {
            if (!props.importCode) {
                return undefined;
            }

            return HighlightJs.highlight(props.importCode, {
                language: "typescript"
            })?.value;
        });

        const styledExampleCode = computed((): string | undefined => {
            if (!props.exampleCode) {
                return undefined;
            }

            return HighlightJs.highlight(props.exampleCode, {
                language: "html"
            })?.value;
        });

        const showReflection = ref(false);

        return {
            componentName,
            formattedValue,
            showReflection,
            styledExampleCode,
            styledImportCode,
        };
    },

    template: `
<v-style>
.galleryContent-mainRow > div.well {
    overflow-x: auto;
}

.galleryContent-reflectionToggle {
    display: flex;
    justify-content: flex-end;
}

.galleryContent-valueBox {
    max-height: 300px;
    overflow: auto;
}

.galleryContent-codeSampleWrapper {
    position: relative;
}

.galleryContent-codeSample {
    padding-right: 3rem;
    overflow-x: auto;
}

.galleryContent-codeCopyButton {
    position: absolute;
    top: 1.4rem;
    transform: translateY(-50%);
    right: .5rem;
    z-index: 1;
}

.galleryContent-codeCopyButton::before {
    content: "";
    position: absolute;
    top: -0.3rem;
    right: -0.5rem;
    bottom: -0.3rem;
    left: -0.5rem;
    background: linear-gradient(to left, #f5f5f4, #f5f5f4 80%, #f5f5f500);
    z-index: -1;
}
</v-style>

<SectionHeader :title="componentName" :description="description" />
<div class="galleryContent-mainRow mb-5 row">
    <div v-if="$slots.default" :class="value === void 0 ? 'col-sm-12' : 'col-sm-6'">
        <h4 class="mt-0">Test Control</h4>
        <slot name="default" />

        <div v-if="enableReflection" class="mt-3">
            <div class="mb-3 galleryContent-reflectionToggle">
                <Switch v-model="showReflection" text="Show Reflection" />
            </div>
            <TransitionVerticalCollapse>
                <div v-if="showReflection">
                    <h4 class="mt-0">Control Reflection</h4>
                    <slot name="default" />
                </div>
            </TransitionVerticalCollapse>
        </div>
    </div>
    <div v-if="value !== void 0" class="col-sm-6">
        <div class="well">
            <h4>Current Value<template v-if="hasMultipleValues">s</template></h4>
            <template v-if="hasMultipleValues" v-for="value, key in formattedValue">
                <h5><code>{{ key }}</code></h5>
                <pre class="m-0 p-0 border-0 galleryContent-valueBox">{{ value }}</pre>
            </template>
            <pre v-else class="m-0 p-0 border-0 galleryContent-valueBox">{{ formattedValue }}</pre>
        </div>
    </div>
</div>
<div v-if="$slots.settings" class="mb-5">
    <h4 class="mt-0">Settings</h4>
    <slot name="settings" />
</div>
<div v-if="importCode || exampleCode || $slots.usage" class="mb-5">
    <h4 class="mt-0 mb-3">Usage Notes</h4>
    <slot name="usage">
        <h5 v-if="importCode" class="mt-3 mb-2">Import</h5>
        <slot name="importNotes" />
        <div v-if="importCode" class="galleryContent-codeSampleWrapper">
            <pre class="galleryContent-codeSample"><code v-html="styledImportCode"></code></pre>
            <CopyButton :value="importCode" class="galleryContent-codeCopyButton" btnSize="sm" btnType="link" />
        </div>
        <h5 v-if="exampleCode" class="mt-3 mb-2">Template Syntax</h5>
        <slot name="syntaxNotes" />
        <div v-if="exampleCode" class="galleryContent-codeSampleWrapper">
            <pre class="galleryContent-codeSample"><code v-html="styledExampleCode"></code></pre>
            <CopyButton :value="exampleCode" class="galleryContent-codeCopyButton" btnSize="sm" btnType="link" />
        </div>
    </slot>
</div>

<div v-if="$slots.header">
    <p class="text-semibold font-italic">The <code>header</code> slot is no longer supported.</p>
</div>

<div v-if="$attrs.splitWidth !== void 0">
    <p class="text-semibold font-italic">The <code>splitWidth</code> prop is no longer supported.</p>
</div>

<div v-if="$slots.gallery">
    <p class="text-semibold font-italic">The <code>gallery</code> slot is deprecated. Please update to the newest Control Gallery template.</p>
    <slot name="gallery" />
</div>
<div v-if="$slots.result">
    <p class="text-semibold font-italic">The <code>result</code> slot is deprecated. Please update to the newest Control Gallery template.</p>
    <slot name="result" />
</div>
`
});

/**
 * Generate a string of an import statement that imports the control will the given file name.
 * The control's name will be based off the filename
 *
 * @param fileName Name of the control's file
 * @returns A string of code that can be used to import the given control file
 */
export function getControlImportPath(fileName: string): string {
    return `import ${upperCaseFirstCharacter(fileName)} from "@Obsidian/Controls/${fileName}";`;
}

/**
 * Generate a string of an import statement that imports the template will the given file name.
 * The template's name will be based off the filename
 *
 * @param fileName Name of the control's file
 * @returns A string of code that can be used to import the given control file
 */
export function getTemplateImportPath(fileName: string): string {
    return `import ${upperCaseFirstCharacter(fileName)} from "@Obsidian/Templates/${fileName}";`;
}

// #endregion
>>>>>>> 52d8ab6f

// #region Control Gallery

/** Demonstrates an attribute values container. */
const attributeValuesContainerGallery = defineComponent({
    name: "AttributeValuesContainerGallery",
    components: {
        GalleryAndResult,
        AttributeValuesContainer,
        CheckBox,
        NumberBox,
        TextBox
    },
    setup() {
        const isEditMode = ref(false);
        const showAbbreviatedName = ref(false);
        const showEmptyValues = ref(true);
        const displayAsTabs = ref(false);
        const showCategoryLabel = ref(true);
        const numberOfColumns = ref(2);
        const entityName = ref("Foo Entity");

        const categories = [{
            guid: newGuid(),
            name: "Cat A",
            order: 1
        },
        {
            guid: newGuid(),
            name: "Cat B",
            order: 2
        },
        {
            guid: newGuid(),
            name: "Cat C",
            order: 3
        }];

        const attributes = ref<Record<string, PublicAttributeBag>>({
            text: {
                attributeGuid: newGuid(),
                categories: [categories[0]],
                description: "A text attribute.",
                fieldTypeGuid: FieldType.Text,
                isRequired: false,
                key: "text",
                name: "Text Attribute",
                order: 2,
                configurationValues: {},
                preHtml: "<div class='bg-primary p-3'>"
            },
            color: {
                attributeGuid: newGuid(),
                categories: [categories[0], categories[2]],
                description: "Favorite color? Or just a good one?",
                fieldTypeGuid: FieldType.Color,
                isRequired: true,
                key: "color",
                name: "Random Color",
                order: 4,
                configurationValues: {},
                postHtml: "</div>"
            },
            bool: {
                attributeGuid: newGuid(),
                categories: [categories[2]],
                description: "Are you foo?",
                fieldTypeGuid: FieldType.Boolean,
                isRequired: false,
                key: "bool",
                name: "Boolean Attribute",
                order: 3,
                configurationValues: {}
            },
            textagain: {
                attributeGuid: newGuid(),
                categories: [categories[1]],
                description: "Another text attribute.",
                fieldTypeGuid: FieldType.Text,
                isRequired: false,
                key: "textAgain",
                name: "Some Text",
                order: 5,
                configurationValues: {},
                preHtml: "<h5>PRE HTML!</h5>"
            },
            single: {
                attributeGuid: newGuid(),
                categories: [],
                description: "A single select attribute.",
                fieldTypeGuid: FieldType.SingleSelect,
                isRequired: false,
                key: "single",
                name: "Single Select",
                order: 1,
                configurationValues: {
                    values: JSON.stringify([{ value: "1", text: "One" }, { value: "2", text: "Two" }, { value: "3", text: "Three" }])
                }
            }
        });

        const attributeValues = ref<Record<string, string>>({
            "text": "Default text value",
            "color": "#336699",
            "bool": "N",
            "textAgain": "",
            single: "1"
        });

        return {
            attributes,
            attributeValues,
            isEditMode,
            showAbbreviatedName,
            showEmptyValues,
            displayAsTabs,
            showCategoryLabel,
            numberOfColumns,
            entityName,
            showPrePost: ref(false),
            importCode: getControlImportPath("attributeValuesContainer"),
            exampleCode: `<AttributeValuesContainer v-model="attributeValues" :attributes="attributes" :isEditMode="false" :showAbbreviatedName="false" :showEmptyValues="true" :displayAsTabs="false" :showCategoryLabel="true" :numberOfColumns="1" :entityTypeName="entityName" />`
        };
    },
    template: `
<GalleryAndResult
    :value="{ attributes, modelValue: attributeValues }"
    hasMultipleValues
    :importCode="importCode"
    :exampleCode="exampleCode" >

    <AttributeValuesContainer
        v-model="attributeValues"
        :attributes="attributes"
        :isEditMode="isEditMode"
        :showAbbreviatedName="showAbbreviatedName"
        :showEmptyValues="showEmptyValues"
        :displayAsTabs="displayAsTabs"
        :showCategoryLabel="showCategoryLabel"
        :numberOfColumns="numberOfColumns"
        :entityTypeName="entityName" />

    <template #settings>
        <div class="row">
            <CheckBox formGroupClasses="col-sm-4" v-model="isEditMode" label="Edit Mode" text="Enable" help="Default: false" />
            <CheckBox formGroupClasses="col-sm-4" v-model="showAbbreviatedName" label="Abbreviated Name" text="Show" help="Default: false" />
            <CheckBox formGroupClasses="col-sm-4" v-model="showEmptyValues" label="Empty Values" text="Show" help="Default: true; Only applies if not in edit mode" />
        </div>
        <div class="row">
            <CheckBox formGroupClasses="col-sm-4" v-model="displayAsTabs" label="Category Tabs" text="Show" help="Default: false; If any attributes are in a category, display each category as a tab. Not applicable while editing." />
            <CheckBox formGroupClasses="col-sm-4" v-model="showCategoryLabel" label="Category Labels" text="Show" help="Default: false; Only applies when not displaying tabs." />
            <CheckBox formGroupClasses="col-sm-4" v-model="showPrePost" label="Render Pre/Post HTML" text="Show" help="Default: true" />
        </div>
        <div class="row">
            <NumberBox formGroupClasses="col-sm-6" v-model="numberOfColumns" label="Number of Columns" help="Default: 1; Only applies when not displaying tabs." />
            <TextBox formGroupClasses="col-sm-6" v-model="entityName" label="Entity Type" help="Default: ''; Appears in the heading when category labels are showing." />
        </div>
    </template>
</GalleryAndResult>`
});

/** Demonstrates a field visibility rules editor. */
const fieldFilterEditorGallery = defineComponent({
    name: "FieldFilterEditorGallery",
    components: {
        GalleryAndResult,
        FieldFilterEditor,
        CheckBox,
        TextBox
    },
    setup() {

        const sources: FieldFilterSourceBag[] = [
            {
                guid: "2a50d342-3a0b-4da3-83c1-25839c75615c",
                type: 0,
                attribute: {
                    attributeGuid: "4eb1eb34-988b-4212-8c93-844fae61b43c",
                    fieldTypeGuid: "9C204CD0-1233-41C5-818A-C5DA439445AA",
                    name: "Text Field",
                    description: "",
                    order: 0,
                    isRequired: false,
                    configurationValues: {
                        maxcharacters: "10"
                    }
                }
            },
            {
                guid: "6dbb47c4-5816-4110-8a52-92880d4d05c0",
                type: 0,
                attribute: {
                    attributeGuid: "c41817d8-be26-460c-9f89-a7059ae6a9b0",
                    fieldTypeGuid: "A75DFC58-7A1B-4799-BF31-451B2BBE38FF",
                    name: "Integer Field",
                    description: "",
                    order: 0,
                    isRequired: false,
                    configurationValues: {}
                }
            },
            {
                guid: "6dbb47c4-5816-4110-8a52-92880d4d05c1",
                type: 0,
                attribute: {
                    attributeGuid: "c41817d8-be26-460c-9f89-a7059ae6a9b1",
                    fieldTypeGuid: "D747E6AE-C383-4E22-8846-71518E3DD06F",
                    name: "Color",
                    description: "",
                    order: 0,
                    isRequired: false,
                    configurationValues: {
                        selectiontype: "Color Picker"
                    }
                }
            },
            {
                guid: "6dbb47c4-5816-4110-8a52-92880d4d05c2",
                type: 0,
                attribute: {
                    attributeGuid: "c41817d8-be26-460c-9f89-a7059ae6a9b2",
                    fieldTypeGuid: "3EE69CBC-35CE-4496-88CC-8327A447603F",
                    name: "Currency",
                    description: "",
                    order: 0,
                    isRequired: false,
                    configurationValues: {}
                }
            },
            {
                guid: "6dbb47c4-5816-4110-8a52-92880d4d05c3",
                type: 0,
                attribute: {
                    attributeGuid: "c41817d8-be26-460c-9f89-a7059ae6a9b3",
                    fieldTypeGuid: "9C7D431C-875C-4792-9E76-93F3A32BB850",
                    name: "Date Range",
                    description: "",
                    order: 0,
                    isRequired: false,
                    configurationValues: {}
                }
            },
            {
                guid: "6dbb47c4-5816-4110-8a52-92880d4d05c4",
                type: 0,
                attribute: {
                    attributeGuid: "c41817d8-be26-460c-9f89-a7059ae6a9b4",
                    fieldTypeGuid: "7EDFA2DE-FDD3-4AC1-B356-1F5BFC231DAE",
                    name: "Day of Week",
                    description: "",
                    order: 0,
                    isRequired: false,
                    configurationValues: {}
                }
            },
            {
                guid: "6dbb47c4-5816-4110-8a52-92880d4d05c5",
                type: 0,
                attribute: {
                    attributeGuid: "c41817d8-be26-460c-9f89-a7059ae6a9b5",
                    fieldTypeGuid: "3D045CAE-EA72-4A04-B7BE-7FD1D6214217",
                    name: "Email",
                    description: "",
                    order: 0,
                    isRequired: false,
                    configurationValues: {}
                }
            },
            {
                guid: "6dbb47c4-5816-4110-8a52-92880d4d05c6",
                type: 0,
                attribute: {
                    attributeGuid: "c41817d8-be26-460c-9f89-a7059ae6a9b6",
                    fieldTypeGuid: "2E28779B-4C76-4142-AE8D-49EA31DDB503",
                    name: "Gender",
                    description: "",
                    order: 0,
                    isRequired: false,
                    configurationValues: {
                        hideUnknownGender: "True"
                    }
                }
            },
            {
                guid: "6dbb47c4-5816-4110-8a52-92880d4d05c7",
                type: 0,
                attribute: {
                    attributeGuid: "c41817d8-be26-460c-9f89-a7059ae6a9b7",
                    fieldTypeGuid: "C28C7BF3-A552-4D77-9408-DEDCF760CED0",
                    name: "Memo",
                    description: "",
                    order: 0,
                    isRequired: false,
                    configurationValues: {
                        numberofrows: "4",
                        allowhtml: "True",
                        maxcharacters: "5",
                        showcountdown: "True"
                    }
                }
            }
        ];

        const prefilled = (): FieldFilterGroupBag => ({
            guid: newGuid(),
            expressionType: 4,
            rules: [
                {
                    guid: "a81c3ef9-72a9-476b-8b88-b52f513d92e6",
                    comparisonType: 128,
                    sourceType: 0,
                    attributeGuid: "c41817d8-be26-460c-9f89-a7059ae6a9b0",
                    value: "50"
                },
                {
                    guid: "74d34117-4cc6-4cea-92c5-8297aa693ba5",
                    comparisonType: 2,
                    sourceType: 0,
                    attributeGuid: "c41817d8-be26-460c-9f89-a7059ae6a9b1",
                    value: "BlanchedAlmond"
                },
                {
                    guid: "0fa2b6ea-bc86-4fae-b0da-02e48fed8d96",
                    comparisonType: 8,
                    sourceType: 0,
                    attributeGuid: "c41817d8-be26-460c-9f89-a7059ae6a9b5",
                    value: "@gmail.com"
                },
                {
                    guid: "434107e6-6c0c-4698-90ef-d615b1c2de4b",
                    comparisonType: 2,
                    sourceType: 0,
                    attributeGuid: "c41817d8-be26-460c-9f89-a7059ae6a9b6",
                    value: "2"
                },
                {
                    guid: "706179b9-7518-4a74-8e0f-8a48016aec04",
                    comparisonType: 16,
                    sourceType: 0,
                    attributeGuid: "4eb1eb34-988b-4212-8c93-844fae61b43c",
                    value: "text"
                },
                {
                    guid: "4564eac2-15d9-48d9-b618-563523285af0",
                    comparisonType: 512,
                    sourceType: 0,
                    attributeGuid: "c41817d8-be26-460c-9f89-a7059ae6a9b2",
                    value: "999"
                },
                {
                    guid: "e6c56d4c-7f63-44f9-8f07-1ea0860b605d",
                    comparisonType: 1,
                    sourceType: 0,
                    attributeGuid: "c41817d8-be26-460c-9f89-a7059ae6a9b3",
                    value: "2022-02-01,2022-02-28"
                },
                {
                    guid: "0c27507f-9fb7-4f37-8026-70933bbf1398",
                    comparisonType: 0,
                    sourceType: 0,
                    attributeGuid: "c41817d8-be26-460c-9f89-a7059ae6a9b4",
                    value: "3"
                },
                {
                    guid: "4f68fa2c-0942-4084-bb4d-3c045cef4551",
                    comparisonType: 8,
                    sourceType: 0,
                    attributeGuid: "c41817d8-be26-460c-9f89-a7059ae6a9b7",
                    value: "more text than I want to deal with...."
                }
            ]
        });

        const clean = (): FieldFilterGroupBag => ({
            guid: newGuid(),
            expressionType: 1,
            rules: []
        });

        const usePrefilled = ref(false);
        const value = ref(clean());

        watch(usePrefilled, () => {
            value.value = usePrefilled.value ? prefilled() : clean();
        });

        const title = ref("TEST PROPERTY");

        return {
            sources,
            value,
            title,
            usePrefilled,
            importCode: getControlImportPath("fieldFilterEditor"),
            exampleCode: `<FieldFilterEditor :sources="sources" v-model="value" :title="title" />`
        };
    },
    template: `
<GalleryAndResult
    :value="{ 'output:modelValue':value, 'input:sources':sources }"
    hasMultipleValues
    :importCode="importCode"
    :exampleCode="exampleCode" >
    <FieldFilterEditor :sources="sources" v-model="value" :title="title" />

    <template #settings>
        <TextBox v-model="title" label="Attribute Name" />
        <CheckBox v-model="usePrefilled" text="Use prefilled data" />
    </template>
</GalleryAndResult>`
});

/** Demonstrates a phone number box */
const phoneNumberBoxGallery = defineComponent({
    name: "PhoneNumberBoxGallery",
    components: {
        GalleryAndResult,
        PhoneNumberBox,
        RockForm,
        RockButton
    },
    setup() {
        return {
            phoneNumber: ref(null),
            submit: ref(false),
            importCode: getSfcControlImportPath("phoneNumberBox"),
            exampleCode: `<PhoneNumberBox label="Phone Number" v-model="phoneNumber" />`
        };
    },
    template: `
<GalleryAndResult
    :value="phoneNumber"
    :importCode="importCode"
    :exampleCode="exampleCode"
    enableReflection >

    <RockForm v-model:submit="submit">
        <PhoneNumberBox label="Phone Number" v-model="phoneNumber" />
        <RockButton @click="submit=true">Validate</RockButton>
    </RockForm>

    <template #settings>
        <p>Additional props extend and are passed to the underlying <code>Rock Form Field</code>.</p>
    </template>
</GalleryAndResult>`
});

/** Demonstrates a help block */
const helpBlockGallery = defineComponent({
    name: "HelpBlockGallery",
    components: {
        GalleryAndResult,
        HelpBlock,
        TextBox
    },
    setup() {
        return {
            text: ref("This is some helpful text that explains something."),
            importCode: getControlImportPath("helpBlock"),
            exampleCode: `<HelpBlock text="text" />`
        };
    },
    template: `
<GalleryAndResult
    :importCode="importCode"
    :exampleCode="exampleCode" >
    <HelpBlock :text="text" />
    Hover over the symbol to the left to view HelpBlock in action

    <template #settings>
        <TextBox label="Text" v-model="text" help="The text for the help tooltip to display" rules="required" />
    </template>
</GalleryAndResult>`
});

/** Demonstrates a drop down list */
const dropDownListGallery = defineComponent({
    name: "DropDownListGallery",
    components: {
        GalleryAndResult,
        CheckBox,
        DropDownList
    },
    setup() {
        const options: ListItemBag[] = [
            { text: "A Text", value: "a", category: "First" },
            { text: "B Text", value: "b", category: "First" },
            { text: "C Text", value: "c", category: "Second" },
            { text: "D Text", value: "d", category: "Second", disabled: true }
        ];

        // This function can be used to demonstrate lazy loading of items.
        const loadOptionsAsync = async (): Promise<ListItemBag[]> => {
            await sleep(5000);

            return options;
        };

        return {
            enhanceForLongLists: ref(false),
            loadOptionsAsync,
            showBlankItem: ref(true),
            grouped: ref(false),
            multiple: ref(false),
            value: ref(null),
            options,
            importCode: getControlImportPath("dropDownList"),
            exampleCode: `<DropDownList label="Select" v-model="value" :items="options" :showBlankItem="true" :enhanceForLongLists="false" :grouped="false" :multiple="false" />`
        };
    },
    template: `
<GalleryAndResult
    :value="{'output:modelValue': value, 'input:items': options}"
    hasMultipleValues
    :importCode="importCode"
    :exampleCode="exampleCode"
    enableReflection >

    <DropDownList label="Select" v-model="value" :items="options" :showBlankItem="showBlankItem" :enhanceForLongLists="enhanceForLongLists" :grouped="grouped" :multiple="multiple" />

    <template #settings>
        <div class="row">
            <CheckBox formGroupClasses="col-sm-4" label="Show Blank Item" v-model="showBlankItem" />
            <CheckBox formGroupClasses="col-sm-4" label="Enhance For Long Lists" v-model="enhanceForLongLists" />
            <CheckBox formGroupClasses="col-sm-4" label="Grouped" v-model="grouped" />
            <CheckBox formGroupClasses="col-sm-4" label="Multiple" v-model="multiple" />
        </div>

        <p class="text-semibold font-italic">Not all settings are demonstrated in this gallery.</p>
        <p>Additional props extend and are passed to the underlying <code>Rock Form Field</code>.</p>
    </template>
</GalleryAndResult>`
});

/** Demonstrates a radio button list */
const radioButtonListGallery = defineComponent({
    name: "RadioButtonListGallery",
    components: {
        GalleryAndResult,
        RadioButtonList,
        Toggle,
        NumberUpDown
    },
    setup() {
        return {
            value: ref("a"),
            isHorizontal: ref(false),
            repeatColumns: ref(0),
            options: [
                { text: "A Text", value: "a" },
                { text: "B Text", value: "b" },
                { text: "C Text", value: "c" },
                { text: "D Text", value: "d" },
                { text: "E Text", value: "e" },
                { text: "F Text", value: "f" },
                { text: "G Text", value: "g" }
            ] as ListItemBag[],
            importCode: getControlImportPath("radioButtonList"),
            exampleCode: `<RadioButtonList label="Radio List" v-model="value" :items="options" :horizontal="false" :repeatColumns="0" />`
        };
    },
    template: `
<GalleryAndResult
    :value="{'output:modelValue': value, 'input:items': options}"
    hasMultipleValues
    :importCode="importCode"
    :exampleCode="exampleCode"
    enableReflection >
    <RadioButtonList label="Radio List" v-model="value" :items="options" :horizontal="isHorizontal" :repeatColumns="repeatColumns" />

    <template #settings>
        <div class="row">
            <NumberUpDown formGroupClasses="col-sm-6" label="Horizontal Columns" v-model="repeatColumns" :min="0" />
            <Toggle formGroupClasses="col-sm-6" label="Horizontal" v-model="isHorizontal" />
        </div>
        <p>Additional props extend and are passed to the underlying <code>Rock Form Field</code>.</p>
    </template>
</GalleryAndResult>`
});

/** Demonstrates a checkbox */
const checkBoxGallery = defineComponent({
    name: "CheckBoxGallery",
    components: {
        GalleryAndResult,
        CheckBox,
        TextBox
    },
    setup() {
        return {
            isChecked: ref(false),
            importCode: getControlImportPath("checkBox"),
            exampleCode: `<CheckBox label="Check Box" text="Enable" v-model="value" />`
        };
    },
    template: `
<GalleryAndResult
    :value="isChecked"
    :importCode="importCode"
    :exampleCode="exampleCode"
    enableReflection >
    <CheckBox label="Check Box" text="Enable" v-model="isChecked" />

    <template #settings>
        <p class="text-semibold font-italic">Not all settings are demonstrated in this gallery.</p>
        <p>Additional props extend and are passed to the underlying <code>Rock Form Field</code>.</p>
    </template>
</GalleryAndResult>`
});

/** Demonstrates an inline checkbox */
const inlineCheckBoxGallery = defineComponent({
    name: "InlineCheckBoxGallery",
    components: {
        GalleryAndResult,
        InlineCheckBox
    },
    data() {
        return {
            isChecked: false,
            inline: true,
            importCode: getControlImportPath("checkBox"),
            exampleCode: `<CheckBox label="Check Box" text="Enable" v-model="value" />`
        };
    },
    template: `
<GalleryAndResult
    :value="isChecked"
    :importCode="importCode"
    :exampleCode="exampleCode"
    description="Check Box with label that is displayed beside it instead of above it"
    enableReflection >
    <InlineCheckBox label="Inline Label" v-model="isChecked" />
</GalleryAndResult>`
});

/** Demonstrates a modal / dialog / pop-up */
const dialogGallery = defineComponent({
    name: "DialogGallery",
    components: {
        GalleryAndResult,
        RockButton,
        Dialog,
        CheckBox
    },
    setup() {
        return {
            isDialogVisible: ref(false),
            isDismissible: ref(true),
            importCode: getControlImportPath("dialog"),
            exampleCode: `<Dialog v-model="isDialogVisible" :dismissible="true">
    <template #header>
        <h4>Dialog Header</h4>
    </template>
    <template #default>
        <p>Dialog Main Content</p>
    </template>
    <template #footer>
        <p>Dialog Footer (usually for buttons)</p>
    </template>
</Dialog>`
        };
    },
    template: `
<GalleryAndResult
    :value="isDialogVisible"
    :importCode="importCode"
    :exampleCode="exampleCode" >
    <RockButton @click="isDialogVisible = true">Show</RockButton>

    <Dialog v-model="isDialogVisible" :dismissible="isDismissible">
        <template #header>
            <h4>Romans 11:33-36</h4>
        </template>
        <template #default>
            <p>
                Oh, the depth of the riches<br />
                and the wisdom and the knowledge of God!<br />
                How unsearchable his judgments<br />
                and untraceable his ways!<br />
                For who has known the mind of the Lord?<br />
                Or who has been his counselor?<br />
                And who has ever given to God,<br />
                that he should be repaid?<br />
                For from him and through him<br />
                and to him are all things.<br />
                To him be the glory forever. Amen.
            </p>
        </template>
        <template #footer>
            <RockButton @click="isDialogVisible = false" btnType="primary">OK</RockButton>
            <RockButton @click="isDialogVisible = false" btnType="default">Cancel</RockButton>
        </template>
    </Dialog>

    <template #settings>
        <CheckBox label="Dismissible" text="Show the close button" v-model="isDismissible" />
    </template>
</GalleryAndResult>`
});

/** Demonstrates check box list */
const checkBoxListGallery = defineComponent({
    name: "CheckBoxListGallery",
    components: {
        GalleryAndResult,
        CheckBoxList,
        NumberUpDown,
        Toggle
    },
    setup() {
        return {
            items: ref(["green"]),
            options: [
                { value: "red", text: "Red" },
                { value: "green", text: "Green" },
                { value: "blue", text: "Blue" }
            ] as ListItemBag[],
            isHorizontal: ref(false),
            repeatColumns: ref(0),
            importCode: getControlImportPath("checkBoxList"),
            exampleCode: `<CheckBoxList label="CheckBoxList" v-model="value" :items="options" :horizontal="false" :repeatColumns="0" />`
        };
    },
    template: `
<GalleryAndResult
    :value="{'output:modelValue': items, 'input:items': options}"
    hasMultipleValues
    :importCode="importCode"
    :exampleCode="exampleCode"
    enableReflection >
    <CheckBoxList label="CheckBoxList" v-model="items" :items="options" :horizontal="isHorizontal" :repeatColumns="repeatColumns" />

    <template #settings>
        <div class="row">
            <NumberUpDown formGroupClasses="col-sm-6" label="Horizontal Columns" v-model="repeatColumns" :min="0" />
            <Toggle formGroupClasses="col-sm-6" label="Horizontal" v-model="isHorizontal" />
        </div>
    </template>
</GalleryAndResult>`
});

/** Demonstrates media selector list */
const mediaSelectorGallery = defineComponent({
    name: "mediaSelectorGallery",
    components: {
        GalleryAndResult,
        MediaSelector,
        KeyValueList,
        DropDownList
    },
    setup() {
        return {
            items: ref([""]),
            mediaItems: [
            ] as KeyValueItem[],
            modeOptions: [
                {
                    text: "Image",
                    value: "0"
                },
                {
                    text: "Audio",
                    value: "1"
                }
            ] as ListItemBag[],
            mode: ref(MediaSelectorMode.Image),
            itemWidth: "100px",
            importCode: getControlImportPath("mediaSelector"),
            exampleCode: `<MediaSelector label="MediaSelector" v-model="value" :mediaItems="mediaItems" :itemWidth="itemWidth" />`
        };
    },
    template: `
<GalleryAndResult
    :value="{'output:modelValue': items, 'input:items': mediaItems}"
    hasMultipleValues
    :importCode="importCode"
    :exampleCode="exampleCode"
    enableReflection >
    <MediaSelector label="MediaSelector" v-model="items" :mediaItems="mediaItems" :mode="mode"/>

    <template #settings>
        <div class="row">
            <KeyValueList label="Media Items" v-model="mediaItems" />
            <DropDownList label="Mode" v-model="mode" :items="modeOptions" />
        </div>
    </template>
</GalleryAndResult>`
});

/** Demonstrates a list box */
const listBoxGallery = defineComponent({
    name: "ListBoxGallery",
    components: {
        GalleryAndResult,
        ListBox,
        InlineCheckBox
    },
    setup() {
        return {
            value: ref(["a"]),
            options: [
                { text: "A Text", value: "a" },
                { text: "B Text", value: "b" },
                { text: "C Text", value: "c" },
                { text: "D Text", value: "d" }
            ] as ListItemBag[],
            enhanced: ref(false),
            importCode: getControlImportPath("listBox"),
            exampleCode: `<ListBox label="Select" v-model="value" :items="options" :enhanceForLongLists="false" />`
        };
    },
    template: `
<GalleryAndResult
    :value="{'output:modelValue': value, 'input:items': options}"
    hasMultipleValues
    :importCode="importCode"
    :exampleCode="exampleCode"
    enableReflection >
    <ListBox label="Select" v-model="value" :items="options" :enhanceForLongLists="enhanced" />

    <template #settings>
        <InlineCheckBox v-model="enhanced" label="Use Enhanced Functionality" />
    </template>
</GalleryAndResult>`
});

/** Demonstrates date pickers */
const datePickerGallery = defineComponent({
    name: "DatePickerGallery",
    components: {
        GalleryAndResult,
        DatePicker,
        InlineCheckBox
    },
    setup() {
        return {
            date: ref<string | null>(null),
            displayCurrentOption: ref(false),
            isCurrentDateOffset: ref(false),
            disableForceParse: ref(false),
            disableShowOnFocus: ref(false),
            disableHighlightToday: ref(false),
            disallowFutureDateSelection: ref(false),
            disallowPastDateSelection: ref(false),
            isDisabled: ref(false),
            startView: ref(0),
            viewOptions: [{ value: 0, text: "Month" }, { value: 1, text: "Year" }, { value: 2, text: "Decade" }],
            importCode: getControlImportPath("datePicker"),
            exampleCode: `<DatePicker label="Date" v-model="date"
    :displayCurrentOption="false"
    :isCurrentDateOffset="false"
    :disableForceParse="false"
    :disableShowOnFocus="false"
    :disableHighlightToday="false"
    :disallowFutureDateSelection="false"
    :disallowPastDateSelection="false"
    :startView="startView"
/>`
        };
    },
    template: `
<GalleryAndResult
    :value="date"
    :importCode="importCode"
    :exampleCode="exampleCode"
    enableReflection >
    <DatePicker label="Date" v-model="date" :displayCurrentOption="displayCurrentOption" :isCurrentDateOffset="isCurrentDateOffset" :disabled="isDisabled" />

    <template #settings>
        <div class="row">
            <div class="col-sm-4">
                <InlineCheckBox v-model="displayCurrentOption" label="Display Current Option" />
            </div>
            <div class="col-sm-4">
                <InlineCheckBox v-model="isCurrentDateOffset" label="Is Current Date Offset" />
            </div>
            <div class="col-sm-4">
                <InlineCheckBox v-model="isDisabled" label="Disable" />
            </div>
        </div>
        <p>Additional props extend and are passed to the underlying <code>Rock Form Field</code>.</p>
    </template>
</GalleryAndResult>`
});

/** Demonstrates date range pickers */
const dateRangePickerGallery = defineComponent({
    name: "DateRangePickerGallery",
    components: {
        GalleryAndResult,
        DateRangePicker
    },
    setup() {
        return {
            date: ref({}),
            disallowPastDateSelection: ref(false),
            importCode: getControlImportPath("dateRangePicker"),
            exampleCode: `<DateRangePicker label="Date Range" v-model="date"
    :disallowPastDateSelection="false"
/>`
        };
    },
    template: `
<GalleryAndResult
    :value="date"
    :importCode="importCode"
    :exampleCode="exampleCode"
    enableReflection >
    <DateRangePicker label="Date Range" v-model="date" />

    <template #settings>
        <p>Additional props extend and are passed to the underlying <code>Rock Form Field</code>.</p>
    </template>
</GalleryAndResult>`
});

/** Demonstrates date time pickers */
const dateTimePickerGallery = defineComponent({
    name: "DateTimePickerGallery",
    components: {
        GalleryAndResult,
        DateTimePicker,
        InlineCheckBox
    },
    setup() {
        return {
            date: ref<string | null>(null),
            displayCurrentOption: ref(false),
            isCurrentDateOffset: ref(false),
            disabled: ref(false),
            importCode: getControlImportPath("dateTimePicker"),
            exampleCode: `<DateTimePicker label="Date and Time" v-model="date" :displayCurrentOption="false" :isCurrentDateOffset="false" :disabled="disabled" />`
        };
    },
    template: `
<GalleryAndResult
    :value="date"
    :importCode="importCode"
    :exampleCode="exampleCode"
    enableReflection >

    <DateTimePicker label="Date and Time" v-model="date" :displayCurrentOption="displayCurrentOption" :isCurrentDateOffset="isCurrentDateOffset" :disabled="disabled" />

    <template #settings>
        <div class="row">
            <div class="col-sm-4">
                <InlineCheckBox v-model="displayCurrentOption" label="Display Current Option" />
            </div>
            <div class="col-sm-4">
                <InlineCheckBox v-model="isCurrentDateOffset" label="Is Current Date Offset" />
            </div>
            <div class="col-sm-4">
                <InlineCheckBox v-model="disabled" label="Is Disabled" />
            </div>
        </div>
        <p>Additional props extend and are passed to the underlying <code>Rock Form Field</code>.</p>
    </template>
</GalleryAndResult>`
});

/** Demonstrates date part pickers */
const datePartsPickerGallery = defineComponent({
    name: "DatePartsPickerGallery",
    components: {
        GalleryAndResult,
        Toggle,
        DatePartsPicker
    },
    setup() {
        return {
            showYear: ref(true),
            datePartsModel: ref<DatePartsPickerValue>({
                month: 1,
                day: 1,
                year: 2020
            }),
            importCode: getControlImportPath("datePartsPicker"),
            exampleCode: `<DatePartsPicker label="Date" v-model="date" :requireYear="true" :showYear="true" :allowFutureDates="true" :futureYearCount="50" :startYear="1900" />`
        };
    },
    template: `
<GalleryAndResult
    :value="datePartsModel"
    :importCode="importCode"
    :exampleCode="exampleCode"
    enableReflection >
    <DatePartsPicker label="Date" v-model="datePartsModel" :showYear="showYear" />

    <template #settings>
        <Toggle label="Show Year" v-model="showYear" />
        <p class="mt-4 mb-4">The <a href="#BirthdayPickerGallery">Birthday Picker</a> simply wraps this control and sets <code>allowFutureDates</code> and <code>requireYear</code> to <code>false</code>.</p>
        <p class="text-semibold font-italic">Not all settings are demonstrated in this gallery.</p>
        <p>Additional props extend and are passed to the underlying <code>Rock Form Field</code>.</p>
    </template>
</GalleryAndResult>`
});

/** Demonstrates a textbox */
const textBoxGallery = defineComponent({
    name: "TextBoxGallery",
    components: {
        GalleryAndResult,
        TextBox
    },
    data() {
        return {
            text: "Some two-way bound text",
            importCode: getControlImportPath("textBox"),
            exampleCode: `<TextBox label="Text 1" v-model="text" :maxLength="50" showCountDown />`
        };
    },
    template: `
<GalleryAndResult
    :value="text"
    :importCode="importCode"
    :exampleCode="exampleCode" >
    <TextBox label="Text 1" v-model="text" :maxLength="50" showCountDown />
    <TextBox label="Text 2" v-model="text" />
    <TextBox label="Memo" v-model="text" textMode="MultiLine" :rows="10" :maxLength="100" showCountDown />

    <template #settings>
        <p class="text-semibold font-italic">Not all settings are demonstrated in this gallery.</p>
        <p>Additional props extend and are passed to the underlying <code>Rock Form Field</code>.</p>
    </template>
</GalleryAndResult>`
});

/** Demonstrates a color picker */
const colorPickerGallery = defineComponent({
    name: "ColorPickerGallery",
    components: {
        GalleryAndResult,
        ColorPicker
    },
    setup() {
        return {
            value: ref("#ee7725"),
            importCode: getControlImportPath("colorPicker"),
            exampleCode: `<ColorPicker label="Color" v-model="value" />`
        };
    },
    template: `
<GalleryAndResult
    :value="value"
    :importCode="importCode"
    :exampleCode="exampleCode"
    enableReflection >
    <ColorPicker label="Color" v-model="value" />

    <template #settings>
        <p class="text-semibold font-italic">Not all settings are demonstrated in this gallery.</p>
        <p>Additional props extend and are passed to the underlying <code>Rock Form Field</code>.</p>
    </template>
</GalleryAndResult>`
});

/** Demonstrates a number box */
const numberBoxGallery = defineComponent({
    name: "NumberBoxGallery",
    components: {
        GalleryAndResult,
        RockForm,
        RockButton,
        TextBox,
        NumberBox
    },
    setup() {
        const minimumValue = ref("0");
        const maximumValue = ref("1");
        const value = ref(42);

        const numericMinimumValue = computed((): number => toNumber(minimumValue.value));
        const numericMaximumValue = computed((): number => toNumber(maximumValue.value));

        return {
            minimumValue,
            maximumValue,
            numericMinimumValue,
            numericMaximumValue,
            value,
            importCode: getControlImportPath("numberBox"),
            exampleCode: `<NumberBox label="Number" v-model="value" :minimumValue="minimumValue" :maximumValue="maximumValue" />`
        };
    },
    template: `
<GalleryAndResult
    :value="value"
    :importCode="importCode"
    :exampleCode="exampleCode"
    enableReflection >
    <RockForm>
        <NumberBox label="Number" v-model="value" :minimumValue="numericMinimumValue" :maximumValue="numericMaximumValue" />
        <RockButton btnType="primary" type="submit">Test Validation</RockButton>
    </RockForm>

    <template #settings>
        <TextBox label="Minimum Value" v-model="minimumValue" />
        <TextBox label="Maximum Value" v-model="maximumValue" />

        <p class="text-semibold font-italic">Not all settings are demonstrated in this gallery.</p>
        <p>Additional props extend and are passed to the underlying <code>Rock Form Field</code>.</p>
    </template>
</GalleryAndResult>`
});

/** Demonstrates a number box */
const numberRangeBoxGallery = defineComponent({
    name: "NumberRangeBoxGallery",
    components: {
        GalleryAndResult,
        NumberRangeBox
    },
    setup() {
        return {
            value: ref({ lower: 0, upper: 100 }),
            importCode: getControlImportPath("numberRangeBox"),
            exampleCode: `<NumberRangeBox label="Number Range" v-model="value" />`
        };
    },
    template: `
<GalleryAndResult
    :value="value"
    :importCode="importCode"
    :exampleCode="exampleCode"
    enableReflection >
    <NumberRangeBox label="Number Range" v-model="value" />

    <template #settings>
        <p class="text-semibold font-italic">Not all settings are demonstrated in this gallery.</p>
        <p>Additional props extend and are passed to the underlying <code>Rock Form Field</code>.</p>
    </template>
</GalleryAndResult>`
});

/** Demonstrates a gender picker */
const genderDropDownListGallery = defineComponent({
    name: "GenderDropDownListGallery",
    components: {
        GalleryAndResult,
        GenderDropDownList
    },
    setup() {
        return {
            value: ref("1"),
            importCode: getControlImportPath("genderDropDownList"),
            exampleCode: `<GenderDropDownList label="Your Gender" v-model="value" />`
        };
    },
    template: `
<GalleryAndResult
    :value="value"
    :importCode="importCode"
    :exampleCode="exampleCode"
    enableReflection >
    <GenderDropDownList label="Your Gender" v-model="value" />

    <template #settings>
        <p class="text-semibold font-italic">Not all settings are demonstrated in this gallery.</p>
        <p>Additional props extend and are passed to the underlying <code>Rock Form Field</code> and <code>Drop Down List</code>.</p>
    </template>
</GalleryAndResult>`
});

/** Demonstrates a social security number box */
const socialSecurityNumberBoxGallery = defineComponent({
    name: "SocialSecurityNumberBoxGallery",
    components: {
        GalleryAndResult,
        SocialSecurityNumberBox
    },
    setup() {
        return {
            value: ref("123456789"),
            importCode: getControlImportPath("socialSecurityNumberBox"),
            exampleCode: `<SocialSecurityNumberBox label="SSN" v-model="value" />`
        };
    },
    template: `
<GalleryAndResult
    :value="value"
    :importCode="importCode"
    :exampleCode="exampleCode"
    enableReflection >
    <SocialSecurityNumberBox label="SSN" v-model="value" />

    <template #settings>
        <p class="text-semibold font-italic">Not all settings are demonstrated in this gallery.</p>
        <p>Additional props extend and are passed to the underlying <code>Rock Form Field</code> and <code>Drop Down List</code>.</p>
    </template>
</GalleryAndResult>`
});

/** Demonstrates a time picker */
const timePickerGallery = defineComponent({
    name: "TimePickerGallery",
    components: {
        GalleryAndResult,
        TimePicker,
        CheckBox
    },
    setup() {
        return {
            value: ref({ hour: 14, minute: 15 }),
            disabled: ref(false),
            importCode: getSfcControlImportPath("timePicker"),
            exampleCode: `<TimePicker label="Time" v-model="value" />`
        };
    },
    template: `
<GalleryAndResult
    :value="value"
    :importCode="importCode"
    :exampleCode="exampleCode"
    enableReflection >
    <TimePicker label="Time" v-model="value" :disabled="disabled" />

    <template #settings>
        <div>
            <CheckBox v-model="disabled" label="Disabled" />
        </div>
        <p class="text-semibold font-italic">Not all settings are demonstrated in this gallery.</p>
        <p>Additional props extend and are passed to the underlying <code>Rock Form Field</code> and <code>Drop Down List</code>.</p>
    </template>
</GalleryAndResult>`
});

/** Demonstrates a rating picker */
const ratingGallery = defineComponent({
    name: "RatingGallery",
    components: {
        GalleryAndResult,
        NumberBox,
        Rating
    },
    setup() {
        return {
            value: ref(3),
            maximumValue: ref(5),
            importCode: getControlImportPath("rating"),
            exampleCode: `<Rating label="Rating" v-model="value" :maxRating="5" />`
        };
    },
    template: `
<GalleryAndResult
    :value="value"
    :importCode="importCode"
    :exampleCode="exampleCode"
    enableReflection >
    <Rating label="How Would You Rate God?" v-model="value" :maxRating="maximumValue || 5" />

    <template #settings>
        <NumberBox label="Maximum Rating" v-model="maximumValue" />
        <p>Additional props extend and are passed to the underlying <code>Rock Form Field</code>.</p>
    </template>
</GalleryAndResult>`
});

/** Demonstrates a switch */
const switchGallery = defineComponent({
    name: "SwitchGallery",
    components: {
        GalleryAndResult,
        Switch
    },
    setup() {
        return {
            isChecked: ref(false),
            importCode: getControlImportPath("switch"),
            exampleCode: `<Switch text="Switch" v-model="value" />`
        };
    },
    template: `
<GalleryAndResult
    :value="isChecked"
    :importCode="importCode"
    :exampleCode="exampleCode"
    enableReflection >
    <Switch text="Switch" v-model="isChecked" />

    <template #settings>
        <p class="text-semibold font-italic">Not all settings are demonstrated in this gallery.</p>
        <p>Additional props extend and are passed to the underlying <code>Rock Form Field</code>.</p>
    </template>
</GalleryAndResult>`
});

/** Demonstrates an inline switch */
const inlineSwitchGallery = defineComponent({
    name: "InlineSwitchGallery",
    components: {
        GalleryAndResult,
        CheckBox,
        InlineSwitch
    },
    setup() {
        return {
            isBold: ref(false),
            isChecked: ref(false),
            importCode: getControlImportPath("inlineSwitch"),
            exampleCode: `<InlineSwitch label="Inline Switch" v-model="value" :isBold="false" />`
        };
    },
    template: `
<GalleryAndResult
    :value="isChecked"
    :importCode="importCode"
    :exampleCode="exampleCode"
    enableReflection >
    <InlineSwitch label="Inline Switch" v-model="isChecked" :isBold="isBold" />

    <template #settings>
        <CheckBox label="Is Bold" v-model="isBold" />
        <p class="text-semibold font-italic">Not all settings are demonstrated in this gallery.</p>
    </template>
</GalleryAndResult>`
});

/** Demonstrates a currency box */
const currencyBoxGallery = defineComponent({
    name: "CurrencyBoxGallery",
    components: {
        GalleryAndResult,
        CurrencyBox
    },
    setup() {
        return {
            value: ref(1.23),
            importCode: getControlImportPath("currencyBox"),
            exampleCode: `<CurrencyBox label="Currency" v-model="value" />`
        };
    },
    template: `
<GalleryAndResult
    :value="value"
    :importCode="importCode"
    :exampleCode="exampleCode"
    enableReflection >
    <CurrencyBox label="Currency" v-model="value" />

    <template #settings>
        <p class="text-semibold font-italic">Not all settings are demonstrated in this gallery.</p>
        <p>Additional props extend and are passed to the underlying <code>Rock Form Field</code> and <code>Number Box</code>.</p>
    </template>
</GalleryAndResult>`
});

/** Demonstrates an email box */
const emailBoxGallery = defineComponent({
    name: "EmailBoxGallery",
    components: {
        GalleryAndResult,
        EmailBox
    },
    setup() {
        return {
            value: ref("ted@rocksolidchurchdemo.com"),
            importCode: getControlImportPath("emailBox"),
            exampleCode: `<EmailBox label="Email" v-model="value" />`
        };
    },
    template: `
<GalleryAndResult
    :value="value"
    :importCode="importCode"
    :exampleCode="exampleCode"
    enableReflection >
    <EmailBox label="Email" v-model="value" />

    <template #settings>
        <p class="text-semibold font-italic">Not all settings are demonstrated in this gallery.</p>
        <p>Additional props extend and are passed to the underlying <code>Rock Form Field</code>.</p>
    </template>
</GalleryAndResult>`
});

/** Demonstrates a number up down control */
const numberUpDownGallery = defineComponent({
    name: "NumberUpDownGallery",
    components: {
        GalleryAndResult,
        NumberUpDown
    },
    setup() {
        return {
            value: ref(1),
            importCode: getControlImportPath("numberUpDown"),
            exampleCode: `<NumberUpDown label="Number" v-model="value" />`
        };
    },
    template: `
<GalleryAndResult
    :value="value"
    :importCode="importCode"
    :exampleCode="exampleCode"
    enableReflection >
    <NumberUpDown label="Number" v-model="value" />

    <template #settings>
        <p class="text-semibold font-italic">Not all settings are demonstrated in this gallery.</p>
        <p>Additional props extend and are passed to the underlying <code>Rock Form Field</code>.</p>
    </template>
</GalleryAndResult>`
});

/** Demonstrates a static form control */
const staticFormControlGallery = defineComponent({
    name: "StaticFormControlGallery",
    components: {
        GalleryAndResult,
        StaticFormControl
    },
    setup() {
        return {
            value: ref("This is a static value"),
            importCode: getControlImportPath("staticFormControl"),
            exampleCode: `<StaticFormControl label="Static Value" v-model="value" />`
        };
    },
    template: `
<GalleryAndResult
    :value="value"
    :importCode="importCode"
    :exampleCode="exampleCode" >
    <StaticFormControl label="Static Value" v-model="value" />
</GalleryAndResult>`
});

/** Demonstrates an address control */
const addressControlGallery = defineComponent({
    name: "AddressControlGallery",
    components: {
        GalleryAndResult,
        RockForm,
        RockButton,
        CheckBox,
        AddressControl
    },
    setup() {
        return {
            value: ref({}),
            submit: ref(false),
            required: ref(false),
            importCode: getSfcControlImportPath("addressControl"),
            exampleCode: `<AddressControl label="Address" v-model="value" />`
        };
    },
    template: `
<GalleryAndResult :value="value"
    :importCode="importCode"
    :exampleCode="exampleCode"
    enableReflection >

    <RockForm v-model:submit="submit">
    <AddressControl label="Address" v-model="value" :rules="required ? 'required' : ''" />

    <RockButton @click="submit=true">Validate</RockButton>
    </RockForm>

    <template #settings>
        <div class="row">
            <div class="col-sm-4">
                <CheckBox label="Required" v-model="required" />
            </div>
        </div>
        <p>All props match that of a <code>Rock Form Field</code></p>
    </template>
</GalleryAndResult>`
});

/** Demonstrates a toggle button */
const toggleGallery = defineComponent({
    name: "ToggleGallery",
    components: {
        GalleryAndResult,
        TextBox,
        DropDownList,
        Toggle
    },
    setup() {
        return {
            trueText: ref("On"),
            falseText: ref("Off"),
            btnSize: ref("sm"),
            sizeOptions: [
                { value: "lg", text: "Large" },
                { value: "md", text: "Medium" },
                { value: "sm", text: "Small" },
                { value: "xs", text: "Extra Small" },
            ],
            value: ref(false),
            importCode: getControlImportPath("toggle"),
            exampleCode: `<Toggle label="Toggle" v-model="value" trueText="On" falseText="Off" :btnSize="btnSize" />`
        };
    },
    template: `
<GalleryAndResult
    :value="value"
    :importCode="importCode"
    :exampleCode="exampleCode"
    enableReflection >
    <Toggle label="Toggle" v-model="value" :trueText="trueText" :falseText="falseText" :btnSize="btnSize" />

    <template #settings>
        <TextBox label="True Text" v-model="trueText" />
        <TextBox label="False Text" v-model="falseText" />
        <DropDownList label="Button Size" v-model="btnSize" :items="sizeOptions" />

        <p>Additional props extend and are passed to the underlying <code>Rock Form Field</code>.</p>
    </template>
</GalleryAndResult>`
});

/** Demonstrates a progress tracker */
const progressTrackerGallery = defineComponent({
    name: "ProgressTrackerGallery",
    components: {
        GalleryAndResult,
        NumberUpDown,
        ProgressTracker
    },
    setup() {
        return {
            value: ref(0),
            items: [
                { key: "S", title: "Start", subtitle: "The beginning" },
                { key: "1", title: "Step 1", subtitle: "The first step" },
                { key: "2", title: "Step 2", subtitle: "The second step" },
                { key: "3", title: "Step 3", subtitle: "The third step" },
                { key: "4", title: "Step 4", subtitle: "The fourth step" },
                { key: "5", title: "Step 5", subtitle: "The fifth step" },
                { key: "6", title: "Step 6", subtitle: "The sixth step" },
                { key: "7", title: "Step 7", subtitle: "The seventh step" },
                { key: "8", title: "Step 8", subtitle: "The eighth step" },
                { key: "F", title: "Finish", subtitle: "The finish" }
            ] as ProgressTrackerItem[],
            importCode: getControlImportPath("progressTracker"),
            exampleCode: `<ProgressTracker :items="items" :currentIndex="0" />`
        };
    },
    template: `
<GalleryAndResult
    :importCode="importCode"
    :exampleCode="exampleCode" >
    <ProgressTracker :items="items" :currentIndex="value" />

    <template #settings>
        <NumberUpDown label="Index" v-model="value" :min="0" :max="10" />
    </template>
</GalleryAndResult>`
});

/** Demonstrates an items with pre and post html control */
const itemsWithPreAndPostHtmlGallery = defineComponent({
    name: "ItemsWithPreAndPostHtmlGallery",
    components: {
        GalleryAndResult,
        TextBox,
        ItemsWithPreAndPostHtml
    },
    setup() {
        return {
            value: ref<ItemWithPreAndPostHtml[]>([
                { preHtml: '<div class="row"><div class="col-sm-6">', postHtml: "</div>", slotName: "item1" },
                { preHtml: '<div class="col-sm-6">', postHtml: "</div></div>", slotName: "item2" }
            ]),
            importCode: getControlImportPath("itemsWithPreAndPostHtml"),
            exampleCode: `<ItemsWithPreAndPostHtml :items="value">
    <template #item1>
        <div>This is item 1</div>
    </template>
    <template #item2>
        <div>This is item 2</div>
    </template>
</ItemsWithPreAndPostHtml>`
        };
    },
    template: `
<GalleryAndResult
    :value="value"
    :importCode="importCode"
    :exampleCode="exampleCode" >
    <ItemsWithPreAndPostHtml :items="value">
        <template #item1>
            <div class="padding-all-sm text-center bg-primary">This is item 1</div>
        </template>
        <template #item2>
            <div class="padding-all-sm text-center bg-primary">This is item 2</div>
        </template>
    </ItemsWithPreAndPostHtml>

    <template #settings>
        <TextBox label="Item 1 - Pre Html" v-model="value[0].preHtml" />
        <TextBox label="Item 1 - Post Html" v-model="value[0].postHtml" />
        <TextBox label="Item 2 - Pre Html" v-model="value[1].preHtml" />
        <TextBox label="Item 2 - Post Html" v-model="value[1].postHtml" />
    </template>
</GalleryAndResult>`
});

/** Demonstrates a URL link box */
const urlLinkBoxGallery = defineComponent({
    name: "UrlLinkBoxGallery",
    components: {
        UrlLinkBox,
        GalleryAndResult
    },
    setup() {
        return {
            value: ref("/home/"),
            importCode: getControlImportPath("urlLinkBox"),
            exampleCode: `<UrlLinkBox label="URL" v-model="value" />`
        };
    },
    template: `
<GalleryAndResult
    :value="value"
    :importCode="importCode"
    :exampleCode="exampleCode"
    enableReflection >
    <UrlLinkBox label="URL" v-model="value" />

    <template #settings>
        <p class="text-semibold font-italic">Not all settings are demonstrated in this gallery.</p>
        <p>Additional props extend and are passed to the underlying <code>Rock Form Field</code>.</p>
    </template>
</GalleryAndResult>`
});


/** Demonstrates the fullscreen component. */
const fullscreenGallery = defineComponent({
    name: "FullscreenGallery",
    components: {
        GalleryAndResult,
        InlineSwitch,
        CheckBox,
        Fullscreen
    },
    setup() {
        return {
            pageOnly: ref(true),
            value: ref(false),
            importCode: getControlImportPath("fullscreen"),
            exampleCode: `<Fullscreen v-model="value" :isPageOnly="true">
    <p>Content to make full screen</p>
</Fullscreen>`
        };
    },
    template: `
<GalleryAndResult
    :importCode="importCode"
    :exampleCode="exampleCode" >
    <Fullscreen v-model="value" :isPageOnly="pageOnly">
        <div class="bg-info padding-all-md" style="width:100%; height: 100%; min-height: 300px; display: grid; place-content: center;">
            <InlineSwitch v-model="value" label="Fullscreen" :isBold="true" />
        </div>
    </Fullscreen>

    <template #settings>
        <CheckBox v-model="pageOnly" label="Is Page Only" help="If true, fills content window. If false, hides the browser chrome and fills entire screen." />
    </template>
</GalleryAndResult>`
});

/** Demonstrates the panel component. */
const panelGallery = defineComponent({
    name: "PanelGallery",
    components: {
        GalleryAndResult,
        CheckBox,
        CheckBoxList,
        Panel,
        RockButton
    },

    setup() {
        const simulateValues = ref<string[]>([]);

        const headerSecondaryActions = computed((): PanelAction[] => {
            if (!simulateValues.value.includes("headerSecondaryActions")) {
                return [];
            }

            return [
                {
                    iconCssClass: "fa fa-user",
                    title: "Action 1",
                    type: "default",
                    handler: () => alert("Action 1 selected.")
                },
                {
                    iconCssClass: "fa fa-group",
                    title: "Action 2",
                    type: "default",
                    handler: () => alert("Action 2 selected.")
                }
            ];
        });

        return {
            colors: Array.apply(0, Array(256)).map((_: unknown, index: number) => `rgb(${index}, ${index}, ${index})`),
            collapsibleValue: ref(true),
            drawerValue: ref(false),
            hasFullscreen: ref(false),
            hasZoom: ref(false),
            headerSecondaryActions,
            simulateValues,
            simulateOptions: [
                {
                    value: "drawer",
                    text: "Drawer"
                },
                {
                    value: "headerActions",
                    text: "Header Actions"
                },
                {
                    value: "headerSecondaryActions",
                    text: "Header Secondary Actions"
                },
                {
                    value: "subheaderLeft",
                    text: "Subheader Left",
                },
                {
                    value: "subheaderRight",
                    text: "Subheader Right"
                },
                {
                    value: "footerActions",
                    text: "Footer Actions"
                },
                {
                    value: "footerSecondaryActions",
                    text: "Footer Secondary Actions"
                },
                {
                    value: "helpContent",
                    text: "Help Content"
                },
                {
                    value: "largeBody",
                    text: "Large Body"
                }
            ],
            simulateDrawer: computed((): boolean => simulateValues.value.includes("drawer")),
            simulateHeaderActions: computed((): boolean => simulateValues.value.includes("headerActions")),
            simulateSubheaderLeft: computed((): boolean => simulateValues.value.includes("subheaderLeft")),
            simulateSubheaderRight: computed((): boolean => simulateValues.value.includes("subheaderRight")),
            simulateFooterActions: computed((): boolean => simulateValues.value.includes("footerActions")),
            simulateFooterSecondaryActions: computed((): boolean => simulateValues.value.includes("footerSecondaryActions")),
            simulateLargeBody: computed((): boolean => simulateValues.value.includes("largeBody")),
            simulateHelp: computed((): boolean => simulateValues.value.includes("helpContent")),
            isFullscreenPageOnly: ref(true),
            value: ref(true),
            importCode: getSfcControlImportPath("panel"),
            exampleCode: `<Panel v-model="isExanded" v-model:isDrawerOpen="false" title="Panel Title" :hasCollapse="true" :hasFullscreen="false" :isFullscreenPageOnly="true" :headerSecondaryActions="false">
    <template #helpContent>Help Content</template>
    <template #drawer>Drawer Content</template>
    <template #headerActions>Header Actions</template>
    <template #subheaderLeft>Sub Header Left</template>
    <template #subheaderRight>Sub Header Right</template>
    <template #footerActions>Footer Actions</template>
    <template #footerSecondaryActions>Footer Secondary Actions</template>

    Main Panel Content
</Panel>`
        };
    },
    template: `
<GalleryAndResult
    :importCode="importCode"
    :exampleCode="exampleCode" >
    <Panel v-model="value" v-model:isDrawerOpen="drawerValue" :hasCollapse="collapsibleValue" :hasZoom="hasZoom" :hasFullscreen="hasFullscreen" :isFullscreenPageOnly="isFullscreenPageOnly" title="Panel Title" :headerSecondaryActions="headerSecondaryActions">
        <template v-if="simulateHelp" #helpContent>
            This is some help text.
        </template>

        <template v-if="simulateDrawer" #drawer>
            <div style="text-align: center;">Drawer Content</div>
        </template>

        <template v-if="simulateHeaderActions" #headerActions>
            <span class="action">
                <i class="fa fa-star-o"></i>
            </span>

            <span class="action">
                <i class="fa fa-user"></i>
            </span>
        </template>

        <template v-if="simulateSubheaderLeft" #subheaderLeft>
            <span class="label label-warning">Warning</span>&nbsp;
            <span class="label label-default">Default</span>
        </template>

        <template v-if="simulateSubheaderRight" #subheaderRight>
            <span class="label label-info">Info</span>&nbsp;
            <span class="label label-default">Default</span>
        </template>

        <template v-if="simulateFooterActions" #footerActions>
            <RockButton btnType="primary">Action 1</RockButton>
            <RockButton btnType="primary">Action 2</RockButton>
        </template>

        <template v-if="simulateFooterSecondaryActions" #footerSecondaryActions>
            <RockButton btnType="default"><i class="fa fa-lock"></i></RockButton>
            <RockButton btnType="default"><i class="fa fa-unlock"></i></RockButton>
        </template>


        <h4>Romans 11:33-36</h4>
        <p>
            Oh, the depth of the riches<br />
            and the wisdom and the knowledge of God!<br />
            How unsearchable his judgments<br />
            and untraceable his ways!<br />
            For who has known the mind of the Lord?<br />
            Or who has been his counselor?<br />
            And who has ever given to God,<br />
            that he should be repaid?<br />
            For from him and through him<br />
            and to him are all things.<br />
            To him be the glory forever. Amen.
        </p>
    </Panel>

    <template #settings>
        <div class="row">
            <CheckBox formGroupClasses="col-sm-3" v-model="collapsibleValue" label="Collapsible" />
            <CheckBox formGroupClasses="col-sm-3" v-model="value" label="Panel Open" />
            <CheckBox formGroupClasses="col-sm-3" v-model="hasFullscreen" label="Has Fullscreen" />
            <CheckBox formGroupClasses="col-sm-3" v-model="isFullscreenPageOnly" label="Page Only Fullscreen" />
            <CheckBox formGroupClasses="col-sm-3" v-model="hasZoom" label="Has Zoom" />
        </div>
        <CheckBoxList v-model="simulateValues" label="Simulate" :items="simulateOptions" />

        <p class="text-semibold font-italic">Not all settings are demonstrated in this gallery.</p>
    </template>
</GalleryAndResult>`
});

/** Demonstrates the file uploader component. */
const fileUploaderGallery = defineComponent({
    name: "FileUploaderGallery",
    components: {
        GalleryAndResult,
        CheckBox,
        FileUploader,
        TextBox
    },
    setup() {
        return {
            binaryFileTypeGuid: ref(BinaryFiletype.Default),
            showDeleteButton: ref(true),
            uploadAsTemporary: ref(true),
            uploadButtonText: ref("Upload"),
            value: ref(null),
            importCode: getControlImportPath("fileUploader"),
            exampleCode: `<FileUploader v-model="value" label="File Uploader" :uploadAsTemporary="true" :binaryFileTypeGuid="BinaryFiletype.Default" uploadButtonText="Upload" :showDeleteButton="true" />`
        };
    },
    template: `
<GalleryAndResult
    :value="value"
    :importCode="importCode"
    :exampleCode="exampleCode"
    enableReflection >
    <FileUploader v-model="value"
        label="File Uploader"
        :uploadAsTemporary="uploadAsTemporary"
        :binaryFileTypeGuid="binaryFileTypeGuid"
        :uploadButtonText="uploadButtonText"
        :showDeleteButton="showDeleteButton" />

    <template #settings>
        <div class="row">
            <CheckBox formGroupClasses="col-sm-4" v-model="uploadAsTemporary" label="Upload As Temporary" />
            <TextBox formGroupClasses="col-sm-8" v-model="binaryFileTypeGuid" label="Binary File Type Guid" />
        </div>
        <div class="row">
            <CheckBox formGroupClasses="col-sm-4" v-model="showDeleteButton" label="Show Delete Button" />
            <TextBox formGroupClasses="col-sm-8" v-model="uploadButtonText" label="Upload Button Text" />
        </div>

        <p>Additional props extend and are passed to the underlying <code>Rock Form Field</code>.</p>
    </template>
</GalleryAndResult>`
});

/** Demonstrates the image uploader component. */
const imageUploaderGallery = defineComponent({
    name: "ImageUploaderGallery",
    components: {
        GalleryAndResult,
        CheckBox,
        ImageUploader,
        TextBox
    },
    setup() {
        return {
            binaryFileTypeGuid: ref(BinaryFiletype.Default),
            showDeleteButton: ref(true),
            uploadAsTemporary: ref(true),
            uploadButtonText: ref("Upload"),
            value: ref(null),
            importCode: getControlImportPath("imageUploader"),
            exampleCode: `<ImageUploader v-model="value" label="Image Uploader" :uploadAsTemporary="true" :binaryFileTypeGuid="BinaryFiletype.Default" uploadButtonText="Upload" :showDeleteButton="true" />`
        };
    },
    template: `
    <GalleryAndResult
        :value="value"
        :importCode="importCode"
        :exampleCode="exampleCode"
        enableReflection >
        <ImageUploader v-model="value"
            label="Image Uploader"
            :uploadAsTemporary="uploadAsTemporary"
            :binaryFileTypeGuid="binaryFileTypeGuid"
            :uploadButtonText="uploadButtonText"
            :showDeleteButton="showDeleteButton" />

        <template #settings>
            <div class="row">
                <CheckBox formGroupClasses="col-sm-4" v-model="uploadAsTemporary" label="Upload As Temporary" />
                <TextBox formGroupClasses="col-sm-8" v-model="binaryFileTypeGuid" label="Binary File Type Guid" />
            </div>
            <div class="row">
                <CheckBox formGroupClasses="col-sm-4" v-model="showDeleteButton" label="Show Delete Button" />
                <TextBox formGroupClasses="col-sm-8" v-model="uploadButtonText" label="Upload Button Text" />
            </div>

            <p>Additional props extend and are passed to the underlying <code>Rock Form Field</code>.</p>
        </template>
    </GalleryAndResult>`
});

/** Demonstrates a sliding date range picker */
const slidingDateRangePickerGallery = defineComponent({
    name: "SlidingDateRangePickerGallery",
    components: {
        GalleryAndResult,
        SlidingDateRangePicker,
        DropDownList
    },
    setup() {
        const value = ref<SlidingDateRange | null>(null);

        return {
            value,
            rangeTypeOptions: rangeTypeOptions,
            rangeTypes: ref(null),
            previewLocation: ref("Right"),
            previewLocationOptions: [
                {
                    text: "Right (Default)",
                    value: "Right"
                },
                {
                    text: "Top",
                    value: "Top"
                },
                {
                    text: "None",
                    value: "None"
                },
            ],
            importCode: getSfcControlImportPath("slidingDateRangePicker") +
                "\n// If Customizing Date Range Types" +
                "\nimport { RangeType } from \"@Obsidian/Utility/slidingDateRange\";",
            exampleCode: `<SlidingDateRangePicker v-model="value" label="Sliding Date Range" :enabledSlidingDateRangeUnits="[RangeType.Current, RangeType.Previous, RangeType.Next]" previewLocation="Right" />`
        };
    },
    template: `
<GalleryAndResult
    :value="value"
    :importCode="importCode"
    :exampleCode="exampleCode"
    enableReflection >

    <SlidingDateRangePicker
        v-model="value"
        label="Sliding Date Range"
        :enabledSlidingDateRangeUnits="rangeTypes"
        :previewLocation="previewLocation" />

    <template #settings>
        <div class="row">
            <div class="col-md-4">
                <DropDownList v-model="rangeTypes" :items="rangeTypeOptions" multiple showBlankItem label="Available Range Types" />
            </div>
            <div class="col-md-4">
                <DropDownList v-model="previewLocation" :items="previewLocationOptions" showBlankItem label="Date Preview Location" />
            </div>
        </div>
        <p>Additional props extend and are passed to the underlying <code>Rock Form Field</code>.</p>
    </template>
</GalleryAndResult>`
});

/** Demonstrates defined value picker */
const definedValuePickerGallery = defineComponent({
    name: "DefinedValuePickerGallery",
    components: {
        GalleryAndResult,
        CheckBox,
        DefinedValuePicker,
        TextBox
    },
    setup() {

        function onsubmit(): void {
            alert("control gallery form submitted");
        }

        const multiple = ref(false);
        const enhanceForLongLists = ref(false);
        const displayStyle = computed(() => (multiple.value && !enhanceForLongLists.value) ? PickerDisplayStyle.List : PickerDisplayStyle.Auto);

        return {
            onsubmit,
            allowAdd: ref(false),
            definedTypeGuid: ref(DefinedType.PersonConnectionStatus),
            enhanceForLongLists,
            multiple,
            displayStyle,
            value: ref(null),
            importCode: getControlImportPath("definedValuePicker"),
            exampleCode: `<DefinedValuePicker label="Defined Value" v-model="value" :definedTypeGuid="definedTypeGuid" :multiple="false" :enhanceForLongLists="false" />`
        };
    },
    template: `
<GalleryAndResult
    :value="value"
    :importCode="importCode"
    :exampleCode="exampleCode"
    enableReflection >

    <DefinedValuePicker label="Defined Value" v-model="value" :definedTypeGuid="definedTypeGuid" :multiple="multiple" :enhanceForLongLists="enhanceForLongLists" :allowAdd="allowAdd" :displayStyle="displayStyle" />

    <template #settings>
        <div class="row">
            <TextBox formGroupClasses="col-md-4" label="Defined Type" v-model="definedTypeGuid" />
            <CheckBox formGroupClasses="col-md-2" label="Multiple" v-model="multiple" />
            <CheckBox formGroupClasses="col-md-3" label="Enhance For Long Lists" v-model="enhanceForLongLists" />
            <CheckBox formGroupClasses="col-md-3" label="Allow Adding Values" v-model="allowAdd" />
        </div>
        <p class="text-semibold font-italic">Not all settings are demonstrated in this gallery.</p>
    </template>
</GalleryAndResult>`
});

/** Demonstrates entity type picker */
const entityTypePickerGallery = defineComponent({
    name: "EntityTypePickerGallery",
    components: {
        GalleryAndResult,
        CheckBox,
        DropDownList,
        EntityTypePicker,
        NumberUpDown
    },
    setup() {
        return {
            columnCount: ref(0),
            displayStyle: ref(PickerDisplayStyle.Auto),
            displayStyleItems,
            enhanceForLongLists: ref(false),
            includeGlobalOption: ref(false),
            multiple: ref(false),
            showBlankItem: ref(false),
            value: ref({ value: EntityType.Person, text: "Default Person" }),
            importCode: getControlImportPath("entityTypePicker"),
            exampleCode: `<EntityTypePicker label="Entity Type" v-model="value" :multiple="false" :includeGlobalOption="false" />`
        };
    },
    template: `
<GalleryAndResult
    :value="value"
    :importCode="importCode"
    :exampleCode="exampleCode"
    enableReflection >
    <EntityTypePicker label="Entity Type"
        v-model="value"
        :multiple="multiple"
        :columnCount="columnCount"
        :includeGlobalOption="includeGlobalOption"
        :enhanceForLongLists="enhanceForLongLists"
        :displayStyle="displayStyle"
        :showBlankItem="showBlankItem" />

    <template #settings>
        <div class="row">
            <div class="col-md-3">
                <CheckBox label="Multiple" v-model="multiple" />
            </div>

            <div class="col-md-3">
                <CheckBox label="Include Global Option" v-model="includeGlobalOption" />
            </div>

            <div class="col-md-3">
                <CheckBox label="Enhance For Long Lists" v-model="enhanceForLongLists" />
            </div>

            <div class="col-md-3">
                <CheckBox label="Show Blank Item" v-model="showBlankItem" />
            </div>
        </div>

        <div class="row">
            <div class="col-md-3">
                <DropDownList label="Display Style" :showBlankItem="false" v-model="displayStyle" :items="displayStyleItems" />
            </div>

            <div class="col-md-3">
                <NumberUpDown label="Column Count" v-model="columnCount" :min="0" />
            </div>
        </div>

        <p class="text-semibold font-italic">Not all settings are demonstrated in this gallery.</p>
        <p>Additional props extend and are passed to the underlying <code>Rock Button</code>.</p>
    </template>
</GalleryAndResult>`
});

/** Demonstrates Achievement type picker */
const achievementTypePickerGallery = defineComponent({
    name: "AchievementTypePickerGallery",
    components: {
        GalleryAndResult,
        CheckBox,
        DropDownList,
        AchievementTypePicker,
        NumberUpDown
    },
    setup() {
        return {
            columnCount: ref(0),
            displayStyle: ref(PickerDisplayStyle.Auto),
            displayStyleItems,
            enhanceForLongLists: ref(false),
            multiple: ref(false),
            showBlankItem: ref(false),
            value: ref({}),
            importCode: getControlImportPath("achievementTypePicker"),
            exampleCode: `<AchievementTypePicker label="Achievement Type" v-model="value" :multiple="false" />`
        };
    },
    template: `
<GalleryAndResult
    :value="value"
    :importCode="importCode"
    :exampleCode="exampleCode"
    enableReflection >
    <AchievementTypePicker label="Achievement Type"
        v-model="value"
        :multiple="multiple"
        :columnCount="columnCount"
        :enhanceForLongLists="enhanceForLongLists"
        :displayStyle="displayStyle"
        :showBlankItem="showBlankItem" />

    <template #settings>
        <div class="row">
            <div class="col-md-3">
                <CheckBox label="Multiple" v-model="multiple" />
            </div>

            <div class="col-md-3">
                <CheckBox label="Enhance For Long Lists" v-model="enhanceForLongLists" />
            </div>

            <div class="col-md-3">
                <CheckBox label="Show Blank Item" v-model="showBlankItem" />
            </div>
        </div>

        <div class="row">
            <div class="col-md-3">
                <DropDownList label="Display Style" :showBlankItem="false" v-model="displayStyle" :items="displayStyleItems" />
            </div>

            <div class="col-md-3">
                <NumberUpDown label="Column Count" v-model="columnCount" :min="0" />
            </div>
        </div>
    </template>
</GalleryAndResult>`
});

/** Demonstrates Badge Component picker */
const badgeComponentPickerGallery = defineComponent({
    name: "BadgeComponentPickerGallery",
    components: {
        GalleryAndResult,
        CheckBox,
        DropDownList,
        BadgeComponentPicker,
        NumberUpDown,
        EntityTypePicker
    },
    setup() {
        return {
            columnCount: ref(0),
            displayStyle: ref(PickerDisplayStyle.Auto),
            displayStyleItems,
            entityTypeGuid: ref(null),
            enhanceForLongLists: ref(false),
            multiple: ref(false),
            showBlankItem: ref(false),
            value: ref({}),
            importCode: getControlImportPath("badgeComponentPicker"),
            exampleCode: `<BadgeComponentPicker label="Badge Component" v-model="value" />`
        };
    },
    template: `
<GalleryAndResult
    :value="value"
    :importCode="importCode"
    :exampleCode="exampleCode"
    enableReflection >
    <BadgeComponentPicker label="Badge Component"
        v-model="value"
        :multiple="multiple"
        :columnCount="columnCount"
        :enhanceForLongLists="enhanceForLongLists"
        :displayStyle="displayStyle"
        :showBlankItem="showBlankItem"
        :entityTypeGuid="entityTypeGuid?.value" />
    <template #settings>
        <div class="row">
            <div class="col-md-4">
                <CheckBox label="Multiple" v-model="multiple" />
            </div>
            <div class="col-md-4">
                <CheckBox label="Enhance For Long Lists" v-model="enhanceForLongLists" />
            </div>
            <div class="col-md-4">
                <CheckBox label="Show Blank Item" v-model="showBlankItem" />
            </div>
        </div>
        <div class="row">
            <div class="col-md-4">
                <DropDownList label="Display Style" :showBlankItem="false" v-model="displayStyle" :items="displayStyleItems" />
            </div>
            <div class="col-md-4">
                <NumberUpDown label="Column Count" v-model="columnCount" :min="0" />
            </div>
            <div class="col-md-4">
                <EntityTypePicker label="For Entity Type" v-model="entityTypeGuid" enhanceForLongLists showBlankItem />
            </div>
        </div>
    </template>
</GalleryAndResult>`
});

/** Demonstrates the SectionHeader component */
const sectionHeaderGallery = defineComponent({
    name: "SectionHeaderGallery",
    components: {
        GalleryAndResult,
        SectionHeader,
        CheckBox
    },
    setup() {
        const showSeparator = ref(true);
        const showDescription = ref(true);
        const showActionBar = ref(true);
        const showContent = ref(true);

        const description = computed(() => {
            return showDescription.value
                ? "You can use a Section Header to put a title and description above some content."
                : "";
        });

        return {
            showSeparator,
            showDescription,
            showActionBar,
            showContent,
            description,
            importCode: getControlImportPath("sectionHeader"),
            exampleCode: `<SectionHeader title="This is a SectionHeader" description="A Description" :isSeparatorHidden="false">
    <template #actions>Action Buttons</template>
</SectionHeader>`
        };
    },
    template: `
<GalleryAndResult
    :importCode="importCode"
    :exampleCode="exampleCode" >

    <SectionHeader
        title="This is a SectionHeader"
        :description="description"
        :isSeparatorHidden="!showSeparator" >
        <template v-if="showActionBar" #actions>
            <div>
                <a class="btn btn-default btn-xs btn-square"><i class="fa fa-lock"></i></a>
                <a class="btn btn-default btn-xs btn-square"><i class="fa fa-pencil"></i></a>
                <a class="btn btn-danger btn-xs btn-square"><i class="fa fa-trash-alt"></i></a>
            </div>
        </template>
    </SectionHeader>

    <template #settings>
        <div class="row">
            <CheckBox formGroupClasses="col-xs-4" v-model="showSeparator" label="Show Separator" />
            <CheckBox formGroupClasses="col-xs-4" v-model="showDescription" label="Show Description" />
            <CheckBox formGroupClasses="col-xs-4" v-model="showActionBar" label="Show Action Bar" />
        </div>
    </template>
</GalleryAndResult>`
});

/** Demonstrates the SectionContainer component */
const sectionContainerGallery = defineComponent({
    name: "SectionContainerGallery",
    components: {
        GalleryAndResult,
        SectionContainer,
        CheckBox
    },
    setup() {
        const showDescription = ref(true);
        const showActionBar = ref(true);
        const showContentToggle = ref(false);
        const showContent = ref(true);

        const description = computed(() => {
            return showDescription.value
                ? "The Section Container has a Section Header and a collapsible content section below it."
                : "";
        });

        return {
            showDescription,
            showActionBar,
            showContentToggle,
            showContent,
            description,
            importCode: getControlImportPath("sectionContainer"),
            exampleCode: `<SectionContainer title="This is a Section Container" description="A Description" v-model="showContent" toggleText="Show">
    <template #actions>Action Buttons</template>
    Main Content
</SectionContainer>`
        };
    },
    template: `
<GalleryAndResult
    :importCode="importCode"
    :exampleCode="exampleCode" >

    <SectionContainer
        title="This is a Section Container"
        :description="description"
        v-model="showContent"
        :toggleText="showContentToggle ? 'Show' : ''" >
        <template v-if="showActionBar" #actions>
            <div>
                <a class="btn btn-default btn-xs btn-square"><i class="fa fa-lock"></i></a>
                <a class="btn btn-default btn-xs btn-square"><i class="fa fa-pencil"></i></a>
                <a class="btn btn-danger btn-xs btn-square"><i class="fa fa-trash-alt"></i></a>
            </div>
        </template>
        Here's some content to put in here.
    </SectionContainer>

    <template #settings>
        <div class="row">
            <CheckBox formGroupClasses="col-xs-4" v-model="showDescription" label="Show Description" />
            <CheckBox formGroupClasses="col-xs-4" v-model="showActionBar" label="Show Action Bar" />
            <CheckBox formGroupClasses="col-xs-4" v-model="showContentToggle" label="Show Content Toggle" />
        </div>
        <p class="text-semibold font-italic">Not all settings are demonstrated in this gallery.</p>
    </template>
</GalleryAndResult>`
});

/** Demonstrates category picker */
const categoryPickerGallery = defineComponent({
    name: "CategoryPickerGallery",
    components: {
        GalleryAndResult,
        CheckBox,
        CategoryPicker,
        TextBox,
        EntityTypePicker
    },
    setup() {
        const entityType = ref<ListItemBag | null>(null);
        const entityTypeGuid = computed(() => {
            if (entityType?.value?.value) {
                return entityType.value.value;
            }

            return null;
        });

        return {
            entityType,
            entityTypeGuid,
            multiple: ref(false),
            value: ref(null),
            importCode: getControlImportPath("categoryPicker"),
            exampleCode: `<CategoryPicker label="Category Picker" v-model="value" :multiple="false" :entityTypeGuid="entityTypeGuid" />`
        };
    },
    template: `
<GalleryAndResult
    :value="value"
    :importCode="importCode"
    :exampleCode="exampleCode"
    enableReflection >
    <CategoryPicker label="Category Picker" v-model="value" :multiple="multiple" :entityTypeGuid="entityTypeGuid" />

    <template #settings>

        <div class="row">
            <div class="col-md-6">
                <CheckBox label="Multiple" v-model="multiple" />
            </div>
            <div class="col-md-6">
                <EntityTypePicker label="For Entity Type" v-model="entityType" enhanceForLongLists showBlankItem />
            </div>
        </div>

        <p class="text-semibold font-italic">Not all settings are demonstrated in this gallery.</p>
        <p>Additional props extend and are passed to the underlying <code>Rock Form Field</code>.</p>
    </template>
</GalleryAndResult>`
});

/** Demonstrates location item picker */
const locationItemPickerGallery = defineComponent({
    name: "LocationItemPickerGallery",
    components: {
        GalleryAndResult,
        CheckBox,
        LocationItemPicker
    },
    setup() {
        return {
            multiple: ref(false),
            value: ref(null),
            importCode: getControlImportPath("locationItemPicker"),
            exampleCode: `<LocationItemPicker label="Location" v-model="value" :multiple="false" />`
        };
    },
    template: `
<GalleryAndResult
    :value="value"
    :importCode="importCode"
    :exampleCode="exampleCode"
    enableReflection >
    <LocationItemPicker label="Location" v-model="value" :multiple="multiple" />

    <template #settings>
        <CheckBox label="Multiple" v-model="multiple" />

        <p class="text-semibold font-italic">Not all settings are demonstrated in this gallery.</p>
    </template>
</GalleryAndResult>`
});

/** Demonstrates connection request picker */
const connectionRequestPickerGallery = defineComponent({
    name: "ConnectionRequestPickerGallery",
    components: {
        GalleryAndResult,
        CheckBox,
        ConnectionRequestPicker
    },
    setup() {
        return {
            multiple: ref(false),
            value: ref(null),
            importCode: getControlImportPath("connectionRequestPicker"),
            exampleCode: `<ConnectionRequestPicker label="ConnectionRequest" v-model="value" :multiple="false" />`
        };
    },
    template: `
<GalleryAndResult
    :value="value"
    :importCode="importCode"
    :exampleCode="exampleCode"
    enableReflection >
    <ConnectionRequestPicker label="ConnectionRequest" v-model="value" :multiple="multiple" />

    <template #settings>
        <CheckBox label="Multiple" v-model="multiple" />

        <p class="text-semibold font-italic">Not all settings are demonstrated in this gallery.</p>
    </template>
</GalleryAndResult>`
});

/** Demonstrates copy button */
const copyButtonGallery = defineComponent({
    name: "CopyButtonGallery",
    components: {
        GalleryAndResult,
        TextBox,
        DropDownList,
        CopyButton,
    },
    setup() {
        return {
            tooltip: ref("Copy"),
            value: ref("To God Be The Glory"),
            buttonSize: ref("md"),
            sizeOptions: [
                { value: "lg", text: "Large" },
                { value: "md", text: "Medium" },
                { value: "sm", text: "Small" },
                { value: "xs", text: "Extra Small" },
            ],
            importCode: getControlImportPath("copyButton"),
            exampleCode: `<CopyButton :value="value" tooltip="Copy" />`
        };
    },
    template: `
<GalleryAndResult
    :importCode="importCode"
    :exampleCode="exampleCode" >
    <CopyButton :value="value" :tooltip="tooltip" :btnSize="buttonSize" />

    <template #settings>
        <div class="row">
            <TextBox formGroupClasses="col-sm-4" v-model="value" label="Value to Copy to Clipboard" />
            <TextBox formGroupClasses="col-sm-4" v-model="tooltip" label="Tooltip" />
            <DropDownList formGroupClasses="col-sm-4" label="Button Size" v-model="buttonSize" :items="sizeOptions" />
        </div>

        <p>Additional props extend and are passed to the underlying <code>Rock Button</code>.</p>
    </template>
</GalleryAndResult>`
});

/** Demonstrates entity tag list */
const tagListGallery = defineComponent({
    name: "TagListGallery",
    components: {
        GalleryAndResult,
        CheckBox,
        RockButton,
        TagList
    },
    setup() {
        const store = useStore();

        return {
            control: ref(null),
            disabled: ref(false),
            delaySave: ref(false),
            showInactive: ref(false),
            disallowNewTags: ref(false),
            entityTypeGuid: EntityType.Person,
            entityKey: store.state.currentPerson?.idKey ?? "",
            btnType: BtnType.Primary,
            importCode: getSfcControlImportPath("tagList"),
            exampleCode: `<TagList :entityTypeGuid="entityTypeGuid" :entityKey="entityKey" />`
        };
    },
    template: `
<GalleryAndResult
    :value="value"
    :importCode="importCode"
    :exampleCode="exampleCode">

    <TagList
        :entityTypeGuid="entityTypeGuid"
        :entityKey="entityKey"
        :disabled="disabled"
        :showInactiveTags="showInactive"
        :disallowNewTags="disallowNewTags"
        :delaySave="delaySave"
        ref="control" />

    <template #settings>
        <div class="row">
            <div class="col-md-3">
                <CheckBox label="Disabled" v-model="disabled" help="Makes it read-only. You can't add or remove tags if it's disabled." />
            </div>
            <div class="col-md-3">
                <CheckBox label="Delay Saving Value" v-model="delaySave" help="If checked, creating new tags, adding tags and removing tags is not saved to the server until the component's <code>saveTagValues</code> method is called." />
                <RockButton v-if="delaySave" :btnType="btnType" type="button" @click="control.saveTagValues()"><i class="fa fa-save" /> Save Values</RockButton>
            </div>
            <div class="col-md-3">
                <CheckBox label="Disallow New Tags" v-model="disallowNewTags" help="If checked, no new tags can be created, though you can still add existing tags" />
            </div>
            <div class="col-md-3">
                <CheckBox label="Show Inactive Tags" v-model="showInactive" />
            </div>
        </div>
        <p>
            This control takes multiple props for filtering the tags to show and giving specifiers about what it tags. Below is a list of those props:
        </p>
        <table class="table" style="max-width:450px;">
            <tr>
                <th scope="col">Prop</th>
                <th scope="col">Type</th>
                <th scope="col" class="text-center">Required</th>
            </tr>
            <tr>
                <th scope="row"><code>entityTypeGuid</code></th>
                <td>GUID String</td>
                <td class="text-center"><i class="fa fa-check text-success"></i></td>
            </tr>
            <tr>
                <th scope="row"><code>entityKey</code></th>
                <td>String</td>
                <td class="text-center"><i class="fa fa-check text-success"></i></td>
            </tr>
            <tr>
                <th scope="row"><code>categoryGuid</code></th>
                <td>GUID String</td>
                <td class="text-center"><i class="fa fa-ban text-danger"></i></td>
            </tr>
            <tr>
                <th scope="row"><code>entityQualifierColumn</code></th>
                <td>String</td>
                <td class="text-center"><i class="fa fa-ban text-danger"></i></td>
            </tr>
            <tr>
                <th scope="row"><code>entityQualifierValue</code></th>
                <td>String</td>
                <td class="text-center"><i class="fa fa-ban text-danger"></i></td>
            </tr>
        </table>
    </template>
</GalleryAndResult>`
});

/** Demonstrates following control. */
const followingGallery = defineComponent({
    name: "FollowingGallery",
    components: {
        GalleryAndResult,
        CheckBox,
        Following,
        TextBox
    },
    setup() {
        const store = useStore();

        return {
            disabled: ref(false),
            entityTypeGuid: ref(EntityType.Person),
            entityKey: ref(store.state.currentPerson?.idKey ?? ""),
            importCode: getControlImportPath("following"),
            exampleCode: `<Following :entityTypeGuid="entityTypeGuid" :entityKey="entityKey" />`
        };
    },
    template: `
<GalleryAndResult
    :importCode="importCode"
    :exampleCode="exampleCode">
    <Following :entityTypeGuid="entityTypeGuid" :entityKey="entityKey" :disabled="disabled" />

    <template #settings>
        <div class="row">
            <div class="col-md-4">
                <CheckBox label="Disabled" v-model="disabled" />
            </div>

            <div class="col-md-4">
                <TextBox label="Entity Type Guid" v-model="entityTypeGuid" />
            </div>

            <div class="col-md-4">
                <TextBox label="Entity Key" v-model="entityKey" />
            </div>
        </div>
    </template>
</GalleryAndResult>`
});

/** Demonstrates assessment type picker */
const assessmentTypePickerGallery = defineComponent({
    name: "AssessmentTypePickerGallery",
    components: {
        GalleryAndResult,
        CheckBox,
        DropDownList,
        AssessmentTypePicker,
        NumberUpDown
    },
    setup() {
        return {
            columnCount: ref(0),
            displayStyle: ref(PickerDisplayStyle.Auto),
            displayStyleItems,
            enhanceForLongLists: ref(false),
            isInactiveIncluded: ref(false),
            multiple: ref(false),
            showBlankItem: ref(false),
            value: ref({ value: AssessmentType.Disc, text: "DISC" }),
            importCode: getControlImportPath("assessmentTypePicker"),
            exampleCode: `<AssessmentTypePicker label="Assessment Type" v-model="value" :isInactiveIncluded="false" />`
        };
    },
    template: `
<GalleryAndResult
    :value="value"
    :importCode="importCode"
    :exampleCode="exampleCode"
    enableReflection >
    <AssessmentTypePicker label="Assessment Type"
        v-model="value"
        :multiple="multiple"
        :columnCount="columnCount"
        :isInactiveIncluded="isInactiveIncluded"
        :enhanceForLongLists="enhanceForLongLists"
        :displayStyle="displayStyle"
        :showBlankItem="showBlankItem" />

    <template #settings>
        <div class="row">
            <div class="col-md-4">
                <CheckBox label="Multiple" v-model="multiple" />
            </div>

            <div class="col-md-4">
                <CheckBox label="Enhance For Long Lists" v-model="enhanceForLongLists" />
            </div>

            <div class="col-md-4">
                <CheckBox label="Show Blank Item" v-model="showBlankItem" />
            </div>
        </div>

        <div class="row">
            <div class="col-md-4">
                <DropDownList label="Display Style" :showBlankItem="false" v-model="displayStyle" :items="displayStyleItems" />
            </div>

            <div class="col-md-4">
                <NumberUpDown label="Column Count" v-model="columnCount" :min="0" />
            </div>

            <div class="col-md-4">
                <CheckBox label="Include Inactive" v-model="isInactiveIncluded" help="When set, inactive assessments will be included in the list." />
            </div>
        </div>

        <p class="text-semibold font-italic">Not all settings are demonstrated in this gallery.</p>
        <p>Additional props extend and are passed to the underlying <code>Rock Button</code>.</p>
    </template>
</GalleryAndResult>`
});


/** Demonstrates Asset Storage Provider picker */
const assetStorageProviderPickerGallery = defineComponent({
    name: "AssetStorageProviderPickerGallery",
    components: {
        GalleryAndResult,
        CheckBox,
        DropDownList,
        AssetStorageProviderPicker,
        NumberUpDown
    },
    setup() {
        return {
            columnCount: ref(0),
            displayStyle: ref(PickerDisplayStyle.Auto),
            displayStyleItems,
            enhanceForLongLists: ref(false),
            multiple: ref(false),
            showBlankItem: ref(false),
            value: ref(null),
            importCode: getControlImportPath("assetStorageProviderPicker"),
            exampleCode: `<AssetStorageProviderPicker label="Asset Storage Provider" v-model="value" />`
        };
    },
    template: `
<GalleryAndResult
    :value="value"
    :importCode="importCode"
    :exampleCode="exampleCode"
    enableReflection >
    <AssetStorageProviderPicker label="Asset Storage Provider"
        v-model="value"
        :multiple="multiple"
        :columnCount="columnCount"
        :enhanceForLongLists="enhanceForLongLists"
        :displayStyle="displayStyle"
        :showBlankItem="showBlankItem" />

    <template #settings>
        <div class="row">
            <div class="col-md-4">
                <CheckBox label="Multiple" v-model="multiple" />
            </div>

            <div class="col-md-4">
                <CheckBox label="Enhance For Long Lists" v-model="enhanceForLongLists" />
            </div>

            <div class="col-md-4">
                <CheckBox label="Show Blank Item" v-model="showBlankItem" />
            </div>
        </div>

        <div class="row">
            <div class="col-md-4">
                <DropDownList label="Display Style" :showBlankItem="false" v-model="displayStyle" :items="displayStyleItems" />
            </div>

            <div class="col-md-4">
                <NumberUpDown label="Column Count" v-model="columnCount" :min="0" />
            </div>
        </div>

        <p class="text-semibold font-italic">Not all settings are demonstrated in this gallery.</p>
        <p>Additional props extend and are passed to the underlying <code>Rock Form Field</code>.</p>
    </template>
</GalleryAndResult>`
});


/** Demonstrates Binary File type picker */
const binaryFileTypePickerGallery = defineComponent({
    name: "BinaryFileTypePickerGallery",
    components: {
        GalleryAndResult,
        CheckBox,
        DropDownList,
        BinaryFileTypePicker,
        NumberUpDown
    },
    setup() {
        return {
            columnCount: ref(0),
            displayStyle: ref(PickerDisplayStyle.Auto),
            displayStyleItems,
            enhanceForLongLists: ref(false),
            multiple: ref(false),
            showBlankItem: ref(false),
            value: ref({}),
            importCode: getControlImportPath("binaryFileTypePicker"),
            exampleCode: `<BinaryFileTypePicker label="Binary File Type" v-model="value" />`
        };
    },
    template: `
<GalleryAndResult
    :value="value"
    :importCode="importCode"
    :exampleCode="exampleCode"
    enableReflection >
    <BinaryFileTypePicker label="Binary File Type"
        v-model="value"
        :multiple="multiple"
        :columnCount="columnCount"
        :enhanceForLongLists="enhanceForLongLists"
        :displayStyle="displayStyle"
        :showBlankItem="showBlankItem" />

    <template #settings>
        <div class="row">
            <div class="col-md-4">
                <CheckBox label="Multiple" v-model="multiple" />
            </div>

            <div class="col-md-4">
                <CheckBox label="Enhance For Long Lists" v-model="enhanceForLongLists" />
            </div>

            <div class="col-md-4">
                <CheckBox label="Show Blank Item" v-model="showBlankItem" />
            </div>
        </div>

        <div class="row">
            <div class="col-md-4">
                <DropDownList label="Display Style" :showBlankItem="false" v-model="displayStyle" :items="displayStyleItems" />
            </div>

            <div class="col-md-4">
                <NumberUpDown label="Column Count" v-model="columnCount" :min="0" />
            </div>
        </div>
    </template>
</GalleryAndResult>`
});


/** Demonstrates Campus picker */
const campusPickerGallery = defineComponent({
    name: "CampusPickerGallery",
    components: {
        GalleryAndResult,
        CampusPicker,
        CheckBox,
        DefinedValuePicker,
        DropDownList,
        NumberUpDown,
        TextBox
    },
    setup() {
        return {
            columnCount: ref(0),
            displayStyle: ref(PickerDisplayStyle.Auto),
            displayStyleItems,
            enhanceForLongLists: ref(false),
            multiple: ref(false),
            showBlankItem: ref(true),
            value: ref({}),
            forceVisible: ref(false),
            includeInactive: ref(false),
            campusStatusFilter: ref(null),
            campusTypeFilter: ref(null),
            campusStatusDefinedTypeGuid: DefinedType.CampusStatus,
            campusTypeDefinedTypeGuid: DefinedType.CampusType,
            importCode: getControlImportPath("campusPicker"),
            exampleCode: `<CampusPicker label="Campus" v-model="value" />`
        };
    },
    template: `
<GalleryAndResult
    :value="value"
    :importCode="importCode"
    :exampleCode="exampleCode"
    enableReflection >
    <CampusPicker label="Campus"
        v-model="value"
        :multiple="multiple"
        :columnCount="columnCount"
        :enhanceForLongLists="enhanceForLongLists"
        :displayStyle="displayStyle"
        :showBlankItem="showBlankItem"
        :forceVisible="forceVisible"
        :includeInactive="includeInactive"
        :campusStatusFilter="campusStatusFilter?.value"
        :campusTypeFilter="campusTypeFilter?.value" />

    <template #settings>
        <div class="row">
            <div class="col-md-4">
                <CheckBox label="Multiple" v-model="multiple" />
            </div>

            <div class="col-md-4">
                <CheckBox label="Enhance For Long Lists" v-model="enhanceForLongLists" />
            </div>

            <div class="col-md-4">
                <CheckBox label="Show Blank Item" v-model="showBlankItem" />
            </div>
        </div>

        <div class="row">
            <div class="col-md-4">
                <DropDownList label="Display Style" :showBlankItem="false" v-model="displayStyle" :items="displayStyleItems" />
            </div>

            <div class="col-md-4">
                <NumberUpDown label="Column Count" v-model="columnCount" :min="0" />
            </div>
        </div>

        <div class="row">
            <div class="col-md-4">
                <CheckBox label="Force Visible" v-model="forceVisible" />
            </div>

            <div class="col-md-4">
                <CheckBox label="Include Inactive" v-model="includeInactive" />
            </div>

            <div class="col-md-4">
                <DefinedValuePicker label="Campus Type Filter" v-model="campusTypeFilter" :definedTypeGuid="campusTypeDefinedTypeGuid" showBlankItem />
            </div>
        </div>

        <div class="row">
            <div class="col-md-4">
                <DefinedValuePicker label="Campus Status Filter" v-model="campusStatusFilter" :definedTypeGuid="campusStatusDefinedTypeGuid" showBlankItem />
            </div>
        </div>
    </template>
</GalleryAndResult>`
});


/** Demonstrates Schedule Builder */
const scheduleBuilderGallery = defineComponent({
    name: "ScheduleBuilderGallery",
    components: {
        GalleryAndResult,
        ScheduleBuilder
    },
    setup() {
        return {
            value: ref(""),
            importCode: getControlImportPath("scheduleBuilder"),
            exampleCode: `<ScheduleBuilder label="Schedule Builder" v-model="value" />`
        };
    },
    template: `
<GalleryAndResult
    :value="value"
    :importCode="importCode"
    :exampleCode="exampleCode"
    enableReflection
    displayAsRaw>
    <ScheduleBuilder label="Schedule Builder"
        v-model="value" />

    <template #settings>
    </template>
</GalleryAndResult>`
});


/** Demonstrates BinaryFile  picker */
const binaryFilePickerGallery = defineComponent({
    name: "BinaryFilePickerGallery",
    components: {
        GalleryAndResult,
        CheckBox,
        DropDownList,
        BinaryFilePicker,
        BinaryFileTypePicker,
        NumberUpDown
    },
    setup() {
        return {
            columnCount: ref(0),
            displayStyle: ref(PickerDisplayStyle.Auto),
            displayStyleItems,
            enhanceForLongLists: ref(false),
            multiple: ref(false),
            showBlankItem: ref(false),
            binaryFileType: ref({
                "value": BinaryFiletype.Default
            }),
            value: ref({}),
            importCode: getControlImportPath("binaryFilePicker"),
            exampleCode: `<BinaryFilePicker label="Binary File" v-model="value" />`
        };
    },
    template: `
<GalleryAndResult
    :value="value"
    :importCode="importCode"
    :exampleCode="exampleCode"
    enableReflection >
    <BinaryFilePicker label="Binary File"
        v-model="value"
        :multiple="multiple"
        :columnCount="columnCount"
        :enhanceForLongLists="enhanceForLongLists"
        :displayStyle="displayStyle"
        :showBlankItem="showBlankItem"
        :binaryFileTypeGuid="binaryFileType.value" />

    <template #settings>
        <div class="row">
            <div class="col-md-4">
                <CheckBox label="Multiple" v-model="multiple" />
            </div>

            <div class="col-md-4">
                <CheckBox label="Enhance For Long Lists" v-model="enhanceForLongLists" />
            </div>

            <div class="col-md-4">
                <CheckBox label="Show Blank Item" v-model="showBlankItem" />
            </div>
        </div>

        <div class="row">
            <div class="col-md-4">
                <DropDownList label="Display Style" :showBlankItem="false" v-model="displayStyle" :items="displayStyleItems" />
            </div>

            <div class="col-md-4">
                <NumberUpDown label="Column Count" v-model="columnCount" :min="0" />
            </div>

            <div class="col-md-4">
                <BinaryFileTypePicker label="Binary File Type" v-model="binaryFileType" />
            </div>
        </div>
    </template>
</GalleryAndResult>`
});

/** Demonstrates Event Item picker */
const eventItemPickerGallery = defineComponent({
    name: "EventItemPickerGallery",
    components: {
        GalleryAndResult,
        CheckBox,
        DropDownList,
        EventItemPicker,
        NumberUpDown
    },
    setup() {
        return {
            columnCount: ref(0),
            displayStyle: ref(PickerDisplayStyle.Auto),
            displayStyleItems,
            enhanceForLongLists: ref(false),
            multiple: ref(false),
            showBlankItem: ref(false),
            includeInactive: ref(false),
            value: ref({}),
            importCode: getControlImportPath("eventItemPicker"),
            exampleCode: `<EventItemPicker label="Event Item" v-model="value" :multiple="false" />`
        };
    },
    template: `
<GalleryAndResult
    :value="value"
    :importCode="importCode"
    :exampleCode="exampleCode"
    enableReflection >
    <EventItemPicker label="Event Item"
        v-model="value"
        :multiple="multiple"
        :columnCount="columnCount"
        :enhanceForLongLists="enhanceForLongLists"
        :displayStyle="displayStyle"
        :showBlankItem="showBlankItem"
        :includeInactive="includeInactive" />

    <template #settings>
        <div class="row">
            <div class="col-md-4">
                <CheckBox label="Multiple" v-model="multiple" />
            </div>

            <div class="col-md-4">
                <CheckBox label="Enhance For Long Lists" v-model="enhanceForLongLists" />
            </div>

            <div class="col-md-4">
                <CheckBox label="Show Blank Item" v-model="showBlankItem" />
            </div>
        </div>

        <div class="row">
            <div class="col-md-4">
                <DropDownList label="Display Style" :showBlankItem="false" v-model="displayStyle" :items="displayStyleItems" />
            </div>

            <div class="col-md-4">
                <NumberUpDown label="Column Count" v-model="columnCount" :min="0" />
            </div>

            <div class="col-md-4">
                <CheckBox label="Include Inactive Items" v-model="includeInactive" />
            </div>
        </div>
    </template>
</GalleryAndResult>`
});


/** Demonstrates data views picker */
const dataViewPickerGallery = defineComponent({
    name: "DataViewPickerGallery",
    components: {
        GalleryAndResult,
        CheckBox,
        DropDownList,
        DataViewPicker,
        NumberUpDown,
        EntityTypePicker
    },
    setup() {
        return {
            entityTypeGuid: ref(null),
            multiple: ref(false),
            value: ref(null),
            displayPersistedOnly: ref(false),
            importCode: getControlImportPath("dataViewPicker"),
            exampleCode: `<DataViewPicker label="Data View" v-model="value" :displayOnlyPersisted="true"/>`
        };
    },
    template: `
<GalleryAndResult
    :value="value"
    :importCode="importCode"
    :exampleCode="exampleCode"
    enableReflection >
    <DataViewPicker label="Data Views"
        v-model="value"
        :multiple="multiple"
        :displayPersistedOnly="displayPersistedOnly"
        :showBlankItem="showBlankItem"
        :entityTypeGuid="entityTypeGuid?.value" />
    <template #settings>
        <div class="row">
            <div class="col-md-4">
                <CheckBox label="Multiple" v-model="multiple" />
            </div>
            <div class="col-md-4">
                <EntityTypePicker label="For Entity Type" v-model="entityTypeGuid" enhanceForLongLists showBlankItem />
            </div>
            <div class="col-md-4">
                <CheckBox label="Display Only Persisted" v-model="displayPersistedOnly" />
            </div>
        </div>
    </template>
</GalleryAndResult>`
});


/** Demonstrates workflow type picker */
const workflowTypePickerGallery = defineComponent({
    name: "WorkflowTypePickerGallery",
    components: {
        GalleryAndResult,
        CheckBox,
        DropDownList,
        WorkflowTypePicker,
        NumberUpDown,
        EntityTypePicker
    },
    setup() {
        return {
            includeInactiveItems: ref(false),
            multiple: ref(false),
            value: ref(null),
            importCode: getSfcControlImportPath("workflowTypePicker"),
            exampleCode: `<WorkflowTypePicker label="Data View" v-model="value" />`
        };
    },
    template: `
<GalleryAndResult
    :value="value"
    :importCode="importCode"
    :exampleCode="exampleCode"
    enableReflection >
    <WorkflowTypePicker label="Data Views"
        v-model="value"
        :multiple="multiple"
        :showBlankItem="showBlankItem"
        :includeInactiveItems="includeInactiveItems" />

    <template #settings>
        <div class="row">
            <div class="col-md-4">
                <CheckBox label="Multiple" v-model="multiple" />
            </div>
            <div class="col-md-4">
                <CheckBox label="Include Inactive Items" v-model="includeInactiveItems" />
            </div>
        </div>
    </template>
</GalleryAndResult>`
});

/** Demonstrates Financial Gateway picker */
const financialGatewayPickerGallery = defineComponent({
    name: "FinancialGatewayPickerGallery",
    components: {
        GalleryAndResult,
        CheckBox,
        DropDownList,
        FinancialGatewayPicker,
        NumberUpDown
    },
    setup() {
        return {
            columnCount: ref(0),
            displayStyle: ref(PickerDisplayStyle.Auto),
            displayStyleItems,
            enhanceForLongLists: ref(false),
            multiple: ref(false),
            showBlankItem: ref(false),
            includeInactive: ref(false),
            showAllGatewayComponents: ref(false),
            value: ref({}),
            importCode: getControlImportPath("financialGatewayPicker"),
            exampleCode: `<FinancialGatewayPicker label="Financial Gateway" v-model="value" :multiple="false" />`
        };
    },
    template: `
<GalleryAndResult
    :value="value"
    :importCode="importCode"
    :exampleCode="exampleCode"
    enableReflection >
    <FinancialGatewayPicker label="Financial Gateway"
        v-model="value"
        :multiple="multiple"
        :columnCount="columnCount"
        :enhanceForLongLists="enhanceForLongLists"
        :displayStyle="displayStyle"
        :showBlankItem="showBlankItem"
        :includeInactive="includeInactive"
        :showAllGatewayComponents="showAllGatewayComponents" />

    <template #settings>
        <div class="row">
            <div class="col-md-4">
                <CheckBox label="Multiple" v-model="multiple" />
            </div>

            <div class="col-md-4">
                <CheckBox label="Enhance For Long Lists" v-model="enhanceForLongLists" />
            </div>

            <div class="col-md-4">
                <CheckBox label="Show Blank Item" v-model="showBlankItem" />
            </div>
        </div>

        <div class="row">
            <div class="col-md-4">
                <DropDownList label="Display Style" :showBlankItem="false" v-model="displayStyle" :items="displayStyleItems" />
            </div>

            <div class="col-md-4">
                <NumberUpDown label="Column Count" v-model="columnCount" :min="0" />
            </div>

            <div class="col-md-2">
                <CheckBox label="Show Inactive Gateways" v-model="includeInactive" />
            </div>

            <div class="col-md-2">
                <CheckBox label="Show All Gateway Components" v-model="showAllGatewayComponents" />
            </div>
        </div>
    </template>
</GalleryAndResult>`
});

/** Demonstrates Financial Statement Template picker */
const financialStatementTemplatePickerGallery = defineComponent({
    name: "FinancialStatementTemplatePickerGallery",
    components: {
        GalleryAndResult,
        CheckBox,
        DropDownList,
        FinancialStatementTemplatePicker,
        NumberUpDown
    },
    setup() {
        return {
            columnCount: ref(0),
            displayStyle: ref(PickerDisplayStyle.Auto),
            displayStyleItems,
            enhanceForLongLists: ref(false),
            multiple: ref(false),
            showBlankItem: ref(false),
            value: ref({}),
            importCode: getControlImportPath("financialStatementTemplatePicker"),
            exampleCode: `<FinancialStatementTemplatePicker label="Financial Statement Template" v-model="value" :multiple="false" />`
        };
    },
    template: `
<GalleryAndResult
    :value="value"
    :importCode="importCode"
    :exampleCode="exampleCode"
    enableReflection >
    <FinancialStatementTemplatePicker label="Financial Statement Template"
        v-model="value"
        :multiple="multiple"
        :columnCount="columnCount"
        :enhanceForLongLists="enhanceForLongLists"
        :displayStyle="displayStyle"
        :showBlankItem="showBlankItem" />

    <template #settings>
        <div class="row">
            <div class="col-md-4">
                <CheckBox label="Multiple" v-model="multiple" />
            </div>

            <div class="col-md-4">
                <CheckBox label="Enhance For Long Lists" v-model="enhanceForLongLists" />
            </div>

            <div class="col-md-4">
                <CheckBox label="Show Blank Item" v-model="showBlankItem" />
            </div>
        </div>

        <div class="row">
            <div class="col-md-4">
                <DropDownList label="Display Style" :showBlankItem="false" v-model="displayStyle" :items="displayStyleItems" />
            </div>

            <div class="col-md-4">
                <NumberUpDown label="Column Count" v-model="columnCount" :min="0" />
            </div>
        </div>
    </template>
</GalleryAndResult>`
});

/** Demonstrates Field Type picker */
const fieldTypePickerGallery = defineComponent({
    name: "FieldTypePickerGallery",
    components: {
        GalleryAndResult,
        CheckBox,
        DropDownList,
        FieldTypePicker,
        NumberUpDown
    },
    setup() {
        return {
            columnCount: ref(0),
            displayStyle: ref(PickerDisplayStyle.Auto),
            displayStyleItems,
            enhanceForLongLists: ref(false),
            multiple: ref(false),
            showBlankItem: ref(false),
            value: ref({}),
            importCode: getControlImportPath("fieldTypePicker"),
            exampleCode: `<FieldTypePicker label="Field Type" v-model="value" :multiple="false" />`
        };
    },
    template: `
<GalleryAndResult
    :value="value"
    :importCode="importCode"
    :exampleCode="exampleCode"
    enableReflection >
    <FieldTypePicker label="Field Type"
        v-model="value"
        :multiple="multiple"
        :columnCount="columnCount"
        :enhanceForLongLists="enhanceForLongLists"
        :displayStyle="displayStyle"
        :showBlankItem="showBlankItem" />

    <template #settings>
        <div class="row">
            <div class="col-md-4">
                <CheckBox label="Multiple" v-model="multiple" />
            </div>

            <div class="col-md-4">
                <CheckBox label="Enhance For Long Lists" v-model="enhanceForLongLists" />
            </div>

            <div class="col-md-4">
                <CheckBox label="Show Blank Item" v-model="showBlankItem" />
            </div>
        </div>

        <div class="row">
            <div class="col-md-4">
                <DropDownList label="Display Style" :showBlankItem="false" v-model="displayStyle" :items="displayStyleItems" />
            </div>

            <div class="col-md-4">
                <NumberUpDown label="Column Count" v-model="columnCount" :min="0" />
            </div>
        </div>
    </template>
</GalleryAndResult>`
});

/** Demonstrates audit detail. */
const auditDetailGallery = defineComponent({
    name: "AuditDetailGallery",
    components: {
        GalleryAndResult,
        AuditDetail,
        TextBox
    },
    setup() {
        const store = useStore();

        return {
            entityTypeGuid: ref(EntityType.Person),
            entityKey: ref(store.state.currentPerson?.idKey ?? ""),
            importCode: getControlImportPath("auditDetail"),
            exampleCode: `<AuditDetail :entityTypeGuid="entityTypeGuid" :entityKey="entityKey" />`
        };
    },
    template: `
<GalleryAndResult
    :importCode="importCode"
    :exampleCode="exampleCode">
    <AuditDetail :entityTypeGuid="entityTypeGuid" :entityKey="entityKey" />

    <template #settings>
        <div class="row">
            <div class="col-md-4">
                <TextBox label="Entity Type Guid" v-model="entityTypeGuid" />
            </div>

            <div class="col-md-4">
                <TextBox label="Entity Key" v-model="entityKey" />
            </div>
        </div>
    </template>
</GalleryAndResult>`
});

/** Demonstrates modal. */
const modalGallery = defineComponent({
    name: "ModalGallery",
    components: {
        GalleryAndResult,
        CheckBox,
        Modal,
        TextBox
    },
    setup() {
        return {
            isOpen: ref(false),
            value: "",
            importCode: getControlImportPath("modal"),
            exampleCode: `<Modal v-model="isOpen" title="Modal Dialog Title" saveText="Save" @save="isOpen = false">
    <TextBox label="Required Value" v-model="value" rules="required" />
</Modal>`
        };
    },
    template: `
<GalleryAndResult
    :importCode="importCode"
    :exampleCode="exampleCode">
    <CheckBox label="Is Open" v-model="isOpen" />

    <Modal v-model="isOpen" title="Modal Dialog Title" saveText="Save" @save="isOpen = false">
        <TextBox label="Required Value" v-model="value" rules="required" />
    </Modal>

    <template #settings>
    </template>
</GalleryAndResult>`
});

/** Demonstrates  Component picker */
const componentPickerGallery = defineComponent({
    name: "ComponentPickerGallery",
    components: {
        GalleryAndResult,
        CheckBox,
        DropDownList,
        ComponentPicker,
        NumberUpDown,
        TextBox
    },
    setup() {
        return {
            columnCount: ref(0),
            displayStyle: ref(PickerDisplayStyle.Auto),
            displayStyleItems,
            containerType: ref("Rock.Badge.BadgeContainer"),
            enhanceForLongLists: ref(false),
            multiple: ref(false),
            showBlankItem: ref(false),
            value: ref({}),
            importCode: getControlImportPath("componentPicker"),
            exampleCode: `<ComponentPicker label="Component" v-model="value" />`
        };
    },
    template: `
<GalleryAndResult
    :value="value"
    :importCode="importCode"
    :exampleCode="exampleCode"
    enableReflection >
    <ComponentPicker label="Component"
        v-model="value"
        :multiple="multiple"
        :columnCount="columnCount"
        :enhanceForLongLists="enhanceForLongLists"
        :displayStyle="displayStyle"
        :showBlankItem="showBlankItem"
        :containerType="containerType" />
    <template #settings>
        <div class="row">
            <div class="col-md-4">
                <CheckBox label="Multiple" v-model="multiple" />
            </div>
            <div class="col-md-4">
                <CheckBox label="Enhance For Long Lists" v-model="enhanceForLongLists" />
            </div>
            <div class="col-md-4">
                <CheckBox label="Show Blank Item" v-model="showBlankItem" />
            </div>
        </div>
        <div class="row">
            <div class="col-md-3">
                <DropDownList label="Display Style" :showBlankItem="false" v-model="displayStyle" :items="displayStyleItems" />
            </div>
            <div class="col-md-4">
                <NumberUpDown label="Column Count" v-model="columnCount" :min="0" />
            </div>
            <div class="col-md-5">
                <TextBox label="Container Assembly Name" v-model="containerType" />
            </div>
        </div>
    </template>
</GalleryAndResult>`
});

/** Demonstrates Grade Picker */
const gradePickerGallery = defineComponent({
    name: "GradePickerGallery",
    components: {
        GalleryAndResult,
        CheckBox,
        DropDownList,
        GradePicker,
        NumberUpDown,
        TextBox
    },
    setup() {
        return {
            columnCount: ref(0),
            displayStyle: ref(PickerDisplayStyle.Auto),
            displayStyleItems,
            useAbbreviation: ref(false),
            useGuidAsValue: ref(false),
            enhanceForLongLists: ref(false),
            multiple: ref(false),
            showBlankItem: ref(false),
            value: ref({}),
            importCode: getControlImportPath("gradePicker"),
            exampleCode: `<GradePicker label="Grade" v-model="value" />`
        };
    },
    template: `
<GalleryAndResult
    :value="value"
    :importCode="importCode"
    :exampleCode="exampleCode"
    enableReflection >
    <GradePicker label="Grade"
        v-model="value"
        :multiple="multiple"
        :columnCount="columnCount"
        :enhanceForLongLists="enhanceForLongLists"
        :displayStyle="displayStyle"
        :showBlankItem="showBlankItem"
        :useAbbreviation="useAbbreviation"
        :useGuidAsValue="useGuidAsValue" />
    <template #settings>
        <div class="row">
            <div class="col-md-4">
                <CheckBox label="Multiple" v-model="multiple" />
            </div>
            <div class="col-md-4">
                <CheckBox label="Enhance For Long Lists" v-model="enhanceForLongLists" />
            </div>
            <div class="col-md-4">
                <CheckBox label="Show Blank Item" v-model="showBlankItem" />
            </div>
        </div>
        <div class="row">
            <div class="col-md-3">
                <DropDownList label="Display Style" :showBlankItem="false" v-model="displayStyle" :items="displayStyleItems" />
            </div>
            <div class="col-md-3">
                <NumberUpDown label="Column Count" v-model="columnCount" :min="0" />
            </div>
            <div class="col-md-3">
                <CheckBox label="Use Abbreviations" v-model="useAbbreviation" />
            </div>
            <div class="col-md-3">
                <CheckBox label="Use GUID Value" v-model="useGuidAsValue" />
            </div>
        </div>
    </template>
</GalleryAndResult>`
});

/** Demonstrates Group Member Picker */
const groupMemberPickerGallery = defineComponent({
    name: "GroupMemberPickerGallery",
    components: {
        GalleryAndResult,
        CheckBox,
        DropDownList,
        GroupMemberPicker,
        NumberUpDown,
        TextBox,
        NumberBox
    },
    setup() {
        return {
            columnCount: ref(0),
            displayStyle: ref(PickerDisplayStyle.Auto),
            displayStyleItems,
            groupGuid: ref("62DC3753-01D5-48B5-B22D-D2825D92900B"), // use a groupPicker eventually...
            enhanceForLongLists: ref(false),
            multiple: ref(false),
            showBlankItem: ref(false),
            value: ref({}),
            importCode: getControlImportPath("groupMemberPicker"),
            exampleCode: `<GroupMemberPicker label="Group Member" v-model="value" />`
        };
    },
    template: `
<GalleryAndResult
    :value="value"
    :importCode="importCode"
    :exampleCode="exampleCode"
    enableReflection >
    <GroupMemberPicker label="Group Member"
        v-model="value"
        :multiple="multiple"
        :columnCount="columnCount"
        :enhanceForLongLists="enhanceForLongLists"
        :displayStyle="displayStyle"
        :showBlankItem="showBlankItem"
        :groupGuid="groupGuid" />
    <template #settings>
        <div class="row">
            <div class="col-md-4">
                <CheckBox label="Multiple" v-model="multiple" />
            </div>
            <div class="col-md-4">
                <CheckBox label="Enhance For Long Lists" v-model="enhanceForLongLists" />
            </div>
            <div class="col-md-4">
                <CheckBox label="Show Blank Item" v-model="showBlankItem" />
            </div>
        </div>
        <div class="row">
            <div class="col-md-4">
                <DropDownList label="Display Style" :showBlankItem="false" v-model="displayStyle" :items="displayStyleItems" />
            </div>
            <div class="col-md-4">
                <NumberUpDown label="Column Count" v-model="columnCount" :min="0" />
            </div>
            <div class="col-md-4">
                <NumberBox label="Group ID" v-model="groupGuid" />
            </div>
        </div>
    </template>
</GalleryAndResult>`
});

/** Demonstrates Interaction Channel Picker */
const interactionChannelPickerGallery = defineComponent({
    name: "InteractionChannelPickerGallery",
    components: {
        GalleryAndResult,
        CheckBox,
        DropDownList,
        InteractionChannelPicker,
        NumberUpDown,
        TextBox,
        NumberBox
    },
    setup() {
        return {
            columnCount: ref(0),
            displayStyle: ref(PickerDisplayStyle.Auto),
            displayStyleItems,
            enhanceForLongLists: ref(false),
            multiple: ref(false),
            showBlankItem: ref(false),
            value: ref({}),
            importCode: getSfcControlImportPath("interactionChannelPicker"),
            exampleCode: `<InteractionChannelPicker label="Interaction Channel" v-model="value" />`
        };
    },
    template: `
<GalleryAndResult
    :value="value"
    :importCode="importCode"
    :exampleCode="exampleCode"
    enableReflection >
    <InteractionChannelPicker label="Interaction Channel"
        v-model="value"
        :multiple="multiple"
        :columnCount="columnCount"
        :enhanceForLongLists="enhanceForLongLists"
        :displayStyle="displayStyle"
        :showBlankItem="showBlankItem" />
    <template #settings>
        <div class="row">
            <div class="col-md-4">
                <CheckBox label="Multiple" v-model="multiple" />
            </div>
            <div class="col-md-4">
                <CheckBox label="Enhance For Long Lists" v-model="enhanceForLongLists" />
            </div>
            <div class="col-md-4">
                <CheckBox label="Show Blank Item" v-model="showBlankItem" />
            </div>
        </div>
        <div class="row">
            <div class="col-md-4">
                <DropDownList label="Display Style" :showBlankItem="false" v-model="displayStyle" :items="displayStyleItems" />
            </div>
            <div class="col-md-4">
                <NumberUpDown label="Column Count" v-model="columnCount" :min="0" />
            </div>
        </div>
    </template>
</GalleryAndResult>`
});

/** Demonstrates Interaction Component Picker */
const interactionComponentPickerGallery = defineComponent({
    name: "InteractionComponentPickerGallery",
    components: {
        GalleryAndResult,
        CheckBox,
        DropDownList,
        InteractionComponentPicker,
        InteractionChannelPicker,
        NumberUpDown,
        TextBox,
        NumberBox
    },
    setup() {
        return {
            columnCount: ref(0),
            displayStyle: ref(PickerDisplayStyle.Auto),
            displayStyleItems,
            interactionChannelGuid: ref(null),
            enhanceForLongLists: ref(false),
            multiple: ref(false),
            showBlankItem: ref(false),
            value: ref({}),
            importCode: getSfcControlImportPath("interactionComponentPicker"),
            exampleCode: `<InteractionComponentPicker label="Interaction Component" v-model="value" :interactionChannelGuid="interactionChannelGuid" />`
        };
    },
    template: `
<GalleryAndResult
    :value="value"
    :importCode="importCode"
    :exampleCode="exampleCode"
    enableReflection >
    <InteractionComponentPicker label="Interaction Component"
        v-model="value"
        :multiple="multiple"
        :columnCount="columnCount"
        :enhanceForLongLists="enhanceForLongLists"
        :displayStyle="displayStyle"
        :showBlankItem="showBlankItem"
        :interactionChannelGuid="interactionChannelGuid?.value" />
    <template #settings>
        <div class="row">
            <div class="col-md-4">
                <CheckBox label="Multiple" v-model="multiple" />
            </div>
            <div class="col-md-4">
                <CheckBox label="Enhance For Long Lists" v-model="enhanceForLongLists" />
            </div>
            <div class="col-md-4">
                <CheckBox label="Show Blank Item" v-model="showBlankItem" />
            </div>
        </div>
        <div class="row">
            <div class="col-md-4">
                <DropDownList label="Display Style" :showBlankItem="false" v-model="displayStyle" :items="displayStyleItems" />
            </div>
            <div class="col-md-4">
                <NumberUpDown label="Column Count" v-model="columnCount" :min="0" />
            </div>
            <div class="col-md-4">
                <InteractionChannelPicker label="Interaction Channel" v-model="interactionChannelGuid" />
            </div>
        </div>
    </template>
</GalleryAndResult>`
});

/** Demonstrates Lava Command Picker */
const lavaCommandPickerGallery = defineComponent({
    name: "LavaCommandPickerGallery",
    components: {
        GalleryAndResult,
        CheckBox,
        DropDownList,
        LavaCommandPicker,
        NumberUpDown,
        TextBox,
        NumberBox
    },
    setup() {
        return {
            columnCount: ref(0),
            displayStyle: ref(PickerDisplayStyle.Auto),
            displayStyleItems,
            enhanceForLongLists: ref(false),
            multiple: ref(false),
            showBlankItem: ref(false),
            value: ref({}),
            importCode: getControlImportPath("lavaCommandPicker"),
            exampleCode: `<LavaCommandPicker label="Lava Command" v-model="value" />`
        };
    },
    template: `
<GalleryAndResult
    :value="value"
    :importCode="importCode"
    :exampleCode="exampleCode"
    enableReflection >
    <LavaCommandPicker label="Lava Command"
        v-model="value"
        :multiple="multiple"
        :columnCount="columnCount"
        :enhanceForLongLists="enhanceForLongLists"
        :displayStyle="displayStyle"
        :showBlankItem="showBlankItem" />
    <template #settings>
        <div class="row">
            <div class="col-md-4">
                <CheckBox label="Multiple" v-model="multiple" />
            </div>
            <div class="col-md-4">
                <CheckBox label="Enhance For Long Lists" v-model="enhanceForLongLists" />
            </div>
            <div class="col-md-4">
                <CheckBox label="Show Blank Item" v-model="showBlankItem" />
            </div>
        </div>
        <div class="row">
            <div class="col-md-4">
                <DropDownList label="Display Style" :showBlankItem="false" v-model="displayStyle" :items="displayStyleItems" />
            </div>
            <div class="col-md-4">
                <NumberUpDown label="Column Count" v-model="columnCount" :min="0" />
            </div>
        </div>
    </template>
</GalleryAndResult>`
});

/** Demonstrates Remote Auths Picker */
const remoteAuthsPickerGallery = defineComponent({
    name: "RemoteAuthsPickerGallery",
    components: {
        GalleryAndResult,
        CheckBox,
        DropDownList,
        RemoteAuthsPicker,
        NumberUpDown,
        TextBox,
        NumberBox
    },
    setup() {
        return {
            columnCount: ref(0),
            displayStyle: ref(PickerDisplayStyle.Auto),
            displayStyleItems,
            enhanceForLongLists: ref(false),
            multiple: ref(false),
            showBlankItem: ref(false),
            value: ref({}),
            importCode: getControlImportPath("remoteAuthsPicker"),
            exampleCode: `<RemoteAuthsPicker label="Remote Auths" v-model="value" />`
        };
    },
    template: `
<GalleryAndResult
    :value="value"
    :importCode="importCode"
    :exampleCode="exampleCode"
    enableReflection >
    <RemoteAuthsPicker label="Remote Auths"
        v-model="value"
        :multiple="multiple"
        :columnCount="columnCount"
        :enhanceForLongLists="enhanceForLongLists"
        :displayStyle="displayStyle"
        :showBlankItem="showBlankItem" />
    <template #settings>
        <div class="row">
            <div class="col-md-4">
                <CheckBox label="Multiple" v-model="multiple" />
            </div>
            <div class="col-md-4">
                <CheckBox label="Enhance For Long Lists" v-model="enhanceForLongLists" />
            </div>
            <div class="col-md-4">
                <CheckBox label="Show Blank Item" v-model="showBlankItem" />
            </div>
        </div>
        <div class="row">
            <div class="col-md-4">
                <DropDownList label="Display Style" :showBlankItem="false" v-model="displayStyle" :items="displayStyleItems" />
            </div>
            <div class="col-md-4">
                <NumberUpDown label="Column Count" v-model="columnCount" :min="0" />
            </div>
        </div>
    </template>
</GalleryAndResult>`
});

/** Demonstrates Step Program Picker */
const stepProgramPickerGallery = defineComponent({
    name: "StepProgramPickerGallery",
    components: {
        GalleryAndResult,
        CheckBox,
        DropDownList,
        StepProgramPicker,
        NumberUpDown,
        TextBox,
        NumberBox
    },
    setup() {
        return {
            columnCount: ref(0),
            displayStyle: ref(PickerDisplayStyle.Auto),
            displayStyleItems,
            enhanceForLongLists: ref(false),
            multiple: ref(false),
            showBlankItem: ref(false),
            value: ref({}),
            importCode: getSfcControlImportPath("stepProgramPicker"),
            exampleCode: `<StepProgramPicker label="Step Program" v-model="value" />`
        };
    },
    template: `
<GalleryAndResult
    :value="value"
    :importCode="importCode"
    :exampleCode="exampleCode"
    enableReflection >
    <StepProgramPicker label="Step Program"
        v-model="value"
        :multiple="multiple"
        :columnCount="columnCount"
        :enhanceForLongLists="enhanceForLongLists"
        :displayStyle="displayStyle"
        :showBlankItem="showBlankItem" />
    <template #settings>
        <div class="row">
            <div class="col-md-4">
                <CheckBox label="Multiple" v-model="multiple" />
            </div>
            <div class="col-md-4">
                <CheckBox label="Enhance For Long Lists" v-model="enhanceForLongLists" />
            </div>
            <div class="col-md-4">
                <CheckBox label="Show Blank Item" v-model="showBlankItem" />
            </div>
        </div>
        <div class="row">
            <div class="col-md-4">
                <DropDownList label="Display Style" :showBlankItem="false" v-model="displayStyle" :items="displayStyleItems" />
            </div>
            <div class="col-md-4">
                <NumberUpDown label="Column Count" v-model="columnCount" :min="0" />
            </div>
        </div>
    </template>
</GalleryAndResult>`
});

/** Demonstrates Step Program Step Type Picker */
const stepProgramStepTypePickerGallery = defineComponent({
    name: "StepProgramStepTypePickerGallery",
    components: {
        GalleryAndResult,
        StepProgramPicker,
        StepProgramStepTypePicker,
        CheckBox,
    },
    setup() {
        return {
            value: ref({}),
            stepProgram: ref({}),
            defaultProgramGuid: ref(""),
            required: ref(false),
            disabled: ref(false),
            importCode: getSfcControlImportPath("stepProgramStepTypePicker"),
            exampleCode: `<StepProgramStepTypePicker label="Step Program > Step Type" v-model="value" />`
        };
    },
    template: `
<GalleryAndResult
    :value="{value,stepProgram}"
    :importCode="importCode"
    :exampleCode="exampleCode"
    hasMultipleValues
    enableReflection >

    <StepProgramStepTypePicker label="Step Program > Step Type"
        v-model="value"
        v-model:stepProgram="stepProgram"
        :defaultStepProgramGuid="defaultProgramGuid?.value"
        :rules="required ? 'required' : ''"
        :disabled="disabled" />

    <template #settings>
        <div class="row">
            <div class="col-md-4">
                <StepProgramPicker label="Default Step Program" v-model="defaultProgramGuid" showBlankItem help="If this defaultStepProgramGuid prop is set, the Step Program selector will not be shown and the Step Types will be based on that Program." />
            </div>
            <div class="col-md-4">
                <CheckBox label="Required" v-model="required" />
            </div>
            <div class="col-md-4">
                <CheckBox label="Disabled" v-model="disabled" />
            </div>
        </div>
    </template>
</GalleryAndResult>`
});

/** Demonstrates Step Program Step Status Picker */
const stepProgramStepStatusPickerGallery = defineComponent({
    name: "StepProgramStepStatusPickerGallery",
    components: {
        GalleryAndResult,
        StepProgramPicker,
        StepProgramStepStatusPicker,
        CheckBox,
    },
    setup() {
        return {
            value: ref({}),
            stepProgram: ref({}),
            defaultProgramGuid: ref(""),
            required: ref(false),
            disabled: ref(false),
            importCode: getSfcControlImportPath("stepProgramStepStatusPicker"),
            exampleCode: `<StepProgramStepStatusPicker label="Step Program > Step Status" v-model="value" />`
        };
    },
    template: `
<GalleryAndResult
    :value="{value,stepProgram}"
    :importCode="importCode"
    :exampleCode="exampleCode"
    hasMultipleValues
    enableReflection >

    <StepProgramStepStatusPicker label="Step Program > Step Status"
        v-model="value"
        v-model:stepProgram="stepProgram"
        :defaultStepProgramGuid="defaultProgramGuid?.value"
        :rules="required ? 'required' : ''"
        :disabled="disabled" />

    <template #settings>
        <div class="row">
            <div class="col-md-4">
                <StepProgramPicker label="Default Step Program" v-model="defaultProgramGuid" showBlankItem help="If this defaultStepProgramGuid prop is set, the Step Program selector will not be shown and the Step Types will be based on that Program." />
            </div>
            <div class="col-md-4">
                <CheckBox label="Required" v-model="required" />
            </div>
            <div class="col-md-4">
                <CheckBox label="Disabled" v-model="disabled" />
            </div>
        </div>
    </template>
</GalleryAndResult>`
});

/** Demonstrates Step Status Picker */
const stepStatusPickerGallery = defineComponent({
    name: "StepStatusPickerGallery",
    components: {
        GalleryAndResult,
        CheckBox,
        DropDownList,
        StepStatusPicker,
        StepProgramPicker,
        NumberUpDown,
        TextBox,
        NumberBox
    },
    setup() {
        return {
            columnCount: ref(0),
            displayStyle: ref(PickerDisplayStyle.Auto),
            displayStyleItems,
            enhanceForLongLists: ref(false),
            multiple: ref(false),
            showBlankItem: ref(false),
            stepProgramGuid: ref(null),
            value: ref({}),
            importCode: getSfcControlImportPath("stepStatusPicker"),
            exampleCode: `<StepStatusPicker label="Step Status" v-model="value" />`
        };
    },
    template: `
<GalleryAndResult
    :value="value"
    :importCode="importCode"
    :exampleCode="exampleCode"
    enableReflection >
    <StepStatusPicker label="Step Status"
        v-model="value"
        :multiple="multiple"
        :columnCount="columnCount"
        :enhanceForLongLists="enhanceForLongLists"
        :displayStyle="displayStyle"
        :showBlankItem="showBlankItem"
        :stepProgramGuid="stepProgramGuid?.value" />
    <template #settings>
        <div class="row">
            <div class="col-md-4">
                <CheckBox label="Multiple" v-model="multiple" />
            </div>
            <div class="col-md-4">
                <CheckBox label="Enhance For Long Lists" v-model="enhanceForLongLists" />
            </div>
            <div class="col-md-4">
                <CheckBox label="Show Blank Item" v-model="showBlankItem" />
            </div>
        </div>
        <div class="row">
            <div class="col-md-4">
                <DropDownList label="Display Style" :showBlankItem="false" v-model="displayStyle" :items="displayStyleItems" />
            </div>
            <div class="col-md-4">
                <NumberUpDown label="Column Count" v-model="columnCount" :min="0" />
            </div>
            <div class="col-md-4">
                <StepProgramPicker label="Step Program" v-model="stepProgramGuid" />
            </div>
        </div>
    </template>
</GalleryAndResult>`
});

/** Demonstrates Step Type Picker */
const stepTypePickerGallery = defineComponent({
    name: "StepTypePickerGallery",
    components: {
        GalleryAndResult,
        CheckBox,
        DropDownList,
        StepTypePicker,
        StepProgramPicker,
        NumberUpDown,
        TextBox,
        NumberBox
    },
    setup() {
        return {
            columnCount: ref(0),
            displayStyle: ref(PickerDisplayStyle.Auto),
            displayStyleItems,
            enhanceForLongLists: ref(false),
            multiple: ref(false),
            showBlankItem: ref(false),
            stepProgramGuid: ref(null),
            value: ref({}),
            importCode: getSfcControlImportPath("stepTypePicker"),
            exampleCode: `<StepTypePicker label="Step Type" v-model="value" />`
        };
    },
    template: `
<GalleryAndResult
    :value="value"
    :importCode="importCode"
    :exampleCode="exampleCode"
    enableReflection >
    <StepTypePicker label="Step Type"
        v-model="value"
        :multiple="multiple"
        :columnCount="columnCount"
        :enhanceForLongLists="enhanceForLongLists"
        :displayStyle="displayStyle"
        :showBlankItem="showBlankItem"
        :stepProgramGuid="stepProgramGuid?.value" />
    <template #settings>
        <div class="row">
            <div class="col-md-4">
                <CheckBox label="Multiple" v-model="multiple" />
            </div>
            <div class="col-md-4">
                <CheckBox label="Enhance For Long Lists" v-model="enhanceForLongLists" />
            </div>
            <div class="col-md-4">
                <CheckBox label="Show Blank Item" v-model="showBlankItem" />
            </div>
        </div>
        <div class="row">
            <div class="col-md-4">
                <DropDownList label="Display Style" :showBlankItem="false" v-model="displayStyle" :items="displayStyleItems" />
            </div>
            <div class="col-md-4">
                <NumberUpDown label="Column Count" v-model="columnCount" :min="0" />
            </div>
            <div class="col-md-4">
                <StepProgramPicker label="Step Program" v-model="stepProgramGuid" />
            </div>
        </div>
    </template>
</GalleryAndResult>`
});

/** Demonstrates Streak Type Picker */
const streakTypePickerGallery = defineComponent({
    name: "StreakTypePickerGallery",
    components: {
        GalleryAndResult,
        CheckBox,
        DropDownList,
        StreakTypePicker,
        NumberUpDown,
        TextBox,
        NumberBox
    },
    setup() {
        return {
            columnCount: ref(0),
            displayStyle: ref(PickerDisplayStyle.Auto),
            displayStyleItems,
            enhanceForLongLists: ref(false),
            multiple: ref(false),
            showBlankItem: ref(false),
            value: ref({}),
            importCode: getControlImportPath("streakTypePicker"),
            exampleCode: `<StreakTypePicker label="Streak Type" v-model="value" />`
        };
    },
    template: `
<GalleryAndResult
    :value="value"
    :importCode="importCode"
    :exampleCode="exampleCode"
    enableReflection >
    <StreakTypePicker label="Streak Type"
        v-model="value"
        :multiple="multiple"
        :columnCount="columnCount"
        :enhanceForLongLists="enhanceForLongLists"
        :displayStyle="displayStyle"
        :showBlankItem="showBlankItem" />
    <template #settings>
        <div class="row">
            <div class="col-md-4">
                <CheckBox label="Multiple" v-model="multiple" />
            </div>
            <div class="col-md-4">
                <CheckBox label="Enhance For Long Lists" v-model="enhanceForLongLists" />
            </div>
            <div class="col-md-4">
                <CheckBox label="Show Blank Item" v-model="showBlankItem" />
            </div>
        </div>
        <div class="row">
            <div class="col-md-4">
                <DropDownList label="Display Style" :showBlankItem="false" v-model="displayStyle" :items="displayStyleItems" />
            </div>
            <div class="col-md-4">
                <NumberUpDown label="Column Count" v-model="columnCount" :min="0" />
            </div>
        </div>
    </template>
</GalleryAndResult>`
});

/** Demonstrates Badge Picker */
const badgePickerGallery = defineComponent({
    name: "BadgePickerGallery",
    components: {
        GalleryAndResult,
        CheckBox,
        DropDownList,
        BadgePicker,
        NumberUpDown,
        TextBox,
        NumberBox
    },
    setup() {
        return {
            columnCount: ref(0),
            displayStyle: ref(PickerDisplayStyle.Auto),
            displayStyleItems,
            enhanceForLongLists: ref(false),
            multiple: ref(false),
            showBlankItem: ref(false),
            value: ref({}),
            importCode: getControlImportPath("badgePicker"),
            exampleCode: `<BadgePicker label="Badge" v-model="value" />`
        };
    },
    template: `
<GalleryAndResult
    :value="value"
    :importCode="importCode"
    :exampleCode="exampleCode"
    enableReflection >
    <BadgePicker label="Badge"
        v-model="value"
        :multiple="multiple"
        :columnCount="columnCount"
        :enhanceForLongLists="enhanceForLongLists"
        :displayStyle="displayStyle"
        :showBlankItem="showBlankItem" />

    <template #settings>
        <div class="row">
            <div class="col-md-4">
                <CheckBox label="Multiple" v-model="multiple" />
            </div>
            <div class="col-md-4">
                <CheckBox label="Enhance For Long Lists" v-model="enhanceForLongLists" />
            </div>
            <div class="col-md-4">
                <CheckBox label="Show Blank Item" v-model="showBlankItem" />
            </div>
        </div>
        <div class="row">
            <div class="col-md-4">
                <DropDownList label="Display Style" :showBlankItem="false" v-model="displayStyle" :items="displayStyleItems" />
            </div>
            <div class="col-md-4">
                <NumberUpDown label="Column Count" v-model="columnCount" :min="0" />
            </div>
        </div>
    </template>
</GalleryAndResult>`
});

/** Demonstrates an notification box */
const notificationBoxGallery = defineComponent({
    name: "NotificationBoxGallery",
    components: {
        GalleryAndResult,
        NotificationBox,
        DropDownList,
        CheckBox,
        TextBox
    },
    setup() {
        const options: ListItemBag[] = ["default", "success", "info", "danger", "warning", "primary", "validation"].map(key => ({ text: upperCaseFirstCharacter(key), value: key }));
        return {
            isDismissible: ref(false),
            heading: ref(""),
            details: ref("Here's a place where you can place details that show up when you click \"Show Details\"."),
            onDismiss: () => alert('"dismiss" event fired. Parents are responsible for hiding the component.'),
            options,
            alertType: ref(AlertType.Default),
            importCode: getSfcControlImportPath("notificationBox"),
            exampleCode: `<NotificationBox dismissable alertType="AlertType.Info" @dismiss="onDismiss" heading="Heading Text">
    This is an alert!
    <template #details>
        Here's a place where you can place details that show up when you click "Show Details".
    </template>
</NotificationBox>`
        };
    },
    template: `
<GalleryAndResult
    :importCode="importCode"
    :exampleCode="exampleCode" >

    <NotificationBox :dismissible="isDismissible" :alertType="alertType" @dismiss="onDismiss" :heading="heading">
        This is an alert!
        <template #details v-if="details">
            {{details}}
        </template>
    </NotificationBox>

    <template #settings>
        <div class="row">
            <div class="col-md-3">
                <DropDownList label="Alert Type" v-model="alertType" :items="options" :showBlankItem="false" />
            </div>
            <div class="col-md-3">
                <TextBox v-model="heading" label="Heading Text" />
            </div>
            <div class="col-md-3">
                <TextBox v-model="details" label="Details Text" />
            </div>
            <div class="col-md-3">
                <CheckBox label="Dismissable" v-model="isDismissible" />
            </div>
        </div>
    </template>
</GalleryAndResult>`
});

/** Demonstrates a badge list */
const badgeListGallery = defineComponent({
    name: "BadgeListGallery",
    components: {
        GalleryAndResult,
        BadgeList,
        EntityTypePicker,
        TextBox,
        CheckBox,
        BadgePicker
    },
    setup() {
        const entityType = ref({ text: "Person", value: EntityType.Person });
        const entityTypeGuid = computed(() => entityType?.value);

        const badgeTypes = ref<ListItemBag[]>([]);
        const badgeTypeGuids = computed(() => badgeTypes.value.map(b => b.value));

        const store = useStore();

        return {
            entityType,
            entityTypeGuid,
            badgeTypes,
            badgeTypeGuids,
            entityKey: ref(store.state.currentPerson?.idKey ?? ""),
            importCode: getControlImportPath("badgeList"),
            exampleCode: `<BadgeList :entityTypeGuid="entityTypeGuid?.value" :entityKey="entityKey" :badgeTypeGuids="badgeTypeGuids" />`
        };
    },
    template: `
<GalleryAndResult
    :importCode="importCode"
    :exampleCode="exampleCode" >

    <BadgeList :entityTypeGuid="entityTypeGuid?.value" :entityKey="entityKey" :badgeTypeGuids="badgeTypeGuids" />

    <template #settings>
        <div class="row">
            <EntityTypePicker formGroupClasses="col-md-4" label="Entity Type" v-model="entityType" enhanceForLongLists />
            <TextBox formGroupClasses="col-md-4" label="Entity Key" v-model="entityKey" />
            <BadgePicker formGroupClasses="col-md-4" label="Badge Type" v-model="badgeTypes" showBlankItem multiple />
        </div>
        <p>Additional props extend and are passed to the underlying <code>Rock Form Field</code>.</p>
    </template>
</GalleryAndResult>`
});

/** Demonstrates a basic time picker */
const basicTimePickerGallery = defineComponent({
    name: "BasicTimePickerGallery",
    components: {
        GalleryAndResult,
        BasicTimePicker,
        CheckBox
    },
    setup() {
        return {
            value: ref({}),
            disabled: ref(false),
            importCode: getControlImportPath("basicTimePicker"),
            exampleCode: `<BasicTimePicker label="Time" v-model="value" />`
        };
    },
    template: `
<GalleryAndResult
    :value="value"
    :importCode="importCode"
    :exampleCode="exampleCode"
    enableReflection >
    <BasicTimePicker label="Time" v-model="value" :disabled="disabled" />

    <template #settings>
        <div>
            <CheckBox v-model="disabled" label="Disabled" />
        </div>
        <p class="text-semibold font-italic">Not all settings are demonstrated in this gallery.</p>
        <p>Additional props extend and are passed to the underlying <code>Rock Form Field</code> and <code>Drop Down List</code>.</p>
    </template>
</GalleryAndResult>`
});

/** Demonstrates birthday picker */
const birthdayPickerGallery = defineComponent({
    name: "BirthdayPickerGallery",
    components: {
        GalleryAndResult,
        Toggle,
        BirthdayPicker
    },
    setup() {
        return {
            showYear: ref(true),
            datePartsModel: ref<Partial<DatePartsPickerValue>>({
                month: 1,
                day: 1,
                year: 1970
            }),
            importCode: getControlImportPath("birthdayPicker"),
            exampleCode: `<BirthdayPicker label="Birthday" v-model="date" />`
        };
    },
    template: `
<GalleryAndResult
    :value="datePartsModel"
    :importCode="importCode"
    :exampleCode="exampleCode"
    enableReflection>

    <BirthdayPicker label="Birthday" v-model="datePartsModel" :showYear="showYear" />

    <template #settings>
        <Toggle label="Show Year" v-model="showYear" />
        <p class="mt-4 mb-4">This simply wraps the <a href="#DatePartsPickerGallery">Date Parts Picker</a> and sets <code>allowFutureDates</code> and <code>requireYear</code> to <code>false</code>.</p>
        <p class="text-semibold font-italic">Not all settings are demonstrated in this gallery.</p>
        <p>Additional props extend and are passed to the underlying <code>Rock Form Field</code>.</p>
    </template>
</GalleryAndResult>`
});

/** Demonstrates countdown timer */
const countdownTimerGallery = defineComponent({
    name: "CountdownTimerGallery",
    components: {
        GalleryAndResult,
        CountdownTimer,
        TextBox,
        RockButton
    },
    setup() {
        const seconds = ref(300);
        const setToSeconds = ref(300);

        return {
            reset: () => seconds.value = setToSeconds.value,
            setToSeconds,
            seconds,
            importCode: getControlImportPath("countdownTimer"),
            exampleCode: `<CountdownTimer v-model="seconds" />`
        };
    },
    template: `
<GalleryAndResult
    :value="seconds"
    :importCode="importCode"
    :exampleCode="exampleCode">

    Counting down:
    <CountdownTimer v-model="seconds" />

    <template #settings>
        <form class="form-inline" @submit.prevent="reset">
            <TextBox label="Reset Timer to (seconds)" v-model="setToSeconds" />
            <RockButton type="submit">Set Timer</RockButton>
        </form>
    </template>
</GalleryAndResult>`
});

/** Demonstrates electronic signature */
const electronicSignatureGallery = defineComponent({
    name: "ElectronicSignatureGallery",
    components: {
        GalleryAndResult,
        ElectronicSignature,
        Toggle,
        TextBox
    },
    setup() {
        return {
            signature: ref(null),
            isDrawn: ref(false),
            term: ref("document"),
            importCode: getControlImportPath("electronicSignature"),
            exampleCode: `<ElectronicSignature v-model="signature" :isDrawn="isDrawn" documentTerm="document" />`
        };
    },
    template: `
<GalleryAndResult
    :value="signature"
    :importCode="importCode"
    :exampleCode="exampleCode">

    <ElectronicSignature v-model="signature" :isDrawn="isDrawn" :documentTerm="term" />

    <template #settings>
        <div class="row">
            <Toggle formGroupClasses="col-md-4" label="Signature Type" trueText="Drawn" falseText="Typed" v-model="isDrawn" />
            <TextBox formGroupClasses="col-md-4" label="Document Type Term" v-model="term" />
        </div>
    </template>
</GalleryAndResult>`
});

/** Demonstrates field type editor */
const fieldTypeEditorGallery = defineComponent({
    name: "FieldTypeEditorGallery",
    components: {
        GalleryAndResult,
        FieldTypeEditor,
        CheckBox,
        TextBox
    },
    setup() {
        return {
            value: ref<FieldTypeEditorUpdateAttributeConfigurationOptionsBag>({
                configurationValues: {
                    truetext: "Yup",
                    falsetext: "Nah",
                    BooleanControlType: "2"
                },
                defaultValue: "True",
                fieldTypeGuid: FieldType.Boolean
            }),
            readOnly: ref(false),
            importCode: getControlImportPath("fieldTypeEditor"),
            exampleCode: `<FieldTypeEditor v-model="value" :isFieldTypeReadOnly="readOnly" />`
        };
    },
    template: `
<GalleryAndResult
    :value="value"
    :importCode="importCode"
    :exampleCode="exampleCode"
    enableReflection >

    <FieldTypeEditor v-model="value" :isFieldTypeReadOnly="readOnly" />

    <template #settings>
        <div class="row">
            <CheckBox formGroupClasses="col-md-4" label="Read Only Field Type" v-model="readOnly" />
        </div>
    </template>
</GalleryAndResult>`
});

/** Demonstrates inline range slider */
const inlineRangeSliderGallery = defineComponent({
    name: "InlineRangeSliderGallery",
    components: {
        GalleryAndResult,
        InlineRangeSlider,
        CheckBox,
        NumberBox
    },
    setup() {
        return {
            value: ref(10),
            step: ref(0),
            min: ref(0),
            max: ref(100),
            showValue: ref(false),
            importCode: getSfcControlImportPath("inlineRangeSlider"),
            exampleCode: `<InlineRangeSlider v-model="value" :step="1" :min="min" :max="max" :showValueBar="showValue" />`
        };
    },
    template: `
<GalleryAndResult
    :value="value"
    :importCode="importCode"
    :exampleCode="exampleCode"
    enableReflection >

    <InlineRangeSlider v-model="value" :step="step" :min="min" :max="max" :showValueBar="showValue" />

    <template #settings>
        <div class="row">
            <CheckBox formGroupClasses="col-md-3" label="Show Value" v-model="showValue" />
            <NumberBox formGroupClasses="col-md-3" label="Step Value" v-model="step" help="Leave blank or set to zero to have no step" />
            <NumberBox formGroupClasses="col-md-3" label="Minimum Value" v-model="min" />
            <NumberBox formGroupClasses="col-md-3" label="Maximum Value" v-model="max" />
        </div>
    </template>
</GalleryAndResult>`
});

/** Demonstrates javascript anchor */
const javaScriptAnchorGallery = defineComponent({
    name: "JavascriptAnchorGallery",
    components: {
        GalleryAndResult,
        JavaScriptAnchor,
        CheckBox,
        NumberBox
    },
    setup() {
        return {
            onClick: () => alert("Link Clicked"),
            importCode: getControlImportPath("javaScriptAnchor"),
            exampleCode: `<JavaScriptAnchor @click="onClick">Link Text</JavaScriptAnchor>`
        };
    },
    template: `
<GalleryAndResult
    :importCode="importCode"
    :exampleCode="exampleCode" >

    <JavaScriptAnchor @click="onClick">This link can run code, but does not link to a page.</JavaScriptAnchor>
</GalleryAndResult>`
});

/** Demonstrates javascript anchor */
const keyValueListGallery = defineComponent({
    name: "KeyValueListGallery",
    components: {
        GalleryAndResult,
        KeyValueList,
        CheckBox,
        TextBox
    },
    setup() {
        const limitValues = ref(false);
        const displayValueFirst = ref(false);
        const options: ListItemBag[] = [
            {
                text: "Option 1",
                value: "1"
            },
            {
                text: "Option 2",
                value: "2"
            },
            {
                text: "Option 3",
                value: "3"
            },
        ];

        const valueOptions = computed(() => limitValues.value ? options : null);

        return {
            limitValues,
            displayValueFirst,
            valueOptions,
            value: ref(null),
            fullWidth: ref(false),
            keyPlaceholder: ref("Key"),
            valuePlaceholder: ref("Value"),
            importCode: getControlImportPath("keyValueList"),
            exampleCode: `<KeyValueList label="Keys and Values" v-model="value" :valueOptions="valueOptions" :displayValueFirst="displayValueFirst" :keyPlaceholder="keyPlaceholder" :valuePlaceholder="valuePlaceholder" />`
        };
    },
    template: `
<GalleryAndResult
    :value="{ 'output:modelValue':value, 'input:valueOptions':valueOptions }"
    hasMultipleValues
    :importCode="importCode"
    :exampleCode="exampleCode"
    enableReflection >

    <KeyValueList label="Keys and Values" v-model="value" :valueOptions="valueOptions" :displayValueFirst="displayValueFirst" :keyPlaceholder="keyPlaceholder" :valuePlaceholder="valuePlaceholder" :fullWidth="fullWidth" />

    <template #settings>
        <div class="row">
            <CheckBox formGroupClasses="col-md-4" label="Limit Possible Values" v-model="limitValues" />
            <CheckBox formGroupClasses="col-md-4" label="Show Value First" v-model="displayValueFirst" />
            <CheckBox formGroupClasses="col-md-4" label="Full Width" v-model="fullWidth" />
        </div>
        <div class="row">
            <TextBox formGroupClasses="col-md-4" label="Placeholder for Key Field" v-model="keyPlaceholder" />
            <TextBox formGroupClasses="col-md-4" label="Placeholder for Value Field" v-model="valuePlaceholder" />
        </div>
    </template>
</GalleryAndResult>`
});

/** Demonstrates loading component */
const loadingGallery = defineComponent({
    name: "LoadingGallery",
    components: {
        GalleryAndResult,
        Loading,
        CheckBox
    },
    setup() {
        return {
            isLoading: ref(false),
            importCode: getControlImportPath("loading"),
            exampleCode: `<Loading :isLoading="isLoading">Content to show when not loading</Loading>`
        };
    },
    template: `
<GalleryAndResult
    :importCode="importCode"
    :exampleCode="exampleCode" >

    <Loading :isLoading="isLoading">Check the box below to start loading</Loading>

    <template #settings>
        <div class="row mb-3">
            <CheckBox formGroupClasses="col-md-3" label="Is Loading" v-model="isLoading" />
        </div>
        <p>Internally, this uses the <a href="#LoadingIndicatorGallery">LoadingIndicator</a> component.</p>
    </template>
</GalleryAndResult>`
});

/** Demonstrates loading indicator component */
const loadingIndicatorGallery = defineComponent({
    name: "LoadingIndicatorGallery",
    components: {
        GalleryAndResult,
        LoadingIndicator
    },
    setup() {
        return {
            importCode: getControlImportPath("loadingIndicator"),
            exampleCode: `<LoadingIndicator />`
        };
    },
    template: `
<GalleryAndResult
    :importCode="importCode"
    :exampleCode="exampleCode" >

    <LoadingIndicator />

    <template #settings>
        <p>It's best to use the <a href="#LoadingGallery">Loading</a> component instead of using this one directly.</p>
    </template>
</GalleryAndResult>`
});

/** Demonstrates number up down group */
const numberUpDownGroupGallery = defineComponent({
    name: "NumberUpDownGroupGallery",
    components: {
        GalleryAndResult,
        NumberUpDownGroup,
        CheckBox,
        NumberBox
    },
    setup() {
        return {
            value: ref({ prop1: 30, prop2: 30, prop3: 30 }),
            options: [
                { key: "prop1", label: "Prop 1", min: 0, max: 50 },
                { key: "prop2", label: "Prop 2", min: 10, max: 60 },
                { key: "prop3", label: "Prop 3", min: 20, max: 70 }
            ] as NumberUpDownGroupOption[],
            importCode: getControlImportPath("numberUpDownGroup"),
            exampleCode: `<NumberUpDownGroup v-model="value" :options="options" />`
        };
    },
    template: `
<GalleryAndResult
    :value="{ 'output:modelValue':value, 'input:options':options }"
    hasMultipleValues
    :importCode="importCode"
    :exampleCode="exampleCode"
    enableReflection >

    <NumberUpDownGroup v-model="value" :options="options" />
</GalleryAndResult>`
});

/** Demonstrates progress bar */
const progressBarGallery = defineComponent({
    name: "ProgressBarGallery",
    components: {
        GalleryAndResult,
        ProgressBar,
        RangeSlider
    },
    setup() {
        return {
            value: ref(10),
            importCode: getControlImportPath("progressBar"),
            exampleCode: `<ProgressBar :percent="value" />`
        };
    },
    template: `
<GalleryAndResult
    :value="value"
    :importCode="importCode"
    :exampleCode="exampleCode"
    enableReflection >

    <ProgressBar :percent="value" />

    <template #settings>
        <div class="row">
            <div class="col-md-4">
                <RangeSlider label="Percent Done" v-model="value" showValueBar :step="1" />
            </div>
        </div>
    </template>
</GalleryAndResult>`
});

/** Demonstrates Rock Button */
const rockButtonGallery = defineComponent({
    name: "RockButtonGallery",
    components: {
        GalleryAndResult,
        RockButton,
        DropDownList,
        CheckBox,
        TextBox
    },
    setup() {
        const sizeOptions: ListItemBag[] = [
            { text: "Default", value: BtnSize.Default },
            { text: "ExtraSmall", value: BtnSize.ExtraSmall },
            { text: "Small", value: BtnSize.Small },
            { text: "Large", value: BtnSize.Large }
        ];

        const typeOptions: ListItemBag[] = [
            { text: "Default", value: BtnType.Default },
            { text: "Primary", value: BtnType.Primary },
            { text: "Danger", value: BtnType.Danger },
            { text: "Warning", value: BtnType.Warning },
            { text: "Success", value: BtnType.Success },
            { text: "Info", value: BtnType.Info },
            { text: "Link", value: BtnType.Link },
        ];

        return {
            sizeOptions,
            typeOptions,
            btnSize: ref(BtnSize.Default),
            btnType: ref(BtnType.Default),
            onClick: () => new Promise((res) => setTimeout(() => {
                res(true); alert("done");
            }, 3000)),
            autoLoading: ref(false),
            autoDisable: ref(false),
            isLoading: ref(false),
            isSquare: ref(false),
            loadingText: ref("Loading..."),
            importCode: `import RockButton, { BtnType, BtnSize } from "@Obsidian/Controls/rockButton.obs";`,
            exampleCode: `<RockButton
    :btnSize="BtnSize.Default"
    :btnType="BtnType.Default"
    @click="onClick"
    :isLoading="isLoading"
    :autoLoading="autoLoading"
    :autoDisable="autoDisable"
    :loadingText="loadingText">
    Button Text
</RockButton>`
        };
    },
    template: `
<GalleryAndResult
    :importCode="importCode"
    :exampleCode="exampleCode"
    enableReflection >

    <RockButton :btnSize="btnSize" :btnType="btnType" @click="onClick" :isLoading="isLoading" :autoLoading="autoLoading" :autoDisable="autoDisable" :loadingText="loadingText" :isSquare="isSquare">
        <i class="fa fa-cross" v-if="isSquare"></i>
        <template v-else>Click Here to Fire Async Operation</template>
    </RockButton>

    <template #settings>
        <div class="row">
            <DropDownList formGroupClasses="col-md-3" label="Button Size" v-model="btnSize" :items="sizeOptions" :showBlankItem="false" />
            <DropDownList formGroupClasses="col-md-3" label="Button Type" v-model="btnType" :items="typeOptions" :showBlankItem="false" />
            <CheckBox formGroupClasses="col-md-3" label="Auto Loading Indicator" v-model="autoLoading" />
            <CheckBox formGroupClasses="col-md-3" label="Auto Disable" v-model="autoDisable" />
        </div>
        <div class="row">
            <CheckBox formGroupClasses="col-md-3" label="Force Loading" v-model="isLoading" />
            <CheckBox formGroupClasses="col-md-3" label="Square" v-model="isSquare" />
            <TextBox formGroupClasses="col-md-3" label="Loading Text" v-model="loadingText" />
        </div>
    </template>
</GalleryAndResult>`
});

/** Demonstrates a rock form */
const rockLabelGallery = defineComponent({
    name: "RockLabelGallery",
    components: {
        GalleryAndResult,
        RockLabel
    },
    setup() {
        return {
            importCode: getControlImportPath("rockLabel"),
            exampleCode: `<RockLabel help="More Info">A Label</RockLabel>`
        };
    },
    template: `
<GalleryAndResult
    :importCode="importCode"
    :exampleCode="exampleCode" >

    <RockLabel help="This is the help message">This is a Rock Label. Hover icon for help.</RockLabel>
</GalleryAndResult>`
});

/** Demonstrates a rock validation */
const rockValidationGallery = defineComponent({
    name: "RockValidationGallery",
    components: {
        GalleryAndResult,
        RockValidation
    },
    setup() {
        return {
            errors: [
                { name: "Error Name", text: "Error text describing the validation error." },
                { name: "Not Good", text: "This is invalid because it is sinful." },
                { name: "Trust God", text: "Didn't trust God. Turn to Him." }
            ],
            importCode: getControlImportPath("rockValidation"),
            exampleCode: `<RockValidation :errors="[{ name:'Error Name', text:'Error Description' }]" />`
        };
    },
    template: `
<GalleryAndResult
    :importCode="importCode"
    :exampleCode="exampleCode" >

    <RockValidation :errors="errors" />

    <template #settings>
        <p>The <code>errors</code> parameter takes an array of <code>FormError</code> objects. <code>FormError</code> type is defined in <code>@Obsidian/Utility/form</code>.</p>
    </template>
</GalleryAndResult>`
});

/** Demonstrates range slider */
const rangeSliderGallery = defineComponent({
    name: "RangeSliderGallery",
    components: {
        GalleryAndResult,
        RangeSlider,
        CheckBox,
        NumberBox
    },
    setup() {
        return {
            value: ref(10),
            step: ref(1),
            min: ref(0),
            max: ref(100),
            showValue: ref(false),
            importCode: getSfcControlImportPath("slider"),
            exampleCode: `<RangeSlider label="Range Slider" v-model="value" :step="1" :min="min" :max="max" :showValueBar="showValue" />`
        };
    },
    template: `
<GalleryAndResult
    :value="value"
    :importCode="importCode"
    :exampleCode="exampleCode"
    enableReflection >

    <RangeSlider v-model="value" label="Range Slider Value" :step="step" :min="min" :max="max" :showValueBar="showValue" />

    <template #settings>
        <div class="row">
            <CheckBox formGroupClasses="col-md-3" label="Show Value" v-model="showValue" />
            <NumberBox formGroupClasses="col-md-3" label="Step Value" v-model="step" help="Set to zero to have no step" />
            <NumberBox formGroupClasses="col-md-3" label="Minimum Value" v-model="min" />
            <NumberBox formGroupClasses="col-md-3" label="Maximum Value" v-model="max" />
        </div>
    </template>
</GalleryAndResult>`
});

/** Demonstrates tabbed bar */
const tabbedBarGallery = defineComponent({
    name: "TabbedBarGallery",
    components: {
        GalleryAndResult,
        TabbedBar,
        DropDownList
    },
    setup() {
        return {
            list: ["Matthew", "Mark", "Luke", "John", "Acts", "Romans", "1 Corinthians", "2 Corinthians", "Galatians", "Ephesians", "Philippians", "Colossians"],
            type: ref("tabs"),
            typeItems: [{ value: "tabs", text: "Tabs" }, { value: "pills", text: "Pills" }],
            importCode: getSfcControlImportPath("tabbedBar"),
            exampleCode: `<TabbedBar :tabs="arrayOfItems">
    <template #default="{item}">
        {{ item }}
    </template>
</TabbedBar>`
        };
    },
    template: `
<GalleryAndResult
    :importCode="importCode"
    :exampleCode="exampleCode" >

    <TabbedBar :tabs="list" :type="type">
    </TabbedBar>

    <template #settings>
        <div class="row">
            <div class="col-md-4">
                <DropDownList label="Type" v-model="type" :items="typeItems" :showBlankItem="false" />
            </div>
        </div>
    </template>
</GalleryAndResult>`
});

/** Demonstrates tabbed content */
const tabbedContentGallery = defineComponent({
    name: "TabbedContentGallery",
    components: {
        GalleryAndResult,
        TabbedContent,
        CheckBox,
        NumberBox
    },
    setup() {
        return {
            list: ["Matthew", "Mark", "Luke", "John"],
            importCode: getSfcControlImportPath("tabbedContent"),
            exampleCode: `<TabbedContent :tabs="arrayOfItems">
    <template #tab="{item}">
        {{ item }}
    </template>
    <template #tabpane="{item}">
        This is the content for {{item}}.
    </template>
</TabbedContent>`
        };
    },
    template: `
<GalleryAndResult
    :importCode="importCode"
    :exampleCode="exampleCode" >


    <TabbedContent :tabs="list">
        <template #tab="{item}">
            {{ item }}
        </template>
        <template #tabpane="{item}">
            This is the content for {{item}}.
        </template>
    </TabbedContent>
</GalleryAndResult>`
});

/** Demonstrates vertical collapse transition */
const transitionVerticalCollapseGallery = defineComponent({
    name: "TransitionVerticalCollapseGallery",
    components: {
        GalleryAndResult,
        TransitionVerticalCollapse,
        RockButton
    },
    setup() {
        return {
            showContent: ref(false),
            importCode: getControlImportPath("transitionVerticalCollapse"),
            exampleCode: `<TransitionVerticalCollapse>
    <div v-if="showContent">Content to transition in</div>
</TransitionVerticalCollapse>`
        };
    },
    template: `
<GalleryAndResult :importCode="importCode" :exampleCode="exampleCode">
    <RockButton btnType="primary" class="mb-3" @click="showContent = !showContent">Show Content</RockButton>
    <TransitionVerticalCollapse>
        <div v-if="showContent">God so loved the world...</div>
    </TransitionVerticalCollapse>
</GalleryAndResult>`
});

/** Demonstrates a value detail list */
const valueDetailListGallery = defineComponent({
    name: "ValueDetailListGallery",
    components: {
        GalleryAndResult,
        ValueDetailList
    },
    setup() {
        return {
            modelValue: [
                { title: "Title", textValue: "A text description of this item." },
                { title: "Something", htmlValue: "This description has <i>some</i> <code>HTML</code> mixed in." }
            ],
            importCode: getControlImportPath("valueDetailList"),
            exampleCode: `<ValueDetailList :modelValue="[{ name:'Error Name', text:'Error Description' }]" />`
        };
    },
    template: `
<GalleryAndResult
    :importCode="importCode"
    :exampleCode="exampleCode" >

    <ValueDetailList :modelValue="modelValue" />

    <template #settings>
        <p>The <code>modelValue</code> parameter takes an array of <code>ValueDetailListItem</code> objects. <code>ValueDetailListItem</code> type is defined in <code>@Obsidian/Types/Controls/valueDetailListItem</code>.</p>
    </template>
</GalleryAndResult>`
});

/** Demonstrates code editor. */
const codeEditorGallery = defineComponent({
    name: "CodeEditorGallery",
    components: {
        GalleryAndResult,
        CodeEditor,
        DropDownList,
        NumberBox
    },
    setup() {
        const themeItems: ListItemBag[] = [
            { value: "rock", text: "rock" },
            { value: "chrome", text: "chrome" },
            { value: "crimson_editor", text: "crimson_editor" },
            { value: "dawn", text: "dawn" },
            { value: "dreamweaver", text: "dreamweaver" },
            { value: "eclipse", text: "eclipse" },
            { value: "solarized_light", text: "solarized_light" },
            { value: "textmate", text: "textmate" },
            { value: "tomorrow", text: "tomorrow" },
            { value: "xcode", text: "xcode" },
            { value: "github", text: "github" },
            { value: "ambiance", text: "ambiance" },
            { value: "chaos", text: "chaos" },
            { value: "clouds_midnight", text: "clouds_midnight" },
            { value: "cobalt", text: "cobalt" },
            { value: "idle_fingers", text: "idle_fingers" },
            { value: "kr_theme", text: "kr_theme" },
            { value: "merbivore", text: "merbivore" },
            { value: "merbivore_soft", text: "merbivore_soft" },
            { value: "mono_industrial", text: "mono_industrial" },
            { value: "monokai", text: "monokai" },
            { value: "pastel_on_dark", text: "pastel_on_dark" },
            { value: "solarized_dark", text: "solarized_dark" },
            { value: "terminal", text: "terminal" },
            { value: "tomorrow_night", text: "tomorrow_night" },
            { value: "tomorrow_night_blue", text: "tomorrow_night_blue" },
            { value: "tomorrow_night_bright", text: "tomorrow_night_bright" },
            { value: "tomorrow_night_eighties", text: "tomorrow_night_eighties" },
            { value: "twilight", text: "twilight" },
            { value: "vibrant_ink", text: "vibrant_ink" }
        ].sort((a, b) => a.text.localeCompare(b.text));

        const modeItems: ListItemBag[] = [
            { value: "text", text: "text" },
            { value: "css", text: "css" },
            { value: "html", text: "html" },
            { value: "lava", text: "lava" },
            { value: "javascript", text: "javascript" },
            { value: "less", text: "less" },
            { value: "powershell", text: "powershell" },
            { value: "sql", text: "sql" },
            { value: "typescript", text: "typescript" },
            { value: "csharp", text: "csharp" },
            { value: "markdown", text: "markdown" },
            { value: "xml", text: "xml" },
        ].sort((a, b) => a.text.localeCompare(b.text));

        const theme = ref("rock");
        const mode = ref("text");
        const editorHeight = ref(200);

        const exampleCode = computed((): string => {
            return buildExampleCode("CodeEditor", {
                theme,
                mode,
                editorHeight
            });
        });

        return {
            theme,
            themeItems,
            mode,
            modeItems,
            editorHeight,
            importCode: getControlImportPath("codeEditor"),
            exampleCode
        };
    },
    template: `
<GalleryAndResult
    :importCode="importCode"
    :exampleCode="exampleCode">
    <CodeEditor :theme="theme" :mode="mode" :editorHeight="editorHeight" />

    <template #settings>
        <div class="row">
            <div class="col-md-4">
                <DropDownList label="Theme" v-model="theme" :items="themeItems" />
            </div>

            <div class="col-md-4">
                <DropDownList label="Mode" v-model="mode" :items="modeItems" />
            </div>

            <div class="col-md-4">
                <NumberBox label="Editor Height" v-model="editorHeight" />
            </div>
        </div>
    </template>
</GalleryAndResult>`
});


/** Demonstrates page picker */
const pagePickerGallery = defineComponent({
    name: "PagePickerGallery",
    components: {
        GalleryAndResult,
        CheckBox,
        PagePicker
    },
    setup() {
        return {
            multiple: ref(false),
            showSelectCurrentPage: ref(false),
            promptForPageRoute: ref(false),
            value: ref({
                "page": {
                    value: "b07f30b3-95c4-40a5-9cf6-455399bef67a",
                    text: "Universal Search"
                }
            }),
            importCode: getSfcControlImportPath("pagePicker"),
            exampleCode: `<PagePicker label="Page" v-model="value" :multiple="false" promptForPageRoute showSelectCurrentPage />`
        };
    },
    template: `
<GalleryAndResult
    :value="value"
    :importCode="importCode"
    :exampleCode="exampleCode"
    enableReflection >
    <PagePicker label="Page" v-model="value" :multiple="multiple" :promptForPageRoute="promptForPageRoute" :showSelectCurrentPage="showSelectCurrentPage" />

    <template #settings>

        <div class="row">
            <div class="col-md-4">
                <CheckBox label="Multiple" v-model="multiple" />
            </div>
            <div class="col-md-4">
                <CheckBox label="Show 'Select Current Page' Button" v-model="showSelectCurrentPage" />
            </div>
            <div class="col-md-4">
                <CheckBox label="Prompt for Route" v-model="promptForPageRoute" help="Only works if not selecting multiple values" />
            </div>
        </div>
        <p class="text-semibold font-italic">Not all settings are demonstrated in this gallery.</p>
    </template>
</GalleryAndResult>`
});

/** Demonstrates group picker */
const groupPickerGallery = defineComponent({
    name: "GroupPickerGallery",
    components: {
        GalleryAndResult,
        CheckBox,
        GroupPicker
    },
    setup() {
        return {
            multiple: ref(false),
            limitToSchedulingEnabled: ref(false),
            limitToRSVPEnabled: ref(false),
            value: ref(null),
            importCode: getControlImportPath("groupPicker"),
            exampleCode: `<GroupPicker label="Group" v-model="value" :multiple="false" />`
        };
    },
    template: `
<GalleryAndResult
    :value="value"
    :importCode="importCode"
    :exampleCode="exampleCode"
    enableReflection >

    <GroupPicker label="Group"
        v-model="value"
        :multiple="multiple"
        :limitToSchedulingEnabled="limitToSchedulingEnabled"
        :limitToRSVPEnabled="limitToRSVPEnabled" />

    <template #settings>

    <div class="row">
        <div class="col-md-4">
            <CheckBox label="Multiple" v-model="multiple" />
        </div>
        <div class="col-md-4">
            <CheckBox label="Limit to Scheduling Enabled" v-model="limitToSchedulingEnabled" />
        </div>
        <div class="col-md-4">
            <CheckBox label="Limit to RSVP Enabled" v-model="limitToRSVPEnabled" />
        </div>
    </div>

        <p class="text-semibold font-italic">Not all settings are demonstrated in this gallery.</p>
    </template>
</GalleryAndResult>`
});

/** Demonstrates merge template picker */
const mergeTemplatePickerGallery = defineComponent({
    name: "MergeTemplatePickerGallery",
    components: {
        GalleryAndResult,
        DropDownList,
        CheckBox,
        MergeTemplatePicker
    },
    setup() {
        const ownershipOptions = [
            { text: "Global", value: MergeTemplateOwnership.Global },
            { text: "Personal", value: MergeTemplateOwnership.Personal },
            { text: "Both", value: MergeTemplateOwnership.PersonalAndGlobal },
        ];

        return {
            ownershipOptions,
            ownership: ref(MergeTemplateOwnership.Global),
            multiple: ref(false),
            value: ref(null),
            importCode: getControlImportPath("mergeTemplatePicker"),
            exampleCode: `<MergeTemplatePicker label="Merge Template" v-model="value" :multiple="false" />`
        };
    },
    template: `
<GalleryAndResult
    :value="value"
    :importCode="importCode"
    :exampleCode="exampleCode"
    enableReflection >

    <MergeTemplatePicker label="Merge Template"
        v-model="value"
        :multiple="multiple"
        :mergeTemplateOwnership="ownership" />

    <template #settings>

    <div class="row">
        <div class="col-md-4">
            <CheckBox label="Multiple" v-model="multiple" />
        </div>
        <div class="col-md-4">
            <DropDownList label="Ownership" v-model="ownership" :items="ownershipOptions" />
        </div>
    </div>

        <p class="text-semibold font-italic">Not all settings are demonstrated in this gallery.</p>
    </template>
</GalleryAndResult>`
});

/** Demonstrates metric category picker */
const metricCategoryPickerGallery = defineComponent({
    name: "MetricCategoryPickerGallery",
    components: {
        GalleryAndResult,
        DropDownList,
        CheckBox,
        MetricCategoryPicker
    },
    setup() {
        return {
            multiple: ref(false),
            value: ref(null),
            importCode: getControlImportPath("metricCategoryPicker"),
            exampleCode: `<MetricCategoryPicker label="Metric Category" v-model="value" :multiple="false" />`
        };
    },
    template: `
<GalleryAndResult
    :value="value"
    :importCode="importCode"
    :exampleCode="exampleCode"
    enableReflection >

    <MetricCategoryPicker label="Metric Category"
        v-model="value"
        :multiple="multiple" />

    <template #settings>
        <CheckBox label="Multiple" v-model="multiple" />

        <p class="text-semibold font-italic">Not all settings are demonstrated in this gallery.</p>
    </template>
</GalleryAndResult>`
});

/** Demonstrates metric item picker */
const metricItemPickerGallery = defineComponent({
    name: "MetricItemPickerGallery",
    components: {
        GalleryAndResult,
        DropDownList,
        CheckBox,
        MetricItemPicker
    },
    setup() {
        return {
            multiple: ref(false),
            value: ref(null),
            importCode: getControlImportPath("metricItemPicker"),
            exampleCode: `<MetricItemPicker label="Metric Item" v-model="value" :multiple="false" />`
        };
    },
    template: `
<GalleryAndResult
    :value="value"
    :importCode="importCode"
    :exampleCode="exampleCode"
    enableReflection >

    <MetricItemPicker label="Metric Item"
        v-model="value"
        :multiple="multiple" />

    <template #settings>
        <CheckBox label="Multiple" v-model="multiple" />

        <p class="text-semibold font-italic">Not all settings are demonstrated in this gallery.</p>
    </template>
</GalleryAndResult>`
});

/** Demonstrates registration template picker */
const registrationTemplatePickerGallery = defineComponent({
    name: "RegistrationTemplatePickerGallery",
    components: {
        GalleryAndResult,
        DropDownList,
        CheckBox,
        RegistrationTemplatePicker
    },
    setup() {
        return {
            multiple: ref(false),
            value: ref(null),
            importCode: getControlImportPath("registrationTemplatePicker"),
            exampleCode: `<RegistrationTemplatePicker label="Registration Template" v-model="value" :multiple="false" />`
        };
    },
    template: `
<GalleryAndResult
    :value="value"
    :importCode="importCode"
    :exampleCode="exampleCode"
    enableReflection >

    <RegistrationTemplatePicker label="Registration Template"
        v-model="value"
        :multiple="multiple"
        :mergeTemplateOwnership="ownership" />

    <template #settings>

        <CheckBox label="Multiple" v-model="multiple" />

        <p class="text-semibold font-italic">Not all settings are demonstrated in this gallery.</p>
    </template>
</GalleryAndResult>`
});

/** Demonstrates report picker */
const reportPickerGallery = defineComponent({
    name: "ReportPickerGallery",
    components: {
        GalleryAndResult,
        DropDownList,
        CheckBox,
        ReportPicker
    },
    setup() {
        return {
            multiple: ref(false),
            value: ref(null),
            importCode: getControlImportPath("reportPicker"),
            exampleCode: `<ReportPicker label="Report" v-model="value" :multiple="false" />`
        };
    },
    template: `
<GalleryAndResult
    :value="value"
    :importCode="importCode"
    :exampleCode="exampleCode"
    enableReflection >

    <ReportPicker label="Report"
        v-model="value"
        :multiple="multiple" />

    <template #settings>

        <CheckBox label="Multiple" v-model="multiple" />

        <p class="text-semibold font-italic">Not all settings are demonstrated in this gallery.</p>
    </template>
</GalleryAndResult>`
});

/** Demonstrates schedule picker */
const schedulePickerGallery = defineComponent({
    name: "SchedulePickerGallery",
    components: {
        GalleryAndResult,
        DropDownList,
        CheckBox,
        SchedulePicker
    },
    setup() {
        return {
            multiple: ref(false),
            value: ref(null),
            importCode: getControlImportPath("schedulePicker"),
            exampleCode: `<SchedulePicker label="Schedule" v-model="value" :multiple="false" />`
        };
    },
    template: `
<GalleryAndResult
    :value="value"
    :importCode="importCode"
    :exampleCode="exampleCode"
    enableReflection >

    <SchedulePicker label="Schedule"
        v-model="value"
        :multiple="multiple" />

    <template #settings>

        <CheckBox label="Multiple" v-model="multiple" />

        <p class="text-semibold font-italic">Not all settings are demonstrated in this gallery.</p>
    </template>
</GalleryAndResult>`
});

/** Demonstrates workflow action type picker */
const workflowActionTypePickerGallery = defineComponent({
    name: "WorkflowActionTypePickerGallery",
    components: {
        GalleryAndResult,
        DropDownList,
        CheckBox,
        WorkflowActionTypePicker
    },
    setup() {
        return {
            multiple: ref(false),
            value: ref(null),
            importCode: getSfcControlImportPath("workflowActionTypePicker"),
            exampleCode: `<WorkflowActionTypePicker label="Workflow Action Type" v-model="value" :multiple="false" />`
        };
    },
    template: `
<GalleryAndResult
    :value="value"
    :importCode="importCode"
    :exampleCode="exampleCode"
    enableReflection >

    <WorkflowActionTypePicker label="Workflow Action Type"
        v-model="value"
        :multiple="multiple" />

    <template #settings>

        <CheckBox label="Multiple" v-model="multiple" />

        <p class="text-semibold font-italic">Not all settings are demonstrated in this gallery.</p>
    </template>
</GalleryAndResult>`
});

/** Demonstrates a day of week picker */
const dayOfWeekPickerGallery = defineComponent({
    name: "DayOfWeekPickerGallery",
    components: {
        GalleryAndResult,
        CheckBox,
        NumberUpDown,
        DayOfWeekPicker
    },
    setup() {
        return {
            showBlankItem: ref(false),
            multiple: ref(false),
            columns: ref(1),
            value: ref(null),
            importCode: getSfcControlImportPath("dayOfWeekPicker"),
            exampleCode: `<DayOfWeekPicker label="Day of the Week" v-model="value" :showBlankItem="false" :multiple="false" />`
        };
    },
    template: `
<GalleryAndResult
    :value="value"
    :importCode="importCode"
    :exampleCode="exampleCode"
    enableReflection >
    <DayOfWeekPicker label="Day of the Week" v-model="value" :showBlankItem="showBlankItem" :multiple="multiple" :repeatColumns="columns" />

    <template #settings>
        <div class="row">
            <CheckBox formGroupClasses="col-sm-4" label="Show Blank Item" v-model="showBlankItem" />
            <CheckBox formGroupClasses="col-sm-4" label="Multiple" v-model="multiple" />
            <NumberUpDown v-if="multiple" formGroupClasses="col-sm-4" label="Columns" v-model="columns" />
        </div>

        <p class="text-semibold font-italic">Not all settings are demonstrated in this gallery.</p>
        <p>Additional props extend and are passed to the underlying <code>Rock Form Field</code>.</p>
    </template>
</GalleryAndResult>`
});

/** Demonstrates a month/day picker */
const monthDayPickerGallery = defineComponent({
    name: "MonthDayPickerGallery",
    components: {
        GalleryAndResult,
        CheckBox,
        NumberUpDown,
        MonthDayPicker
    },
    setup() {
        return {
            value: ref({ month: 0, day: 0 }),
            importCode: getSfcControlImportPath("monthDayPicker"),
            exampleCode: `<MonthDayPicker label="Month and Day" v-model="value" :showBlankItem="false" :multiple="false" />`
        };
    },
    template: `
<GalleryAndResult
    :value="value"
    :importCode="importCode"
    :exampleCode="exampleCode"
    enableReflection >
    <MonthDayPicker label="Month and Day" v-model="value" :showBlankItem="showBlankItem" :multiple="multiple" :repeatColumns="columns" />

    <template #settings>
        <p class="text-semibold font-italic">Not all settings are demonstrated in this gallery.</p>
        <p>Additional props extend and are passed to the underlying <code>Rock Form Field</code>.</p>
    </template>
</GalleryAndResult>`
});

/** Demonstrates a month/year picker */
const monthYearPickerGallery = defineComponent({
    name: "MonthYearPickerGallery",
    components: {
        GalleryAndResult,
        CheckBox,
        NumberUpDown,
        MonthYearPicker
    },
    setup() {
        return {
            value: ref({ month: 0, year: 0 }),
            importCode: getSfcControlImportPath("monthYearPicker"),
            exampleCode: `<MonthYearPicker label="Month and Year" v-model="value" :showBlankItem="false" :multiple="false" />`
        };
    },
    template: `
<GalleryAndResult
    :value="value"
    :importCode="importCode"
    :exampleCode="exampleCode"
    enableReflection >
    <MonthYearPicker label="Month and Year" v-model="value" :showBlankItem="showBlankItem" :multiple="multiple" :repeatColumns="columns" />

    <template #settings>
        <p class="text-semibold font-italic">Not all settings are demonstrated in this gallery.</p>
        <p>Additional props extend and are passed to the underlying <code>Rock Form Field</code>.</p>
    </template>
</GalleryAndResult>`
});

/** Demonstrates a cacheability picker */
const cacheabilityPickerGallery = defineComponent({
    name: "CacheabilityPickerGallery",
    components: {
        GalleryAndResult,
        CheckBox,
        NumberUpDown,
        CacheabilityPicker
    },
    setup() {
        return {
            value: ref<RockCacheability | null>(null),
            importCode: getSfcControlImportPath("cacheabilityPicker"),
            exampleCode: `<CacheabilityPicker v-model="value" :showBlankItem="false" :multiple="false" />`
        };
    },
    template: `
<GalleryAndResult
    :value="value"
    :importCode="importCode"
    :exampleCode="exampleCode"
    enableReflection >
    <CacheabilityPicker label="Cacheability" v-model="value" />

    <template #settings>
        <p class="text-semibold font-italic">Not all settings are demonstrated in this gallery.</p>
        <p>Additional props extend and are passed to the underlying <code>Rock Form Field</code>.</p>
    </template>
</GalleryAndResult>`
});

/** Demonstrates Button Group */
const buttonGroupGallery = defineComponent({
    name: "ButtonGroupGallery",
    components: {
        GalleryAndResult,
        ButtonGroup,
        DropDownList,
        CheckBox,
        TextBox
    },
    setup() {
        const sizeOptions: ListItemBag[] = [
            { text: "Default", value: BtnSize.Default },
            { text: "ExtraSmall", value: BtnSize.ExtraSmall },
            { text: "Small", value: BtnSize.Small },
            { text: "Large", value: BtnSize.Large }
        ];

        const typeOptions: ListItemBag[] = [
            { text: "Default", value: BtnType.Default },
            { text: "Primary", value: BtnType.Primary },
            { text: "Danger", value: BtnType.Danger },
            { text: "Warning", value: BtnType.Warning },
            { text: "Success", value: BtnType.Success },
            { text: "Info", value: BtnType.Info },
            { text: "Link", value: BtnType.Link },
        ];

        const buttonOptions: ListItemBag[] = [
            { text: "Mins", value: "1" },
            { text: "Hours", value: "2" },
            { text: "Days", value: "3" },
        ];

        return {
            sizeOptions,
            typeOptions,
            buttonOptions,
            btnSize: ref(BtnSize.Default),
            sbtnType: ref(BtnType.Primary),
            ubtnType: ref(BtnType.Default),
            value: ref("1"),
            importCode: getSfcControlImportPath("buttonGroup"),
            exampleCode: `<ButtonGroup :btnSize="BtnSize.Default" :btnType="BtnType.Default" :items="items" />`
        };
    },
    template: `
<GalleryAndResult
    :value="value"
    :importCode="importCode"
    :exampleCode="exampleCode"
    enableReflection >

    <ButtonGroup v-model="value" :btnSize="btnSize" :selectedBtnType="sbtnType" :unselectedBtnType="ubtnType" :items="buttonOptions" />

    <template #settings>
        <div class="row">
            <DropDownList formGroupClasses="col-md-4" label="Button Size" v-model="btnSize" :items="sizeOptions" :showBlankItem="false" />
            <DropDownList formGroupClasses="col-md-4" label="Selected Button Type" v-model="sbtnType" :items="typeOptions" :showBlankItem="false" />
            <DropDownList formGroupClasses="col-md-4" label="Unselected Button Type" v-model="ubtnType" :items="typeOptions" :showBlankItem="false" />
        </div>
    </template>
</GalleryAndResult>`
});

/** Demonstrates Interval Picker */
const intervalPickerGallery = defineComponent({
    name: "IntervalPickerGallery",
    components: {
        GalleryAndResult,
        IntervalPicker,
        DropDownList,
        CheckBox,
        TextBox
    },
    setup() {
        const typeOptions: ListItemBag[] = [
            { text: "Default", value: BtnType.Default },
            { text: "Primary", value: BtnType.Primary },
            { text: "Danger", value: BtnType.Danger },
            { text: "Warning", value: BtnType.Warning },
            { text: "Success", value: BtnType.Success },
            { text: "Info", value: BtnType.Info },
            { text: "Link", value: BtnType.Link },
        ];

        return {
            typeOptions,
            sbtnType: ref(BtnType.Primary),
            ubtnType: ref(BtnType.Default),
            value: ref(null),
            importCode: getSfcControlImportPath("intervalPicker"),
            exampleCode: `<IntervalPicker v-model="value" label="Interval" :selectedBtnType="sbtnType" :unselectedBtnType="ubtnType" />`
        };
    },
    template: `
<GalleryAndResult
    :value="value"
    :importCode="importCode"
    :exampleCode="exampleCode"
    enableReflection >

    <IntervalPicker v-model="value" label="Interval" :selectedBtnType="sbtnType" :unselectedBtnType="ubtnType" />

    <template #settings>
        <div class="row">
            <DropDownList formGroupClasses="col-md-4" label="Selected Button Type" v-model="sbtnType" :items="typeOptions" :showBlankItem="false" />
            <DropDownList formGroupClasses="col-md-4" label="Unselected Button Type" v-model="ubtnType" :items="typeOptions" :showBlankItem="false" />
        </div>
    </template>
</GalleryAndResult>`
});

/** Demonstrates Geo Picker */
const geoPickerGallery = defineComponent({
    name: "GeoPickerGallery",
    components: {
        GalleryAndResult,
        GeoPicker,
        Toggle
    },
    setup() {
        const toggleValue = ref(false);
        const drawingMode = computed(() => toggleValue.value ? "Point" : "Polygon");

        return {
            value: ref("POLYGON((35.1945 31.813, 35.2345 31.813, 35.2345 31.783, 35.2745 31.783, 35.2745 31.753, 35.2345 31.753, 35.2345 31.693, 35.1945 31.693, 35.1945 31.753, 35.1545 31.753, 35.1545 31.783, 35.1945 31.783, 35.1945 31.813))"),
            toggleValue,
            drawingMode,
            importCode: getSfcControlImportPath("geoPicker"),
            exampleCode: `<GeoPicker :drawingMode="drawingMode" v-model="value" />`
        };
    },
    template: `
<GalleryAndResult
    :value="value"
    :importCode="importCode"
    :exampleCode="exampleCode"
    enableReflection >

    <GeoPicker label="Geo Picker" :drawingMode="drawingMode" v-model="value" />

    <template #settings>
        <div class="row">
            <Toggle formGroupClasses="col-md-3" v-model="toggleValue" label="Drawing Mode" trueText="Point" falseText="Polygon" help="This will not update while the picker is open. Re-open picker to see change. You may also need to clear the value" />
        </div>

        <p class="text-semibold font-italic">Not all settings are demonstrated in this gallery.</p>
        <p>Additional props extend and are passed to the underlying <code>Rock Form Field</code>.</p>
    </template>
</GalleryAndResult>`
});

/** Demonstrates Content Drop Down Picker */
const contentDropDownPickerGallery = defineComponent({
    name: "ContentDropDownPickerGallery",
    components: {
        GalleryAndResult,
        ContentDropDownPicker,
        InlineCheckBox,
        TextBox
    },
    setup() {
        const value = ref<string>("");
        const innerLabel = computed<string>(() => value.value || "No Value Selected");
        const showPopup = ref(false);
        const isFullscreen = ref(false);

        function onSelect(): void {
            value.value = "A Value";
        }
        function onClear(): void {
            value.value = "";
        }

        return {
            value,
            innerLabel,
            onSelect,
            onClear,
            primaryButtonLabel: ref("<i class='fa fa-save'></i> Save"),
            secondaryButtonLabel: ref("Close"),
            showPopup,
            isFullscreen,
            showClearButton: ref(false),
            importCode: getSfcControlImportPath("contentDropDownPicker"),
            exampleCode: `<ContentDropDownPicker
    label="Your Custom Picker"
    @primaryButtonClicked="selectValue"
    @clearButtonClicked="clear"S
    :innerLabel="innerLabel"
    :showClear="!!value"
    iconCssClass="fa fa-cross" >
    You can place anything you want in here. Click the Save button to select a value or Cancel to close this box.
</ContentDropDownPicker>`
        };
    },
    template: `
<GalleryAndResult
    :importCode="importCode"
    :exampleCode="exampleCode" >

    <ContentDropDownPicker
        label="Your Custom Picker"
        @primaryButtonClicked="onSelect"
        @clearButtonClicked="onClear"
        v-model:showPopup="showPopup"
        v-model:isFullscreen="isFullscreen"
        :innerLabel="innerLabel"
        :showClear="showClearButton"
        pickerContentBoxHeight="auto"
        disablePickerContentBoxScroll
        iconCssClass="fa fa-cross"
        rules="required"
         >

        <p>You can place anything you want in here. Click the Save button to select a value or Cancel to close this box.
        The actions are completely customizable via event handlers (though they always close the popup), or you can
        completely override them via the <code>mainPickerActions</code> slot. You can also add additional custom buttons
        to the right via the <code>customPickerActions</code> slot.</p>

        <p><strong>Note</strong>: you are in control of:</p>

        <ul>
            <li>Selecting a value when the primary button is clicked. This control does not touch actual values at all
            except to pass them to <code>&lt;RockFormField&gt;</code> for validation.</li>
            <li>Determining the text inside the select box via the <code>innerLabel</code> prop, since this control does
            not look at the values or know how to format them</li>
            <li>Determining when the clear button should show up via the <code>showClear</code> prop, once again because
            this control doesn't mess with selected values.</li>
        </ul>

        <template #primaryButtonLabel><span v-html="primaryButtonLabel"></span></template>

        <template #secondaryButtonLabel><span v-html="secondaryButtonLabel"></span></template>


        <template #customPickerActions>
            Custom Actions Here
        </template>
    </ContentDropDownPicker>

    <template #settings>
        <div class="row">
            <TextBox formGroupClasses="col-md-3" label="Primary Button Label" v-model="primaryButtonLabel" />
            <TextBox formGroupClasses="col-md-3" label="Secondary Button Label" v-model="secondaryButtonLabel" />
            <div class="col-md-3"><InlineCheckBox label="Show Popup" v-model="showPopup" /></div>
            <div class="col-md-3"><InlineCheckBox label="Show Clear Button" v-model="showClearButton" /></div>
        </div>

        <p class="text-semibold font-italic">Not all settings are demonstrated in this gallery.</p>
        <p>Additional props extend and are passed to the underlying <code>Rock Form Field</code>.</p>
    </template>
</GalleryAndResult>`
});



/** Demonstrates a wordcloud */
const wordCloudGallery = defineComponent({
    name: "WordCloudGallery",
    components: {
        GalleryAndResult,
        CheckBox,
        NumberBox,
        TextBox,
        WordCloud
    },
    setup() {
        const wordsText = ref("Hello, Hello, Hello, from, from, Chip");
        const colorsText = ref("#0193B9, #F2C852, #1DB82B, #2B515D, #ED3223");

        const words = computed((): string[] => {
            return wordsText.value.split(",").map(v => v.trim()).filter(v => v.length > 0);
        });

        const colors = computed((): string[] => {
            return colorsText.value.split(",").map(v => v.trim()).filter(v => v.length > 0);
        });

        return {
            animationDuration: ref(350),
            angleCount: ref(5),
            autoClear: ref(false),
            colors,
            colorsText,
            fontName: ref("Impact"),
            minimumAngle: ref(-90),
            minimumFontSize: ref(10),
            maximumAngle: ref(90),
            maximumFontSize: ref(96),
            wordPadding: ref(5),
            words,
            wordsText,
            importCode: getControlImportPath("wordCloud"),
            exampleCode: `<WordCloud :words="['Hello', 'Hello', 'Goodbye']" />`
        };
    },
    template: `
<GalleryAndResult
    :importCode="importCode"
    :exampleCode="exampleCode">
    <WordCloud width="100%"
        :words="words"
        :animationDuration="animationDuration"
        :angleCount="angleCount"
        :autoClear="autoClear"
        :colors="colors"
        :fontName="fontName"
        :minimumAngle="minimumAngle"
        :minimumFontSize="minimumFontSize"
        :maximumAngle="maximumAngle"
        :maximumFontSize="maximumFontSize"
        :wordPadding="wordPadding" />

    <template #settings>
        <div class="row">
            <div class="col-md-4">
                <TextBox v-model="wordsText" label="Words" />
            </div>

            <div class="col-md-4">
                <TextBox v-model="colorsText" label="Colors" />
            </div>

            <div class="col-md-4">
                <NumberBox v-model="wordPadding" label="Word Padding" />
            </div>
        </div>

        <div class="row">
            <div class="col-md-4">
                <TextBox v-model="fontName" label="Font Name" />
            </div>

            <div class="col-md-4">
                <NumberBox v-model="minimumFontSize" label="Minimum Font Size" />
            </div>

            <div class="col-md-4">
                <NumberBox v-model="maximumFontSize" label="Maximum Font Size" />
            </div>
        </div>

        <div class="row">
            <div class="col-md-4">
                <NumberBox v-model="angleCount" label="Angle Count" />
            </div>

            <div class="col-md-4">
                <NumberBox v-model="minimumAngle" label="Minimum Angle" />
            </div>

            <div class="col-md-4">
                <NumberBox v-model="maximumAngle" label="Maximum Angle" />
            </div>
        </div>

        <div class="row">
            <div class="col-md-4">
                <CheckBox v-model="autoClear" label="Auto Clear" />
            </div>

            <div class="col-md-4">
                <NumberBox v-model="animationDuration" label="Animation Duration" />
            </div>
        </div>
    </template>
</GalleryAndResult>`
});

/** Demonstrates Event Calendar Picker */
const eventCalendarPickerGallery = defineComponent({
    name: "EventCalendarPickerGallery",
    components: {
        GalleryAndResult,
        EventCalendarPicker
    },
    setup() {

        return {
            value: ref(null),
            importCode: getSfcControlImportPath("eventCalendarPicker"),
            exampleCode: `<EventCalendarPicker label="Event Calendar" v-model="value" />`
        };
    },
    template: `
<GalleryAndResult
    :value="value"
    :importCode="importCode"
    :exampleCode="exampleCode"
    enableReflection >

    <EventCalendarPicker label="Event Calendar" v-model="value" />

    <template #settings>
        <p class="text-semibold font-italic">Not all settings are demonstrated in this gallery.</p>
        <p>Additional props extend and are passed to the underlying <code>Rock Form Field</code>.</p>
    </template>
</GalleryAndResult>`
});

/** Demonstrates Group Type Picker */
const groupTypePickerGallery = defineComponent({
    name: "GroupTypePickerGallery",
    components: {
        GalleryAndResult,
        GroupTypePicker,
        CheckBox
    },
    setup() {

        return {
            value: ref(null),
            isSortedByName: ref(false),
            multiple: ref(false),
            importCode: getSfcControlImportPath("groupTypePicker"),
            exampleCode: `<GroupTypePicker label="Group Type" v-model="value" :groupTypes="[...groupTypeGuids]" />`
        };
    },
    template: `
<GalleryAndResult
    :value="value"
    :importCode="importCode"
    :exampleCode="exampleCode"
    enableReflection >

    <GroupTypePicker label="Group Type" v-model="value" :isSortedByName="isSortedByName" :multiple="multiple" />

    <template #settings>
        <div class="row">
            <div class="col-md-4">
                <CheckBox v-model="isSortedByName" label="Sort by Name" />
            </div>
            <div class="col-md-4">
                <CheckBox v-model="multiple" label="Multiple" />
            </div>
        </div>
        <p class="text-semibold font-italic">Not all settings are demonstrated in this gallery.</p>
        <p>Additional props extend and are passed to the underlying <code>Rock Form Field</code>.</p>
    </template>
</GalleryAndResult>`
});

/** Demonstrates Location Address Picker */
const locationAddressPickerGallery = defineComponent({
    name: "LocationAddressPickerGallery",
    components: {
        GalleryAndResult,
        LocationAddressPicker,
        DropDownList,
        CheckBox,
        TextBox,
        Toggle
    },
    setup() {
        return {
            value: ref({}),
            importCode: getSfcControlImportPath("locationAddressPicker"),
            exampleCode: `<LocationAddressPicker v-model="value" />`
        };
    },
    template: `
<GalleryAndResult
    :value="value"
    :importCode="importCode"
    :exampleCode="exampleCode"
    enableReflection >

    <LocationAddressPicker label="Location Address Picker" v-model="value" />

    <template #settings>
        <p class="text-semibold font-italic">Not all settings are demonstrated in this gallery.</p>
        <p>Additional props extend and are passed to the underlying <code>Rock Form Field</code>.</p>
    </template>
</GalleryAndResult>`
});


/** Demonstrates location picker */
const locationPickerGallery = defineComponent({
    name: "LocationPickerGallery",
    components: {
        GalleryAndResult,
        CheckBox,
        LocationPicker
    },
    setup() {
        return {
            value: ref(null),
            importCode: getSfcControlImportPath("locationPicker"),
            exampleCode: `<LocationPicker label="Location" v-model="value" :multiple="false" />`
        };
    },
    template: `
<GalleryAndResult
    :value="value"
    :importCode="importCode"
    :exampleCode="exampleCode"
    enableReflection >

    <LocationPicker label="Location" v-model="value" :multiple="multiple" />

    <template #settings>
        <p class="text-semibold font-italic">Not all settings are demonstrated in this gallery.</p>
    </template>
</GalleryAndResult>`
});


/** Demonstrates location list */
const locationListGallery = defineComponent({
    name: "LocationListGallery",
    components: {
        GalleryAndResult,
        CheckBox,
        TextBox,
        DefinedValuePicker,
        LocationList
    },
    setup() {
        return {
            value: ref(null),
            locationType: ref(""),
            parentLocation: ref(""),
            showCityState: ref(false),
            multiple: ref(false),
            allowAdd: ref(false),
            showBlankItem: ref(false),
            isAddressRequired: ref(false),
            parentLocationGuid: ref("e0545b4d-4f97-43b0-971f-94b593ae2134"),
            importCode: getSfcControlImportPath("locationList"),
            exampleCode: `<LocationList label="Location" v-model="value" :multiple="false" />`
        };
    },
    template: `
<GalleryAndResult
    :value="value"
    :importCode="importCode"
    :exampleCode="exampleCode"
    enableReflection >

    <LocationList label="Location" v-model="value" :multiple="multiple" :locationTypeValueGuid="locationType?.value" :allowAdd="allowAdd" :showCityState="showCityState" :showBlankItem="showBlankItem" :isAddressRequired="isAddressRequired" :parentLocationGuid="parentLocationGuid" />

    <template #settings>
        <div class="row">
            <div class="col-md-3">
                <CheckBox v-model="showCityState" label="Show City/State" />
            </div>
            <div class="col-md-3">
                <CheckBox v-model="multiple" label="Multiple" />
            </div>
            <div class="col-md-3">
                <CheckBox v-model="allowAdd" label="Allow Adding Values" />
            </div>
            <div class="col-md-3">
                <CheckBox v-model="showBlankItem" label="Show Blank Item" />
            </div>
            <div class="col-md-3">
                <CheckBox v-model="isAddressRequired" label="Require Address" help="Only applies when adding a new location." />
            </div>
            <div class="col-md-3">
                <TextBox v-model="parentLocationGuid" label="Parent Location Guid" />
            </div>
            <div class="col-md-3">
                <DefinedValuePicker v-model="locationType" label="Location Type" definedTypeGuid="3285DCEF-FAA4-43B9-9338-983F4A384ABA" showBlankItem />
            </div>
        </div>
        <p class="text-semibold font-italic">Not all settings are demonstrated in this gallery.</p>
    </template>
</GalleryAndResult>`
});


/** Demonstrates ethnicity picker */
const ethnicityPickerGallery = defineComponent({
    name: "EthnicityPickerGallery",
    components: {
        GalleryAndResult,
        CheckBox,
        DropDownList,
        EthnicityPicker,
        NumberUpDown
    },
    setup() {
        return {
            columnCount: ref(0),
            displayStyle: ref(PickerDisplayStyle.Auto),
            displayStyleItems,
            enhanceForLongLists: ref(false),
            multiple: ref(false),
            showBlankItem: ref(false),
            value: ref({}),
            importCode: getControlImportPath("ethnicityPicker"),
            exampleCode: `<EthnicityPicker v-model="value" :multiple="false" :showBlankItem="false" />`
        };
    },
    template: `
<GalleryAndResult
    :value="value"
    :importCode="importCode"
    :exampleCode="exampleCode"
    enableReflection >
    <EthnicityPicker
        v-model="value"
        :multiple="multiple"
        :columnCount="columnCount"
        :enhanceForLongLists="enhanceForLongLists"
        :displayStyle="displayStyle"
        :showBlankItem="showBlankItem" />

    <template #settings>
        <div class="row mb-3">
            <div class="col-md-3">
                <CheckBox label="Multiple" v-model="multiple" />
            </div>

            <div class="col-md-3">
                <CheckBox label="Enhance For Long Lists" v-model="enhanceForLongLists" />
            </div>

            <div class="col-md-3">
                <CheckBox label="Show Blank Item" v-model="showBlankItem" />
            </div>

            <div class="col-md-3">
                <DropDownList label="Display Style" :showBlankItem="false" v-model="displayStyle" :items="displayStyleItems" />
            </div>

            <div class="col-md-3">
                <NumberUpDown label="Column Count" v-model="columnCount" :min="0" />
            </div>
        </div>

        <p class="text-semibold font-italic">Not all settings are demonstrated in this gallery.</p>
        <p>Additional props extend and are passed to the underlying <code>Rock Form Field</code>.</p>
    </template>
</GalleryAndResult>`
});


/** Demonstrates race picker */
const racePickerGallery = defineComponent({
    name: "RacePickerGallery",
    components: {
        GalleryAndResult,
        CheckBox,
        DropDownList,
        RacePicker,
        NumberUpDown
    },
    setup() {
        return {
            columnCount: ref(0),
            displayStyle: ref(PickerDisplayStyle.Auto),
            displayStyleItems,
            enhanceForLongLists: ref(false),
            multiple: ref(false),
            showBlankItem: ref(false),
            value: ref({}),
            importCode: getControlImportPath("racePicker"),
            exampleCode: `<RacePicker v-model="value" :multiple="false" :showBlankItem="false" />`
        };
    },
    template: `
<GalleryAndResult
    :value="value"
    :importCode="importCode"
    :exampleCode="exampleCode"
    enableReflection >

    <RacePicker
        v-model="value"
        :multiple="multiple"
        :columnCount="columnCount"
        :enhanceForLongLists="enhanceForLongLists"
        :displayStyle="displayStyle"
        :showBlankItem="showBlankItem" />

    <template #settings>
        <div class="row mb-3">
            <div class="col-md-3">
                <CheckBox label="Multiple" v-model="multiple" />
            </div>

            <div class="col-md-3">
                <CheckBox label="Enhance For Long Lists" v-model="enhanceForLongLists" />
            </div>

            <div class="col-md-3">
                <CheckBox label="Show Blank Item" v-model="showBlankItem" />
            </div>
            <div class="col-md-3">
                <DropDownList label="Display Style" :showBlankItem="false" v-model="displayStyle" :items="displayStyleItems" />
            </div>

            <div class="col-md-3">
                <NumberUpDown label="Column Count" v-model="columnCount" :min="0" />
            </div>
        </div>

        <p class="text-semibold font-italic">Not all settings are demonstrated in this gallery.</p>
        <p>Additional props extend and are passed to the underlying <code>Rock Form Field</code>.</p>
    </template>
</GalleryAndResult>`
});


/** Demonstrates media element picker */
const mediaElementPickerGallery = defineComponent({
    name: "MediaElementPickerGallery",
    components: {
        GalleryAndResult,
        CheckBox,
        TextBox,
        DropDownList,
        MediaElementPicker
    },
    setup() {
        return {
            value: ref(null),
            account: ref(null),
            folder: ref(null),
            multiple: ref(false),
            showBlankItem: ref(false),
            hideRefresh: ref(false),
            required: ref(false),
            hideAccountPicker: ref(false),
            hideFolderPicker: ref(false),
            hideMediaPicker: ref(false),
            importCode: getSfcControlImportPath("mediaElementPicker"),
            exampleCode: `<MediaElementPicker label="Media" v-model="value" :isRefreshDisallowed="false" :hideAccountPicker="hideAccountPicker" :hideFolderPicker="hideFolderPicker" :hideMediaPicker="hideMediaPicker" />`
        };
    },
    template: `
<GalleryAndResult
    :value="{account, folder, modelValue: value}"
    hasMultipleValues
    :importCode="importCode"
    :exampleCode="exampleCode"
    enableReflection >

    <MediaElementPicker label="Media Element"
        v-model="value"
        v-model:account="account"
        v-model:folder="folder"
        :multiple="multiple"
        :showBlankItem="showBlankItem"
        :hideRefreshButtons="hideRefresh"
        :rules="required ? 'required' : ''"
        :hideAccountPicker="hideAccountPicker"
        :hideFolderPicker="hideFolderPicker"
        :hideMediaPicker="hideMediaPicker"
    />

    <template #settings>
        <div class="row">
            <div class="col-md-3">
                <CheckBox v-model="multiple" label="Multiple" />
            </div>
            <div class="col-md-3">
                <CheckBox v-model="hideRefresh" label="Hide Refresh Buttons" />
            </div>
            <div class="col-md-3">
                <CheckBox v-model="required" label="Required" />
            </div>
            <div class="col-md-3">
                <CheckBox v-model="hideAccountPicker" label="Hide Account Picker" />
            </div>
            <div class="col-md-3">
                <CheckBox v-model="hideFolderPicker" label="Hide Folder Picker" />
            </div>
            <div class="col-md-3">
                <CheckBox v-model="hideMediaPicker" label="Hide Media Picker" />
            </div>
        </div>
        <p class="text-semibold font-italic">Not all settings are demonstrated in this gallery.</p>
    </template>
</GalleryAndResult>`
});


/** Demonstrates merge field picker */
const mergeFieldPickerGallery = defineComponent({
    name: "MergeFieldPickerGallery",
    components: {
        GalleryAndResult,
        CheckBox,
        MergeFieldPicker,
        TextBox
    },
    setup() {
        const value = ref([
            {
                "value": "Rock.Model.Group|ArchivedByPersonAlias|Person|Aliases|AliasedDateTime",
                "text": "Aliased Date Time"
            },
            {
                "value": "Rock.Model.Person|ConnectionStatusValue|Category|CreatedByPersonAliasId",
                "text": "Created By Person Alias Id"
            }
        ]);

        return {
            multiple: ref(true),
            value,
            additionalFields: ref("GlobalAttribute,Rock.Model.Person,Rock.Model.Group"),
            importCode: getSfcControlImportPath("mergeFieldPicker"),
            exampleCode: `<MergeFieldPicker label="Merge Field" v-model="value" :multiple="false" additionalFields="GlobalAttribute,Rock.Model.Person,Rock.Model.Group" />`
        };
    },
    template: `
<GalleryAndResult
    :value="value"
    :importCode="importCode"
    :exampleCode="exampleCode"
    enableReflection >
    <MergeFieldPicker label="Merge Field" v-model="value" :multiple="multiple" :additionalFields="additionalFields" />

    <template #settings>
        <div class="row">
            <div class="col-md-4">
                <CheckBox label="Multiple" v-model="multiple" />
            </div>
            <div class="col-md-4">
                <TextBox label="Root Merge Fields" v-model="additionalFields" />
            </div>
        </div>
        <p class="text-semibold font-italic">Not all settings are demonstrated in this gallery.</p>
    </template>
</GalleryAndResult>`
});


/** Demonstrates categorized value picker */
const categorizedValuePickerGallery = defineComponent({
    name: "CategorizedValuePickerGallery",
    components: {
        GalleryAndResult,
        CheckBox,
        CategorizedValuePicker,
        TextBox
    },
    setup() {
        return {
            multiple: ref(true),
            value: ref(null),
            required: ref(false),
            definedType: ref(DefinedType.PowerbiAccounts),
            importCode: getSfcControlImportPath("categorizedValuePicker"),
            exampleCode: `<CategorizedValuePicker label="Categorized Defined Value" v-model="value" :definedTypeGuid="DefinedType.PowerbiAccounts" />`
        };
    },
    template: `
<GalleryAndResult
    :value="value"
    :importCode="importCode"
    :exampleCode="exampleCode"
    enableReflection >
    <CategorizedValuePicker label="Categorized Defined Value" v-model="value" :definedTypeGuid="definedType" :rules="required ? 'required' : ''" />

    <template #settings>
        <div class="row">
            <div class="col-md-4">
                <CheckBox label="Multiple" v-model="multiple" />
            </div>
            <div class="col-md-4">
                <CheckBox label="Required" v-model="required" />
            </div>
        </div>
        <p class="my-4">
            <strong>NOTE:</strong> This picker will be empty unless you specify a defined type that has
            categorized values. By default, there aren't any, so you may need to configure a defined type to
            have categories and add values to those categories in order to see what this control can do.
        </p>
        <p class="text-semibold font-italic">Not all settings are demonstrated in this gallery.</p>
    </template>
</GalleryAndResult>`
});


/** Demonstrates reminder type picker */
const reminderTypePickerGallery = defineComponent({
    name: "ReminderTypePickerGallery",
    components: {
        GalleryAndResult,
        CheckBox,
        ReminderTypePicker,
        DropDownList,
        EntityTypePicker,
        TextBox,
        NumberUpDown
    },
    setup() {
        return {
            columnCount: ref(0),
            displayStyle: ref(PickerDisplayStyle.Auto),
            displayStyleItems,
            enhanceForLongLists: ref(false),
            multiple: ref(false),
            showBlankItem: ref(false),
            value: ref(null),
            required: ref(false),
            entityTypeGuid: ref(null),
            importCode: getSfcControlImportPath("reminderTypePicker"),
            exampleCode: `<ReminderTypePicker label="Reminder Type" v-model="value" />`
        };
    },
    template: `
<GalleryAndResult
    :value="value"
    :importCode="importCode"
    :exampleCode="exampleCode"
    enableReflection >

    <ReminderTypePicker
        label="Reminder Type"
        v-model="value"
        :entityTypeGuid="entityTypeGuid?.value"
        :multiple="multiple"
        :columnCount="columnCount"
        :enhanceForLongLists="enhanceForLongLists"
        :displayStyle="displayStyle"
        :showBlankItem="showBlankItem" />

    <template #settings>
        <div class="row">
            <div class="col-md-4">
                <CheckBox label="Multiple" v-model="multiple" />
            </div>
            <div class="col-md-4">
                <CheckBox label="Enhance For Long Lists" v-model="enhanceForLongLists" />
            </div>
            <div class="col-md-4">
                <CheckBox label="Show Blank Item" v-model="showBlankItem" />
            </div>
            <div class="col-md-4">
                <DropDownList label="Display Style" :showBlankItem="false" v-model="displayStyle" :items="displayStyleItems" />
            </div>
            <div class="col-md-4">
                <NumberUpDown label="Column Count" v-model="columnCount" :min="0" />
            </div>
            <div class="col-md-4">
                <EntityTypePicker label="For Entity Type" v-model="entityTypeGuid" enhanceForLongLists showBlankItem />
            </div>
        </div>
        <p class="text-semibold font-italic">Not all settings are demonstrated in this gallery.</p>
    </template>
</GalleryAndResult>`
});

/** Demonstrates group role picker */
const groupRolePickerGallery = defineComponent({
    name: "GroupRolePickerGallery",
    components: {
        GalleryAndResult,
        CheckBox,
        GroupRolePicker,
        TextBox
    },
    setup() {
        return {
            value: ref(null),
            required: ref(false),
            importCode: getSfcControlImportPath("groupRolePicker"),
            exampleCode: `<GroupRolePicker label="Group Type and Role" v-model="value" />`
        };
    },
    template: `
<GalleryAndResult
    :value="value"
    :importCode="importCode"
    :exampleCode="exampleCode"
    enableReflection >

    <GroupRolePicker label="Group Type and Role" v-model="value" :rules="required ? 'required' : ''" />

    <template #settings>
        <div class="row">
            <div class="col-md-4">
                <CheckBox label="Required" v-model="required" />
            </div>
        </div>
        <p class="text-semibold font-italic">Not all settings are demonstrated in this gallery.</p>
    </template>
</GalleryAndResult>`
});

/** Demonstrates modal alert */
const modalAlertGallery = defineComponent({
    name: "ModalAlertGallery",
    components: {
        GalleryAndResult,
        RockButton,
        ModalAlert,
        TextBox,
        DropDownList
    },
    setup() {
        const types = [
            {
                text: ModalAlertType.Alert,
                value: ModalAlertType.Alert
            },
            {
                text: ModalAlertType.Information,
                value: ModalAlertType.Information
            },
            {
                text: ModalAlertType.Warning,
                value: ModalAlertType.Warning
            },
            {
                text: ModalAlertType.None,
                value: ModalAlertType.None
            }
        ];

        return {
            types,
            type: ref("Alert"),
            isShowing: ref(false),
            message: ref("Message I want to alert you to."),
            importCode: getSfcControlImportPath("modalAlert"),
            exampleCode: `<ModalAlert v-model="isShowing" type="ModalAlertType.Alert">Message I want to alert you to.</ModalAlert>`
        };
    },
    template: `
<GalleryAndResult
    :importCode="importCode"
    :exampleCode="exampleCode" >

    <ModalAlert v-model="isShowing" :type="type">{{message}}</ModalAlert>

    <template #settings>
        <div class="row">
            <div class="col-md-4">
                <RockButton @click="isShowing = true">Show</RockButton>
            </div>
            <div class="col-md-4">
                <TextBox label="Message" v-model="message" />
            </div>
            <div class="col-md-4">
                <DropDownList label="Alert Type" v-model="type" :items="types" />
            </div>
        </div>
        <p class="text-semibold font-italic">Not all settings are demonstrated in this gallery.</p>
    </template>
</GalleryAndResult>`
});

/** Demonstrates content channel item picker */
const contentChannelItemPickerGallery = defineComponent({
    name: "ContentChannelItemPickerGallery",
    components: {
        GalleryAndResult,
        CheckBox,
        ContentChannelItemPicker,
        TextBox
    },
    setup() {
        return {
            value: ref({
                "value": "d6d4a292-f794-4d0c-bd29-420631a858b3",
                "text": "Miracles in Luke",
                "category": null
            }),
            required: ref(false),
            importCode: getSfcControlImportPath("contentChannelItemPicker"),
            exampleCode: `<ContentChannelItemPicker label="Content Channel Item" v-model="value" />`
        };
    },
    template: `
<GalleryAndResult
    :value="value"
    :importCode="importCode"
    :exampleCode="exampleCode" >

    <ContentChannelItemPicker label="Choose A Content Channel Item" v-model="value" :rules="required ? 'required' : ''" />

    <template #settings>
        <div class="row">
            <div class="col-md-4">
                <CheckBox label="Required" v-model="required" />
            </div>
        </div>
        <p class="text-semibold font-italic">Not all settings are demonstrated in this gallery.</p>
    </template>
</GalleryAndResult>`
});

/** Demonstrates person link */
const personLinkGallery = defineComponent({
    name: "PersonLinkGallery",
    components: {
        GalleryAndResult,
        PersonLink,
        DropDownList,
        TextBox
    },
    setup() {
        const placement = ref("right");
        const textAlign = computed(() => {
            if (placement.value == "right") {
                return "left";
            }

            if (placement.value == "left") {
                return "right";
            }

            return "center";
        });

        return {
            placementOptions: [
                { text: "Top", value: "top" },
                { text: "Right (Default)", value: "right" },
                { text: "Bottom", value: "bottom" },
                { text: "Left", value: "left" },
            ],
            placement,
            textAlign,
            personName: ref("Ted Decker"),
            role: ref("Member"),
            photoId: ref(""),
            personId: ref("1"),
            importCode: getSfcControlImportPath("personLink"),
            exampleCode: `<PersonLink :personId="56" personName="Ted Decker" role="Member" popOverPlacement="right" />`
        };
    },
    template: `
<GalleryAndResult
    :importCode="importCode"
    :exampleCode="exampleCode" >

    <div :style="{textAlign, 'margin-top': placement == 'top' ? '150px' : '0'}">
        <PersonLink :personId="personId" :personName="personName" :photoId="photoId" :role="role" :popOverPlacement="placement" />
    </div>
    <div class="mt-5 text-center" v-if="textAlign != 'left'"><strong>Note:</strong> The link has been moved to demonstrate the placement position of the pop over better. Changing the pop over placement does not normally move PersonLink around, just the position of the pop over.</div>

    <template #settings>
        <div class="row">
            <div class="col-md-4">
                <TextBox v-model="personName" label="Person Name" />
            </div>
            <div class="col-md-4">
                <TextBox v-model="role" label="Role" />
            </div>
            <div class="col-md-4">
                <TextBox v-model="photoId" label="Photo ID" help="NOTE: Providing a photo ID only adds a dot. Currently, this does nothing else and the value does not matter, as long as a value is provided." />
            </div>
            <div class="col-md-4">
                <TextBox v-model="personId" label="Person ID" />
            </div>
            <div class="col-md-4">
                <DropDownList v-model="placement" :items="placementOptions" label="Pop Over Placement" :showBlankItem="false" />
            </div>
        </div>
    </template>
</GalleryAndResult>`
});

/** Demonstrates popOver */
const popOverGallery = defineComponent({
    name: "PopOverGallery",
    components: {
        GalleryAndResult,
        PopOver,
        DropDownList,
        CheckBox
    },
    setup() {
        const placement = ref("right");
        const triggerUpdate = ref(false);

        watch(placement, () => {
            triggerUpdate.value = true;
        });

        return {
            placementOptions: [
                { text: "Top", value: "top" },
                { text: "Right (Default)", value: "right" },
                { text: "Bottom", value: "bottom" },
                { text: "Left", value: "left" },
            ],
            placement,
            triggerUpdate,
            show: ref(false),
            importCode: getSfcControlImportPath("popOver"),
            exampleCode: `<PopOver v-model:isVisible="isVisible" placement="right">
    <template #activator="props">
        <strong v-bind="props">Hover Me</strong>
    </template>
    <template #popOverContent>
        This is the content that shows up in the popOver
    </template>
</PopOver>`
        };
    },
    template: `
<GalleryAndResult
    :importCode="importCode"
    :exampleCode="exampleCode" >

    <div class="text-center">
        <PopOver v-model:isVisible="show" :placement="placement" v-model:triggerUpdate="triggerUpdate">
            <template #activator="props">
                <strong v-bind="props">Hover Me</strong>
            </template>
            <template #popOverContent>
                This is the content that shows up in the popOver
            </template>
        </PopOver>
    </div>

    <template #settings>
        <div class="row">
            <div class="col-md-4">
                <CheckBox v-model="show" label="Show PopOver" />
            </div>
            <div class="col-md-4">
                <DropDownList v-model="placement" :items="placementOptions" label="Pop Over Placement" :showBlankItem="false" />
            </div>
        </div>
    </template>

    <template #syntaxNotes>
        <p class="font-italic"><strong>Important Notes:</strong> The <code>activator</code> slot's contents must be an HTML element. Putting a component there will not work. Also,
        you must bind the activator slot's props to that element. This allows the popOver to attach the event listeners so it can detect if
        it is being hovered.</p>
    </template>
</GalleryAndResult>`
});

/** Demonstrates rockLiteral */
const rockLiteralGallery = defineComponent({
    name: "RockLiteralGallery",
    components: {
        GalleryAndResult,
        RockLiteral,
        TextBox,
        CheckBox
    },
    setup() {
        return {
            label: ref("Romans 11:33"),
            labelClass: ref(""),
            content: ref("<p>Oh, the depth of the riches and the wisdom and the knowledge of God!<br> How unsearchable his judgments and untraceable his ways!"),
            useLabelSlot: ref(false),
            importCode: getSfcControlImportPath("rockLiteral"),
            exampleCode: `// Simple Label
<RockLiteral label="Label Text" labelCssClass="text-primary">
    My content beneath the label.
</RockLiteral>

// Advanced Label with Slot
<RockLiteral labelCssClass="text-primary">
    <template #label><i class="fa fa-cross"></i> <strong>My Custom Label</strong></template>
    My content beneath the label.
</RockLiteral>`
        };
    },
    template: `
<GalleryAndResult
    :importCode="importCode"
    :exampleCode="exampleCode" >

    <RockLiteral :labelCssClass="labelClass" :label="label">
        <template #label v-if="useLabelSlot"><span v-html="label"></span></template>
        <div v-html="content"></div>
    </RockLiteral>

    <template #settings>
        <div class="row">
            <div class="col-md-4">
                <TextBox v-model="label" label="Label Text" textMode="multiline" />
            </div>
            <div class="col-md-4">
                <CheckBox v-model="useLabelSlot" label="Use Label Slot" help="Instead of using the prop. This allows you to pass in HTML or a component for the label instead of plain text." />
            </div>
            <div class="col-md-4">
                <TextBox v-model="labelClass" label="Label Class" help="Try something like <code>text-primary</code> to change the color" />
            </div>
        </div>
        <div class="row">
            <div class="col-md-4">
                <TextBox v-model="content" label="Content HTML" textMode="multiline" />
            </div>
        </div>
    </template>
</GalleryAndResult>`
});

/** Demonstrates a registry entry */
const registryEntryGallery = defineComponent({
    name: "RegistryEntryGallery",
    components: {
        GalleryAndResult,
        RegistryEntry,
        RockForm,
        RockButton,
        CheckBox
    },
    setup() {
        return {
            entry: ref(null),
            submit: ref(false),
            isRequired: ref(false),
            importCode: getSfcControlImportPath("registryEntry"),
            exampleCode: `<RegistryEntry label="Registry Entry" v-model="phoneNumber" />`
        };
    },
    template: `
<GalleryAndResult
    :value="entry"
    :importCode="importCode"
    :exampleCode="exampleCode"
    enableReflection >

    <RockForm v-model:submit="submit">
        <RegistryEntry label="Registry Entry" v-model="entry" :rules="isRequired ? 'required' : ''" class="text-primary" />
        <RockButton @click="submit=true">Validate</RockButton>
    </RockForm>

    <template #settings>
        <div class="row">
            <div class="col-md-4">
                <CheckBox v-model="isRequired" label="Required" />
            </div>
        </div>
        <p>Additional props extend and are passed to the underlying <code>Rock Form Field</code>.</p>
    </template>
</GalleryAndResult>`
});

/** Demonstrates group type group picker */
const groupTypeGroupPickerGallery = defineComponent({
    name: "GroupTypeGroupPickerGallery",
    components: {
        GalleryAndResult,
        CheckBox,
        GroupTypeGroupPicker,
        TextBox,
        RockButton
    },
    setup() {
        return {
            value: ref(null),
            groupType: ref(null),
            required: ref(false),
            glabel: ref("Group"),
            importCode: getSfcControlImportPath("groupTypeGroupPicker"),
            exampleCode: `<GroupTypeGroupPicker label="Group Type and Group" groupLabel="Group" v-model="value" v-model:groupType="groupType" />`
        };
    },
    template: `
<GalleryAndResult
    :value="{value, groupType}"
    :importCode="importCode"
    :exampleCode="exampleCode"
    hasMultipleValues
    enableReflection >

    <GroupTypeGroupPicker label="Group Type and Group" :groupLabel="glabel" v-model="value" v-model:groupType="groupType" :rules="required ? 'required' : ''" />

    <template #settings>
        <div class="row">
            <div class="col-md-4">
                <TextBox label="Group Label" v-model="glabel" help="The label for the 2nd dropdown. The label for the first dropdown is not customizable" />
            </div>
            <div class="col-md-4">
                <CheckBox label="Required" v-model="required" />
            </div>
        </div>
        <p class="text-semibold font-italic">Not all settings are demonstrated in this gallery.</p>
        <p>Additional props extend and are passed to the underlying <code>Rock Form Field</code>.</p>
    </template>
</GalleryAndResult>`
});

/** Demonstrates group and role picker */
const groupAndRolePickerGallery = defineComponent({
    name: "GroupAndRolePickerGallery",
    components: {
        GalleryAndResult,
        CheckBox,
        GroupAndRolePicker,
        TextBox,
        RockButton,
        RockForm
    },
    setup() {
        return {
            value: ref(null),
            groupType: ref(null),
            group: ref(null),
            required: ref(false),
            disabled: ref(false),
            glabel: ref("Group"),
            submit: ref(false),
            importCode: getSfcControlImportPath("groupAndRolePicker"),
            exampleCode: `<GroupAndRolePicker label="Group and Role" groupLabel="Group" v-model="value" v-model:groupType="groupType" v-model:group="group" />`
        };
    },
    template: `
<GalleryAndResult
    :value="{groupType, group, value}"
    :importCode="importCode"
    :exampleCode="exampleCode"
    hasMultipleValues
    enableReflection >

<RockForm v-model:submit="submit">
    <GroupAndRolePicker label="Group and Role" :groupLabel="glabel" v-model="value" v-model:groupType="groupType" v-model:group="group" :rules="required ? 'required' : ''" :disabled="disabled" />
    <RockButton @click="submit = true">Submit</RockButton>
</RockForm>

    <template #settings>
        <div class="row">
            <div class="col-md-4">
                <TextBox label="Group Label" v-model="glabel" help="The label for the 2nd dropdown. The main label is also customizable, but the group type and role labels are not." />
            </div>
            <div class="col-md-4">
                <CheckBox label="Required" v-model="required" />
            </div>
            <div class="col-md-4">
                <CheckBox label="Disabled" v-model="disabled" />
            </div>
        </div>
        <p class="text-semibold font-italic">Not all settings are demonstrated in this gallery.</p>
        <p>Additional props extend and are passed to the underlying <code>Rock Form Field</code>.</p>
    </template>
</GalleryAndResult>`
});

/** Demonstrates account picker */
const accountPickerGallery = defineComponent({
    name: "AccountPickerGallery",
    components: {
        GalleryAndResult,
        CheckBox,
        AccountPicker, https://configurelaptop.eu/cat/custom-laptop/
            TextBox,
        RockButton
    },
    setup() {
        return {
            value: ref(null),
            activeOnly: ref(false),
            displayPublic: ref(false),
            multiple: ref(false),
            enhance: ref(false),
            displayChildItemCountLabel: ref(false),
            importCode: getSfcControlImportPath("accountPicker"),
            exampleCode: `<AccountPicker label="Financial Account" v-model="value" enhanceForLongLists activeOnly displayPublicName multiple displayChildItemCountLabel />`
        };
    },
    template: `
<GalleryAndResult
    :value="value"
    :importCode="importCode"
    :exampleCode="exampleCode"
    enableReflection >

    <AccountPicker label="Financial Account" v-model="value" :enhanceForLongLists="enhance" :activeOnly="activeOnly" :displayPublicName="displayPublic" :multiple="multiple" :displayChildItemCountLabel="displayChildItemCountLabel" />

    <template #settings>
        <div class="row">
            <div class="col-md-4">
                <CheckBox label="Enhance For Long Lists" v-model="enhance" />
            </div>
            <div class="col-md-4">
                <CheckBox label="Active Only" v-model="activeOnly" />
            </div>
            <div class="col-md-4">
                <CheckBox label="Display Public Names" v-model="displayPublic" />
            </div>
            <div class="col-md-4">
                <CheckBox label="Select Multiple" v-model="multiple" />
            </div>
            <div class="col-md-4">
                <CheckBox label="Display Child Count" v-model="displayChildItemCountLabel" />
            </div>
        </div>
        <p class="text-semibold font-italic">Not all settings are demonstrated in this gallery.</p>
        <p>Additional props extend and are passed to the underlying <code>Rock Form Field</code>.</p>
    </template>
</GalleryAndResult>`
});

/** Demonstrates new editor */
const noteTextEditorGallery = defineComponent({
    name: "NoteTextEditorGallery",
    components: {
        GalleryAndResult,
        NoteTextEditor,
        CheckBox
    },
    setup() {
        return {
            value: ref(""),
            importCode: getSfcControlImportPath("noteTextEditor"),
            exampleCode: `<NoteTextEditor v-model="value" />`
        };
    },
    template: `
<GalleryAndResult
    :value="value"
    :importCode="importCode"
    :exampleCode="exampleCode"
    enableReflection>

    <NoteTextEditor v-model="value" :avatar="avatar" />

    <template #settings>
    </template>
</GalleryAndResult>`
});

/** Demonstrates structured content editor */
const structuredContentEditorGallery = defineComponent({
    name: "StructuredContentEditorGallery",
    components: {
        GalleryAndResult,
        CheckBox,
        DefinedValuePicker,
        StructuredContentEditor
    },
    setup() {
        const required = ref(false);
        const toolsItemBag = ref<ListItemBag | undefined>({
            value: DefinedValue.StructureContentEditorDefault
        });
        const toolsGuid = computed(() => toolsItemBag.value?.value);
        const toolsTypeGuid = DefinedType.StructuredContentEditorTools;

        return {
            value: ref("{}"),
            required,
            importCode: getSfcControlImportPath("structuredContentEditor"),
            exampleCode: computed(() => `<StructuredContentEditor v-model="value" label="StructuredContent Editor" :toolsGuid="${toolsGuid.value}" ${required.value ? 'rules="required" ' : ""}/>`),
            toolsGuid,
            toolsItemBag,
            toolsTypeGuid
        };
    },
    template: `
<GalleryAndResult
    :value="value"
    :importCode="importCode"
    :exampleCode="exampleCode" >

    <StructuredContentEditor
        v-model="value"
        label="Structured Content Editor"
        :toolsGuid="toolsGuid"
        :rules="required ? 'required' : ''" />

    <template #settings>
        <div class="row">
            <div class="col-md-4">
                <CheckBox label="Required" v-model="required" />
            </div>
            <div class="col-md-4">
                <DefinedValuePicker v-model="toolsItemBag" :definedTypeGuid="toolsTypeGuid" label="Structured Content Editor Tools Value" lazyMode="eager" :multiple="false" />
            </div>
        </div>
        <p class="text-semibold font-italic">Not all settings are demonstrated in this gallery.</p>
    </template>
</GalleryAndResult>`
});


/** Demonstrates registrationInstance picker */
const registrationInstancePickerGallery = defineComponent({
    name: "RegistrationInstancePickerGallery",
    components: {
        GalleryAndResult,
        RegistrationInstancePicker,
        RegistrationTemplatePicker,
        CheckBox
    },
    setup() {
        return {
            registrationTemplateGuid: ref(null),
            value: ref({
                "value": "eefe4ad9-bfa9-405c-b732-ccb4d857ab73",
                "text": "Joe's Test Registration",
                "category": null
            }),
            required: ref(false),
            disabled: ref(false),
            importCode: getSfcControlImportPath("registrationInstancePicker"),
            exampleCode: `<RegistrationInstancePicker label="Registration Instance" v-model="value" />`
        };
    },
    template: `
<GalleryAndResult
    :value="value"
    :importCode="importCode"
    :exampleCode="exampleCode"
    enableReflection >

    <RegistrationInstancePicker
        v-model="value"
        label="Registration Instance"
        :registrationTemplateGuid="registrationTemplateGuid?.value"
        :disabled="disabled"
        :rules="required ? 'required' : ''" />

    <template #settings>
        <div class="row mb-3">
            <div class="col-md-3">
                <RegistrationTemplatePicker label="Default Registration Template" v-model="registrationTemplateGuid" showBlankItem />
            </div>
            <div class="col-md-4">
                <CheckBox label="Required" v-model="required" />
            </div>
            <div class="col-md-4">
                <CheckBox label="Disabled" v-model="disabled" />
            </div>
        </div>

        <p class="text-semibold font-italic">Not all settings are demonstrated in this gallery.</p>
        <p>Additional props extend and are passed to the underlying <code>Rock Form Field</code>.</p>
    </template>
</GalleryAndResult>`
});


/** Demonstrates interactionChannelInteractionComponent picker */
const interactionChannelInteractionComponentPickerGallery = defineComponent({
    name: "InteractionChannelInteractionComponentPickerGallery",
    components: {
        GalleryAndResult,
        InteractionChannelInteractionComponentPicker,
        InteractionChannelPicker,
        DropDownList,
        NumberUpDown
    },
    setup() {
        return {
            interactionChannelGuid: ref(null),
            value: ref({
                "value": "1d6d3e3c-131c-4ed9-befe-b34f3c3da7d3",
                "text": "Calendar",
                "category": null
            }),
            importCode: getSfcControlImportPath("interactionChannelInteractionComponentPicker"),
            exampleCode: `<InteractionChannelInteractionComponentPicker label="Interaction Channel > Interaction Component" v-model="value" />`
        };
    },
    template: `
<GalleryAndResult
    :value="value"
    :importCode="importCode"
    :exampleCode="exampleCode"
    enableReflection >

    <InteractionChannelInteractionComponentPicker
        v-model="value"
        label="Interaction Channel > Interaction Component"
        :defaultInteractionChannelGuid="interactionChannelGuid?.value" />

    <template #settings>
        <div class="row mb-3">
            <div class="col-md-3">
                <InteractionChannelPicker label="Default Interaction Channel" v-model="interactionChannelGuid" showBlankItem />
            </div>
        </div>

        <p class="text-semibold font-italic">Not all settings are demonstrated in this gallery.</p>
        <p>Additional props extend and are passed to the underlying <code>Rock Form Field</code>.</p>
    </template>
</GalleryAndResult>`
});


/** Demonstrates Workflow Picker */
const workflowPickerGallery = defineComponent({
    name: "WorkflowPickerGallery",
    components: {
        GalleryAndResult,
        WorkflowTypePicker,
        WorkflowPicker,
        CheckBox,
    },
    setup() {
        return {
            value: ref({
                "value": "969b09e5-d830-46b7-86ab-2f0fbd12cf51",
                "text": "New Request",
                "category": null
            }),
            workflowType: ref({}),
            workflowTypeGuid: ref(""),
            required: ref(false),
            disabled: ref(false),
            importCode: getSfcControlImportPath("workflowPicker"),
            exampleCode: `<WorkflowPicker label="Choose a Workflow" v-model="value" />`
        };
    },
    template: `
<GalleryAndResult
    :value="value"
    :importCode="importCode"
    :exampleCode="exampleCode"
    enableReflection >

    <WorkflowPicker label="Choose a Workflow"
        v-model="value"
        :workflowTypeGuid="workflowTypeGuid?.value"
        :rules="required ? 'required' : ''"
        :disabled="disabled" />

    <template #settings>
        <div class="row">
            <div class="col-md-4">
                <WorkflowTypePicker label="Workflow Type" v-model="workflowTypeGuid" showBlankItem help="If this workflowTypeGuid prop is set, the Workflow Type selector will not be shown and the Workflows will be based on that type." />
            </div>
            <div class="col-md-4">
                <CheckBox label="Required" v-model="required" />
            </div>
            <div class="col-md-4">
                <CheckBox label="Disabled" v-model="disabled" />
            </div>
        </div>
    </template>
</GalleryAndResult>`
});

/** Demonstrates value list component */
const valueListGallery = defineComponent({
    name: "ValueListGallery",
    components: {
        GalleryAndResult,
        ValueList,
        CheckBox,
        TextBox
    },
    setup() {
        const usePredefinedValues = ref(false);
        const displayValueFirst = ref(false);
        const options: ListItemBag[] = [
            {
                text: "Option 1",
                value: "1"
            },
            {
                text: "Option 2",
                value: "2"
            },
            {
                text: "Option 3",
                value: "3"
            },
        ];

        const customValues = computed(() => usePredefinedValues.value ? options : null);

        return {
            usePredefinedValues: usePredefinedValues,
            displayValueFirst,
            customValues,
            fullWidth: ref(false),
            useDefinedType: ref(false),
            value: ref(null),
            definedTypeGuid: DefinedType.PersonConnectionStatus,
            valuePrompt: ref("Value"),
            importCode: getSfcControlImportPath("valueList"),
            exampleCode: `<ValueList label="List of Values" v-model="value" :customValues="customValues" :valuePrompt="valuePrompt" :definedTypeGuid="definedTypeGuid" />`
        };
    },
    template: `
<GalleryAndResult
    :value="value"
    :importCode="importCode"
    :exampleCode="exampleCode"
    enableReflection >

    <ValueList label="List of Values" v-model="value" :customValues="customValues" :valuePrompt="valuePrompt" :fullWidth="fullWidth" :definedTypeGuid="useDefinedType ? definedTypeGuid : null" />

    <template #settings>
        <div class="row">
            <CheckBox formGroupClasses="col-md-3" label="Use Predefined Values" v-model="usePredefinedValues" help="Enabling this will pass a pre-made <code>ListItemBag[]</code> of options to the ValueList component via the <code>customValues</code> prop." :disabled="useDefinedType" />
            <CheckBox formGroupClasses="col-md-3" label="Use Defined Type" v-model="useDefinedType" help="Enabling this will pass the Connection Status Defined Type's GUID to the ValueList component via the <code>definedTypeGuid</code> prop." :disabled="usePredefinedValues" />
            <CheckBox formGroupClasses="col-md-3" label="Full Width" v-model="fullWidth" />
            <TextBox formGroupClasses="col-md-3" label="Placeholder for Value Field" v-model="valuePrompt" />
        </div>
        <p>
            There are 2 different props that control what options users can choose/enter.
            The <code>definedTypeGuid</code> prop takes a GUID string and will limit users to choosing values from a list of defined values of that type.
            The <code>customValues</code> option allows you to pass a <code>ListItemBag</code> array in as a list of options that the user can choose from a dropdown.
            If both of those props are specified, the <code>definedTypeGuid</code> prop will take precedence.
            If neither option is used, a text box is shown, allowing users to manually type in any values.
        </p>
    </template>
</GalleryAndResult>`
});

/** Demonstrates block template picker component */
const blockTemplatePickerGallery = defineComponent({
    name: "BlockTemplatePickerGallery",
    components: {
        GalleryAndResult,
        BlockTemplatePicker,
        DefinedValuePicker
    },
    setup() {
        return {
            value: ref(null),
            templateKey: ref(null),
            definedTypeGuid: DefinedType.TemplateBlock,
            templateBlockGuid: ref(null),
            importCode: getSfcControlImportPath("blockTemplatePicker"),
            exampleCode: `<BlockTemplatePicker label="Select a Template" v-model="value" :templateBlockValueGuid="templateBlockValueGuid" />`
        };
    },
    template: `
<GalleryAndResult
    :value="{value, templateKey}"
    :importCode="importCode"
    :exampleCode="exampleCode"
    hasMultipleValues
    enableReflection >

    <BlockTemplatePicker label="Select a Template" v-model="value" v-model:templateKey="templateKey" :templateBlockValueGuid="templateBlockGuid?.value" />

    <template #settings>
        <div class="row">
            <DefinedValuePicker label="Template Block" formGroupClasses="col-md-4" v-model="templateBlockGuid" :definedTypeGuid="definedTypeGuid" showBlankItem />
        </div>
    </template>
</GalleryAndResult>`
});


const controlGalleryComponents: Record<string, Component> = [
    notificationBoxGallery,
    attributeValuesContainerGallery,
    badgeListGallery,
    fieldFilterEditorGallery,
    textBoxGallery,
    datePickerGallery,
    dateRangePickerGallery,
    dateTimePickerGallery,
    datePartsPickerGallery,
    radioButtonListGallery,
    dialogGallery,
    checkBoxGallery,
    inlineCheckBoxGallery,
    switchGallery,
    inlineSwitchGallery,
    checkBoxListGallery,
    mediaSelectorGallery,
    listBoxGallery,
    phoneNumberBoxGallery,
    dropDownListGallery,
    helpBlockGallery,
    colorPickerGallery,
    numberBoxGallery,
    numberRangeBoxGallery,
    genderDropDownListGallery,
    socialSecurityNumberBoxGallery,
    timePickerGallery,
    ratingGallery,
    currencyBoxGallery,
    emailBoxGallery,
    numberUpDownGallery,
    staticFormControlGallery,
    addressControlGallery,
    toggleGallery,
    progressTrackerGallery,
    itemsWithPreAndPostHtmlGallery,
    urlLinkBoxGallery,
    fullscreenGallery,
    panelGallery,
    PersonPickerGallery,
    fileUploaderGallery,
    imageUploaderGallery,
    slidingDateRangePickerGallery,
    definedValuePickerGallery,
    campusPickerGallery,
    entityTypePickerGallery,
    sectionHeaderGallery,
    sectionContainerGallery,
    categoryPickerGallery,
    locationItemPickerGallery,
    copyButtonGallery,
    tagListGallery,
    followingGallery,
    achievementTypePickerGallery,
    badgeComponentPickerGallery,
    assessmentTypePickerGallery,
    assetStorageProviderPickerGallery,
    auditDetailGallery,
    binaryFileTypePickerGallery,
    binaryFilePickerGallery,
    codeEditorGallery,
    modalGallery,
    eventItemPickerGallery,
    dataViewPickerGallery,
    workflowTypePickerGallery,
    componentPickerGallery,
    financialGatewayPickerGallery,
    financialStatementTemplatePickerGallery,
    fieldTypePickerGallery,
    gradePickerGallery,
    groupMemberPickerGallery,
    interactionChannelPickerGallery,
    interactionComponentPickerGallery,
    lavaCommandPickerGallery,
    remoteAuthsPickerGallery,
    stepProgramPickerGallery,
    stepProgramStepTypePickerGallery,
    stepProgramStepStatusPickerGallery,
    stepStatusPickerGallery,
    stepTypePickerGallery,
    streakTypePickerGallery,
    badgePickerGallery,
    basicTimePickerGallery,
    birthdayPickerGallery,
    countdownTimerGallery,
    electronicSignatureGallery,
    fieldTypeEditorGallery,
    inlineRangeSliderGallery,
    javaScriptAnchorGallery,
    keyValueListGallery,
    loadingGallery,
    loadingIndicatorGallery,
    numberUpDownGroupGallery,
    progressBarGallery,
    rockButtonGallery,
    rockLabelGallery,
    rockValidationGallery,
    rangeSliderGallery,
    tabbedBarGallery,
    tabbedContentGallery,
    transitionVerticalCollapseGallery,
    valueDetailListGallery,
    pagePickerGallery,
    connectionRequestPickerGallery,
    groupPickerGallery,
    mergeTemplatePickerGallery,
    metricCategoryPickerGallery,
    metricItemPickerGallery,
    registrationTemplatePickerGallery,
    reportPickerGallery,
    schedulePickerGallery,
    workflowActionTypePickerGallery,
    dayOfWeekPickerGallery,
    monthDayPickerGallery,
    monthYearPickerGallery,
    cacheabilityPickerGallery,
    buttonGroupGallery,
    intervalPickerGallery,
    geoPickerGallery,
    contentDropDownPickerGallery,
    scheduleBuilderGallery,
    wordCloudGallery,
    eventCalendarPickerGallery,
    groupTypePickerGallery,
    locationAddressPickerGallery,
    locationPickerGallery,
    locationListGallery,
    ethnicityPickerGallery,
    racePickerGallery,
    mediaElementPickerGallery,
    mergeFieldPickerGallery,
    categorizedValuePickerGallery,
    reminderTypePickerGallery,
    groupRolePickerGallery,
    modalAlertGallery,
    contentChannelItemPickerGallery,
    personLinkGallery,
    popOverGallery,
    rockLiteralGallery,
    registryEntryGallery,
    groupTypeGroupPickerGallery,
<<<<<<< HEAD
    groupAndRolePickerGallery,
    accountPickerGallery,
    noteTextEditorGallery,
    structuredContentEditorGallery,
    registrationInstancePickerGallery,
    interactionChannelInteractionComponentPickerGallery,
    workflowPickerGallery,
    valueListGallery,
    blockTemplatePickerGallery,
    DropDownMenuGallery,
    DropDownContentGallery,
    ButtonDropDownListGallery,
    CampusAccountAmountPickerGallery,
=======
    ImageEditorGallery,
>>>>>>> 52d8ab6f
]
    // Sort list by component name
    .sort((a, b) => a.name.localeCompare(b.name))
    // Convert list to an object where the key is the component name and the value is the component
    .reduce((newList, comp) => {
        newList[comp.name] = comp;
        return newList;
    }, {});

// #endregion

// #region Template Gallery

/** Demonstrates the detailPanel component. */
const detailBlockGallery = defineComponent({
    name: "DetailBlockGallery",
    components: {
        GalleryAndResult,
        CheckBox,
        CheckBoxList,
        DetailBlock
    },

    setup() {
        const simulateValues = ref<string[]>([]);

        const headerActions = computed((): PanelAction[] => {
            if (!simulateValues.value.includes("headerActions")) {
                return [];
            }

            return [
                {
                    iconCssClass: "fa fa-user",
                    title: "Action 1",
                    type: "default",
                    handler: () => alert("Action 1 selected.")
                },
                {
                    iconCssClass: "fa fa-group",
                    title: "Action 2",
                    type: "success",
                    handler: () => alert("Action 2 selected.")
                }
            ];
        });

        const labels = computed((): PanelAction[] => {
            if (!simulateValues.value.includes("labels")) {
                return [];
            }

            return [
                {
                    iconCssClass: "fa fa-user",
                    title: "Action 1",
                    type: "info",
                    handler: () => alert("Action 1 selected.")
                },
                {
                    iconCssClass: "fa fa-group",
                    title: "Action 2",
                    type: "success",
                    handler: () => alert("Action 2 selected.")
                }
            ];
        });

        const headerSecondaryActions = computed((): PanelAction[] => {
            if (!simulateValues.value.includes("headerSecondaryActions")) {
                return [];
            }

            return [
                {
                    iconCssClass: "fa fa-user",
                    title: "Action 1",
                    type: "default",
                    handler: () => alert("Action 1 selected.")
                },
                {
                    iconCssClass: "fa fa-group",
                    title: "Action 2",
                    type: "success",
                    handler: () => alert("Action 2 selected.")
                }
            ];
        });

        const footerActions = computed((): PanelAction[] => {
            if (!simulateValues.value.includes("footerActions")) {
                return [];
            }

            return [
                {
                    iconCssClass: "fa fa-user",
                    title: "Action 1",
                    type: "default",
                    handler: () => alert("Action 1 selected.")
                },
                {
                    iconCssClass: "fa fa-group",
                    title: "Action 2",
                    type: "success",
                    handler: () => alert("Action 2 selected.")
                }
            ];
        });

        const footerSecondaryActions = computed((): PanelAction[] => {
            if (!simulateValues.value.includes("footerSecondaryActions")) {
                return [];
            }

            return [
                {
                    iconCssClass: "fa fa-user",
                    title: "Action 1",
                    type: "default",
                    handler: () => alert("Action 1 selected.")
                },
                {
                    iconCssClass: "fa fa-group",
                    title: "Action 2",
                    type: "success",
                    handler: () => alert("Action 2 selected.")
                }
            ];
        });

        return {
            colors: Array.apply(0, Array(256)).map((_: unknown, index: number) => `rgb(${index}, ${index}, ${index})`),
            entityTypeGuid: EntityType.Group,
            footerActions,
            footerSecondaryActions,
            headerActions,
            headerSecondaryActions,
            isAuditHidden: ref(false),
            isBadgesVisible: ref(true),
            isDeleteVisible: ref(true),
            isEditVisible: ref(true),
            isFollowVisible: ref(true),
            isSecurityHidden: ref(false),
            isTagsVisible: ref(false),
            labels,
            simulateValues,
            simulateOptions: [
                {
                    value: "headerActions",
                    text: "Header Actions"
                },
                {
                    value: "headerSecondaryActions",
                    text: "Header Secondary Actions"
                },
                {
                    value: "labels",
                    text: "Labels",
                },
                {
                    value: "footerActions",
                    text: "Footer Actions"
                },
                {
                    value: "footerSecondaryActions",
                    text: "Footer Secondary Actions"
                },
                {
                    value: "helpContent",
                    text: "Help Content"
                }
            ],
            simulateHelp: computed((): boolean => simulateValues.value.includes("helpContent")),
            importCode: getTemplateImportPath("detailBlock"),
            exampleCode: `<DetailBlock name="Sample Entity" :entityTypeGuid="entityTypeGuid" entityTypeName="Entity Type" entityKey="57dc00a3-ff88-4d4c-9878-30ae309117e2" />`
        };
    },
    template: `
<GalleryAndResult
    :importCode="importCode"
    :exampleCode="exampleCode">
    <DetailBlock name="Sample Entity"
        :entityTypeGuid="entityTypeGuid"
        entityTypeName="Entity Type"
        entityKey="57dc00a3-ff88-4d4c-9878-30ae309117e2"
        :headerActions="headerActions"
        :headerSecondaryActions="headerSecondaryActions"
        :labels="labels"
        :footerActions="footerActions"
        :footerSecondaryActions="footerSecondaryActions"
        :isAuditHidden="isAuditHidden"
        :isEditVisible="isEditVisible"
        :isDeleteVisible="isDeleteVisible"
        :isFollowVisible="isFollowVisible"
        :isBadgesVisible="isBadgesVisible"
        :isSecurityHidden="isSecurityHidden"
        :isTagsVisible="isTagsVisible">
        <template v-if="simulateHelp" #helpContent>
            This is some help text.
        </template>
        <div v-for="c in colors" :style="{ background: c, height: '1px' }"></div>
    </DetailBlock>

    <template #settings>
        <div class="row">
            <div class="col-md-3">
                <CheckBox v-model="isAuditHidden" label="Is Audit Hidden" />
            </div>
            <div class="col-md-3">
                <CheckBox v-model="isBadgesVisible" label="Is Badges Visible" />
            </div>
            <div class="col-md-3">
                <CheckBox v-model="isDeleteVisible" label="Is Delete Visible" />
            </div>
            <div class="col-md-3">
                <CheckBox v-model="isEditVisible" label="Is Edit Visible" />
            </div>
            <div class="col-md-3">
                <CheckBox v-model="isFollowVisible" label="Is Follow Visible" />
            </div>
            <div class="col-md-3">
                <CheckBox v-model="isSecurityHidden" label="Is Security Hidden" />
            </div>
            <div class="col-md-3">
                <CheckBox v-model="isTagsVisible" label="Is Tags Visible" />
            </div>
        </div>

        <CheckBoxList v-model="simulateValues" label="Simulate" :items="simulateOptions" horizontal />
    </template>
</GalleryAndResult>`
});

const templateGalleryComponents = [
    detailBlockGallery
]
    .sort((a, b) => a.name.localeCompare(b.name))
    .reduce((newList, comp) => {
        newList[comp.name] = comp;
        return newList;
    }, {});

// #endregion

export default defineComponent({
    name: "Example.ControlGallery",
    components: {
        Panel,
        SectionHeader,
        ...controlGalleryComponents,
        ...templateGalleryComponents
    },

    setup() {
        const currentComponent = ref<Component>(Object.values(controlGalleryComponents)[0]);

        function getComponentFromHash(): void {
            const hashComponent = new URL(document.URL).hash.replace("#", "");
            const component = controlGalleryComponents[hashComponent] ?? templateGalleryComponents[hashComponent];

            if (component) {
                currentComponent.value = component;
            }
        }

        onMounted(() => {
            getComponentFromHash();

            window.addEventListener("hashchange", getComponentFromHash);
        });

        onUnmounted(() => {
            window.removeEventListener("hashchange", getComponentFromHash);
        });

        return {
            currentComponent,
            convertComponentName,
            controlGalleryComponents,
            templateGalleryComponents
        };
    },

    template: `
<v-style>
.gallerySidebar {
    border-radius: 0;
    margin: -1px 0 -1px -1px;
    overflow-y: auto;
    flex-shrink: 0;
}

.gallerySidebar li.current {
    font-weight: 700;
}

.galleryContent {
    flex-grow: 1;
    overflow-x: clip;
    overflow-y: auto;
    padding: 20px;
}

.galleryContent > .rock-header hr {
    margin-left: -20px;
    margin-right: -20px;
}
</v-style>
<Panel type="block">
    <template #title>
        Obsidian Control Gallery
    </template>
    <template #default>
        <div class="panel-flex-fill-body flex-row">

            <div class="gallerySidebar well">
                <h4>Components</h4>

                <ul class="list-unstyled mb-0">
                    <li v-for="(component, key) in controlGalleryComponents" :key="key" :class="{current: currentComponent.name === component.name}">
                        <a :href="'#' + key" @click="currentComponent = component">{{ convertComponentName(component.name) }}</a>
                    </li>
                </ul>

                <h4 class="mt-3">Templates</h4>

                <ul class="list-unstyled mb-0">
                    <li v-for="(component, key) in templateGalleryComponents" :key="key" :class="{current: currentComponent.name === component.name}">
                        <a :href="'#' + key" @click="currentComponent = component">{{ convertComponentName(component.name) }}</a>
                    </li>
                </ul>
            </div>

            <div class="galleryContent">
                <component :is="currentComponent" />
            </div>

        </div>
    </template>
</Panel>`
});<|MERGE_RESOLUTION|>--- conflicted
+++ resolved
@@ -221,7 +221,6 @@
 import RockLiteral from "@Obsidian/Controls/rockLiteral.obs";
 import RegistryEntry from "@Obsidian/Controls/registryEntry.obs";
 import GroupTypeGroupPicker from "@Obsidian/Controls/groupTypeGroupPicker.obs";
-<<<<<<< HEAD
 import GroupAndRolePicker from "@Obsidian/Controls/groupAndRolePicker.obs";
 import AccountPicker from "@Obsidian/Controls/accountPicker.obs";
 import NoteTextEditor from "@Obsidian/Controls/noteTextEditor.obs";
@@ -238,311 +237,8 @@
 import PersonPickerGallery from "./ControlGallery/personPickerGallery.partial.obs";
 import { MediaSelectorMode } from "@Obsidian/Enums/Controls/mediaSelectorMode";
 import { KeyValueItem } from "@Obsidian/Types/Controls/keyValueItem";
-
-=======
 import ImageEditorGallery from "./ControlGallery/imageEditorGallery.partial.obs";
-import { convertComponentName, getSfcControlImportPath } from "./ControlGallery/utils.partial";
-
-// #region Gallery Support
-
-const displayStyleItems: ListItemBag[] = [
-    {
-        value: PickerDisplayStyle.Auto,
-        text: "Auto"
-    },
-    {
-        value: PickerDisplayStyle.List,
-        text: "List"
-    },
-    {
-        value: PickerDisplayStyle.Condensed,
-        text: "Condensed"
-    }
-];
-
-/**
- * Takes an element name and a collection of attribute keys and values and
- * constructs the example code. This can be used inside a computed call to
- * have the example code dynamically match the selected settings.
- *
- * @param elementName The name of the element to use in the example code.
- * @param attributes The attribute names and values to append to the element name.
- *
- * @returns A string of valid HTML content for how to use the component.
- */
-function buildExampleCode(elementName: string, attributes: Record<string, Ref<unknown> | unknown>): string {
-    const attrs: string[] = [];
-
-    for (const attr in attributes) {
-        let value = attributes[attr];
-        console.log("attributes", attr, value);
-
-        if (isRef(value)) {
-            value = value.value;
-        }
-
-        if (typeof value === "string") {
-            attrs.push(`${attr}="${value}"`);
-        }
-        else if (typeof value === "number") {
-            attrs.push(`:${attr}="${value}"`);
-        }
-        else if (typeof value === "boolean") {
-            attrs.push(`:${attr}="${value ? "true" : "false"}"`);
-        }
-        else if (value === undefined || value === null) {
-            /* Do nothing */
-        }
-    }
-
-    console.log(attrs);
-
-    return `<${elementName} ${attrs.join(" ")} />`;
-}
-
-/**
- * A wrapper component that describes the template used for each of the controls
- * within this control gallery
- */
-// eslint-disable-next-line @typescript-eslint/naming-convention
-export const GalleryAndResult = defineComponent({
-    name: "GalleryAndResult",
-    inheritAttrs: false,
-    components: {
-        Switch,
-        SectionHeader,
-        TransitionVerticalCollapse,
-        CopyButton
-    },
-    props: {
-        // The value passed into/controlled by the component, if any
-        value: {
-            required: false
-        },
-        // If true, the provided value is a map of multiple values
-        hasMultipleValues: {
-            type: Boolean as PropType<boolean>,
-            default: false
-        },
-        // Show another copy of the component so you can see that the value is reflected across them
-        enableReflection: {
-            type: Boolean as PropType<boolean>,
-            default: false
-        },
-        // Code snippet showing how to import the component
-        importCode: {
-            type: String as PropType<string>
-        },
-        // Code snippet of the component being used
-        exampleCode: {
-            type: String as PropType<string>
-        },
-        // Describe what this component is/does
-        description: {
-            type: String as PropType<string>,
-            default: ""
-        },
-        /** Display the value raw and unformatted inside the PRE element. */
-        displayAsRaw: {
-            type: Boolean as PropType<boolean>,
-            default: false
-        }
-    },
-
-    setup(props) {
-        // Calculate a header based on the name of the component, adding spaces and stripping out the "Gallery" suffix
-        const componentName = convertComponentName(getCurrentInstance()?.parent?.type?.name);
-
-        const formattedValue = computed(() => {
-            if (props.displayAsRaw) {
-                return props.value;
-            }
-            else if (!props.hasMultipleValues) {
-                return JSON.stringify(props.value, null, 4);
-            }
-            else {
-                // Convert each property's value to a JSON string.
-                return ObjectUtils.fromEntries(
-                    Object.entries(props.value as Record<string, unknown>).map(([key, val]) => {
-                        return [
-                            key,
-                            JSON.stringify(val, null, 4)
-                        ];
-                    })
-                );
-            }
-        });
-
-        const styledImportCode = computed((): string | undefined => {
-            if (!props.importCode) {
-                return undefined;
-            }
-
-            return HighlightJs.highlight(props.importCode, {
-                language: "typescript"
-            })?.value;
-        });
-
-        const styledExampleCode = computed((): string | undefined => {
-            if (!props.exampleCode) {
-                return undefined;
-            }
-
-            return HighlightJs.highlight(props.exampleCode, {
-                language: "html"
-            })?.value;
-        });
-
-        const showReflection = ref(false);
-
-        return {
-            componentName,
-            formattedValue,
-            showReflection,
-            styledExampleCode,
-            styledImportCode,
-        };
-    },
-
-    template: `
-<v-style>
-.galleryContent-mainRow > div.well {
-    overflow-x: auto;
-}
-
-.galleryContent-reflectionToggle {
-    display: flex;
-    justify-content: flex-end;
-}
-
-.galleryContent-valueBox {
-    max-height: 300px;
-    overflow: auto;
-}
-
-.galleryContent-codeSampleWrapper {
-    position: relative;
-}
-
-.galleryContent-codeSample {
-    padding-right: 3rem;
-    overflow-x: auto;
-}
-
-.galleryContent-codeCopyButton {
-    position: absolute;
-    top: 1.4rem;
-    transform: translateY(-50%);
-    right: .5rem;
-    z-index: 1;
-}
-
-.galleryContent-codeCopyButton::before {
-    content: "";
-    position: absolute;
-    top: -0.3rem;
-    right: -0.5rem;
-    bottom: -0.3rem;
-    left: -0.5rem;
-    background: linear-gradient(to left, #f5f5f4, #f5f5f4 80%, #f5f5f500);
-    z-index: -1;
-}
-</v-style>
-
-<SectionHeader :title="componentName" :description="description" />
-<div class="galleryContent-mainRow mb-5 row">
-    <div v-if="$slots.default" :class="value === void 0 ? 'col-sm-12' : 'col-sm-6'">
-        <h4 class="mt-0">Test Control</h4>
-        <slot name="default" />
-
-        <div v-if="enableReflection" class="mt-3">
-            <div class="mb-3 galleryContent-reflectionToggle">
-                <Switch v-model="showReflection" text="Show Reflection" />
-            </div>
-            <TransitionVerticalCollapse>
-                <div v-if="showReflection">
-                    <h4 class="mt-0">Control Reflection</h4>
-                    <slot name="default" />
-                </div>
-            </TransitionVerticalCollapse>
-        </div>
-    </div>
-    <div v-if="value !== void 0" class="col-sm-6">
-        <div class="well">
-            <h4>Current Value<template v-if="hasMultipleValues">s</template></h4>
-            <template v-if="hasMultipleValues" v-for="value, key in formattedValue">
-                <h5><code>{{ key }}</code></h5>
-                <pre class="m-0 p-0 border-0 galleryContent-valueBox">{{ value }}</pre>
-            </template>
-            <pre v-else class="m-0 p-0 border-0 galleryContent-valueBox">{{ formattedValue }}</pre>
-        </div>
-    </div>
-</div>
-<div v-if="$slots.settings" class="mb-5">
-    <h4 class="mt-0">Settings</h4>
-    <slot name="settings" />
-</div>
-<div v-if="importCode || exampleCode || $slots.usage" class="mb-5">
-    <h4 class="mt-0 mb-3">Usage Notes</h4>
-    <slot name="usage">
-        <h5 v-if="importCode" class="mt-3 mb-2">Import</h5>
-        <slot name="importNotes" />
-        <div v-if="importCode" class="galleryContent-codeSampleWrapper">
-            <pre class="galleryContent-codeSample"><code v-html="styledImportCode"></code></pre>
-            <CopyButton :value="importCode" class="galleryContent-codeCopyButton" btnSize="sm" btnType="link" />
-        </div>
-        <h5 v-if="exampleCode" class="mt-3 mb-2">Template Syntax</h5>
-        <slot name="syntaxNotes" />
-        <div v-if="exampleCode" class="galleryContent-codeSampleWrapper">
-            <pre class="galleryContent-codeSample"><code v-html="styledExampleCode"></code></pre>
-            <CopyButton :value="exampleCode" class="galleryContent-codeCopyButton" btnSize="sm" btnType="link" />
-        </div>
-    </slot>
-</div>
-
-<div v-if="$slots.header">
-    <p class="text-semibold font-italic">The <code>header</code> slot is no longer supported.</p>
-</div>
-
-<div v-if="$attrs.splitWidth !== void 0">
-    <p class="text-semibold font-italic">The <code>splitWidth</code> prop is no longer supported.</p>
-</div>
-
-<div v-if="$slots.gallery">
-    <p class="text-semibold font-italic">The <code>gallery</code> slot is deprecated. Please update to the newest Control Gallery template.</p>
-    <slot name="gallery" />
-</div>
-<div v-if="$slots.result">
-    <p class="text-semibold font-italic">The <code>result</code> slot is deprecated. Please update to the newest Control Gallery template.</p>
-    <slot name="result" />
-</div>
-`
-});
-
-/**
- * Generate a string of an import statement that imports the control will the given file name.
- * The control's name will be based off the filename
- *
- * @param fileName Name of the control's file
- * @returns A string of code that can be used to import the given control file
- */
-export function getControlImportPath(fileName: string): string {
-    return `import ${upperCaseFirstCharacter(fileName)} from "@Obsidian/Controls/${fileName}";`;
-}
-
-/**
- * Generate a string of an import statement that imports the template will the given file name.
- * The template's name will be based off the filename
- *
- * @param fileName Name of the control's file
- * @returns A string of code that can be used to import the given control file
- */
-export function getTemplateImportPath(fileName: string): string {
-    return `import ${upperCaseFirstCharacter(fileName)} from "@Obsidian/Templates/${fileName}";`;
-}
-
-// #endregion
->>>>>>> 52d8ab6f
+
 
 // #region Control Gallery
 
@@ -8418,7 +8114,6 @@
     rockLiteralGallery,
     registryEntryGallery,
     groupTypeGroupPickerGallery,
-<<<<<<< HEAD
     groupAndRolePickerGallery,
     accountPickerGallery,
     noteTextEditorGallery,
@@ -8432,9 +8127,7 @@
     DropDownContentGallery,
     ButtonDropDownListGallery,
     CampusAccountAmountPickerGallery,
-=======
     ImageEditorGallery,
->>>>>>> 52d8ab6f
 ]
     // Sort list by component name
     .sort((a, b) => a.name.localeCompare(b.name))
