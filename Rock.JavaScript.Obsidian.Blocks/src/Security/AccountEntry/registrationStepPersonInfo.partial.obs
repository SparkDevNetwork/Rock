--- conflicted
+++ resolved
@@ -22,10 +22,7 @@
             <GenderPicker
                           v-if="isGenderPickerShown"
                           v-model="internalGender"
-<<<<<<< HEAD
-=======
                           label="Gender"
->>>>>>> 955fe354
                           :disabled="disabled"></GenderPicker>
             <BirthdayPicker
                             v-model="internalBirthday"
