--- conflicted
+++ resolved
@@ -3,29 +3,6 @@
     <div>
         <fieldset>
             <legend>Your Information</legend>
-<<<<<<< HEAD
-            <TextBox v-model="internalFirstName"
-                     :disabled="disabled"
-                     label="First Name"
-                     rules="required" />
-            <TextBox v-model="internalLastName"
-                     :disabled="disabled"
-                     label="Last Name"
-                     rules="required" />
-            <EmailBox v-if="!isEmailHidden"
-                      v-model="internalEmail"
-                      :disabled="disabled"
-                      label="Email"
-                      rules="required" />
-            <GenderPicker v-if="isGenderPickerShown"
-                          v-model="internalGender"
-                          :disabled="disabled"
-                          label="Gender" />
-            <BirthdayPicker v-model="internalBirthday"
-                            :disabled="disabled"
-                            label="Birthday"
-                            rules="required" />
-=======
             <TextBox
                 v-model="internalFirstName"
                 :disabled="disabled"
@@ -52,7 +29,6 @@
                 :disabled="disabled"
                 label="Birthday"
                 :rules="birthdayRules" />
->>>>>>> aec3eb94
         </fieldset>
 
         <fieldset v-if="internalArePhoneNumbersShown">
