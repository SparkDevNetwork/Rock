--- conflicted
+++ resolved
@@ -17,12 +17,8 @@
 
 <script setup lang="ts">
     import { PropType } from "vue";
-<<<<<<< HEAD
-    import CodeBox from "../Login/codeBox.partial.obs";
-=======
     import CodeBox from "../codeBox.obs";
     import { useBreakpoint } from "../types.partial";
->>>>>>> cf35ad92
     import NotificationBox from "@Obsidian/Controls/notificationBox.obs";
     import RockButton from "@Obsidian/Controls/rockButton.obs";
     import RockForm from "@Obsidian/Controls/rockForm.obs";
