<!-- Copyright by the Spark Development Network; Licensed under the Rock Community License -->
<template>
    <PasswordlessLoginStartStep v-if="passwordlessLoginStep.isStart"
                                v-model="passwordlessLoginStartRequest"
                                :disabled="disabled"
                                :isMobileForced="isMobileForced"
                                @start="onStartPasswordlessLogin" />

    <PasswordlessLoginVerifyStep v-else-if="passwordlessLoginStep.isVerify"
                                 v-model="passwordlessLoginVerifyOptions"
                                 v-model:submitPasswordlessLoginVerification="submitPasswordlessLoginVerification"
                                 :communicationType="communicationType"
                                 :disabled="disabled"
                                 :isMobileForced="isMobileForced"
                                 @resendCode="onResendCode"
                                 @verify="onVerifyPasswordlessLogin" />
</template>

<script setup lang="ts">
<<<<<<< HEAD
    import { computed, onMounted, PropType, ref, watch } from "vue";
    import { PasswordlessCommunicationType } from "./passwordlessCommunicationType";
=======
    import { computed, onMounted, onUnmounted, PropType, ref, watch } from "vue";
    import { PasswordlessCommunicationType } from "./types.partial";
>>>>>>> cf35ad92
    import PasswordlessLoginStartStep from "./passwordlessLoginStartStep.partial.obs";
    import PasswordlessLoginVerifyStep from "./passwordlessLoginVerifyStep.partial.obs";
    import { PasswordlessLoginStep } from "@Obsidian/Enums/Blocks/Security/Login/passwordlessLoginStep";
    import { LoginInitializationBox } from "@Obsidian/ViewModels/Blocks/Security/Login/loginInitializationBox";
    import { PasswordlessLoginOptionsBag } from "@Obsidian/ViewModels/Blocks/Security/Login/passwordlessLoginOptionsBag";
    import { PasswordlessLoginStartRequestBag } from "@Obsidian/ViewModels/Blocks/Security/Login/passwordlessLoginStartRequestBag";
    import { PasswordlessLoginVerifyOptionsBag } from "@Obsidian/ViewModels/Blocks/Security/Login/passwordlessLoginVerifyOptionsBag";
    import { PasswordlessLoginVerifyRequestBag } from "@Obsidian/ViewModels/Blocks/Security/Login/passwordlessLoginVerifyRequestBag";

    const props = defineProps({
        modelValue: {
            type: Object as PropType<PasswordlessLoginOptionsBag>,
            required: true
        },
        config: {
            type: Object as PropType<LoginInitializationBox>,
            required: true
        },
        disabled: {
            type: Boolean as PropType<boolean>,
            required: false,
            default: false
        },
        isMobileForced: {
            type: Boolean as PropType<boolean>,
            required: false,
            default: false
        }
    });

    const emit = defineEmits<{
        (e: "start", value: PasswordlessLoginStartRequestBag): void,
        (e: "update:modelValue", value: PasswordlessLoginOptionsBag): void,
        (e: "verify", value: PasswordlessLoginVerifyRequestBag): void,
    }>();

    // #region Values

    const passwordlessLoginStartRequest = ref<PasswordlessLoginStartRequestBag>({
        shouldSendEmailCode: false,
        shouldSendEmailLink: false,
        shouldSendSmsCode: false,
        email: null,
        phoneNumber: null
    });

    const passwordlessLoginVerifyOptions = ref<PasswordlessLoginVerifyOptionsBag>({
        code: props.modelValue?.code,
        isPersonSelectionRequired: props.modelValue?.isPersonSelectionRequired,
        matchingPeople: props.modelValue?.matchingPeople,
        matchingPersonValue: null,
        state: props.modelValue?.state
    });

    /**
     * Enables programmatic submission of the Passwordless Login Verify form.
     */
    const submitPasswordlessLoginVerification = ref(false);

    /**
     * Initialize with Start step unless we need to automatically submit the verification code.
     */
    const passwordlessLoginStep = computed(() => ({
        isStart: internalStep.value === PasswordlessLoginStep.Start,
        isVerify: internalStep.value === PasswordlessLoginStep.Verify
    }));

    // #endregion

    // #region Computed Values

    const internalCode = computed<string>({
        get() {
            return props.modelValue.code ?? "";
        },
        set(newValue) {
            emit("update:modelValue", {
                ...props.modelValue,
                code: newValue
            });
        }
    });

    const internalState = computed<string>({
        get() {
            return props.modelValue.state ?? "";
        },
        set(newValue) {
            emit("update:modelValue", {
                ...props.modelValue,
                state: newValue
            });
        }
    });

    const internalStep = computed<PasswordlessLoginStep>({
        get() {
            return props.modelValue.step;
        },
        set(newValue: PasswordlessLoginStep) {
            emit("update:modelValue", {
                ...props.modelValue,
                step: newValue
            });
        }
    });

    const communicationType = computed<PasswordlessCommunicationType>(() => passwordlessLoginStartRequest.value.email ? "email" : passwordlessLoginStartRequest.value.phoneNumber ? "phone number" : "data");

    // #endregion

    // #region Event Handlers

    /**
     * Event handler for the "Resend code" button being clicked.
     *
     * @param passwordlessLoginStepValue
     */
    function onResendCode(): void {
        internalCode.value = "";
        passwordlessLoginVerifyOptions.value.code = "";
        internalStep.value = PasswordlessLoginStep.Start;
    }

    /**
     * Event handler for the Passwordless Login Start form being submitted.
     */
    function onStartPasswordlessLogin(): void {
        // Make sure the code and state are cleared before starting a new passwordless authentication session.
        internalCode.value = "";
        passwordlessLoginVerifyOptions.value.code = "";
        internalState.value = "";

        emit("start", passwordlessLoginStartRequest.value);
    }

    /**
     * Event handler for the Passwordless Login Verify form being submitted.
     * Handles the redirect to the return URL if authentication is successful.
     */
    async function onVerifyPasswordlessLogin(): Promise<void> {
        emit("verify", {
            code: passwordlessLoginVerifyOptions.value.code,
            matchingPersonValue: passwordlessLoginVerifyOptions.value.matchingPersonValue,
            state: passwordlessLoginVerifyOptions.value.state,
        });
    }

    // #endregion

    // #region Watchers

    // Update the child passwordless verify options when the parent passwordless options are updated.
    watch(() => props.modelValue, (newPasswordlessLoginOptions, oldPasswordlessLoginOptions) => {
        // Only update the fields that were changed so we don't overwrite everything on the child options.
        if (newPasswordlessLoginOptions.code !== oldPasswordlessLoginOptions.code) {
            passwordlessLoginVerifyOptions.value.code = newPasswordlessLoginOptions.code;
        }

        if (newPasswordlessLoginOptions.isPersonSelectionRequired !== oldPasswordlessLoginOptions.isPersonSelectionRequired) {
            passwordlessLoginVerifyOptions.value.isPersonSelectionRequired = newPasswordlessLoginOptions.isPersonSelectionRequired;
        }

        if (newPasswordlessLoginOptions.matchingPeople !== oldPasswordlessLoginOptions.matchingPeople) {
            passwordlessLoginVerifyOptions.value.matchingPeople = newPasswordlessLoginOptions.matchingPeople;
        }

        if (newPasswordlessLoginOptions.state !== oldPasswordlessLoginOptions.state) {
            passwordlessLoginVerifyOptions.value.state = newPasswordlessLoginOptions.state;
        }
    });

    // #endregion

    // If the page was loaded as a result of clicking a passwordless login link,
    // then automatically submit the form.
    onMounted(() => {
        if (props.modelValue.isAutomaticVerificationRequired) {
            submitPasswordlessLoginVerification.value = true;
        }
    });

    onUnmounted(() => {
        // Reset to the start step when this component is unmounted.
        // We don't want to do this after mounting because the
        // step can be externally overridden.
        internalStep.value = PasswordlessLoginStep.Start;
    });
</script><|MERGE_RESOLUTION|>--- conflicted
+++ resolved
@@ -17,13 +17,8 @@
 </template>
 
 <script setup lang="ts">
-<<<<<<< HEAD
-    import { computed, onMounted, PropType, ref, watch } from "vue";
-    import { PasswordlessCommunicationType } from "./passwordlessCommunicationType";
-=======
     import { computed, onMounted, onUnmounted, PropType, ref, watch } from "vue";
     import { PasswordlessCommunicationType } from "./types.partial";
->>>>>>> cf35ad92
     import PasswordlessLoginStartStep from "./passwordlessLoginStartStep.partial.obs";
     import PasswordlessLoginVerifyStep from "./passwordlessLoginVerifyStep.partial.obs";
     import { PasswordlessLoginStep } from "@Obsidian/Enums/Blocks/Security/Login/passwordlessLoginStep";
