// <copyright>
// Copyright by the Spark Development Network
//
// Licensed under the Rock Community License (the "License");
// you may not use this file except in compliance with the License.
// You may obtain a copy of the License at
//
// http://www.rockrms.com/license
//
// Unless required by applicable law or agreed to in writing, software
// distributed under the License is distributed on an "AS IS" BASIS,
// WITHOUT WARRANTIES OR CONDITIONS OF ANY KIND, either express or implied.
// See the License for the specific language governing permissions and
// limitations under the License.
// </copyright>
//

import { CheckInItemBag } from "@Obsidian/ViewModels/CheckIn/checkInItemBag";
import { ListItemBag } from "@Obsidian/ViewModels/Utility/listItemBag";
import { ConfigurationTemplateBag } from "@Obsidian/ViewModels/CheckIn/configurationTemplateBag";
import { KioskConfigurationBag } from "@Obsidian/ViewModels/Blocks/CheckIn/CheckInKiosk/kioskConfigurationBag";
import { WebKioskBag } from "@Obsidian/ViewModels/Blocks/CheckIn/CheckInKiosk/webKioskBag";
import { SavedCheckInConfigurationBag } from "@Obsidian/ViewModels/CheckIn/savedCheckInConfigurationBag";
import { AchievementBag } from "@Obsidian/ViewModels/CheckIn/achievementBag";
import { AttendanceBag } from "@Obsidian/ViewModels/CheckIn/attendanceBag";
import { PersonBag } from "@Obsidian/ViewModels/CheckIn/personBag";
import { GetCurrentAttendanceResponseBag } from "@Obsidian/ViewModels/Blocks/CheckIn/CheckInKiosk/getCurrentAttendanceResponseBag";

// #region Temporary Types

export type CampusBag = CheckInItemBag & {
    kiosks?: WebKioskBag[] | null;
};

export type CheckInKioskOptionsBag = {
    kioskConfiguration?: KioskConfigurationBag | null;

    isManualSetupAllowed: boolean;

    isConfigureByLocationEnabled: boolean;

    geoLocationCacheInMinutes: number;

    campuses?: CampusBag[] | null;

    currentTheme?: string | null;

    templates?: ConfigurationTemplateBag[] | null;

    themes?: ListItemBag[] | null;

    savedConfigurations?: SavedCheckInConfigurationBag[] | null;

    kioskPageRoute?: string | null;
};

// #endregion

/**
 * Identifies each and every screen that can possibly be displayed in the
 * check-in kiosk. This does not include the supervisor screens.
 */
export enum Screen {
    /**
     * No screen shown, this is used while initially loading.
     */
    None,

    /**
     * The main screen that will be visible when people want to start a new
     * check-in session.
     */
    Welcome,

    /**
     * Provides the UI to search for families in the system.
     */
    Search,

    /**
     * Displays the family search results and allows for selecting a single
     * family.
     */
    FamilySelect,

    /**
     * Displays an option to check-out somebody that is already checked in or
     * to start a new check-in session.
     */
    ActionSelect,

    /**
     * Displays the list of people currently checked in and allows selecting one
     * to checkout.
     */
    CheckoutSelect,

    /**
     * Displays the members and relations for a single family. This also handles
     * showing the current check-in options when using auto-select mode.
     * Depending on the mode either a single person can be selected or
     * multiple people may be selected.
     */
    PersonSelect,

    /**
     * Displays all the option combinations that are valid for the selected
     * attendee in a single list. This will then update all opportunity
     * selections at the same time.
     */
    AutoModeOpportunitySelect,

    /**
     * Displays the available ability levels for an attendee and requires that
     * one be selected.
     */
    AbilityLevelSelect,

    /**
     * Displays the available areas for an attendee and requires that one be
     * selected.
     */
    AreaSelect,

    /**
     * Displays the available groups for an attendee and requires that one be
     * selected.
     */
    GroupSelect,

    /**
     * Displays the available locations for an attendee and requires that one
     * be selected.
     */
    LocationSelect,

    /**
     * Displays the available schedules for an attendee and requires that one
     * be selected.
     */
    ScheduleSelect,

    /**
     * Displays the success message associated with a completed check-in. This
     * also shows any achievement information and handles passing print data
     * to the native apps.
     */
    Success,

    /**
     * Displays the success message associated with a completed check out.
     */
    CheckoutSuccess,
}

/**
 * Identifies each of the supervisor screens that can be displayed in the
 * check-in kiosk. This does not include the screens that are part of a normal
 * check-in flow.
 */
export enum SupervisorScreen {
    /**
     * The screen that will be displayed when a supervisor wants to login.
     */
    Login = 100,

    /**
     * The screen that displays the list of available actions to the supervisor.
     */
    Actions,

    /**
     * The screen that allows a reprint of existing check-in labels.
     */
    Reprint,

<<<<<<< HEAD
=======
    /**
     * The screen that allows configuring which locations are scheduled to
     * be open.
     */
>>>>>>> 50510826
    ScheduleLocations,
}

/**
 * Defines a button that will be displayed by the main kiosk page at the
 * request of child screens.
 */
export type KioskButton = {
    /** The text to display in the button. */
    title: string;

    /**
     * A unique key that identifies this button. This allows a button such as
     * "Next" to stay on screen between transitions if both screens use the
     * button. It also allows a single button to remain when the title changes.
     */
    key: string;

    /** True if the button is currently in a disabled state. */
    disabled: boolean;

    /** The type of button to render. */
    type: "default" | "primary" | "success" | "info" | "warning" | "danger"

    /** Additional CSS classes to put on the button element. */
    class?: string;

    /** The function to call when the button is clicked. */
    handler?: () => void | Promise<void>;
};

/**
 * Defines the structure of aggregate attendance data used on the success
 * screen. The server returns multiple recorded attendance records for a single
 * individual, but we need those aggregated by person.
 */
export type AggregateAttendance = {
    person: PersonBag;
    attendances: AttendanceBag[],
    justCompletedAchievements: AchievementBag[],
    inProgressAchievements: AchievementBag[]
};

/* eslint-disable @typescript-eslint/naming-convention */
/**
 * The interface that the native application provides when the web page is
 * running in the iOS or Windows native app.
 */
export interface IRockCheckInNative {
    /**
     * Sets the kiosk identifier for the native application.
     *
     * @param kioskId The kiosk integer identifier.
     */
    SetKioskId?(kioskId: number): void;

    /**
     * Starts the native camera scanning feature of the application.
     *
     * @param isPassive True if the camera should be in passive mode.
     */
    StartCamera?(isPassive: boolean): void;
}
/* eslint-enable @typescript-eslint/naming-convention */

export type SupervisorScreenData = {
    pinCode: string;

    counts?: GetCurrentAttendanceResponseBag;
};

export type AttendanceCountGroup = {
    id: string;

    name: string;

    count: number;

    children: AttendanceCountGroup[];
};<|MERGE_RESOLUTION|>--- conflicted
+++ resolved
@@ -174,13 +174,10 @@
      */
     Reprint,
 
-<<<<<<< HEAD
-=======
     /**
      * The screen that allows configuring which locations are scheduled to
      * be open.
      */
->>>>>>> 50510826
     ScheduleLocations,
 }
 
