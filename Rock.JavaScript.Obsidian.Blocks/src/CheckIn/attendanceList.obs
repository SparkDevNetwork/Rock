--- conflicted
+++ resolved
@@ -38,13 +38,8 @@
                         title="Entered On"
                         field="createdDateTime"
                         :filter="dateValueFilter"
-<<<<<<< HEAD
                         visiblePriority="md"
-                        headerClass="text-right"
-=======
-                        visiblePriority="xs"
                         headerClass="title-right"
->>>>>>> 3894ef86
                         itemClass="justify-content-end text-right" />
 
         <DeleteColumn v-if="config.isDeleteEnabled" @click="onDeleteClick" />
