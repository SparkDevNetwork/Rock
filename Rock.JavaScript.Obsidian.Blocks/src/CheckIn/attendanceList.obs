<!-- Copyright by the Spark Development Network; Licensed under the Rock Community License -->
<template>
    <Grid :definition="config.gridDefinition ?? undefined"
          :data="gridDataSource"
          keyField="idKey"
          itemTerm="Attendance"
          :entityTypeGuid="EntityType.Attendance"
          stickyHeader
          liveUpdates>

        <TextColumn name="name"
                    title="Name"
                    field="name"
                    :filter="textValueFilter"
                    visiblePriority="xs" />

        <BooleanColumn name="didAttend"
                       title="Attended"
                       field="didAttend"
                       :filter="booleanValueFilter"
                       itemClass="justify-content-center text-center"
                       width="120"
                       visiblePriority="xs" />

        <TextColumn name="note"
                    title="Note"
                    field="note"
                    :filter="textValueFilter"
                    visiblePriority="md" />

        <TextColumn name="createdByPersonName"
                    title="Entered By"
                    field="createdByPersonName"
                    :filter="pickExistingValueFilter"
                    visiblePriority="xs" />

        <DateTimeColumn name="createdDateTime"
                        title="Entered On"
                        field="createdDateTime"
                        :filter="dateValueFilter"
<<<<<<< HEAD
                        visiblePriority="md" />
=======
                        visiblePriority="xs"
                        headerClass="text-right"
                        itemClass="justify-content-end text-right" />
>>>>>>> b1c26672

        <DeleteColumn v-if="config.isDeleteEnabled" @click="onDeleteClick" />
    </Grid>
</template>

<script setup lang="ts">
    import { useConfigurationValues, useInvokeBlockAction } from "@Obsidian/Utility/block";
    import { EntityType } from "@Obsidian/SystemGuids/entityType";
    import Grid, { BooleanColumn, DateTimeColumn, dateValueFilter, booleanValueFilter, TextColumn, textValueFilter, pickExistingValueFilter, DeleteColumn } from "@Obsidian/Controls/grid";
    import { alert } from "@Obsidian/Utility/dialogs";
    import { ListBlockBox } from "@Obsidian/ViewModels/Blocks/listBlockBox";
    import { AttendanceListOptionsBag } from "@Obsidian/ViewModels/Blocks/CheckIn/AttendanceList/attendanceListOptionsBag";
    import { GridDataBag } from "@Obsidian/ViewModels/Core/Grid/gridDataBag";
    import { reactive, ref } from "vue";

    const config = useConfigurationValues<ListBlockBox<AttendanceListOptionsBag>>();
    const invokeBlockAction = useInvokeBlockAction();

    // #region Values

    const gridDataSource = ref<Promise<GridDataBag>>();
    let gridData: GridDataBag | undefined;

    // #endregion

    // #region Functions

    /**
     * Called when the grid is requesting the row data be loaded.
     */
    async function loadGridData(): Promise<GridDataBag> {
        const result = await invokeBlockAction<GridDataBag>("GetGridData");

        if (result.isSuccess && result.data) {
            gridData = reactive(result.data);
            return gridData;
        }
        else {
            throw new Error(result.errorMessage ?? "Unknown error while trying to load grid data.");
        }
    }

    // #endregion

    // #region Event Handlers

    /**
     * Called when a row's delete button has been clicked by the individual. This
     * happens only if they have confirmed the delete action.
     */
    async function onDeleteClick(key: string): Promise<void> {
        const result = await invokeBlockAction<string>("Delete", {
            key
        });

        if (result.isSuccess) {
            if (gridData && gridData.rows) {
                const index = gridData.rows.findIndex(r => r["idKey"] === key);

                if (index !== -1) {
                    gridData.rows?.splice(index, 1);
                }
            }
        }
        else {
            await alert(result.errorMessage ?? "Unknown error while trying to delete attendance.");
        }
    }

    // #endregion

    gridDataSource.value = loadGridData();
</script><|MERGE_RESOLUTION|>--- conflicted
+++ resolved
@@ -38,13 +38,9 @@
                         title="Entered On"
                         field="createdDateTime"
                         :filter="dateValueFilter"
-<<<<<<< HEAD
-                        visiblePriority="md" />
-=======
-                        visiblePriority="xs"
+                        visiblePriority="md"
                         headerClass="text-right"
                         itemClass="justify-content-end text-right" />
->>>>>>> b1c26672
 
         <DeleteColumn v-if="config.isDeleteEnabled" @click="onDeleteClick" />
     </Grid>
