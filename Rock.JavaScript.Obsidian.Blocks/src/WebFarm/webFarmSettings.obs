<!-- Copyright by the Spark Development Network; Licensed under the Rock Community License -->
<template>
    <NotificationBox v-if="blockError" alertType="warning">{{ blockError }}</NotificationBox>

    <NotificationBox v-if="errorMessage" alertType="danger">{{ errorMessage }}</NotificationBox>

    <DetailBlock v-if="!blockError"
                 v-model:mode="panelMode"
                 :labels="blockLabels"
                 :entityKey="entityKey"
                 :entityTypeGuid="emptyGuid"
                 entityTypeName="WebFarmSettings"
                 :isAuditHidden="true"
                 :isBadgesVisible="false"
                 :isDeleteVisible="false"
                 :isEditVisible="isEditable"
                 :isFollowVisible="false"
                 :isSecurityHidden="true"
                 @cancelEdit="onCancelEdit"
                 @delete="onDelete"
                 @edit="onEdit"
                 @save="onSave">
        <template #view>
            <ViewPanel :modelValue="webFarmSettingsViewBag" :options="options" />
        </template>

        <template #edit>
            <EditPanel v-model="webFarmSettingsEditBag" :options="options" @propertyChanged="onPropertyChanged" />
        </template>
    </DetailBlock>
</template>

<script setup lang="ts">
    import { computed, ref } from "vue";
    import NotificationBox from "@Obsidian/Controls/notificationBox.obs";
    import DetailBlock from "@Obsidian/Templates/detailBlock";
    import { DetailPanelMode } from "@Obsidian/Enums/Controls/detailPanelMode";
    import { PanelAction } from "@Obsidian/Types/Controls/panelAction";
    import EditPanel from "./WebFarmSettings/editPanel.partial.obs";
    import ViewPanel from "./WebFarmSettings/viewPanel.partial.obs";
    import { getSecurityGrant, provideSecurityGrant, refreshDetailAttributes, useConfigurationValues, useInvokeBlockAction } from "@Obsidian/Utility/block";
    import { debounce } from "@Obsidian/Utility/util";
    import { DetailBlockBox } from "@Obsidian/ViewModels/Blocks/detailBlockBox";
    import { WebFarmSettingsBag } from "@Obsidian/ViewModels/Blocks/WebFarm/WebFarmSettings/webFarmSettingsBag";
    import { WebFarmSettingsDetailOptionsBag } from "@Obsidian/ViewModels/Blocks/WebFarm/WebFarmSettings/webFarmSettingsDetailOptionsBag";
    import { emptyGuid } from "@Obsidian/Utility/guid";

    const config = useConfigurationValues<DetailBlockBox<WebFarmSettingsBag, WebFarmSettingsDetailOptionsBag>>();
    const invokeBlockAction = useInvokeBlockAction();
    const securityGrant = getSecurityGrant(config.securityGrantToken);

    // #region Values

    const blockError = ref("");
    const errorMessage = ref("");

    const webFarmSettingsViewBag = ref(config.entity);
    const webFarmSettingsEditBag = ref<WebFarmSettingsBag>({} as WebFarmSettingsBag);

    const panelMode = ref<DetailPanelMode>(DetailPanelMode.View);

    // The properties that are being edited in the UI. This is used to
    // inform the server which incoming values have valid data in them.
    const validProperties = [
        "attributeValues",
        "isActive",
        "webFarmKey",
        "lowerPollingLimit",
        "upperPollingLimit",
        "maxPollingWaitSeconds",
        "minimumPollingDifference"
    ];

    const refreshAttributesDebounce = debounce(() => refreshDetailAttributes(webFarmSettingsEditBag, validProperties, invokeBlockAction), undefined, true);

    // #endregion

    // #region Computed Values

    /**
     * The identifier key value for this entity.
     */
    const entityKey = computed((): string => {
        return webFarmSettingsViewBag.value?.idKey ?? "";
    });

    /**
     * Additional labels to display in the block panel.
     */
    const blockLabels = computed((): PanelAction[] | undefined => {
        const labels: PanelAction[] = [];

<<<<<<< HEAD
        if (!webFarmSettingsViewBag.value?.isEnabled && webFarmSettingsViewBag.value?.hasValidKey && webFarmSettingsViewBag.value?.isRunning) {
=======
        const isEnabled = webFarmSettingsViewBag.value?.isActive;
        const hasValidKey = webFarmSettingsViewBag.value?.hasValidKey;
        const isRunning = webFarmSettingsViewBag.value?.isRunning;

        if (!isEnabled && hasValidKey && isRunning) {
>>>>>>> c394f90f
            labels.push({
                title: "Ready (Re-enable)",
                type: "warning"
            });
        }
<<<<<<< HEAD
        else if (webFarmSettingsViewBag.value?.isEnabled && webFarmSettingsViewBag.value?.hasValidKey && !webFarmSettingsViewBag.value?.isRunning) {
=======
        else if (isEnabled && hasValidKey && !isRunning) {
>>>>>>> c394f90f
            labels.push({
                title: "Ready (Restart Rock)",
                type: "warning"
            });
        }
<<<<<<< HEAD
        else if (webFarmSettingsViewBag.value?.isEnabled && webFarmSettingsViewBag.value?.hasValidKey) {
=======
        else if (isEnabled && hasValidKey) {
>>>>>>> c394f90f
            labels.push({
                title: "Active",
                type: "success"
            });
        }
        else {
            labels.push({
                title: "Inactive",
                type: "danger"
            });
        }

        return labels;
    });

    const isEditable = computed((): boolean => {
        return config.isEditable === true;
    });

    const options = computed((): WebFarmSettingsDetailOptionsBag => {
        return config.options ?? {} as WebFarmSettingsDetailOptionsBag;
    });

    // #endregion

    // #region Functions

    // #endregion

    // #region Event Handlers

    /**
     * Event handler for the Cancel button being clicked while in Edit mode.
     * Handles redirect to parent page if creating a new entity.
     *
     * @returns true if the panel should leave edit mode; false if it should stay in edit mode; or a string containing a redirect URL.
     */
    function onCancelEdit(): boolean {
        return true;
    }

    /**
     * Event handler for the Delete button being clicked. Sends the
     * delete request to the server and then redirects to the target page.
     *
     * @returns false if it should stay on the page; or a string containing a redirect URL.
     */
    async function onDelete(): Promise<false | string> {
        errorMessage.value = "";

        const result = await invokeBlockAction<string>("Delete", {
            key: webFarmSettingsViewBag.value?.idKey
        });

        if (result.isSuccess && result.data) {
            return result.data;
        }
        else {
            errorMessage.value = result.errorMessage ?? "Unknown error while trying to delete web farm setting.";

            return false;
        }
    }

    /**
     * Event handler for the Edit button being clicked. Request the edit
     * details from the server and then enter edit mode.
     *
     * @returns true if the panel should enter edit mode; otherwise false.
     */
    async function onEdit(): Promise<boolean> {
        const result = await invokeBlockAction<DetailBlockBox<WebFarmSettingsBag, WebFarmSettingsDetailOptionsBag>>("Edit", {
            key: webFarmSettingsViewBag.value?.idKey
        });

        if (result.isSuccess && result.data && result.data.entity) {
            webFarmSettingsEditBag.value = result.data.entity;

            return true;
        }
        else {
            return false;
        }
    }

    /**
     * Event handler for when a value has changed that has an associated
     * C# property name. This is used to detect changes to values that
     * might cause qualified attributes to either show up or not show up.
     *
     * @param propertyName The name of the C# property that was changed.
     */
    function onPropertyChanged(propertyName: string): void {
        // If we don't have any qualified attribute properties or this property
        // is not one of them then do nothing.
        if (!config.qualifiedAttributeProperties || !config.qualifiedAttributeProperties.some(n => n.toLowerCase() === propertyName.toLowerCase())) {
            return;
        }

        refreshAttributesDebounce();
    }

    /**
     * Event handler for the panel's Save event. Send the data to the server
     * to be saved and then leave edit mode or redirect to target page.
     *
     * @returns true if the panel should leave edit mode; false if it should stay in edit mode; or a string containing a redirect URL.
     */
    async function onSave(): Promise<boolean | string> {
        errorMessage.value = "";

        const data: DetailBlockBox<WebFarmSettingsBag, WebFarmSettingsDetailOptionsBag> = {
            entity: webFarmSettingsEditBag.value,
            isEditable: true,
            validProperties: validProperties
        };

        const result = await invokeBlockAction<WebFarmSettingsBag | string>("Save", {
            box: data
        });

        if (result.isSuccess && result.data) {
            if (result.statusCode === 200 && typeof result.data === "object") {
                webFarmSettingsViewBag.value = result.data;

                return true;
            }
            else if (result.statusCode === 201 && typeof result.data === "string") {
                return result.data;
            }
        }

        errorMessage.value = result.errorMessage ?? "Unknown error while trying to save web farm settings.";

        return false;
    }

    // #endregion

    provideSecurityGrant(securityGrant);

    // Handle any initial error conditions or the need to go into edit mode.
    if (config.errorMessage) {
        blockError.value = config.errorMessage;
    }
    else if (!config.entity) {
        blockError.value = "The specified web farm could not be viewed.";
    }
    else if (!config.entity.idKey) {
        webFarmSettingsEditBag.value = config.entity;
        //panelMode.value = DetailPanelMode.Add;
    }
</script><|MERGE_RESOLUTION|>--- conflicted
+++ resolved
@@ -63,7 +63,7 @@
     // inform the server which incoming values have valid data in them.
     const validProperties = [
         "attributeValues",
-        "isActive",
+        "isEnabled",
         "webFarmKey",
         "lowerPollingLimit",
         "upperPollingLimit",
@@ -90,35 +90,23 @@
     const blockLabels = computed((): PanelAction[] | undefined => {
         const labels: PanelAction[] = [];
 
-<<<<<<< HEAD
-        if (!webFarmSettingsViewBag.value?.isEnabled && webFarmSettingsViewBag.value?.hasValidKey && webFarmSettingsViewBag.value?.isRunning) {
-=======
-        const isEnabled = webFarmSettingsViewBag.value?.isActive;
+        const isEnabled = webFarmSettingsViewBag.value?.isEnabled;
         const hasValidKey = webFarmSettingsViewBag.value?.hasValidKey;
         const isRunning = webFarmSettingsViewBag.value?.isRunning;
 
         if (!isEnabled && hasValidKey && isRunning) {
->>>>>>> c394f90f
             labels.push({
                 title: "Ready (Re-enable)",
                 type: "warning"
             });
         }
-<<<<<<< HEAD
-        else if (webFarmSettingsViewBag.value?.isEnabled && webFarmSettingsViewBag.value?.hasValidKey && !webFarmSettingsViewBag.value?.isRunning) {
-=======
         else if (isEnabled && hasValidKey && !isRunning) {
->>>>>>> c394f90f
             labels.push({
                 title: "Ready (Restart Rock)",
                 type: "warning"
             });
         }
-<<<<<<< HEAD
-        else if (webFarmSettingsViewBag.value?.isEnabled && webFarmSettingsViewBag.value?.hasValidKey) {
-=======
         else if (isEnabled && hasValidKey) {
->>>>>>> c394f90f
             labels.push({
                 title: "Active",
                 type: "success"
@@ -139,7 +127,7 @@
     });
 
     const options = computed((): WebFarmSettingsDetailOptionsBag => {
-        return config.options ?? {} as WebFarmSettingsDetailOptionsBag;
+        return config.options ?? {};
     });
 
     // #endregion
