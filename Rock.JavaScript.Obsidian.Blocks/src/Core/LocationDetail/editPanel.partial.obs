--- conflicted
+++ resolved
@@ -4,12 +4,8 @@
         <div class="row">
             <div v-if="areNamedLocationFeaturesEnabled" class="col-md-6">
                 <LocationItemPicker v-model="parentLocation"
-<<<<<<< HEAD
-                                label="Parent Location" />
-=======
                                     label="Parent Location"
                                     class="input-width-sm" />
->>>>>>> 975136db
 
                 <TextBox v-model="name"
                          label="Name"
@@ -35,11 +31,7 @@
             </div>
 
             <div class="col-md-6">
-<<<<<<< HEAD
-                <CheckBox v-if="!hasPersonId"
-=======
                 <CheckBox v-if="areNamedLocationFeaturesEnabled"
->>>>>>> 975136db
                           v-model="isActive"
                           label="Active" />
 
@@ -61,14 +53,6 @@
 
                 <div class="row">
                     <div class="col-sm-7">
-<<<<<<< HEAD
-                        <GeoPicker v-model="geoPointWellKnownText" label="Point" drawingMode="Point" :mapStyleValueGuid="mapStyleGuid" />
-                        <GeoPicker v-if="!hasPersonId" v-model="geoFenceWellKnownText" label="Geo-Fence" drawingMode="Polygon" :mapStyleValueGuid="mapStyleGuid" />
-                    </div>
-                    <div v-if="!hasPersonId" class="col-sm-5">
-                        <NumberBox label="Threshold" v-model="softRoomThreshold" help="The maximum number of people that room allows before a check-in will require a manager override." />
-                        <NumberBox label="Threshold (Absolute)" v-model="firmRoomThreshold" help="The absolute maximum number of people that room allows. Check-in will not allow check-in after this number of people have checked in." />
-=======
                         <GeoPicker v-model="geoPointWellKnownText"
                                    label="Point"
                                    drawingMode="Point"
@@ -91,7 +75,6 @@
                                  v-model="firmRoomThreshold"
                                  :rules="validateThresholdValue"
                                  help="The absolute maximum number of people that room allows. Check-in will not allow check-in after this number of people have checked in." />
->>>>>>> 975136db
                     </div>
                 </div>
 
@@ -110,10 +93,6 @@
     import DefinedValuePicker from "@Obsidian/Controls/definedValuePicker.obs";
     import DropDownList from "@Obsidian/Controls/dropDownList.obs";
     import LocationItemPicker from "@Obsidian/Controls/locationItemPicker.obs";
-<<<<<<< HEAD
-    import NumberBox from "@Obsidian/Controls/numberBox.obs";
-=======
->>>>>>> 975136db
     import RockButton from "@Obsidian/Controls/rockButton.obs";
     import TextBox from "@Obsidian/Controls/textBox.obs";
     import ImageEditor from "@Obsidian/Controls/imageEditor.obs";
@@ -125,13 +104,8 @@
     import { DefinedType } from "@Obsidian/SystemGuids/definedType";
     import { ListItemBag } from "@Obsidian/ViewModels/Utility/listItemBag";
     import { AddressStandardizationResultBag } from "@Obsidian/ViewModels/Blocks/Core/LocationDetail/addressStandardizationResultBag";
-<<<<<<< HEAD
-    import { BinaryFiletype } from "@Obsidian/SystemGuids/binaryFiletype";
-	import { isNullOrWhiteSpace } from "@Obsidian/Utility/stringUtils";
-=======
     import { isNullOrWhiteSpace } from "@Obsidian/Utility/stringUtils";
     import { BinaryFiletype } from "@Obsidian/SystemGuids/binaryFiletype";
->>>>>>> 975136db
 
     const props = defineProps({
         modelValue: {
@@ -169,10 +143,6 @@
     const image = propertyRef(props.modelValue.image ?? {}, "ImageId");
     const standardizeAttemptedResult = ref("");
     const geocodeAttemptedResult = ref("");
-<<<<<<< HEAD
-    const hasPersonId = ref(props.options.hasPersonId);
-=======
->>>>>>> 975136db
     const mapStyleGuid = ref(props.options.mapStyleGuid ?? "");
 
     // The properties that are being edited. This should only contain
@@ -214,8 +184,6 @@
 
     // #endregion
 
-<<<<<<< HEAD
-=======
     // #region Functions
 
     function validateThresholdValue(value: unknown): string | boolean {
@@ -241,7 +209,6 @@
 
     // #endregion
 
->>>>>>> 975136db
     // #region Event Handlers
 
     /**
