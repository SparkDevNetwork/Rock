<!-- Copyright by the Spark Development Network; Licensed under the Rock Community License -->
<template>
    <NotificationBox v-if="blockError" alertType="warning" v-text="blockError" />

    <NotificationBox v-if="errorMessage" alertType="danger" v-text="errorMessage" />

    <DetailBlock v-if="!blockError"
                 v-model:mode="panelMode"
                 :name="panelName"
                 :title="panelTitle"
                 :labels="blockLabels"
                 :entityKey="entityKey"
                 :entityTypeGuid="EntityType.Location"
                 :entityTypeName="entityTypeName"
                 :isAuditHidden="false"
                 :isBadgesVisible="true"
                 :isDeleteVisible="isEditable"
                 :isEditVisible="isEditable"
                 :isFollowVisible="false"
                 :isSecurityHidden="isSecurityHidden"
<<<<<<< HEAD
=======
                 :isFullScreenVisible="false"
>>>>>>> 975136db
                 @cancelEdit="onCancelEdit"
                 @delete="onDelete"
                 @edit="onEdit"
                 @save="onSave">
        <template #view>
            <ViewPanel :modelValue="locationViewBag" :options="options" />
        </template>

        <template #edit>
            <EditPanel v-model="locationEditBag" :options="options" @propertyChanged="onPropertyChanged" />
        </template>
    </DetailBlock>
</template>

<script setup lang="ts">
    import { computed, ref } from "vue";
    import NotificationBox from "@Obsidian/Controls/notificationBox.obs";
    import { EntityType } from "@Obsidian/SystemGuids/entityType";
    import DetailBlock from "@Obsidian/Templates/detailBlock";
    import { DetailPanelMode } from "@Obsidian/Enums/Controls/detailPanelMode";
    import { PanelAction } from "@Obsidian/Types/Controls/panelAction";
    import EditPanel from "./LocationDetail/editPanel.partial.obs";
    import ViewPanel from "./LocationDetail/viewPanel.partial.obs";
    import { getSecurityGrant, onConfigurationValuesChanged, provideSecurityGrant, refreshDetailAttributes, useConfigurationValues, useInvokeBlockAction, useReloadBlock } from "@Obsidian/Utility/block";
    import { debounce } from "@Obsidian/Utility/util";
    import { NavigationUrlKey } from "./LocationDetail/types.partial";
    import { DetailBlockBox } from "@Obsidian/ViewModels/Blocks/detailBlockBox";
    import { LocationBag } from "@Obsidian/ViewModels/Blocks/Core/LocationDetail/locationBag";
    import { LocationDetailOptionsBag } from "@Obsidian/ViewModels/Blocks/Core/LocationDetail/locationDetailOptionsBag";


    const config = useConfigurationValues<DetailBlockBox<LocationBag, LocationDetailOptionsBag>>();
    const invokeBlockAction = useInvokeBlockAction();
    const securityGrant = getSecurityGrant(config.securityGrantToken);

    // #region Values

    const blockError = ref("");
    const errorMessage = ref("");

    const locationViewBag = ref(config.entity);
    const locationEditBag = ref<LocationBag>({} as LocationBag);

    const panelMode = ref<DetailPanelMode>(DetailPanelMode.View);

    // The properties that are being edited in the UI. This is used to
    // inform the server which incoming values have valid data in them.
    const validProperties = [
        "attributeValues",
        "firmRoomThreshold",
        "image",
        "isActive",
        "isGeoPointLocked",
        "locationTypeValue",
        "name",
        "parentLocation",
        "printerDevice",
        "softRoomThreshold",
        "addressFields",
        "geoPoint_WellKnownText",
        "geoFence_WellKnownText"
    ];

    const refreshAttributesDebounce = debounce(() => refreshDetailAttributes(locationEditBag, validProperties, invokeBlockAction), undefined, true);

    // #endregion

    // #region Computed Values

    /**
     * If user can administrate show security button.
     */
    const isSecurityHidden = computed((): boolean => {
        return config.options?.canAdministrate !== true;
    });

    /**
     * The entity name to display in the block panel.
     */
    const panelName = computed((): string => {
        return locationViewBag.value?.name ?? "";
    });

    /**
    * The entity type name.
    */
    const entityTypeName = computed((): string => {
        return locationViewBag.value?.name ? `"${locationViewBag.value?.name}" Location` : "Location";
    });


    /**
     * The identifier key value for this entity.
     */
    const entityKey = computed((): string => {
        return locationViewBag.value?.idKey ?? "";
    });

    /**
     * Additional labels to display in the block panel.
     */
    const blockLabels = computed((): PanelAction[] | undefined => {
        const labels: PanelAction[] = [];

        if (panelMode.value !== DetailPanelMode.View) {
            return undefined;
        }

        if (locationViewBag.value?.isActive === true) {
            labels.push({
                iconCssClass: "fa fa-lightbulb",
                title: "Active",
                type: "success"
            });
        }
        else {
            labels.push({
                iconCssClass: "far fa-lightbulb",
                title: "Inactive",
                type: "danger"
            });
        }

        if (locationViewBag.value?.locationTypeValue?.text) {
            labels.push({
                iconCssClass: "",
                title: locationViewBag.value?.locationTypeValue?.text ?? "",
                type: "default"
            });
        }

        return labels;
    });

    const isEditable = computed((): boolean => {
        return config.isEditable === true;
    });

    const options = computed((): LocationDetailOptionsBag => {
        return config.options ?? {
            canAdministrate: false,
            hasParentLocationId: false,
            hasPersonId: false,
            isPersonIdAvailable: false,
<<<<<<< HEAD
            mapStyleGuid: ""
        };
=======
        } as LocationDetailOptionsBag;
>>>>>>> 975136db
    });

    /**
    * The panel title
    */
    const panelTitle = computed((): string => {
        return panelMode.value === DetailPanelMode.Add ? "Add Location" : options.value.panelTitle ?? "";
    });

    // #endregion

    // #region Event Handlers

    /**
     * Event handler for the Cancel button being clicked while in Edit mode.
     * Handles redirect to parent page if creating a new entity.
     *
     * @returns true if the panel should leave edit mode; false if it should stay in edit mode; or a string containing a redirect URL.
     */
    async function onCancelEdit(): Promise<boolean | string> {

        if (options.value.hasPersonId) {
            if (config.navigationUrls?.[NavigationUrlKey.ParentPage]) {
                return config.navigationUrls[NavigationUrlKey.ParentPage];
            }

            return false;
        }
        else {
            if (!locationEditBag.value?.idKey) {
                // Cancelling on Add, and we know the parentLocationId, so we are probably in treeview mode, so navigate to theh current page
                if (options.value.hasParentLocationId) {
                    if (config.navigationUrls?.[NavigationUrlKey.CurrentPage]) {
                        return config.navigationUrls[NavigationUrlKey.CurrentPage];
                    }
                }
                else {
                    // Cancelling on Add. Return to parent page
                    if (config.navigationUrls?.[NavigationUrlKey.ParentPage]) {
                        return config.navigationUrls[NavigationUrlKey.ParentPage];
                    }
                }

                return false;
            }
        }

        return true;
    }

    /**
     * Event handler for the Delete button being clicked. Sends the
     * delete request to the server and then redirects to the target page.
     *
     * @returns false if it should stay on the page; or a string containing a redirect URL.
     */
    async function onDelete(): Promise<false | string> {
        errorMessage.value = "";

        const result = await invokeBlockAction<string>("Delete", {
            key: locationViewBag.value?.idKey
        });

        if (result.isSuccess && result.data) {
            return result.data;
        }
        else {
            errorMessage.value = result.errorMessage ?? "Unknown error while trying to delete location.";

            return false;
        }
    }

    /**
     * Event handler for the Edit button being clicked. Request the edit
     * details from the server and then enter edit mode.
     *
     * @returns true if the panel should enter edit mode; otherwise false.
     */
    async function onEdit(): Promise<boolean> {
        const result = await invokeBlockAction<DetailBlockBox<LocationBag, LocationDetailOptionsBag>>("Edit", {
            key: locationViewBag.value?.idKey
        });

        if (result.isSuccess && result.data && result.data.entity) {
            locationEditBag.value = result.data.entity;

            return true;
        }
        else {
            return false;
        }
    }

    /**
     * Event handler for when a value has changed that has an associated
     * C# property name. This is used to detect changes to values that
     * might cause qualified attributes to either show up or not show up.
     *
     * @param propertyName The name of the C# property that was changed.
     */
    function onPropertyChanged(propertyName: string): void {
        // If we don't have any qualified attribute properties or this property
        // is not one of them then do nothing.
        if (!config.qualifiedAttributeProperties || !config.qualifiedAttributeProperties.some(n => n.toLowerCase() === propertyName.toLowerCase())) {
            return;
        }

        refreshAttributesDebounce();
    }

    /**
     * Event handler for the panel's Save event. Send the data to the server
     * to be saved and then leave edit mode or redirect to target page.
     *
     * @returns true if the panel should leave edit mode; false if it should stay in edit mode; or a string containing a redirect URL.
     */
    async function onSave(): Promise<boolean | string> {
        errorMessage.value = "";

        const data: DetailBlockBox<LocationBag, LocationDetailOptionsBag> = {
            entity: locationEditBag.value,
            isEditable: true,
            validProperties: validProperties
        };

        const result = await invokeBlockAction<LocationBag | string>("Save", {
            box: data
        });

        if (result.isSuccess && result.data) {
            if (result.statusCode === 200) {

                if (typeof result.data === "object") {
                    locationViewBag.value = result.data;
                    return true;
                }
                else {
                    return result.data;
                }
            }
            else if (result.statusCode === 201 && typeof result.data === "string") {
                return result.data;
            }
        }

        errorMessage.value = result.errorMessage ?? "Unknown error while trying to save location.";

        return false;
    }

    // #endregion

    provideSecurityGrant(securityGrant);

    if (config.options?.hasPersonId) {
        panelMode.value = DetailPanelMode.Add;
        locationEditBag.value = locationViewBag.value ?? {} as LocationBag;
    }

    // Handle any initial error conditions or the need to go into edit mode.
    if (config.errorMessage) {
        blockError.value = config.errorMessage;
    }
    else if (!config.entity) {
        blockError.value = "The specified location could not be viewed.";
    }
    else if (!config.entity.idKey) {
        locationEditBag.value = config.entity;
        panelMode.value = DetailPanelMode.Add;
    }

    onConfigurationValuesChanged(useReloadBlock());
</script><|MERGE_RESOLUTION|>--- conflicted
+++ resolved
@@ -18,10 +18,7 @@
                  :isEditVisible="isEditable"
                  :isFollowVisible="false"
                  :isSecurityHidden="isSecurityHidden"
-<<<<<<< HEAD
-=======
                  :isFullScreenVisible="false"
->>>>>>> 975136db
                  @cancelEdit="onCancelEdit"
                  @delete="onDelete"
                  @edit="onEdit"
@@ -166,12 +163,8 @@
             hasParentLocationId: false,
             hasPersonId: false,
             isPersonIdAvailable: false,
-<<<<<<< HEAD
             mapStyleGuid: ""
         };
-=======
-        } as LocationDetailOptionsBag;
->>>>>>> 975136db
     });
 
     /**
