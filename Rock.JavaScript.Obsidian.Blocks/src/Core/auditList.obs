--- conflicted
+++ resolved
@@ -97,11 +97,7 @@
     * @param row The row to be filtered.
     */
     function getPersonNameFilterValue(row: Record<string, unknown>): string {
-<<<<<<< HEAD
-        const person = row["individual"] as PersonFieldBag;
-=======
         const person = row["person"] as PersonFieldBag;
->>>>>>> 4d66c200
         return !person ? "" : `${person.nickName} ${person.lastName}`;
     }
 
