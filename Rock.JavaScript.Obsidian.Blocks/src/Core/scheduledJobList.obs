<!-- Copyright by the Spark Development Network; Licensed under the Rock Community License -->
<template>
    <Grid :definition="config.gridDefinition ?? undefined"
          :data="gridDataSource"
          keyField="idKey"
          itemTerm="Service Job"
          :entityTypeGuid="EntityType.ServiceJob"
          :expectedRowCount="config.expectedRowCount ?? undefined"
          tooltipField="description"
          stickyHeader
          liveUpdates
          :showLaunchWorkflow="false"
          :onAddItem="config.isAddEnabled ? onAddItem : undefined"
          @selectItem="onSelectItem">

        <TextColumn name="name"
                    title="Name"
                    field="name"
                    :filter="textValueFilter"
                    visiblePriority="xs"
                    width="25%" />

        <DateTimeColumn name="lastSuccessfulRun"
                        title="Last Successful Run"
                        field="lastSuccessfulRun"
                        :filter="dateValueFilter"
                        visiblePriority="md"
                        headerClass="text-right"
                        itemClass="no-x-padding" />

        <DateTimeColumn name="lastRunDateTime"
                        title="Last Run Date"
                        field="lastRunDateTime"
                        :filter="dateValueFilter"
                        visiblePriority="md"
                        headerClass="text-right"
                        itemClass="no-x-padding" />

        <TextColumn name="lastRunDurationSeconds"
                    title="Last Run Duration"
                    field="lastRunDurationSeconds"
                    :filter="textValueFilter"
                    visiblePriority="md"
                    headerClass="text-center"
                    itemClass="justify-content-center text-center" />

        <Column name="lastStatus"
                title="Last Status"
                field="lastStatus"
                visiblePriority="md"
                :filter="pickExistingValueFilter"
                :filterValue="getlastStatusFilterValue"
                :quickFilterValue="getlastStatusFilterValue"
                width="7%">
            <template #format="{ row }">
                <span :class='getStatusClass(row)'>{{ row.lastStatus === "Exception" ? "Failed" : row.lastStatus }}</span>
            </template>

            <template #skeleton>
                <div class="skeleton skeleton-text skeleton-rounded" />
            </template>
        </Column>

        <Column name="lastStatusMessageAsHtml"
                title="Last Status Message"
                field="lastStatusMessageAsHtml"
                width="20%"
                :filter="textValueFilter"
                :filterValue="getlastStatusMessageFilterValue"
                :quickFilterValue="getlastStatusMessageFilterValue"
                visiblePriority="md">
            <template #format="{ row }">
                <div v-html="row.lastStatusMessageAsHtml">
                </div>
            </template>
        </Column>

        <BooleanColumn name="isSystem"
                       title="System"
                       field="isSystem"
                       visiblePriority="md"
<<<<<<< HEAD
                       :filter="booleanValueFilter"
=======
                       width="5%"
>>>>>>> 1c15fe07
                       headerClass="text-center"
                       itemClass="justify-content-center text-center" />

        <BooleanColumn name="isActive"
                       title="Active"
                       field="isActive"
                       visiblePriority="md"
                       width="5%"
                       headerClass="text-center"
<<<<<<< HEAD
                       itemClass="justify-content-center text-center"
                       :filter="booleanValueFilter"
                       width="5%" />
=======
                       itemClass="justify-content-center text-center"  />
>>>>>>> 1c15fe07

        <Column name="history"
                width="5%"
                title="History"
                disableSort
                headerClass="text-center">
            <template #format="{ row }">
                <button v-if="row.guid !== ServiceJob.JobPulse"
                        @click.prevent="onShowHistory(row, $event)"
                        class="btn btn-sm"
                        title="History">
                    <i class="fa fa-history"></i>
                </button>
            </template>
        </Column>

        <Column name="runJob"
                width="5%"
                title="Run Now"
                disableSort>
            <template #format="{ row }">
                <button v-if="row.guid !== ServiceJob.JobPulse"
                        @click.prevent="onRunNowClick(row, $event)"
                        class="btn btn-sm"
                        title="Run Now">
                    <i class="fa fa-play"></i>
                </button>
            </template>
        </Column>

        <DeleteColumn v-if="config.isDeleteEnabled" @click="onDeleteClick" />
    </Grid>
</template>

<style>
.no-x-padding {
    padding: var(--table-cell-padding-y) 0 !important;
}
</style>

<script setup lang="ts">
    import { useConfigurationValues, useInvokeBlockAction } from "@Obsidian/Utility/block";
    import { EntityType } from "@Obsidian/SystemGuids/entityType";
    import { ServiceJob } from "@Obsidian/SystemGuids/serviceJob";
    import Grid, { BooleanColumn, dateValueFilter, TextColumn, textValueFilter, pickExistingValueFilter, booleanValueFilter, DeleteColumn, DateTimeColumn, Column } from "@Obsidian/Controls/grid";
    import { alert } from "@Obsidian/Utility/dialogs";
    import { ListBlockBox } from "@Obsidian/ViewModels/Blocks/listBlockBox";
    import { ScheduledJobListOptionsBag } from "@Obsidian/ViewModels/Blocks/Core/ScheduledJobList/scheduledJobListOptionsBag";
    import { GridDataBag } from "@Obsidian/ViewModels/Core/Grid/gridDataBag";
    import { NavigationUrlKey } from "./ScheduledJobList/types.partial";
    import { reactive, ref } from "vue";

    const config = useConfigurationValues<ListBlockBox<ScheduledJobListOptionsBag>>();
    const invokeBlockAction = useInvokeBlockAction();

    // #region Values

    const gridDataSource = ref<Promise<GridDataBag>>();
    let gridData: GridDataBag | undefined;

    // #endregion

    // #region Functions

    /**
     * Called when the grid is requesting the row data be loaded.
     */
    async function loadGridData(): Promise<GridDataBag> {
        const result = await invokeBlockAction<GridDataBag>("GetGridData");

        if (result.isSuccess && result.data) {
            gridData = reactive(result.data);
            return gridData;
        }
        else {
            throw new Error(result.errorMessage ?? "Unknown error while trying to load grid data.");
        }
    }

    /**
     * Gets the corresponding label for the row's status.
     * @param row The current row.
     */
    function getStatusClass(row: Record<string, unknown>): string {
        const lastStatus = row["lastStatus"] as string || "";
        switch (lastStatus) {
            case "Success":
                return "label label-success";
            case "Running":
                return "label label-info";
            case "Exception":
                return "label label-danger";
            case "Warning":
                return "label label-warning";
            case "":
                return "";
            default:
                return `label label-warning`;
        }
    }

    /**
     * Gets the filter value text to use for the status message column.
     *
     * @param row The row to be filtered.
     */
    function getlastStatusMessageFilterValue(row: Record<string, unknown>): string {
        return row.lastStatusMessage as string;
    }

     /**
     * Gets the filter value text to use for the status column.
     *
     * @param row The row to be filtered.
     */
     function getlastStatusFilterValue(row: Record<string, unknown>): string {
        const status = row.lastStatus as string ?? "";
        return status === "Exception" ? "Failed" : status;
    }

    // #endregion

    // #region Event Handlers

    /**
     * Called when a row has been selected by the individual.
     *
     * @param key The key of the row that was selected.
     */
    function onSelectItem(key: string): void {
        if (config.navigationUrls?.[NavigationUrlKey.DetailPage]) {
            window.location.href = config.navigationUrls[NavigationUrlKey.DetailPage].replace("((Key))", key);
        }
    }

    /**
     * Called when a row's delete button has been clicked by the individual. This
     * happens only if they have confirmed the delete action.
     */
    async function onDeleteClick(key: string): Promise<void> {
        const result = await invokeBlockAction<string>("Delete", {
            key
        });

        if (result.isSuccess) {
            if (gridData && gridData.rows) {
                const index = gridData.rows.findIndex(r => r["idKey"] === key);

                if (index !== -1) {
                    gridData.rows?.splice(index, 1);
                }
            }
        }
        else {
            await alert(result.errorMessage ?? "Unknown error while trying to delete service job.");
        }
    }

    /**
     * Called when the Add button has been clicked by the indivual.
     */
    function onAddItem(): void {
        if (config.navigationUrls?.[NavigationUrlKey.DetailPage]) {
            window.location.href = config.navigationUrls[NavigationUrlKey.DetailPage].replace("((Key))", "0");
        }
    }

    /**
    * Called when the history button is clicked, redirects the user to the job history page.
    */
    function onShowHistory(row: Record<string, unknown>, event: Event): void {
        event.stopPropagation();

        const key = row["idKey"] as string;
        if (key) {
            if (config.navigationUrls?.[NavigationUrlKey.HistoryPage]) {
                window.location.href = config.navigationUrls[NavigationUrlKey.HistoryPage].replace("((Key))", key);
            }
        }
    }

    /**
    * Called when the run now button is clicked, sends a request to the server to run the job.
    */
    async function onRunNowClick(row: Record<string, unknown>, event: Event): Promise<void> {
        event.stopPropagation();

        const key = row["idKey"] as string;
        const jobName = row["name"] as string;
        if (key) {
            const result = await invokeBlockAction<string>("RunNow", {
                key
            });

            if (result.isSuccess) {
                await alert(`The '${jobName}' job has been started.`);
                gridDataSource.value = loadGridData();
            }
            else {
                await alert(result.errorMessage ?? "Unknown error while trying to delete service job.");
            }
        }
    }

    gridDataSource.value = loadGridData();
</script><|MERGE_RESOLUTION|>--- conflicted
+++ resolved
@@ -78,28 +78,19 @@
         <BooleanColumn name="isSystem"
                        title="System"
                        field="isSystem"
+                       :filter="booleanValueFilter"
                        visiblePriority="md"
-<<<<<<< HEAD
-                       :filter="booleanValueFilter"
-=======
-                       width="5%"
->>>>>>> 1c15fe07
                        headerClass="text-center"
                        itemClass="justify-content-center text-center" />
 
         <BooleanColumn name="isActive"
                        title="Active"
                        field="isActive"
+                       :filter="booleanValueFilter"
                        visiblePriority="md"
                        width="5%"
                        headerClass="text-center"
-<<<<<<< HEAD
-                       itemClass="justify-content-center text-center"
-                       :filter="booleanValueFilter"
-                       width="5%" />
-=======
-                       itemClass="justify-content-center text-center"  />
->>>>>>> 1c15fe07
+                       itemClass="justify-content-center text-center" />
 
         <Column name="history"
                 width="5%"
