<!-- Copyright by the Spark Development Network; Licensed under the Rock Community License -->
<template>
    <Grid :definition="config.gridDefinition ?? undefined"
          :data="gridDataSource"
          keyField="idKey"
          itemTerm="Service Job"
          :entityTypeGuid="EntityType.ServiceJob"
          :expectedRowCount="config.expectedRowCount ?? undefined"
          tooltipField="description"
          stickyHeader
          liveUpdates
          :showLaunchWorkflow="false"
          :onAddItem="config.isAddEnabled ? onAddItem : undefined"
          @selectItem="onSelectItem">

        <TextColumn name="name"
                    title="Name"
                    field="name"
                    :filter="textValueFilter"
                    visiblePriority="xs"
                    width="25%" />

        <DateTimeColumn name="lastSuccessfulRun"
                        title="Last Successful Run"
                        field="lastSuccessfulRun"
                        :filter="dateValueFilter"
                        visiblePriority="md"
                        headerClass="title-right"
                        itemClass="no-x-padding" />

        <DateTimeColumn name="lastRunDateTime"
                        title="Last Run Date"
                        field="lastRunDateTime"
                        :filter="dateValueFilter"
                        visiblePriority="md"
                        headerClass="title-right"
                        itemClass="no-x-padding" />

        <TextColumn name="lastRunDurationSeconds"
                    title="Last Run Duration"
                    field="lastRunDurationSeconds"
                    :filter="textValueFilter"
                    visiblePriority="md"
                    headerClass="title-center"
                    itemClass="justify-content-center text-center" />

        <Column name="lastStatus"
                title="Last Status"
                field="lastStatus"
                visiblePriority="md"
                :filter="pickExistingValueFilter"
                :filterValue="getlastStatusFilterValue"
                :quickFilterValue="getlastStatusFilterValue"
                width="7%">
            <template #format="{ row }">
                <span :class='getStatusClass(row)'>{{ row.lastStatus === "Exception" ? "Failed" : row.lastStatus }}</span>
            </template>

            <template #skeleton>
                <div class="skeleton skeleton-text skeleton-rounded" />
            </template>
        </Column>

        <Column name="lastStatusMessageAsHtml"
                title="Last Status Message"
                field="lastStatusMessageAsHtml"
                width="20%"
                :filter="textValueFilter"
                :filterValue="getlastStatusMessageFilterValue"
                :quickFilterValue="getlastStatusMessageFilterValue"
                visiblePriority="md">
            <template #format="{ row }">
                <div v-html="row.lastStatusMessageAsHtml">
                </div>
            </template>
        </Column>

        <BooleanColumn name="isSystem"
                       title="System"
                       field="isSystem"
                       :filter="booleanValueFilter"
                       visiblePriority="md"
<<<<<<< HEAD
                       headerClass="text-center"
=======
                       width="5%"
                       headerClass="title-center"
>>>>>>> 3894ef86
                       itemClass="justify-content-center text-center" />

        <BooleanColumn name="isActive"
                       title="Active"
                       field="isActive"
                       :filter="booleanValueFilter"
                       visiblePriority="md"
                       width="5%"
<<<<<<< HEAD
                       headerClass="text-center"
                       itemClass="justify-content-center text-center" />
=======
                       headerClass="title-center"
                       itemClass="justify-content-center text-center"  />
>>>>>>> 3894ef86

        <Column name="history"
                width="5%"
                title="History"
                disableSort
                headerClass="title-center">
            <template #format="{ row }">
                <button v-if="row.guid !== ServiceJob.JobPulse"
                        @click.prevent="onShowHistory(row, $event)"
                        class="btn btn-sm"
                        title="History">
                    <i class="fa fa-history"></i>
                </button>
            </template>
        </Column>

        <Column name="runJob"
                width="5%"
                title="Run Now"
                disableSort>
            <template #format="{ row }">
                <button v-if="row.guid !== ServiceJob.JobPulse"
                        @click.prevent="onRunNowClick(row, $event)"
                        class="btn btn-sm"
                        title="Run Now">
                    <i class="fa fa-play"></i>
                </button>
            </template>
        </Column>

        <DeleteColumn v-if="config.isDeleteEnabled" @click="onDeleteClick" />
    </Grid>
</template>

<style>
.no-x-padding {
    padding: var(--table-cell-padding-y) 0 !important;
}

.title-right .grid-column-title {
    text-align: right;
}

.title-center .grid-column-title {
    text-align: center;
}
</style>

<script setup lang="ts">
    import { useConfigurationValues, useInvokeBlockAction } from "@Obsidian/Utility/block";
    import { EntityType } from "@Obsidian/SystemGuids/entityType";
    import { ServiceJob } from "@Obsidian/SystemGuids/serviceJob";
    import Grid, { BooleanColumn, dateValueFilter, TextColumn, textValueFilter, pickExistingValueFilter, booleanValueFilter, DeleteColumn, DateTimeColumn, Column } from "@Obsidian/Controls/grid";
    import { alert } from "@Obsidian/Utility/dialogs";
    import { ListBlockBox } from "@Obsidian/ViewModels/Blocks/listBlockBox";
    import { ScheduledJobListOptionsBag } from "@Obsidian/ViewModels/Blocks/Core/ScheduledJobList/scheduledJobListOptionsBag";
    import { GridDataBag } from "@Obsidian/ViewModels/Core/Grid/gridDataBag";
    import { NavigationUrlKey } from "./ScheduledJobList/types.partial";
    import { reactive, ref } from "vue";

    const config = useConfigurationValues<ListBlockBox<ScheduledJobListOptionsBag>>();
    const invokeBlockAction = useInvokeBlockAction();

    // #region Values

    const gridDataSource = ref<Promise<GridDataBag>>();
    let gridData: GridDataBag | undefined;

    // #endregion

    // #region Functions

    /**
     * Called when the grid is requesting the row data be loaded.
     */
    async function loadGridData(): Promise<GridDataBag> {
        const result = await invokeBlockAction<GridDataBag>("GetGridData");

        if (result.isSuccess && result.data) {
            gridData = reactive(result.data);
            return gridData;
        }
        else {
            throw new Error(result.errorMessage ?? "Unknown error while trying to load grid data.");
        }
    }

    /**
     * Gets the corresponding label for the row's status.
     * @param row The current row.
     */
    function getStatusClass(row: Record<string, unknown>): string {
        const lastStatus = row["lastStatus"] as string || "";
        switch (lastStatus) {
            case "Success":
                return "label label-success";
            case "Running":
                return "label label-info";
            case "Exception":
                return "label label-danger";
            case "Warning":
                return "label label-warning";
            case "":
                return "";
            default:
                return `label label-warning`;
        }
    }

    /**
     * Gets the filter value text to use for the status message column.
     *
     * @param row The row to be filtered.
     */
    function getlastStatusMessageFilterValue(row: Record<string, unknown>): string {
        return row.lastStatusMessage as string;
    }

     /**
     * Gets the filter value text to use for the status column.
     *
     * @param row The row to be filtered.
     */
     function getlastStatusFilterValue(row: Record<string, unknown>): string {
        const status = row.lastStatus as string ?? "";
        return status === "Exception" ? "Failed" : status;
    }

    // #endregion

    // #region Event Handlers

    /**
     * Called when a row has been selected by the individual.
     *
     * @param key The key of the row that was selected.
     */
    function onSelectItem(key: string): void {
        if (config.navigationUrls?.[NavigationUrlKey.DetailPage]) {
            window.location.href = config.navigationUrls[NavigationUrlKey.DetailPage].replace("((Key))", key);
        }
    }

    /**
     * Called when a row's delete button has been clicked by the individual. This
     * happens only if they have confirmed the delete action.
     */
    async function onDeleteClick(key: string): Promise<void> {
        const result = await invokeBlockAction<string>("Delete", {
            key
        });

        if (result.isSuccess) {
            if (gridData && gridData.rows) {
                const index = gridData.rows.findIndex(r => r["idKey"] === key);

                if (index !== -1) {
                    gridData.rows?.splice(index, 1);
                }
            }
        }
        else {
            await alert(result.errorMessage ?? "Unknown error while trying to delete service job.");
        }
    }

    /**
     * Called when the Add button has been clicked by the indivual.
     */
    function onAddItem(): void {
        if (config.navigationUrls?.[NavigationUrlKey.DetailPage]) {
            window.location.href = config.navigationUrls[NavigationUrlKey.DetailPage].replace("((Key))", "0");
        }
    }

    /**
    * Called when the history button is clicked, redirects the user to the job history page.
    */
    function onShowHistory(row: Record<string, unknown>, event: Event): void {
        event.stopPropagation();

        const key = row["idKey"] as string;
        if (key) {
            if (config.navigationUrls?.[NavigationUrlKey.HistoryPage]) {
                window.location.href = config.navigationUrls[NavigationUrlKey.HistoryPage].replace("((Key))", key);
            }
        }
    }

    /**
    * Called when the run now button is clicked, sends a request to the server to run the job.
    */
    async function onRunNowClick(row: Record<string, unknown>, event: Event): Promise<void> {
        event.stopPropagation();

        const key = row["idKey"] as string;
        const jobName = row["name"] as string;
        if (key) {
            const result = await invokeBlockAction<string>("RunNow", {
                key
            });

            if (result.isSuccess) {
                await alert(`The '${jobName}' job has been started.`);
                gridDataSource.value = loadGridData();
            }
            else {
                await alert(result.errorMessage ?? "Unknown error while trying to delete service job.");
            }
        }
    }

    gridDataSource.value = loadGridData();
</script><|MERGE_RESOLUTION|>--- conflicted
+++ resolved
@@ -80,12 +80,7 @@
                        field="isSystem"
                        :filter="booleanValueFilter"
                        visiblePriority="md"
-<<<<<<< HEAD
-                       headerClass="text-center"
-=======
-                       width="5%"
                        headerClass="title-center"
->>>>>>> 3894ef86
                        itemClass="justify-content-center text-center" />
 
         <BooleanColumn name="isActive"
@@ -94,13 +89,8 @@
                        :filter="booleanValueFilter"
                        visiblePriority="md"
                        width="5%"
-<<<<<<< HEAD
-                       headerClass="text-center"
+                       headerClass="title-center"
                        itemClass="justify-content-center text-center" />
-=======
-                       headerClass="title-center"
-                       itemClass="justify-content-center text-center"  />
->>>>>>> 3894ef86
 
         <Column name="history"
                 width="5%"
