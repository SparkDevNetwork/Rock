--- conflicted
+++ resolved
@@ -205,10 +205,7 @@
     import { GetPdfPreviewUrlRequestBag } from "@Obsidian/ViewModels/Blocks/Core/SignatureDocumentTemplateDetail/getPdfPreviewUrlRequestBag";
     import { SignatureDocumentTemplateDetailOptionsBag } from "@Obsidian/ViewModels/Blocks/Core/SignatureDocumentTemplateDetail/signatureDocumentTemplateDetailOptionsBag";
     import { ListItemBag } from "@Obsidian/ViewModels/Utility/listItemBag";
-<<<<<<< HEAD
-=======
     import { ValidationRule } from "@Obsidian/ValidationRules";
->>>>>>> 9691b6cf
 
     const props = defineProps({
         modelValue: {
@@ -260,8 +257,6 @@
 
     // #endregion
 
-<<<<<<< HEAD
-=======
     // #region Computed Values
 
     const validityDurationRules = computed<ValidationRule[]>(() => [
@@ -296,7 +291,6 @@
 
     // #endregion
 
->>>>>>> 9691b6cf
     // #region Event Handlers
 
     function onTemplateTipsClick(): void {
