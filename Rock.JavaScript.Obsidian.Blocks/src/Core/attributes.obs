--- conflicted
+++ resolved
@@ -108,10 +108,6 @@
     import { EntityType } from "@Obsidian/SystemGuids/entityType";
 
     type BlockConfiguration = {
-<<<<<<< HEAD
-        attributeEntityTypeId: number;
-=======
->>>>>>> 8b874b59
         entityTypeGuid?: Guid;
         entityTypes?: ListItemBag[];
         hideColumns: string[];
