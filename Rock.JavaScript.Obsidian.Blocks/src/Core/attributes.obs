--- conflicted
+++ resolved
@@ -303,10 +303,7 @@
         entityTypeQualifierColumn.value = result.data.entityTypeQualifierColumn ?? "";
         entityTypeQualifierValue.value = result.data.entityTypeQualifierValue ?? "";
         editableAttribute.value = result.data.attribute;
-<<<<<<< HEAD
-=======
         editableAttribute.value.guid = null;
->>>>>>> dbb7383b
 
         entityTypeQualifierColumnItems.value = result.data
             .validQualifierColumns
