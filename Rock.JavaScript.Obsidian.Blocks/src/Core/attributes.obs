<!-- Copyright by the Spark Development Network; Licensed under the Rock Community License -->
<template>
    <Grid class="mb-4"
          :definition="config?.gridDefinition ?? undefined"
          :data="gridDataSource"
          keyField="guid"
          itemTerm="Attribute"
          :entityTypeGuid="EntityType.Attribute"
          stickyHeader
          liveUpdates
          markInactiveRows
          gridSettings
          :gridSettingsActive="hasSettingsFilters"
          @gridSettingsClick="showFilterModal = true"
          :onAddItem="config?.isAddEnabled ? onAddAttribute : undefined"
          :onSelectItem="config?.options?.allowSettingOfValues ? onEditAttributeValue : undefined">

        <template #gridHeaderPrepend v-if="showEntityTypePicker">
            <div class="form-inline d-flex justify-content-end p-3">
                <DropDownList v-model="entityTypeGuidFilter"
                              label="Entity Type"
                              grouped
                              enhanceForLongLists
                              :items="entityTypeOptions"
                              style="min-width:250px;" />
            </div>

        </template>

        <ReorderColumn v-if="!(config?.options?.hideColumns ?? []).includes('Ordering')" @orderChanged="onOrderChanged" />

        <TextColumn v-if="!(config?.options?.hideColumns ?? []).includes('Id')" name="id" title="Id" field="id" width="80" />

        <TextColumn v-if="!(config?.options?.hideColumns ?? []).includes('Qualifier')" name="qualifier" title="Qualifier" field="qualifier" :filter="pickExistingValueFilter" />

        <TextColumn name="name" title="Name" field="name" :filter="textValueFilter" />

        <TextColumn v-if="!(config?.options?.hideColumns ?? []).includes('Category')" name="categories" title="Categories" field="categories" :filter="pickExistingValueFilter" />

        <Column v-if="!(config?.options?.hideColumns ?? []).includes('Value')" name="value" title="Value" field="value" :filter="textValueFilter" width="40%">
            <template #format="{ row }">
                <RockField :class="!row.value ? 'text-muted' : ''" :modelValue="row.value || row.defaultValue" :attribute="row.attribute" :showLabel="false" isCondensed isEscaped />
            </template>
        </Column>

        <EditColumn @click="onEditAttribute" />
        <SecurityColumn />
        <DeleteColumn @click="onDeleteAttribute" :rowDisabled="(row) => !row.isDeleteEnabled" />
    </Grid>

    <Modal v-model="showEditAttributeValueModal" :title="editAttributeValueModalTitle" saveText="Save" @save="saveEditAttributeValue">
        <RockField v-model="editAttributeValue" :attribute="editAttribute" isEditMode />
    </Modal>

    <Modal v-model="showEditAttributeModal" :title="editAttributeModalTitle" saveText="Save" @save="saveEditAttribute">
        <div v-if="showEntityTypeQualifier" class="well">
            <DropDownList v-model="entityTypeGuidForEdit"
                          label="Entity Type"
                          grouped
                          enhanceForLongLists
                          :items="entityTypeOptions"
                          rules="required" />
            <div class="row">
                <div class="col-md-6">
                    <TextBox v-model="entityTypeQualifierColumn" label="Qualifier Field" />
                </div>

                <div class="col-md-6">
                    <TextBox v-model="entityTypeQualifierValue" label="Qualifier Value" />
                </div>
            </div>
        </div>

        <AttributeEditor v-model="editableAttribute" :reservedKeyNames="usedKeyNames" :isShowInGridVisible="config?.options?.enableShowInGrid" />
    </Modal>

    <Modal v-model="showFilterModal" title="Filter Options" @save="applyFilters">
        <DropDownList v-model="activeFilter" :items="activeFilterOptions" label="Active Status" />

        <template #customButtons>
            <RockButton type="button" btnType="default" @click="clearFilters">Clear Filters</RockButton>
            <RockButton type="submit" btnType="primary">Apply Filters</RockButton>
        </template>
    </Modal>
</template>

<script setup lang="ts">
    import { Guid } from "@Obsidian/Types";
    import { computed, reactive, ref, watch } from "vue";
    import Grid, { Column, TextColumn, ReorderColumn, SecurityColumn, DeleteColumn, EditColumn, pickExistingValueFilter, textValueFilter } from "@Obsidian/Controls/grid";
    import AttributeEditor from "@Obsidian/Controls/attributeEditor.obs";
    import Modal from "@Obsidian/Controls/modal.obs";
    import RockField from "@Obsidian/Controls/rockField.obs";
    import RockButton from "@Obsidian/Controls/rockButton.obs";
    import DropDownList from "@Obsidian/Controls/dropDownList.obs";
    import TextBox from "@Obsidian/Controls/textBox.obs";
    import { FieldType } from "@Obsidian/SystemGuids/fieldType";
    import { onConfigurationValuesChanged, useConfigurationValues, useInvokeBlockAction, usePersonPreferences, useReloadBlock } from "@Obsidian/Utility/block";
    import { alert } from "@Obsidian/Utility/dialogs";
    import { normalize as normalizeGuid } from "@Obsidian/Utility/guid";
    import { ListItemBag } from "@Obsidian/ViewModels/Utility/listItemBag";
    import { PublicAttributeBag } from "@Obsidian/ViewModels/Utility/publicAttributeBag";
    import { PublicEditableAttributeBag } from "@Obsidian/ViewModels/Utility/publicEditableAttributeBag";
    import { ListBlockBox } from "@Obsidian/ViewModels/Blocks/listBlockBox";
    import { GridDataBag } from "@Obsidian/ViewModels/Core/Grid/gridDataBag";
    import { PreferenceKey } from "./Attributes/types.partial";
    import { asBooleanOrNull } from "@Obsidian/Utility/booleanUtils";
    import { EntityType } from "@Obsidian/SystemGuids/entityType";
<<<<<<< HEAD

    type BlockConfiguration = {
        entityTypeGuid?: Guid;
        entityTypes?: ListItemBag[];
        hideColumns: string[];
        enableShowInGrid: boolean;
        allowSettingOfValues: boolean;
    };
=======
    import { AttributesOptionsBag } from "@Obsidian/ViewModels/Blocks/Core/Attributes/attributesOptionsBag";
>>>>>>> a26ac98b

    type EditAttribute = {
        entityTypeQualifierColumn?: string | null;
        entityTypeQualifierValue?: string | null;
        entityTypeGuid?: Guid | null;
        attribute: PublicEditableAttributeBag;
    };

    type GridRow = {
        id: number;
        idKey: string;
        guid: Guid;
        key: string;
        entityTypeGuid: Guid;
        name: string;
        categories: string;
        order: number;
        isActive: boolean;
        qualifier: string;
        attribute: PublicAttributeBag;
        value: string;
        defaultValue: string;
        isDeleteEnabled: boolean;
        isSecurityEnabled: boolean;
    };

    interface IAttributeGridDataBag extends GridDataBag {
        /** Gets or sets the row data to display in the grid. */
        rows?: GridRow[];
    }

<<<<<<< HEAD
    const config = useConfigurationValues<ListBlockBox<BlockConfiguration>>();
=======
    const config = useConfigurationValues<ListBlockBox<AttributesOptionsBag>>();
>>>>>>> a26ac98b
    const invokeBlockAction = useInvokeBlockAction();
    const preferences = usePersonPreferences().blockPreferences;

    /** True if the entity type picker should be visible on the page. */
<<<<<<< HEAD
    const showEntityTypePicker = computed(() => !config.options?.entityTypeGuid);

    /** The list of entity types to show in the entity type picker. */
    const entityTypeOptions = computed(() => config.options?.entityTypes ?? []);

    /** True if the entity type qualifier text boxes should be shown. */
    const showEntityTypeQualifier = computed(() => !config.options?.entityTypeGuid);
=======
    const showEntityTypePicker = computed(() => !config?.options?.entityTypeGuid);

    /** The list of entity types to show in the entity type picker. */
    const entityTypeOptions = computed(() => config?.options?.entityTypes ?? []);

    /** True if the entity type qualifier text boxes should be shown. */
    const showEntityTypeQualifier = computed(() => !config?.options?.entityTypeGuid);
>>>>>>> a26ac98b

    // #region Attribute Editing

    // Fields for editing an attribute
    const entityTypeGuidForEdit = ref("");
    const entityTypeQualifierColumn = ref("");
    const entityTypeQualifierValue = ref("");

    /** The current attribute in an editable format. */
    const editableAttribute = ref<PublicEditableAttributeBag | null>(null);

    /** True if the edit attribute modal should be visible. */
    const showEditAttributeModal = ref<boolean>(false);

    /** The title to display in the edit attribute modal. */
    const editAttributeModalTitle = computed((): string => {
        if (editableAttribute.value) {
            return `Edit ${editableAttribute.value.name}`;
        }

        return "";
    });

    const usedKeyNames = ref<string[]>([]);

    /**
     * Start editing an attribute on the given row.
     *
     * @param row The row that represents the attribute.
     */
    const onEditAttribute = async (guid: Guid): Promise<void> => {
        const result = await invokeBlockAction<EditAttribute>("GetEditAttribute", {
            attributeGuid: guid
        });

        if (!result.isSuccess || !result.data) {
            return alert(result.errorMessage ?? "Unable to edit attribute.");
        }

        entityTypeGuidForEdit.value = result.data.entityTypeGuid ?? entityTypeGuid.value;
        entityTypeQualifierColumn.value = result.data.entityTypeQualifierColumn ?? "";
        entityTypeQualifierValue.value = result.data.entityTypeQualifierValue ?? "";
        editableAttribute.value = result.data.attribute;
        showEditAttributeModal.value = true;
    };

    /**
     * Save the attribute information to the server.
     */
    const saveEditAttribute = async (): Promise<void> => {
        const result = await invokeBlockAction<GridRow>("SaveEditAttribute", {
            entityTypeGuid: entityTypeGuidForEdit.value || entityTypeGuid.value,
            entityTypeQualifierColumn: entityTypeQualifierColumn.value,
            entityTypeQualifierValue: entityTypeQualifierValue.value,
            attribute: editableAttribute.value
        });

        if (!result.isSuccess || !result.data) {
            return alert(result.errorMessage ?? "Unable to save attribute.");
        }

        editableAttribute.value = null;
        showEditAttributeModal.value = false;

        if (!gridData?.rows) {
            return;
        }

        const index = gridData.rows.findIndex(a => a.guid === result.data?.guid);
        const matchesCurrentEntityType = result.data.entityTypeGuid == entityTypeGuid.value;

        const activeFilterVal = asBooleanOrNull(activeFilter.value);
        const matchesCurrentActiveFilter = activeFilterVal === null || result.data.isActive == activeFilterVal;

        if (index !== -1) {
            if (matchesCurrentEntityType && matchesCurrentActiveFilter) {
                // Overwrite the version we have on the client
                gridData.rows.splice(index, 1, result.data);
            }
            else {
                // Delete the version we have because it has switched entity types
                gridData.rows.splice(index, 1);
            }
        }
        else if (matchesCurrentEntityType) {
            // Add as a new row
            gridData.rows.push(result.data);
        }
    };

    /**
     * Event handler for when the add attribute button is clicked.
     */
    const onAddAttribute = (): void => {
        editableAttribute.value = {
            isActive: true,
            fieldTypeGuid: normalizeGuid(FieldType.Text),
            isPublic: false,
            isSystem: false,
            isRequired: false,
            isShowInGrid: false,
            isShowOnBulk: false,
            isAnalytic: false,
            isAllowSearch: false,
            isAnalyticHistory: false,
            isEnableHistory: false,
            isIndexEnabled: false
        };
        showEditAttributeModal.value = true;
        entityTypeGuidForEdit.value = entityTypeGuid.value;
        entityTypeQualifierColumn.value = "";
        entityTypeQualifierValue.value = "";
    };

    /**
     * Event handler for when a delete button on a row is clicked.
     *
     * @param row The row on which the delete button was clicked.
     */
    const onDeleteAttribute = async (key: Guid): Promise<void> => {
        const result = await invokeBlockAction<GridRow>("DeleteAttribute", {
            attributeGuid: key
        });

        if (!result.isSuccess) {
            return alert(result.errorMessage || "Unable to delete attribute.");
        }

        if (!gridData?.rows) {
            return;
        }

        const index = gridData.rows.findIndex(a => a.guid === key);

        if (index !== -1) {
            gridData.rows.splice(index, 1);
        }
    };

    // #endregion

    // #region Attribute Value Editing

    /** The current attribute value in an editable format. */
    const editAttributeValue = ref("");
    const editAttribute = ref<PublicAttributeBag>({} as PublicAttributeBag);

    /** True if the edit attribute value modal should be visible. */
    const showEditAttributeValueModal = ref<boolean>(false);

    /** The title to display in the edit attribute value modal. */
    const editAttributeValueModalTitle = computed((): string => {
        if (editAttribute.value) {
            return `${editAttribute.value.name} Value`;
        }

        return "";
    });

    /**
     * Begins editing an attribute's value.
     *
     * @param row The row that initiated the action.
     */
    async function onEditAttributeValue(key: Guid): Promise<void> {
<<<<<<< HEAD
        if (!config.options?.allowSettingOfValues) {
=======
        if (!config?.options?.allowSettingOfValues) {
>>>>>>> a26ac98b
            return;
        }

        const result = await invokeBlockAction<{ attribute: PublicAttributeBag, value: string }>("GetEditAttributeValue", {
            attributeGuid: key
        });

        if (!result.isSuccess || !result.data) {
            return alert(result.errorMessage ?? "Unable to edit attribute value.");
        }

        editAttribute.value = result.data.attribute;
        editAttributeValue.value = result.data.value;
        showEditAttributeValueModal.value = true;
    }

    /**
     * Called when a row has been dragged from one position to a new position.
     *
     * @param item The item that was moved to a new position.
     * @param beforeItem The item that the first item was dropped before.
     *
     * @returns `true` if the operation succeeded; otherwise `false`.
     */
    async function onOrderChanged(item: Record<string, unknown>, beforeItem: Record<string, unknown> | null): Promise<boolean> {
        const result = await invokeBlockAction<string>("ReorderItem", {
            key: item["idKey"],
            beforeKey: beforeItem?.["idKey"] ?? null
        });

        return result.isSuccess;
    }

    /**
     * Performs the save operation for editing an attribute value.
     */
    async function saveEditAttributeValue(): Promise<void> {
        const result = await invokeBlockAction<GridRow>("SaveEditAttributeValue", {
            attributeGuid: editAttribute.value?.attributeGuid,
            value: editAttributeValue.value
        });

        if (!result.isSuccess || !result.data) {
            return alert(result.errorMessage ?? "Unable to save attribute value.");
        }

        if (gridData?.rows) {

            const index = gridData.rows.findIndex(a => a.guid === result.data?.guid);

            if (index !== -1) {
                gridData.rows.splice(index, 1, result.data);
            }
        }

        editAttribute.value = {} as PublicAttributeBag;
        editAttributeValue.value = "";
        showEditAttributeValueModal.value = false;
    }

    // #endregion

    // #region Filters

    const entityTypeGuidFilter = ref(preferences.getValue(PreferenceKey.FilterEntityTypeGuid));
    const categoriesFilter = ref(preferences.getValue(PreferenceKey.FilterCategories));
    const activeFilter = ref(preferences.getValue(PreferenceKey.FilterActive));

    /** The currently selected entity type by the user. */
<<<<<<< HEAD
    const entityTypeGuid = computed(() => config.options?.entityTypeGuid || entityTypeGuidFilter.value);

    /** True if we have a valid entity type selected or via configuration. */
    const entityTypeSelectionIsValid = computed(() => !!config.options?.entityTypeGuid || entityTypeGuidFilter.value !== "");
=======
    const entityTypeGuid = computed(() => config?.options?.entityTypeGuid || entityTypeGuidFilter.value);

    /** True if we have a valid entity type selected or via configuration. */
    const entityTypeSelectionIsValid = computed(() => !!config?.options?.entityTypeGuid || entityTypeGuidFilter.value !== "");
>>>>>>> a26ac98b

    /** Whether or not the modal for editing filters should be shown */
    const showFilterModal = ref(false);

    /** Possible options to choose from for the "Active" filter. */
    const activeFilterOptions: ListItemBag[] = [
        { value: "", text: "[All]" },
        { value: "true", text: "Active" },
        { value: "false", text: "Inactive" }
    ];

    const hasSettingsFilters = computed<boolean>(() => {
        return !!activeFilter.value;
    });

    function applyFilters(): void {
        showFilterModal.value = false;

        saveFilterValues();
    }

    function clearFilters(): void {
        showFilterModal.value = false;
        activeFilter.value = "";

        saveFilterValues();
    }

    async function saveFilterValues(): Promise<void> {
        preferences.setValue(PreferenceKey.FilterActive, activeFilter.value);

        await preferences.save();

        gridDataSource.value = loadGridData();
    }

    watch(entityTypeGuidFilter, async () => {
        preferences.setValue(PreferenceKey.FilterEntityTypeGuid, entityTypeGuidFilter.value);

        await preferences.save();
        gridDataSource.value = loadGridData();
    });

    // #endregion

    // #region Grid Data

    let gridData: IAttributeGridDataBag | undefined = undefined;
    const gridDataSource = ref<Promise<IAttributeGridDataBag>>(
        entityTypeSelectionIsValid.value
            ? Promise.resolve(gridData ?? { rows: [] })
            : Promise.reject("Please select an entity to display attributes for.")
    );


    /**
     * Called when the grid is requesting the row data be loaded.
     */
    async function loadGridData(): Promise<IAttributeGridDataBag> {
        if (!entityTypeGuid.value) {
            gridData = undefined;
            throw "Please select an entity to display attributes for.";
        }

        const result = await invokeBlockAction<IAttributeGridDataBag>("GetGridData");

        if (!result.isSuccess || !result.data) {
            throw new Error(result.errorMessage ?? "Unknown error while trying to load grid data.");
        }

        gridData = reactive(result.data);
        usedKeyNames.value = (gridData?.rows ?? []).map(attr => attr.key);

        return gridData;
    }

    // #endregion

    onConfigurationValuesChanged(useReloadBlock());

    gridDataSource.value = loadGridData();
</script><|MERGE_RESOLUTION|>--- conflicted
+++ resolved
@@ -106,18 +106,7 @@
     import { PreferenceKey } from "./Attributes/types.partial";
     import { asBooleanOrNull } from "@Obsidian/Utility/booleanUtils";
     import { EntityType } from "@Obsidian/SystemGuids/entityType";
-<<<<<<< HEAD
-
-    type BlockConfiguration = {
-        entityTypeGuid?: Guid;
-        entityTypes?: ListItemBag[];
-        hideColumns: string[];
-        enableShowInGrid: boolean;
-        allowSettingOfValues: boolean;
-    };
-=======
     import { AttributesOptionsBag } from "@Obsidian/ViewModels/Blocks/Core/Attributes/attributesOptionsBag";
->>>>>>> a26ac98b
 
     type EditAttribute = {
         entityTypeQualifierColumn?: string | null;
@@ -149,24 +138,11 @@
         rows?: GridRow[];
     }
 
-<<<<<<< HEAD
-    const config = useConfigurationValues<ListBlockBox<BlockConfiguration>>();
-=======
     const config = useConfigurationValues<ListBlockBox<AttributesOptionsBag>>();
->>>>>>> a26ac98b
     const invokeBlockAction = useInvokeBlockAction();
     const preferences = usePersonPreferences().blockPreferences;
 
     /** True if the entity type picker should be visible on the page. */
-<<<<<<< HEAD
-    const showEntityTypePicker = computed(() => !config.options?.entityTypeGuid);
-
-    /** The list of entity types to show in the entity type picker. */
-    const entityTypeOptions = computed(() => config.options?.entityTypes ?? []);
-
-    /** True if the entity type qualifier text boxes should be shown. */
-    const showEntityTypeQualifier = computed(() => !config.options?.entityTypeGuid);
-=======
     const showEntityTypePicker = computed(() => !config?.options?.entityTypeGuid);
 
     /** The list of entity types to show in the entity type picker. */
@@ -174,7 +150,6 @@
 
     /** True if the entity type qualifier text boxes should be shown. */
     const showEntityTypeQualifier = computed(() => !config?.options?.entityTypeGuid);
->>>>>>> a26ac98b
 
     // #region Attribute Editing
 
@@ -340,11 +315,7 @@
      * @param row The row that initiated the action.
      */
     async function onEditAttributeValue(key: Guid): Promise<void> {
-<<<<<<< HEAD
-        if (!config.options?.allowSettingOfValues) {
-=======
         if (!config?.options?.allowSettingOfValues) {
->>>>>>> a26ac98b
             return;
         }
 
@@ -414,17 +385,10 @@
     const activeFilter = ref(preferences.getValue(PreferenceKey.FilterActive));
 
     /** The currently selected entity type by the user. */
-<<<<<<< HEAD
-    const entityTypeGuid = computed(() => config.options?.entityTypeGuid || entityTypeGuidFilter.value);
-
-    /** True if we have a valid entity type selected or via configuration. */
-    const entityTypeSelectionIsValid = computed(() => !!config.options?.entityTypeGuid || entityTypeGuidFilter.value !== "");
-=======
     const entityTypeGuid = computed(() => config?.options?.entityTypeGuid || entityTypeGuidFilter.value);
 
     /** True if we have a valid entity type selected or via configuration. */
     const entityTypeSelectionIsValid = computed(() => !!config?.options?.entityTypeGuid || entityTypeGuidFilter.value !== "");
->>>>>>> a26ac98b
 
     /** Whether or not the modal for editing filters should be shown */
     const showFilterModal = ref(false);
