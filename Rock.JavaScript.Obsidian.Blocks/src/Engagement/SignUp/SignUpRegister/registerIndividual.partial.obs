<!-- Copyright by the Spark Development Network; Licensed under the Rock Community License -->
<template>
    <h4>{{ title }}</h4>

    <div class="row sign-up-anonymous-name">
        <div class="col-md-6">
<<<<<<< HEAD
            <FirstNameTextBox v-model="firstName"
                              label="First Name"
                              rules="required"
                              :validationTitle="`${title} First Name`"
                              :disabled="disabled" />
=======
            <TextBox v-model="firstName"
                     label="First Name"
                     :rules="['required', 'nospecialcharacters', 'noemojisorspecialfonts']"
                     :validationTitle="`${title} First Name`"
                     :disabled="disabled" />
>>>>>>> 67cdf95f
        </div>
        <div class="col-md-6">
            <TextBox v-model="lastName"
                     label="Last Name"
                     :rules="['required', 'nospecialcharacters', 'noemojisorspecialfonts']"
                     :validationTitle="`${title} Last Name`"
                     :disabled="disabled" />
        </div>
    </div>

    <div class="row sign-up-anonymous-communication">
        <div class="col-md-6">
            <EmailBox v-model="email"
                      label="Email"
                      :rules="emailRules"
                      :validationTitle="`${title} Email`"
                      :disabled="disabled" />
        </div>
        <div class="col-md-6">
            <PhoneNumberBox v-model="mobilePhoneNumber"
                            v-model:countryCode="mobilePhoneCountryCode"
                            label="Mobile Phone"
                            :rules="mobilePhoneRules"
                            :validationTitle="`${title} Mobile Phone`"
                            :disabled="disabled" />
        </div>
    </div>

    <div class="row -mt-form-group sign-up-anonymous-allow-sms">
        <div class="col-md-6 col-md-offset-6">
            <CheckBox v-model="registrant.allowSms"
                      label=""
                      text="Allow SMS Messages"
                      :disabled="disabled || !mobilePhoneNumber" />
        </div>
    </div>

    <div v-if="anyMemberAttributes" class="sign-up-anonymous-member-attributes">
        <AttributeValuesContainer v-model="memberAttributeValues"
                                  :isEditMode="true"
                                  :attributes="memberAttributes"
                                  :showCategoryLabel="false"
                                  :numberOfColumns="2"
                                  :disabled="disabled" />
    </div>

    <div v-if="anyMemberOpportunityAttributes" class="sign-up-anonymous-member-opportunity-attributes">
        <AttributeValuesContainer v-model="memberOpportunityAttributeValues"
                                  :isEditMode="true"
                                  :attributes="memberOpportunityAttributes"
                                  :showCategoryLabel="false"
                                  :numberOfColumns="2"
                                  :disabled="disabled" />
    </div>

    <hr>
</template>

<script setup lang="ts">
    import { computed, inject, PropType, ref } from "vue";
    import { MemberAttributes, MemberOpportunityAttributes } from "../types.partial";
    import AttributeValuesContainer from "@Obsidian/Controls/attributeValuesContainer.obs";
    import CheckBox from "@Obsidian/Controls/checkBox.obs";
    import EmailBox from "@Obsidian/Controls/emailBox.obs";
    import PhoneNumberBox from "@Obsidian/Controls/phoneNumberBox.obs";
    import TextBox from "@Obsidian/Controls/textBox.obs";
    import FirstNameTextBox from "@Obsidian/Controls/firstNameTextBox.obs";
    import { SignUpRegistrantBag } from "@Obsidian/ViewModels/Blocks/Engagement/SignUp/SignUpRegister/signUpRegistrantBag";

    const props = defineProps({
        registrant: {
            type: Object as PropType<SignUpRegistrantBag>,
            required: true
        },

        title: {
            type: String as PropType<string>,
            required: true
        },

        requireEmail: {
            type: Boolean as PropType<boolean>,
            required: true
        },

        requireMobilePhone: {
            type: Boolean as PropType<boolean>,
            required: true
        },

        disabled: {
            type: Boolean as PropType<boolean>,
            default: false
        }
    });

    // #region Values

    const memberAttributes = inject(MemberAttributes, ref({}));
    const memberOpportunityAttributes = inject(MemberOpportunityAttributes, ref({}));

    // #endregion Values

    // #region Computed Values

    const firstName = computed<string>({
        get() {
            return props.registrant.firstName ?? "";
        },
        set(newValue: string) {
            props.registrant.firstName = newValue;
        }
    });

    const lastName = computed<string>({
        get() {
            return props.registrant.lastName ?? "";
        },
        set(newValue: string) {
            props.registrant.lastName = newValue;
        }
    });

    const email = computed<string>({
        get() {
            return props.registrant.email ?? "";
        },
        set(newValue: string) {
            props.registrant.email = newValue;
        }
    });

    const emailRules = computed((): string => {
        return props.requireEmail ? "required" : "";
    });

    const mobilePhoneNumber = computed<string | undefined>({
        get() {
            return props.registrant.mobilePhoneNumber ?? undefined;
        },
        set(newValue: string | undefined) {
            props.registrant.mobilePhoneNumber = newValue;
            props.registrant.allowSms = !!newValue;
        }
    });

    const mobilePhoneCountryCode = computed<string | undefined>({
        get() {
            return props.registrant.mobilePhoneCountryCode ?? undefined;
        },
        set(newValue: string | undefined) {
            props.registrant.mobilePhoneCountryCode = newValue;
        }
    });

    const mobilePhoneRules = computed((): string => {
        return props.requireMobilePhone ? "required" : "";
    });

    const anyMemberAttributes = computed((): boolean => {
        return !!Object.keys(memberAttributes.value).length;
    });

    const anyMemberOpportunityAttributes = computed((): boolean => {
        return !!Object.keys(memberOpportunityAttributes.value).length;
    });

    const memberAttributeValues = computed<Record<string, string>>({
        get() {
            return props.registrant.memberAttributeValues ?? {};
        },
        set(newValue: Record<string, string>) {
            props.registrant.memberAttributeValues = newValue;
        }
    });

    const memberOpportunityAttributeValues = computed<Record<string, string>>({
        get() {
            return props.registrant.memberOpportunityAttributeValues ?? {};
        },
        set(newValue: Record<string, string>) {
            props.registrant.memberOpportunityAttributeValues = newValue;
        }
    });

        // #endregion
</script><|MERGE_RESOLUTION|>--- conflicted
+++ resolved
@@ -4,19 +4,11 @@
 
     <div class="row sign-up-anonymous-name">
         <div class="col-md-6">
-<<<<<<< HEAD
             <FirstNameTextBox v-model="firstName"
                               label="First Name"
-                              rules="required"
+                              :rules="['required', 'nospecialcharacters', 'noemojisorspecialfonts']"
                               :validationTitle="`${title} First Name`"
                               :disabled="disabled" />
-=======
-            <TextBox v-model="firstName"
-                     label="First Name"
-                     :rules="['required', 'nospecialcharacters', 'noemojisorspecialfonts']"
-                     :validationTitle="`${title} First Name`"
-                     :disabled="disabled" />
->>>>>>> 67cdf95f
         </div>
         <div class="col-md-6">
             <TextBox v-model="lastName"
