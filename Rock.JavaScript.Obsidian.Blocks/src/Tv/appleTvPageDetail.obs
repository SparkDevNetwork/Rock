<!-- Copyright by the Spark Development Network; Licensed under the Rock Community License -->
<template>
    <NotificationBox v-if="blockError" alertType="warning">{{ blockError }}</NotificationBox>

    <NotificationBox v-if="errorMessage" alertType="danger">{{ errorMessage }}</NotificationBox>

<<<<<<< HEAD
    <DetailBlock v-if="!blockError"
                 v-model:mode="panelMode"
                 :name="panelName"
                 :labels="blockLabels"
                 :entityKey="entityKey"
                 :entityTypeGuid="entityTypeGuid"
                 :entityTypeName="panelName"
                 :isAuditHidden="true"
                 :isBadgesVisible="true"
                 :isDeleteVisible="false"
                 :isEditVisible="isEditable"
                 :isFollowVisible="false"
                 :isSecurityHidden="true"
                 :headerActions="headerActions"
                 :footerActions="footerActions"
                 @cancelEdit="onCancelEdit"
                 @delete="onDelete"
                 @edit="onEdit"
                 @save="onSave">
        <template #view>
            <ViewPanel :modelValue="appleTvPageViewBag" :options="options" />
        </template>

        <template #edit>
            <EditPanel v-model="appleTvPageEditBag" :options="options" @propertyChanged="onPropertyChanged" />
        </template>
    </DetailBlock>
=======
    <RockForm v-model:submit="submitForm" @submit="onSave" :formResetKey="resetKey">
        <Panel type="block" :title="panelName" :headerSecondaryActions="headerSecondaryActions">

            <template #headerActions>
                <span class="action clickable text-info" title="Copy Page Guid to Clipboard" @click="onExportClick">
                    <i class="fa fa-clipboard"></i>
                </span>
            </template>

            <template #default>
                <EditPanel v-if="panelMode === DetailPanelMode.Add || panelMode === DetailPanelMode.Edit"
                           v-model="appleTvPageEditBag"
                           :options="options"
                           @propertyChanged="onPropertyChanged" />

                <Modal v-model="showAuditDetailsModal" title="Audit Details">
                    <AuditDetail :entityTypeGuid="EntityType.Page" :entityKey="entityKey" />
                </Modal>
            </template>

            <template #footerActions>
                <div v-if="panelMode !== DetailPanelMode.View">
                    <RockButton :btnSize="BtnSize.Default"
                                :btnType="BtnType.Primary"
                                @click="onSaveForm">
                        Save
                    </RockButton>
                    <RockButton :btnSize="BtnSize.Default"
                                :btnType="BtnType.Link"
                                @click="onSaveAndContinueEditingForm">
                        Save Continue Editing
                    </RockButton>
                    <RockButton :btnSize="BtnSize.Default"
                                :btnType="BtnType.Link"
                                @click="onCancelEdit">
                        Cancel
                    </RockButton>
                </div>
            </template>

        </Panel>
    </RockForm>
>>>>>>> c9d0dd55
</template>

<script setup lang="ts">
    import { computed, ref } from "vue";
    import NotificationBox from "@Obsidian/Controls/notificationBox.obs";
    import { EntityType } from "@Obsidian/SystemGuids/entityType";
    import { DetailPanelMode } from "@Obsidian/Enums/Controls/detailPanelMode";
    import { PanelAction } from "@Obsidian/Types/Controls/panelAction";
    import EditPanel from "./AppleTvPageDetail/editPanel.partial.obs";
    import RockButton from "@Obsidian/Controls/rockButton.obs";
    import { BtnType } from "@Obsidian/Enums/Controls/btnType";
    import { BtnSize } from "@Obsidian/Enums/Controls/btnSize";
    import RockForm from "@Obsidian/Controls/rockForm.obs";
    import Panel from "@Obsidian/Controls/panel.obs";
    import AuditDetail from "@Obsidian/Controls/auditDetail.obs";
    import Modal from "@Obsidian/Controls/modal.obs";
    import { getSecurityGrant, provideSecurityGrant, refreshDetailAttributes, useConfigurationValues, useInvokeBlockAction } from "@Obsidian/Utility/block";
    import { debounce } from "@Obsidian/Utility/util";
    import { makeUrlRedirectSafe } from "@Obsidian/Utility/url";
    import { NavigationUrlKey } from "./AppleTvPageDetail/types.partial";
    import { DetailBlockBox } from "@Obsidian/ViewModels/Blocks/detailBlockBox";
    import { AppleTvPageBag } from "@Obsidian/ViewModels/Blocks/Tv/AppleTvPageDetail/appleTvPageBag";
    import { AppleTvPageDetailOptionsBag } from "@Obsidian/ViewModels/Blocks/Tv/AppleTvPageDetail/appleTvPageDetailOptionsBag";

    const config = useConfigurationValues<DetailBlockBox<AppleTvPageBag, AppleTvPageDetailOptionsBag>>();
    const invokeBlockAction = useInvokeBlockAction();
    const securityGrant = getSecurityGrant(config.securityGrantToken);

    // #region Values

    const blockError = ref("");
    const errorMessage = ref("");

    const appleTvPageEditBag = ref(config.entity ?? {} as AppleTvPageBag);
    const submitForm = ref(false);
    const redirectAfterSave = ref(true);
    const resetKey = ref("");
    const showAuditDetailsModal = ref(false);

    const panelMode = ref<DetailPanelMode>(DetailPanelMode.Edit);

    // The properties that are being edited in the UI. This is used to
    // inform the server which incoming values have valid data in them.
    const validProperties = [
        "attributeValues",
        "name",
        "description",
        "showInMenu",
<<<<<<< HEAD
        "rockCacheability",
        "pageTVML"
=======
        "pageTVML",
        "rockCacheability"
>>>>>>> c9d0dd55
    ];

    const refreshAttributesDebounce = debounce(() => refreshDetailAttributes(appleTvPageEditBag, validProperties, invokeBlockAction), undefined, true);

    // #endregion

    // #region Computed Values

    /**
     * The entity name to display in the block panel.
     */
    const panelName = computed((): string => {
        return appleTvPageEditBag.value?.name ?? "New Application";
    });

    /**
     * The identifier key value for this entity.
     */
    const entityKey = computed((): string => {
        return appleTvPageEditBag.value?.idKey ?? "";
    });

    const headerSecondaryActions = computed((): PanelAction[] | undefined => {
        const actions: PanelAction[] = [];

        if (appleTvPageEditBag.value.idKey) {
            actions.push({
                type: "default",
                title: "Audit Details",
                handler: onAuditClick
            });
        }

        return actions;
    });

<<<<<<< HEAD
    const footerActions = computed((): PanelAction[] | undefined => {
        const actions: PanelAction[] = [];

        if (panelMode.value !== DetailPanelMode.View) {
            actions.push({
                title: "Save Continue Editing",
                type: "link",
                handler: onSaveAndContinue
            });
        }

        return actions;
    });

    /**
     * Additional labels to display in the block panel.
     */
    const blockLabels = computed((): PanelAction[] | undefined => {
        const labels: PanelAction[] = [];

        if (panelMode.value !== DetailPanelMode.View) {
            return undefined;
        }

        return labels;
    });

    const isEditable = computed((): boolean => {
        return config.isEditable === true && appleTvPageViewBag.value?.isSystem !== true;
    });

=======
>>>>>>> c9d0dd55
    const options = computed((): AppleTvPageDetailOptionsBag => {
        return config.options ?? {};
    });

    // #endregion

    // #region Functions

    // #endregion

    // #region Event Handlers

    const onAuditClick = (): void => {
        showAuditDetailsModal.value = true;
    };

    const onExportClick = (event: Event): void => {
        navigator.clipboard.writeText(appleTvPageEditBag.value?.pageGuid ?? "");

        // eslint-disable-next-line @typescript-eslint/no-explicit-any
        const jquery = <any>window[<any>"$"];
        const jEl = jquery(event.target).tooltip();
        jEl.attr("data-original-title", "Copied")
            .tooltip("show")
            .attr("data-original-title", "Copy Page Guid to Clipboard");
    };

    /**
     * Event handler for the Cancel button being clicked while in Edit mode.
     * Handles redirect to parent page if creating a new entity.
     *
     * @returns true if the panel should leave edit mode; false if it should stay in edit mode; or a string containing a redirect URL.
     */
<<<<<<< HEAD
    async function onCancelEdit(): Promise<boolean | string> {
        if (config.navigationUrls?.[NavigationUrlKey.ParentPage]) {
            return config.navigationUrls[NavigationUrlKey.ParentPage];
        }

        return true;
    }

    /**
     * Event handler for the Delete button being clicked. Sends the
     * delete request to the server and then redirects to the target page.
     *
     * @returns false if it should stay on the page; or a string containing a redirect URL.
     */
    async function onDelete(): Promise<false | string> {
        errorMessage.value = "";

        const result = await invokeBlockAction<string>("Delete", {
            key: appleTvPageViewBag.value?.idKey
        });

        if (result.isSuccess && result.data) {
            return result.data;
        }
        else {
            errorMessage.value = result.errorMessage ?? "Unknown error while trying to delete site.";

            return false;
        }
    }

    /**
     * Event handler for the Edit button being clicked. Request the edit
     * details from the server and then enter edit mode.
     *
     * @returns true if the panel should enter edit mode; otherwise false.
     */
    async function onEdit(): Promise<boolean> {
        const result = await invokeBlockAction<DetailBlockBox<AppleTvPageBag, AppleTvPageDetailOptionsBag>>("Edit", {
            key: appleTvPageViewBag.value?.idKey
        });

        if (result.isSuccess && result.data && result.data.entity) {
            appleTvPageEditBag.value = result.data.entity;

            return true;
        }
        else {
            return false;
=======
    async function onCancelEdit(): Promise<void> {
        if (config.navigationUrls?.[NavigationUrlKey.ParentPage]) {
            window.location.href = makeUrlRedirectSafe(config.navigationUrls[NavigationUrlKey.ParentPage]);
>>>>>>> c9d0dd55
        }
    }

    /**
     * Event handler for when a value has changed that has an associated
     * C# property name. This is used to detect changes to values that
     * might cause qualified attributes to either show up or not show up.
     *
     * @param propertyName The name of the C# property that was changed.
     */
    function onPropertyChanged(propertyName: string): void {
        // If we don't have any qualified attribute properties or this property
        // is not one of them then do nothing.
        if (!config.qualifiedAttributeProperties || !config.qualifiedAttributeProperties.some(n => n.toLowerCase() === propertyName.toLowerCase())) {
            return;
        }

        refreshAttributesDebounce();
    }

    /**
     * Event handler for the panel's Save event. Send the data to the server
     * to be saved and then leave edit mode or redirect to target page.
     *
     * @returns true if the panel should leave edit mode; false if it should stay in edit mode; or a string containing a redirect URL.
     */
    async function onSave(): Promise<void> {
        errorMessage.value = "";

        const data: DetailBlockBox<AppleTvPageBag, AppleTvPageDetailOptionsBag> = {
            entity: appleTvPageEditBag.value,
            isEditable: true,
            validProperties: validProperties
        };

        const result = await invokeBlockAction<AppleTvPageBag | string>("Save", {
            box: data
        });

        if (result.isSuccess && result.data) {
<<<<<<< HEAD
            if (result.statusCode === 200 && typeof result.data === "string") {
                return result.data;
            }
        }
        else {
            errorMessage.value = result.errorMessage ?? "Unknown error while trying to save site.";
        }
=======
            if (result.statusCode === 201 && typeof result.data === "string" && redirectAfterSave.value) {
                window.location.href = makeUrlRedirectSafe(result.data);
            }
        }
        else {
            errorMessage.value = result.errorMessage ?? "Unknown error while trying to save page.";
        }

    }

    function onSaveForm(): void {
        redirectAfterSave.value = true;
        submitForm.value = true;
    }
>>>>>>> c9d0dd55

    function onSaveAndContinueEditingForm(): void {
        redirectAfterSave.value = false;
        submitForm.value = true;
    }

<<<<<<< HEAD
    /**
     * Event handler for the panel's Save and Continue event. Send the data to the server
     * to be saved.
     *
     * @returns true if the panel should leave edit mode; false if it should stay in edit mode; or a string containing a redirect URL.
     */
    async function onSaveAndContinue(): Promise<void> {
        errorMessage.value = "";

        const data: DetailBlockBox<AppleTvPageBag, AppleTvPageDetailOptionsBag> = {
            entity: appleTvPageEditBag.value,
            isEditable: true,
            validProperties: validProperties
        };

        const result = await invokeBlockAction<AppleTvPageBag | string>("Save", {
            box: data
        });

        if (!result.isSuccess) {
            errorMessage.value = result.errorMessage ?? "Unknown error while trying to save site.";
        }
    }
=======
>>>>>>> c9d0dd55

    // #endregion

    provideSecurityGrant(securityGrant);

    // Handle any initial error conditions or the need to go into edit mode.
    if (config.errorMessage) {
        blockError.value = config.errorMessage;
    }
    else if (!config.entity) {
        blockError.value = "The specified page could not be viewed.";
    }
    else if (!config.entity.idKey) {
        appleTvPageEditBag.value = config.entity;
        panelMode.value = DetailPanelMode.Add;
    }
</script><|MERGE_RESOLUTION|>--- conflicted
+++ resolved
@@ -4,35 +4,6 @@
 
     <NotificationBox v-if="errorMessage" alertType="danger">{{ errorMessage }}</NotificationBox>
 
-<<<<<<< HEAD
-    <DetailBlock v-if="!blockError"
-                 v-model:mode="panelMode"
-                 :name="panelName"
-                 :labels="blockLabels"
-                 :entityKey="entityKey"
-                 :entityTypeGuid="entityTypeGuid"
-                 :entityTypeName="panelName"
-                 :isAuditHidden="true"
-                 :isBadgesVisible="true"
-                 :isDeleteVisible="false"
-                 :isEditVisible="isEditable"
-                 :isFollowVisible="false"
-                 :isSecurityHidden="true"
-                 :headerActions="headerActions"
-                 :footerActions="footerActions"
-                 @cancelEdit="onCancelEdit"
-                 @delete="onDelete"
-                 @edit="onEdit"
-                 @save="onSave">
-        <template #view>
-            <ViewPanel :modelValue="appleTvPageViewBag" :options="options" />
-        </template>
-
-        <template #edit>
-            <EditPanel v-model="appleTvPageEditBag" :options="options" @propertyChanged="onPropertyChanged" />
-        </template>
-    </DetailBlock>
-=======
     <RockForm v-model:submit="submitForm" @submit="onSave" :formResetKey="resetKey">
         <Panel type="block" :title="panelName" :headerSecondaryActions="headerSecondaryActions">
 
@@ -75,7 +46,6 @@
 
         </Panel>
     </RockForm>
->>>>>>> c9d0dd55
 </template>
 
 <script setup lang="ts">
@@ -124,13 +94,8 @@
         "name",
         "description",
         "showInMenu",
-<<<<<<< HEAD
-        "rockCacheability",
-        "pageTVML"
-=======
         "pageTVML",
         "rockCacheability"
->>>>>>> c9d0dd55
     ];
 
     const refreshAttributesDebounce = debounce(() => refreshDetailAttributes(appleTvPageEditBag, validProperties, invokeBlockAction), undefined, true);
@@ -167,40 +132,6 @@
         return actions;
     });
 
-<<<<<<< HEAD
-    const footerActions = computed((): PanelAction[] | undefined => {
-        const actions: PanelAction[] = [];
-
-        if (panelMode.value !== DetailPanelMode.View) {
-            actions.push({
-                title: "Save Continue Editing",
-                type: "link",
-                handler: onSaveAndContinue
-            });
-        }
-
-        return actions;
-    });
-
-    /**
-     * Additional labels to display in the block panel.
-     */
-    const blockLabels = computed((): PanelAction[] | undefined => {
-        const labels: PanelAction[] = [];
-
-        if (panelMode.value !== DetailPanelMode.View) {
-            return undefined;
-        }
-
-        return labels;
-    });
-
-    const isEditable = computed((): boolean => {
-        return config.isEditable === true && appleTvPageViewBag.value?.isSystem !== true;
-    });
-
-=======
->>>>>>> c9d0dd55
     const options = computed((): AppleTvPageDetailOptionsBag => {
         return config.options ?? {};
     });
@@ -234,61 +165,9 @@
      *
      * @returns true if the panel should leave edit mode; false if it should stay in edit mode; or a string containing a redirect URL.
      */
-<<<<<<< HEAD
-    async function onCancelEdit(): Promise<boolean | string> {
-        if (config.navigationUrls?.[NavigationUrlKey.ParentPage]) {
-            return config.navigationUrls[NavigationUrlKey.ParentPage];
-        }
-
-        return true;
-    }
-
-    /**
-     * Event handler for the Delete button being clicked. Sends the
-     * delete request to the server and then redirects to the target page.
-     *
-     * @returns false if it should stay on the page; or a string containing a redirect URL.
-     */
-    async function onDelete(): Promise<false | string> {
-        errorMessage.value = "";
-
-        const result = await invokeBlockAction<string>("Delete", {
-            key: appleTvPageViewBag.value?.idKey
-        });
-
-        if (result.isSuccess && result.data) {
-            return result.data;
-        }
-        else {
-            errorMessage.value = result.errorMessage ?? "Unknown error while trying to delete site.";
-
-            return false;
-        }
-    }
-
-    /**
-     * Event handler for the Edit button being clicked. Request the edit
-     * details from the server and then enter edit mode.
-     *
-     * @returns true if the panel should enter edit mode; otherwise false.
-     */
-    async function onEdit(): Promise<boolean> {
-        const result = await invokeBlockAction<DetailBlockBox<AppleTvPageBag, AppleTvPageDetailOptionsBag>>("Edit", {
-            key: appleTvPageViewBag.value?.idKey
-        });
-
-        if (result.isSuccess && result.data && result.data.entity) {
-            appleTvPageEditBag.value = result.data.entity;
-
-            return true;
-        }
-        else {
-            return false;
-=======
     async function onCancelEdit(): Promise<void> {
         if (config.navigationUrls?.[NavigationUrlKey.ParentPage]) {
             window.location.href = makeUrlRedirectSafe(config.navigationUrls[NavigationUrlKey.ParentPage]);
->>>>>>> c9d0dd55
         }
     }
 
@@ -329,15 +208,6 @@
         });
 
         if (result.isSuccess && result.data) {
-<<<<<<< HEAD
-            if (result.statusCode === 200 && typeof result.data === "string") {
-                return result.data;
-            }
-        }
-        else {
-            errorMessage.value = result.errorMessage ?? "Unknown error while trying to save site.";
-        }
-=======
             if (result.statusCode === 201 && typeof result.data === "string" && redirectAfterSave.value) {
                 window.location.href = makeUrlRedirectSafe(result.data);
             }
@@ -352,39 +222,12 @@
         redirectAfterSave.value = true;
         submitForm.value = true;
     }
->>>>>>> c9d0dd55
 
     function onSaveAndContinueEditingForm(): void {
         redirectAfterSave.value = false;
         submitForm.value = true;
     }
 
-<<<<<<< HEAD
-    /**
-     * Event handler for the panel's Save and Continue event. Send the data to the server
-     * to be saved.
-     *
-     * @returns true if the panel should leave edit mode; false if it should stay in edit mode; or a string containing a redirect URL.
-     */
-    async function onSaveAndContinue(): Promise<void> {
-        errorMessage.value = "";
-
-        const data: DetailBlockBox<AppleTvPageBag, AppleTvPageDetailOptionsBag> = {
-            entity: appleTvPageEditBag.value,
-            isEditable: true,
-            validProperties: validProperties
-        };
-
-        const result = await invokeBlockAction<AppleTvPageBag | string>("Save", {
-            box: data
-        });
-
-        if (!result.isSuccess) {
-            errorMessage.value = result.errorMessage ?? "Unknown error while trying to save site.";
-        }
-    }
-=======
->>>>>>> c9d0dd55
 
     // #endregion
 
