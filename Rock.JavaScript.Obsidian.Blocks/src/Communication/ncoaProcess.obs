<!-- Copyright by the Spark Development Network; Licensed under the Rock Community License -->
<template>
    <Panel title="National Change of Address (NCOA) Processing">
        <p><strong>Enhance Your Data</strong></p>
        <p>TrueNCOA provides a service to non-profits to validate and update person address data leveraging the National Change of Address (NCOA)
            database maintained by the U.S. Postal Service. The output will include details such as the person’s current address, move date, and
            move type (temporary or permanent).
        </p>
        <p class="mb-4">Be sure to <a href="https://app.truencoa.com/Users/Register">sign-up with TrueNCOA</a> before you get started. This block will export the needed input file for TrueNCOA and allow you to
            import their results back into Rock.
        </p>
        <div>
            <div class="d-flex flex-row justify-content-around flex-wrap">
                <RockForm class="well col-md-5 col-sm-10 col-xs-12 d-flex flex-column justify-content-between" style="height: 650px;" @submit="exportFile" :hideErrors="true">
                    <div>
                        <h3>STEP 1: NCOA Export Tool</h3>
                        <div class="ml-2">
                            <p class="text-muted text-wrap">Select a data vew to filter your export.</p>
                            <div class="col-lg-9 col-md-11 col-sm-8 col-xs-12 p-0">
                                <DataViewPicker
                                                v-model="selectedPersonDataView"
                                                label="Person Data View"
                                                rules="required" />
                            </div>
                        </div>
                    </div>
                    <div class="ml-2">
                        <RockButton
                                    :btnSize="BtnSize.Default"
                                    :btnType="BtnType.Primary"
                                    :disabled="isStep1Loading"
                                    type="submit">
                            Export File
                        </RockButton>
                    </div>
                </RockForm>
                <RockForm class="well col-md-5 col-sm-10 col-xs-12 d-flex flex-column justify-content-between" style="height: 650px;" @submit="processImportFile" :hideErrors="true">
                    <div>
                        <h3>STEP 2: NCOA Results Uploader</h3>
                        <div class="ml-2">
                            <p class="text-muted text-wrap">Upload and configure file processing settings.</p>
                            <FileUploader
                                          v-model="importedFile"
                                          label="TrueNCOA Results"
                                          help="The results file from TrueNCOA."
                                          rules="required"
                                          :uploadAsTemporary="true"
                                          uploadButtonText="Upload"
                                          :showDeleteButton="true" />
                            <div class="col-lg-9 col-md-11 col-sm-8 col-xs-12 p-0">
                                <NumberBox
                                           v-model="minMoveDistance"
                                           label="Minimum Move Distance to Inactivate"
                                           help="Minimum move distance that a person moved before marking the person's account to inactivate."
                                           rules="required"
                                           placeholder="200">
                                    <template #inputGroupAppend>
                                        <span class="input-group-addon">miles</span>
                                    </template>
                                </NumberBox>
                            </div>
<<<<<<< HEAD
                            <CheckBox v-model="isMark48Month"
                                      label="Mark 48 Month Move as Previous Address"
                                      help="Mark moves in the 19-48 month category as a previous address." />
                            <CheckBox v-model="isMarkInvalidAddresses"
                                      label="Mark Invalid Addresses as Previous Address"
                                      help="Mark Invalid Addresses as Previous Addresses" />
                            <div class="col-lg-9 col-md-11 col-sm-8 col-xs-12 p-0">
                                <DefinedValuePicker
                                                    v-model="selectedInactiveReason"
                                                    label="Inactive Record Reason"
                                                    :definedTypeGuid="DefinedType.PersonRecordStatusReason"
                                                    help="The reason to use when inactivating people due to moving beyond the configured number of miles."
                                                    rules="required" />
=======
                            <CheckBox v-model="isMark48Month" label="Mark 48 Month Move as Previous Address" help="Mark moves in the 19-48 month category as a previous address." />
                            <CheckBox v-model="isMarkInvalidAddresses" label="Mark Invalid Addresses as Previous Address" help="Mark Invalid Addresses as Previous Addresses" />
                            <div class="col-lg-9 col-md-11 col-sm-8 col-xs-12 p-0">
                                <DefinedValuePicker v-model="selectedInactiveReason" label="Inactive Record Reason" :definedTypeGuid="DefinedType.PersonRecordStatusReason" help="The reason to use when inactivating people due to moving beyond the configured number of miles." rules="required" />
>>>>>>> 272a753e
                            </div>
                        </div>
                    </div>
                    <div class="ml-2">
<<<<<<< HEAD
                        <RockButton
                                    :btnSize="BtnSize.Default"
                                    :btnType="BtnType.Primary"
                                    :disabled="isStep2Loading"
                                    type="submit">
=======
                        <RockButton :btnSize="BtnSize.Default" :btnType="BtnType.Primary" :disabled="isStep2Loading" type="submit">
>>>>>>> 272a753e
                            Import File
                        </RockButton>
                    </div>
                </RockForm>
                <div class="col-md-10 col-sm-10 col-xs-12">
<<<<<<< HEAD
                    <NotificationBox v-if="successMessage"
                                     alertType="success"
                                     v-html="successMessage" />
                    <NotificationBox v-if="errorMessage"
                                     v-text="errorMessage"
                                     alertType="warning" />
=======
                    <NotificationBox v-if="successMessage" alertType="success" v-html="successMessage" />
                    <NotificationBox v-if="errorMessage" v-text="errorMessage" alertType="warning" />
>>>>>>> 272a753e
                </div>
            </div>
        </div>
    </Panel>
</template>

<script setup lang="ts">
    import NotificationBox from "@Obsidian/Controls/notificationBox.obs";
    import Panel from "@Obsidian/Controls/panel.obs";
    import RockButton from "@Obsidian/Controls/rockButton.obs";
    import RockForm from "@Obsidian/Controls/rockForm.obs";
    import DataViewPicker from "@Obsidian/Controls/dataViewPicker.obs";
    import FileUploader from "@Obsidian/Controls/fileUploader.obs";
    import NumberBox from "@Obsidian/Controls/numberBox.obs";
    import CheckBox from "@Obsidian/Controls/checkBox.obs";
    import DefinedValuePicker from "@Obsidian/Controls/definedValuePicker.obs";
    import { DefinedType } from "@Obsidian/SystemGuids/definedType";
    import { BtnType } from "@Obsidian/Enums/Controls/btnType";
    import { BtnSize } from "@Obsidian/Enums/Controls/btnSize";
    import { useConfigurationValues, useInvokeBlockAction } from "@Obsidian/Utility/block";
    import { ref } from "vue";
    import { NcoaProcessSavedSettingsBag } from "@Obsidian/ViewModels/Blocks/Communication/NcoaProcess/ncoaProcessSavedSettingsBag";
    import { NcoaProcessBag } from "@Obsidian/ViewModels/Blocks/Communication/NcoaProcess/ncoaProcessBag";
    import { ListItemBag } from "@Obsidian/ViewModels/Utility/listItemBag";
    import { Workbook } from "@Obsidian/Libs/exceljs";
<<<<<<< HEAD
    import { downloadWorkbook } from "@Obsidian/Utility/file";
=======
    import { downloadFile } from "@Obsidian/Utility/file";
>>>>>>> 272a753e
    import { NcoaProcessPersonAddressBag } from "@Obsidian/ViewModels/Blocks/Communication/NcoaProcess/ncoaProcessPersonAddressBag";

    const box = useConfigurationValues<NcoaProcessSavedSettingsBag>();
    const invokeBlockAction = useInvokeBlockAction();

    const minMoveDistance = ref(box.minimumMoveDistance ?? 200);
    const isMark48Month = ref(box.is48MonthMoveChecked ?? true);
    const isMarkInvalidAddresses = ref(box.isInvalidAddressesChecked ?? true);
    const selectedPersonDataView = ref(box.personDataView ?? null);
    const selectedInactiveReason = ref<ListItemBag | null>(box.inactiveRecordReason ?? null);
    const importedFile = ref(box.uploadFileReference ?? null);
    const successMessage = ref("");
    const errorMessage = ref("");
    const isStep1Loading = ref(false);
    const isStep2Loading = ref(false);

    const exportFile = async (): Promise<void> => {
        successMessage.value = "";
        errorMessage.value = "";
        isStep1Loading.value = true;
        const result = await invokeBlockAction<NcoaProcessBag>("PrepareExportFile", { dataViewValue: selectedPersonDataView.value?.value });
        // Generate Excel file and download
        if (result.isSuccess && result.data?.addresses != null) {
            const workbook = generateDataForFile(result.data.addresses);

            // Get the export data.
            const buffer = await workbook.xlsx.writeBuffer();
            const data = new Blob([buffer], {
                type: "application/octet-stream"
            });

            await downloadFile(data, "ExportedAddresses.xlsx").then(() => {
                successMessage.value = result.data?.successMessage || "Success";
            });
        }
        else {
            errorMessage.value = result.errorMessage || "Error";
        }
        isStep1Loading.value = false;
    };

    const processImportFile = async (): Promise<void> => {
        successMessage.value = "";
        errorMessage.value = "";
        isStep2Loading.value = true;

        const bag = <NcoaProcessBag>{
            inactiveReason: selectedInactiveReason.value,
            mark48MonthAsPrevious: isMark48Month.value,
            markInvalidAsPrevious: isMarkInvalidAddresses.value,
            minMoveDistance: minMoveDistance.value,
            ncoaFileUploadReference: importedFile.value
        };
        const result = await invokeBlockAction<NcoaProcessBag>("ProcessNcoaImportFile", { bag });

        if (result.isSuccess) {
            successMessage.value = result.data?.successMessage || "Success";
        }
        else {
            errorMessage.value = result.errorMessage || "Error";
        }
        isStep2Loading.value = false;
    };

    // Generates the Workbook and converts the data passed in from a dictionary to an array so that the file is properly formatted.
    function generateDataForFile(data: NcoaProcessPersonAddressBag[]): Workbook {
        const workbook = new Workbook();
        const worksheet = workbook.addWorksheet();

        // Converting the dictionary to an array.
        const keys = Object.keys(data);
        const headerRow = Object.keys(data[keys[0]]) as string[];
        const dataArray = [headerRow];
        keys.forEach(key => {
            const rowData = Object.values(data[key]).map(value => String(value));
            dataArray.push(rowData);
        });

        // Add data to worksheet
        dataArray.forEach(row => {
            worksheet.addRow(row);
        });

        return workbook;
    }

</script><|MERGE_RESOLUTION|>--- conflicted
+++ resolved
@@ -59,55 +59,22 @@
                                     </template>
                                 </NumberBox>
                             </div>
-<<<<<<< HEAD
-                            <CheckBox v-model="isMark48Month"
-                                      label="Mark 48 Month Move as Previous Address"
-                                      help="Mark moves in the 19-48 month category as a previous address." />
-                            <CheckBox v-model="isMarkInvalidAddresses"
-                                      label="Mark Invalid Addresses as Previous Address"
-                                      help="Mark Invalid Addresses as Previous Addresses" />
-                            <div class="col-lg-9 col-md-11 col-sm-8 col-xs-12 p-0">
-                                <DefinedValuePicker
-                                                    v-model="selectedInactiveReason"
-                                                    label="Inactive Record Reason"
-                                                    :definedTypeGuid="DefinedType.PersonRecordStatusReason"
-                                                    help="The reason to use when inactivating people due to moving beyond the configured number of miles."
-                                                    rules="required" />
-=======
                             <CheckBox v-model="isMark48Month" label="Mark 48 Month Move as Previous Address" help="Mark moves in the 19-48 month category as a previous address." />
                             <CheckBox v-model="isMarkInvalidAddresses" label="Mark Invalid Addresses as Previous Address" help="Mark Invalid Addresses as Previous Addresses" />
                             <div class="col-lg-9 col-md-11 col-sm-8 col-xs-12 p-0">
                                 <DefinedValuePicker v-model="selectedInactiveReason" label="Inactive Record Reason" :definedTypeGuid="DefinedType.PersonRecordStatusReason" help="The reason to use when inactivating people due to moving beyond the configured number of miles." rules="required" />
->>>>>>> 272a753e
                             </div>
                         </div>
                     </div>
                     <div class="ml-2">
-<<<<<<< HEAD
-                        <RockButton
-                                    :btnSize="BtnSize.Default"
-                                    :btnType="BtnType.Primary"
-                                    :disabled="isStep2Loading"
-                                    type="submit">
-=======
                         <RockButton :btnSize="BtnSize.Default" :btnType="BtnType.Primary" :disabled="isStep2Loading" type="submit">
->>>>>>> 272a753e
                             Import File
                         </RockButton>
                     </div>
                 </RockForm>
                 <div class="col-md-10 col-sm-10 col-xs-12">
-<<<<<<< HEAD
-                    <NotificationBox v-if="successMessage"
-                                     alertType="success"
-                                     v-html="successMessage" />
-                    <NotificationBox v-if="errorMessage"
-                                     v-text="errorMessage"
-                                     alertType="warning" />
-=======
                     <NotificationBox v-if="successMessage" alertType="success" v-html="successMessage" />
                     <NotificationBox v-if="errorMessage" v-text="errorMessage" alertType="warning" />
->>>>>>> 272a753e
                 </div>
             </div>
         </div>
@@ -133,11 +100,7 @@
     import { NcoaProcessBag } from "@Obsidian/ViewModels/Blocks/Communication/NcoaProcess/ncoaProcessBag";
     import { ListItemBag } from "@Obsidian/ViewModels/Utility/listItemBag";
     import { Workbook } from "@Obsidian/Libs/exceljs";
-<<<<<<< HEAD
-    import { downloadWorkbook } from "@Obsidian/Utility/file";
-=======
     import { downloadFile } from "@Obsidian/Utility/file";
->>>>>>> 272a753e
     import { NcoaProcessPersonAddressBag } from "@Obsidian/ViewModels/Blocks/Communication/NcoaProcess/ncoaProcessPersonAddressBag";
 
     const box = useConfigurationValues<NcoaProcessSavedSettingsBag>();
