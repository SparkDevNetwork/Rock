--- conflicted
+++ resolved
@@ -12,17 +12,6 @@
 
                 <NotificationBox alertType="danger" v-if="errorMessage" v-html="errorMessage" />
 
-<<<<<<< HEAD
-                <div v-if="unsubscribeFromListOptions.length > 0" class="radio">
-                    <label :for="unsubscribe">
-                        <input :id="unsubscribe"
-                               :name="unsubscribe"
-                               type="radio"
-                               :value="unsubscribe"
-                               v-model="emailPreference" />
-                        <span class="label-text">{{ unsubscribeText }}</span>
-                    </label>
-=======
                 <div v-if="noMassEmailsText" class="radio">
                     <label :for="noMassEmails">
                         <input :id="noMassEmails"
@@ -56,7 +45,6 @@
                             <span class="label-text">{{ unsubscribeText }}</span>
                         </label>
                     </div>
->>>>>>> 3909e8c3
                     <TransitionVerticalCollapse>
                         <div v-if="showUnsubscribeList" class="margin-l-lg margin-t-sm">
                             <CheckBoxList v-model="unsubscribeFromList"
@@ -66,25 +54,6 @@
                     </TransitionVerticalCollapse>
                 </template>
 
-<<<<<<< HEAD
-                <div v-if="updateEmailAddressText" class="radio">
-                    <label :for="updateEmailAddress">
-                        <input :id="updateEmailAddress"
-                               :name="updateEmailAddress"
-                               type="radio"
-                               :value="updateEmailAddress"
-                               v-model="emailPreference" />
-                        <span class="label-text">{{ updateEmailAddressText }}</span>
-                    </label>
-                </div>
-                <TransitionVerticalCollapse>
-                    <div v-if="showUpdateEmailInput">
-                        <EmailBox label="Email"
-                                  v-model="email"
-                                  class="input-width-xxl" />
-                    </div>
-                </TransitionVerticalCollapse>
-=======
                 <template v-if="updateEmailAddressText">
                     <div class="radio">
                         <label :for="updateEmailAddress">
@@ -104,7 +73,6 @@
                         </div>
                     </TransitionVerticalCollapse>
                 </template>
->>>>>>> 3909e8c3
 
                 <div v-if="noEmailsText" class="radio">
                     <label :for="noEmails">
@@ -117,29 +85,6 @@
                     </label>
                 </div>
 
-<<<<<<< HEAD
-                <div v-if="notInvolvedText" class="radio">
-                    <label :for="notInvolved">
-                        <input :id="notInvolved"
-                               :name="notInvolved"
-                               type="radio"
-                               :value="notInvolved"
-                               v-model="emailPreference" />
-                        <span class="label-text">{{ notInvolvedText }}</span>
-                    </label>
-                </div>
-                <TransitionVerticalCollapse>
-                    <div v-if="showNotInvolvedDetails" class="row">
-                        <div class="col-md-6">
-                            <DropDownList label="Reason"
-                                          v-model="inactiveReason"
-                                          :items="inactiveReasons"
-                                          :showBlankItem="false" />
-
-                            <div v-if="allowInactivatingFamily">
-                                <RockLabel>Inactivate all individuals in my family</RockLabel>
-                                <Switch v-model="inactivateAllFamily" />
-=======
                 <template v-if="notInvolvedText">
                     <div class="radio">
                         <label :for="notInvolved">
@@ -169,22 +114,10 @@
                                             textMode="MultiLine"
                                             :rows="5"
                                             :maxLength="100" />
->>>>>>> 3909e8c3
                             </div>
-
-                            <TextBox label="More Info (optional)"
-                                     v-model="inactiveNote"
-                                     textMode="MultiLine"
-                                     :rows="5"
-                                     :maxLength="100" />
                         </div>
-<<<<<<< HEAD
-                    </div>
-                </TransitionVerticalCollapse>
-=======
                     </TransitionVerticalCollapse>
                 </template>
->>>>>>> 3909e8c3
 
             </fieldset>
 
