--- conflicted
+++ resolved
@@ -137,25 +137,10 @@
 
         var currencyTotalTable = `<table class="grid-table table table-auto">
                 <tbody>
-<<<<<<< HEAD
-                    ${props.options.currencyTypes?.map(a => "<tr> <td align='left'>" + a.name + "</td> <td align='right'>" + toCurrencyOrNull(a.currency) + "</td> </tr>").join("")}
+                    ${props.options.currencyTypes?.map(a => "<tr> <td align='left'>" + a.name + "</td> <td align='right'>" + toCurrencyOrNull(a.currency, currencyInfo) + "</td> </tr>").join("")}
                 </tbody>
             </table>`;
 
-=======
-                    ${props.options.accounts?.map(a => "<tr> <td align='left'>" + a.name + "</td> <td align='right'>" + toCurrencyOrNull(a.currency, currencyInfo) + "</td> </tr>").join("")}
-                </tbody>
-            </table>`;
-
-        var currencyTotalTable = `<table class="grid-table table table-auto">
-            <tbody>
-                ${props.options.currencyTypes?.map(a => "<tr> <td align='left'>" + a.name + "</td> <td align='right'>" + toCurrencyOrNull(a.currency, currencyInfo) + "</td> </tr>").join("")}
-            </tbody>
-        </table>`;
-
-        valueBuilder.addHtmlValue("Account Totals", props.options.accounts?.length == 0 ? "No Accounts Found" : accountsTotalTable);
-
->>>>>>> 22ac359f
         valueBuilder.addHtmlValue("Currency Totals", props.options.accounts?.length == 0 ? "No CurrencyTypes Found" : currencyTotalTable);
 
         return valueBuilder.build();
