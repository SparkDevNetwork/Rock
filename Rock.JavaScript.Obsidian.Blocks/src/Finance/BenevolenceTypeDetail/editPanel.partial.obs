<!-- Copyright by the Spark Development Network; Licensed under the Rock Community License -->
<template>
    <fieldset>
        <div class="row">
            <div class="col-md-6">
                <TextBox v-model="name"
                         label="Name"
                         rules="required" />
            </div>

            <div class="col-md-3">
                <CheckBox v-model="showFinancialResults"
                          label="Show Financial Results" />
            </div>

            <div class="col-md-3">
                <CheckBox v-model="isActive"
                          label="Active" />
            </div>
        </div>

        <TextBox v-model="description"
                 label="Description"
                 textMode="multiline" />

        <CodeEditor v-model="requestLavaTemplate"
                    label="Request Lava Template"
                    theme="rock"
                    mode="text"
                    :editorHeight="200"
                    help="Used to show personalized resources or instructions based on the information on the request. The request will be provided in the <strong>'BenevolenceRequest'</strong> merge field." />

        <div class="row">
            <div class="col-md-6">
                <NumberBox v-model="maximumNumberOfDocuments"
                           label="Maximum Number of Documents"
                           help="The maximum number of documents that can be added to a request."
                           rules="required" />
            </div>
        </div>

        <AttributeValuesContainer v-model="attributeValues" :attributes="attributes" isEditMode :numberOfColumns="2" />

        <div class="form-group">
            <h4>Workflows</h4>
            <div class="panel-body">
                <div class="grid grid-panel">
                    <Grid :data="gridData" itemTerm="Workflow" keyField="key" liveUpdates light @addItem="onAddWorkflowItem">
                        <TextColumn name="workflowType" field="workflowType" title="Workflow Type" />
                        <TextColumn name="trigger" field="trigger" title="Trigger" />
                        <EditColumn @click="onEditWorkflowItem" />
                        <DeleteColumn @click="onDeleteWorkflowItem" disableConfirmation />
                    </Grid>
                </div>
            </div>
            <Modal v-model="isWorkflowModalOpen" saveText="Add" title="Select Workflow" @save="onAddWorkflowClick">

                <NotificationBox v-if="workflowExists" alertType="danger">This workflow record already exists for this benevolence type.</NotificationBox>

                <fieldset>
                    <div class="row">
                        <div class="col-md-6">
                            <DropDownList v-model="triggerType"
                                          :items="triggerTypes"
                                          :showBlankItem="false"
                                          label="Launch Workflow When"
                                          rules="required" />
                        </div>
                        <div class="col-md-6">
                            <WorkflowTypePicker v-model="workflow.workflowType"
                                                label="Workflow Type"
                                                rules="required" />
                        </div>
                    </div>
                    <div class="row" v-if="showQualifiers">
                        <div class="col-md-6">
                            <DropDownList v-model="primaryQualifier" :items="stepStatuses" label="From" showBlankItem />
                            <DropDownList v-model="secondaryQualifier" :items="stepStatuses" label="To" showBlankItem />
                        </div>
                        <div class="col-md-6">
                        </div>
                    </div>
                </fieldset>

            </Modal>
        </div>

    </fieldset>
</template>

<script setup lang="ts">
    import { PropType, computed, reactive, ref, watch } from "vue";
    import AttributeValuesContainer from "@Obsidian/Controls/attributeValuesContainer.obs";
    import CheckBox from "@Obsidian/Controls/checkBox.obs";
    import TextBox from "@Obsidian/Controls/textBox.obs";
    import CodeEditor from "@Obsidian/Controls/codeEditor.obs";
    import Grid, { DeleteColumn, EditColumn, TextColumn } from "@Obsidian/Controls/grid";
    import NumberBox from "@Obsidian/Controls/numberBox.obs";
    import Modal from "@Obsidian/Controls/modal.obs";
    import DropDownList from "@Obsidian/Controls/dropDownList.obs";
    import WorkflowTypePicker from "@Obsidian/Controls/workflowTypePicker.obs";
    import NotificationBox from "@Obsidian/Controls/notificationBox.obs";
    import { setPropertiesBoxValue, useInvokeBlockAction, watchPropertyChanges } from "@Obsidian/Utility/block";
    import { propertyRef, updateRefValue } from "@Obsidian/Utility/component";
    import { BenevolenceTypeBag } from "@Obsidian/ViewModels/Blocks/Finance/BenevolenceTypeDetail/benevolenceTypeBag";
    import { BenevolenceTypeDetailOptionsBag } from "@Obsidian/ViewModels/Blocks/Finance/BenevolenceTypeDetail/benevolenceTypeDetailOptionsBag";
    import { GridDataBag } from "@Obsidian/ViewModels/Core/Grid/gridDataBag";
    import { BenevolenceWorkflowBag } from "@Obsidian/ViewModels/Blocks/Finance/BenevolenceTypeDetail/benevolenceWorkflowBag";
    import { ValidPropertiesBox } from "@Obsidian/ViewModels/Utility/validPropertiesBox";
<<<<<<< HEAD
=======
    import { newGuid } from "@Obsidian/Utility/guid";
>>>>>>> 728c4e9a

    const props = defineProps({
        modelValue: {
            type: Object as PropType<ValidPropertiesBox<BenevolenceTypeBag>>,
            required: true
        },

        options: {
            type: Object as PropType<BenevolenceTypeDetailOptionsBag>,
            required: true
        }
    });

    const emit = defineEmits<{
        (e: "update:modelValue", value: ValidPropertiesBox<BenevolenceTypeBag>): void,
        (e: "propertyChanged", value: string): void
    }>();

    // #region Values

    const attributes = ref(props.modelValue?.bag?.attributes ?? {});
    const attributeValues = ref(props.modelValue?.bag?.attributeValues ?? {});
    const description = propertyRef(props.modelValue?.bag?.description ?? "", "Description");
    const isActive = propertyRef(props.modelValue?.bag?.isActive ?? false, "IsActive");
    const name = propertyRef(props.modelValue?.bag?.name ?? "", "Name");
    const showFinancialResults = propertyRef(props.modelValue?.bag?.showFinancialResults ?? false, "ShowFinancialResults");
    const requestLavaTemplate = propertyRef(props.modelValue?.bag?.requestLavaTemplate ?? "", "RequestLavaTemplate");
    const maximumNumberOfDocuments = ref(props.modelValue?.bag?.maximumNumberOfDocuments);
    const workflows = ref(props.modelValue?.bag?.workflows ?? []);
    const isWorkflowModalOpen = ref(false);
    const triggerType = ref("");
    const triggerTypes = ref(props.options.triggerTypes ?? []);
    const stepStatuses = ref(props.options.statuses ?? []);
    const primaryQualifier = ref("");
    const secondaryQualifier = ref("");
    const workflow = ref<BenevolenceWorkflowBag>({ isInherited: false });
    const workflowExists = ref(false);
    const isLoading = ref(false);
    const invokeBlockAction = useInvokeBlockAction();

    // The properties that are being edited. This should only contain
    // objects returned by propertyRef().
    const propRefs = [description, isActive, name, showFinancialResults, requestLavaTemplate];

    // #endregion

    // #region Computed Values
    const gridData: GridDataBag = reactive<GridDataBag>({
        rows: workflows.value.map(x => convertToRowItem(x))
    });

    const showQualifiers = computed(() => {
        return triggerType.value === "Status Changed";
    });
    // #endregion

    // #region Functions
    function convertToRowItem(workflow: BenevolenceWorkflowBag): Record<string, unknown> {
        return {
            key: workflow.guid,
            workflowType: workflow.workflowType?.text,
            trigger: workflow.trigger
        };
    }
    // #endregion

    // #region Event Handlers

    function onAddWorkflowItem(): void {
        // Reset statuses and show modal.
        workflow.value = {} as BenevolenceWorkflowBag;
        triggerType.value = "";
        primaryQualifier.value = "";
        secondaryQualifier.value = "";
        isWorkflowModalOpen.value = true;
    }

    function onEditWorkflowItem(key: string): void {
        const selectedWorkflow = workflows.value.find(x => x.guid == key);
        if (selectedWorkflow) {
            workflow.value = selectedWorkflow;
            triggerType.value = selectedWorkflow.trigger ?? "";
            primaryQualifier.value = selectedWorkflow.primaryQualifier ?? "";
            secondaryQualifier.value = selectedWorkflow.secondaryQualifier ?? "";
        }
        isWorkflowModalOpen.value = true;
    }

    function onDeleteWorkflowItem(key: string): void {
        // Close modal and remove deleted trigger from the current collection  of triggers.
        isWorkflowModalOpen.value = false;
        workflows.value = workflows.value.filter(s => s.guid !== key);

        // Update the grid.
        if (gridData.rows) {
            const index = gridData.rows.findIndex(r => r.key === key);

            if (index !== -1) {
                gridData.rows?.splice(index, 1);
            }
        }
    }

    const onAddWorkflowClick = async (): Promise<void> => {

        workflowExists.value = false;
        isLoading.value = true;

        const workflowBag: BenevolenceWorkflowBag = {
            trigger: triggerType?.value,
            isInherited: false,
            workflowType: workflow.value.workflowType,
            workflowTypeName: workflow.value.workflowType?.text,
            primaryQualifier: primaryQualifier.value,
            secondaryQualifier: secondaryQualifier.value,
        };

        const result = await invokeBlockAction<{ exists: boolean }>("IsExistingWorkflow", {
            workflowBag: workflowBag
        });

        if (result.isSuccess && result.data) {
            if (result.statusCode === 200) {
                workflowExists.value = result.data.exists;
            }
        }

        if (workflowExists.value !== true) {
            onSaveWorkflow();
        }

        isLoading.value = false;
    };

    const onSaveWorkflow = (): void => {
        isWorkflowModalOpen.value = false;
        const selectedTriggerType = triggerTypes.value.find(t => t.value == triggerType.value);

        if (triggerType.value && workflow.value.workflowType?.value && gridData.rows) {
            const index = workflows.value.findIndex(a => (a.guid === workflow.value.guid));

            if (index !== -1) {
                // Get the updated WorkflowTrigger and RowItem.
                let editedWorkflow = workflows.value.find(a => a.guid == workflow.value.guid);
                let rowItem = gridData.rows.find(x => x["key"] == workflow.value.guid);

                if (editedWorkflow && rowItem) {
                    // Replace old WorkflowTrigger with updated WorkflowTrigger.
                    editedWorkflow.trigger = selectedTriggerType?.value;
                    editedWorkflow.primaryQualifier = primaryQualifier.value;
                    editedWorkflow.secondaryQualifier = secondaryQualifier.value;
                    workflows.value.splice(index, 1, editedWorkflow);

                    // Update the GridRowItem with changes
                    const rowIndex = gridData.rows.findIndex(r => r["key"] === workflow.value.guid);
                    rowItem = convertToRowItem(editedWorkflow);
                    gridData.rows?.splice(rowIndex, 1, rowItem);
                }
            }
            else {
                // Create new entry
                const newWorkflow: BenevolenceWorkflowBag = {
                    trigger: selectedTriggerType?.value,
                    isInherited: false,
                    workflowType: workflow.value.workflowType,
                    workflowTypeName: workflow.value.workflowType?.text,
                    primaryQualifier: primaryQualifier.value,
                    secondaryQualifier: secondaryQualifier.value,
                    guid: newGuid(),
                };
                workflows.value.push(newWorkflow);

                // Add new RowItem to the grid to represent the newly added trigger.
                const newRowItem = convertToRowItem(newWorkflow);
                gridData.rows.push(newRowItem);
            }
        }

        workflow.value = { isInherited: false };
        triggerType.value = "";
        primaryQualifier.value = "";
        secondaryQualifier.value = "";
    };

    // #endregion

    // Watch for parental changes in our model value and update all our values.
    watch(() => props.modelValue, () => {
        updateRefValue(attributes, props.modelValue?.bag?.attributes ?? {});
        updateRefValue(attributeValues, props.modelValue?.bag?.attributeValues ?? {});
        updateRefValue(description, props.modelValue?.bag?.description ?? "");
        updateRefValue(isActive, props.modelValue?.bag?.isActive ?? false);
        updateRefValue(name, props.modelValue?.bag?.name ?? "");
        updateRefValue(showFinancialResults, props.modelValue?.bag?.showFinancialResults ?? false);
        updateRefValue(requestLavaTemplate, props.modelValue?.bag?.requestLavaTemplate ?? "");
        updateRefValue(maximumNumberOfDocuments, props.modelValue?.bag?.maximumNumberOfDocuments);
    });

    // Determines which values we want to track changes on (defined in the
    // array) and then emit a new object defined as newValue.
    watch([...propRefs, attributeValues, workflows, maximumNumberOfDocuments], () => {

        const newValue: ValidPropertiesBox<BenevolenceTypeBag> = {
<<<<<<< HEAD
            bag: { ...props.modelValue } as BenevolenceTypeBag
=======
            bag: { ...props.modelValue.bag } as BenevolenceTypeBag
>>>>>>> 728c4e9a
        };

        setPropertiesBoxValue(newValue, "attributeValues", attributeValues.value);
        setPropertiesBoxValue(newValue, "description", description.value);
        setPropertiesBoxValue(newValue, "isActive", isActive.value);
        setPropertiesBoxValue(newValue, "name", name.value);
        setPropertiesBoxValue(newValue, "showFinancialResults", showFinancialResults.value);
        setPropertiesBoxValue(newValue, "requestLavaTemplate", requestLavaTemplate.value);
        setPropertiesBoxValue(newValue, "maximumNumberOfDocuments", maximumNumberOfDocuments.value);
        setPropertiesBoxValue(newValue, "workflows", workflows.value);

        emit("update:modelValue", newValue);
    });

    // Watch for any changes to props that represent properties and then
    // automatically emit which property changed.
    watchPropertyChanges(propRefs, emit);
</script><|MERGE_RESOLUTION|>--- conflicted
+++ resolved
@@ -107,10 +107,7 @@
     import { GridDataBag } from "@Obsidian/ViewModels/Core/Grid/gridDataBag";
     import { BenevolenceWorkflowBag } from "@Obsidian/ViewModels/Blocks/Finance/BenevolenceTypeDetail/benevolenceWorkflowBag";
     import { ValidPropertiesBox } from "@Obsidian/ViewModels/Utility/validPropertiesBox";
-<<<<<<< HEAD
-=======
     import { newGuid } from "@Obsidian/Utility/guid";
->>>>>>> 728c4e9a
 
     const props = defineProps({
         modelValue: {
@@ -314,11 +311,7 @@
     watch([...propRefs, attributeValues, workflows, maximumNumberOfDocuments], () => {
 
         const newValue: ValidPropertiesBox<BenevolenceTypeBag> = {
-<<<<<<< HEAD
-            bag: { ...props.modelValue } as BenevolenceTypeBag
-=======
             bag: { ...props.modelValue.bag } as BenevolenceTypeBag
->>>>>>> 728c4e9a
         };
 
         setPropertiesBoxValue(newValue, "attributeValues", attributeValues.value);
