﻿// <copyright>
// Copyright by the Spark Development Network
//
// Licensed under the Rock Community License (the "License");
// you may not use this file except in compliance with the License.
// You may obtain a copy of the License at
//
// http://www.rockrms.com/license
//
// Unless required by applicable law or agreed to in writing, software
// distributed under the License is distributed on an "AS IS" BASIS,
// WITHOUT WARRANTIES OR CONDITIONS OF ANY KIND, either express or implied.
// See the License for the specific language governing permissions and
// limitations under the License.
// </copyright>
//

import { Guid } from "@Obsidian/Types";
import { computed, defineComponent, inject, PropType, ref } from "vue";
import DropDownList from "@Obsidian/Controls/dropDownList";
import ElectronicSignature from "@Obsidian/Controls/electronicSignature";
import RadioButtonList from "@Obsidian/Controls/radioButtonList";
import { getRegistrantBasicInfo } from "./utils.partial";
import StringFilter from "@Obsidian/Utility/stringUtils";
import RockButton from "@Obsidian/Controls/rockButton";
import RegistrantPersonField from "./registrantPersonField.partial";
import RegistrantAttributeField from "./registrantAttributeField.partial";
import NotificationBox from "@Obsidian/Controls/notificationBox.obs";
import { RegistrantInfo, RegistrantsSameFamily, RegistrationEntryBlockFamilyMemberViewModel, RegistrationEntryBlockFormFieldViewModel, RegistrationEntryBlockFormViewModel, RegistrationEntryBlockViewModel, RegistrationFieldSource, RegistrationEntryState, RegistrationEntryBlockArgs } from "./types.partial";
import { areEqual, newGuid } from "@Obsidian/Utility/guid";
import RockForm from "@Obsidian/Controls/rockForm";
import FeeField from "./feeField.partial";
import ItemsWithPreAndPostHtml, { ItemWithPreAndPostHtml } from "@Obsidian/Controls/itemsWithPreAndPostHtml";
import { useStore } from "@Obsidian/PageState";
import { PersonBag } from "@Obsidian/ViewModels/Entities/personBag";
import { ListItemBag } from "@Obsidian/ViewModels/Utility/listItemBag";
import { useInvokeBlockAction } from "@Obsidian/Utility/block";
import { ElectronicSignatureValue } from "@Obsidian/ViewModels/Controls/electronicSignatureValue";

const store = useStore();

export default defineComponent({
    name: "Event.RegistrationEntry.Registrant",
    components: {
        ElectronicSignature,
        RadioButtonList,
        RockButton,
        RegistrantPersonField,
        RegistrantAttributeField,
        NotificationBox,
        RockForm,
        FeeField,
        DropDownList,
        ItemsWithPreAndPostHtml
    },
    props: {
        currentRegistrant: {
            type: Object as PropType<RegistrantInfo>,
            required: true
        },
        isWaitList: {
            type: Boolean as PropType<boolean>,
            required: true
        }
    },
    setup() {
        const invokeBlockAction = useInvokeBlockAction();
        const registrationEntryState = inject("registrationEntryState") as RegistrationEntryState;
        const getRegistrationEntryBlockArgs = inject("getRegistrationEntryBlockArgs") as () => RegistrationEntryBlockArgs;

        const signatureData = ref<ElectronicSignatureValue | null>(null);
        const signatureSource = ref("");
        const signatureToken = ref("");
        const formResetKey = ref("");

        const isNextDisabled = ref(false);

        const isSignatureDrawn = computed((): boolean => registrationEntryState.viewModel.isSignatureDrawn);

        return {
            formResetKey,
            getRegistrationEntryBlockArgs,
            invokeBlockAction,
            isNextDisabled,
            isSignatureDrawn,
            registrationEntryState,
            signatureData,
            signatureSource,
            signatureToken
        };
    },
    data() {
        return {
            fieldSources: {
                personField: RegistrationFieldSource.PersonField,
                personAttribute: RegistrationFieldSource.PersonAttribute,
                groupMemberAttribute: RegistrationFieldSource.GroupMemberAttribute,
                registrantAttribute: RegistrationFieldSource.RegistrantAttribute
            }
        };
    },
    computed: {
        showPrevious(): boolean {
            return this.registrationEntryState.firstStep !== this.registrationEntryState.steps.perRegistrantForms;
        },
        viewModel(): RegistrationEntryBlockViewModel {
            return this.registrationEntryState.viewModel;
        },
        currentFormIndex(): number {
            return this.registrationEntryState.currentRegistrantFormIndex;
        },
        currentForm(): RegistrationEntryBlockFormViewModel | null {
            return this.formsToShow[this.currentFormIndex] || null;
        },
        isLastForm(): boolean {
            return (this.currentFormIndex + 1) === this.formsToShow.length;
        },
        isDataForm(): boolean {
            return this.currentFormIndex < this.formsToShow.length;
        },
        isSignatureForm(): boolean {
            return this.viewModel.isInlineSignatureRequired && this.currentFormIndex === this.formsToShow.length;
        },

        isNextVisible(): boolean {
            return !this.isSignatureForm;
        },

        /** The filtered list of forms that will be shown */
        formsToShow(): RegistrationEntryBlockFormViewModel[] {
            if (!this.isWaitList) {
                return this.viewModel.registrantForms;
            }

            return this.viewModel.registrantForms.filter(form => form.fields.some(field => field.showOnWaitList));
        },

        /** The filtered fields to show on the current form */
        currentFormFields(): RegistrationEntryBlockFormFieldViewModel[] {
            return (this.currentForm?.fields || [])
                .filter(f => !this.isWaitList || f.showOnWaitList);
        },

        /** The current fields as pre-post items to allow pre-post HTML to be rendered */
        prePostHtmlItems(): ItemWithPreAndPostHtml[] {
            return this.currentFormFields
                .map(f => ({
                    preHtml: f.preHtml,
                    postHtml: f.postHtml,
                    slotName: f.guid
                }));
        },
        currentPerson(): PersonBag | null {
            return store.state.currentPerson;
        },
        pluralFeeTerm(): string {
            return StringFilter.toTitleCase(this.viewModel.pluralFeeTerm || "fees");
        },

        /** The radio options that are displayed to allow the user to pick another person that this
         *  registrant is part of a family. */
        familyOptions(): ListItemBag[] {
            const options: ListItemBag[] = [];
            const usedFamilyGuids: Record<Guid, boolean> = {};

            if (this.viewModel.registrantsSameFamily !== RegistrantsSameFamily.Ask) {
                return options;
            }

            // Add previous registrants as options
            for (let i = 0; i < this.registrationEntryState.currentRegistrantIndex; i++) {
                const registrant = this.registrationEntryState.registrants[i];
                const info = getRegistrantBasicInfo(registrant, this.viewModel.registrantForms);

                if (!usedFamilyGuids[registrant.familyGuid] && info?.firstName && info?.lastName) {
                    options.push({
                        text: `${info.firstName} ${info.lastName}`,
                        value: registrant.familyGuid
                    });

                    usedFamilyGuids[registrant.familyGuid] = true;
                }
            }

            // Add the current person (registrant) if not already added
            if (this.currentPerson?.primaryFamilyGuid && this.currentPerson.fullName && !usedFamilyGuids[this.currentPerson.primaryFamilyGuid]) {
                usedFamilyGuids[this.currentPerson.primaryFamilyGuid] = true;
                options.push({
                    text: this.currentPerson.fullName,
                    value: this.currentPerson.primaryFamilyGuid
                });
            }

            // Add the current person (registrant) if not already added
            const familyGuid = usedFamilyGuids[this.currentRegistrant.familyGuid] == true
                ? newGuid()
                : this.currentRegistrant.familyGuid;
            options.push({
                text: "None of the above",
                value: familyGuid
            });

            return options;
        },

        /** The people that can be picked from because they are members of the same family. */
        familyMemberOptions(): ListItemBag[] {
            const selectedFamily = this.currentRegistrant.familyGuid;

            if (!selectedFamily) {
                return [];
            }

            const usedFamilyMemberGuids = this.registrationEntryState.registrants
                .filter(r => r.personGuid && r.personGuid !== this.currentRegistrant.personGuid)
                .map(r => r.personGuid);

            return this.viewModel.familyMembers
                .filter(fm =>
                    areEqual(fm.familyGuid, selectedFamily) &&
                    !usedFamilyMemberGuids.includes(fm.guid))
                .map(fm => ({
                    text: fm.fullName,
                    value: fm.guid
                }));
        },
        uppercaseRegistrantTerm(): string {
            return StringFilter.toTitleCase(this.viewModel.registrantTerm);
        },
        firstName(): string {
            return getRegistrantBasicInfo(this.currentRegistrant, this.viewModel.registrantForms).firstName;
        },
        familyMember(): RegistrationEntryBlockFamilyMemberViewModel | null {
            const personGuid = this.currentRegistrant.personGuid;

            if (!personGuid) {
                return null;
            }

            return this.viewModel.familyMembers.find(fm => areEqual(fm.guid, personGuid)) || null;
        },
        signatureDocumentTerm(): string {
            return StringFilter.toTitleCase(this.viewModel.signatureDocumentTerm || "Release");
        }
    },
    methods: {
        onPrevious(): void {
            this.clearFormErrors();
            if (this.currentFormIndex <= 0) {
                this.$emit("previous");
                return;
            }

            this.registrationEntryState.currentRegistrantFormIndex--;
        },
        async onNext(): Promise<void> {
            this.clearFormErrors();
            let lastFormIndex = this.formsToShow.length - 1;

            // If we have an inline signature then there is an additional form
            // screen that we need to show. Get the document to be signed from
            // the server and then display the form.
            if (this.viewModel.isInlineSignatureRequired) {
                this.isNextDisabled = true;

                try {
                    const result = await this.invokeBlockAction("GetSignatureDocumentData", {
                        args: this.getRegistrationEntryBlockArgs(),
                        registrantGuid: this.currentRegistrant.guid
                    });

                    if (result.isSuccess && result.data) {
                        this.signatureSource = (result.data as Record<string, string>).documentHtml;
                        this.signatureToken = (result.data as Record<string, string>).securityToken;

                        lastFormIndex += 1;
                    }
                    else {
                        console.error(result.data);
                        return;
                    }
                }
                finally {
                    this.isNextDisabled = false;
                }
            }

            if (this.currentFormIndex >= lastFormIndex) {
                this.$emit("next");
                return;
            }

            this.registrationEntryState.currentRegistrantFormIndex++;
        },

        /**
         * Clears any existing errors from the RockForm component. This is
         * needed since we display multiple registrant forms inside the single
         * RockForm instance. Otherwise when moving from the first form to
         * the second form it would immediately validate and display errors.
         */
        clearFormErrors(): void {
            this.formResetKey = newGuid();
        },

        async onSigned(): Promise<void> {
            // Send all the signed document information to the server. This will
            // prepare the final signed document data that will be later sent
            // when we complete the registration.
            const result = await this.invokeBlockAction<string>("SignDocument", {
                args: this.getRegistrationEntryBlockArgs(),
                registrantGuid: this.currentRegistrant.guid,
                documentHtml: this.signatureSource,
                securityToken: this.signatureToken,
                signature: this.signatureData
            });

            if (result.isSuccess && result.data) {
                // Store the signed document data on the registrant.
                this.currentRegistrant.signatureData = result.data;
                this.$emit("next");
            }
            else {
                console.error(result.data);
            }
        },

        /** Copy the values that are to have current values used */
        copyValuesFromFamilyMember(): void {
            if (!this.familyMember || this.registrationEntryState.navBack) {
                // Nothing to copy
                return;
            }

            // If the family member selection is made then set all form fields where use existing value is enabled
            for (const form of this.viewModel.registrantForms) {
                for (const field of form.fields) {
                    if (field.guid in this.familyMember.fieldValues) {
                        const familyMemberValue = this.familyMember.fieldValues[field.guid];

                        if (!familyMemberValue) {
                            delete this.currentRegistrant.fieldValues[field.guid];
                        }
                        else if (typeof familyMemberValue === "object") {
                            this.currentRegistrant.fieldValues[field.guid] = { ...familyMemberValue };
                        }
                        else {
                            this.currentRegistrant.fieldValues[field.guid] = familyMemberValue;
                        }
                    }
                    else {
                        delete this.currentRegistrant.fieldValues[field.guid];
                    }
                }
            }
        }
    },
    watch: {
        "currentRegistrant.familyGuid"(): void {
            // Clear the person guid if the family changes
            this.currentRegistrant.personGuid = null;
        },
        familyMember: {
            handler(): void {
                if (!this.familyMember) {
                    // If the family member selection is cleared then clear all form fields
                    for (const form of this.viewModel.registrantForms) {
                        for (const field of form.fields) {
                            delete this.currentRegistrant.fieldValues[field.guid];
                        }
                    }
                }
                else {
                    // If the family member selection is made then set all form fields where use existing value is enabled
                    this.copyValuesFromFamilyMember();
                }
            }
        }
    },
    created() {
        this.copyValuesFromFamilyMember();
    },
    template: `
<div>
    <RockForm @submit="onNext" :formResetKey="formResetKey">
        <template v-if="isDataForm">
            <template v-if="currentFormIndex === 0">
                <div v-if="familyOptions.length > 1" class="well js-registration-same-family">
                    <RadioButtonList :label="(firstName || uppercaseRegistrantTerm) + ' is in the same immediate family as'" rules='required:{"allowEmptyString": true}' v-model="currentRegistrant.familyGuid" :items="familyOptions" validationTitle="Family" />
                </div>
                <div v-if="familyMemberOptions.length" class="row">
                    <div class="col-md-6">
                        <DropDownList v-model="currentRegistrant.personGuid" :items="familyMemberOptions" label="Family Member to Register" />
                    </div>
                </div>
            </template>

            <ItemsWithPreAndPostHtml :items="prePostHtmlItems">
                <template v-for="field in currentFormFields" :key="field.guid" v-slot:[field.guid]>
                    <RegistrantPersonField v-if="field.fieldSource === fieldSources.personField" :field="field" :fieldValues="currentRegistrant.fieldValues" :isKnownFamilyMember="!!currentRegistrant.personGuid" />
<<<<<<< HEAD
                    <RegistrantAttributeField v-else-if="field.fieldSource === fieldSources.registrantAttribute || field.fieldSource === fieldSources.personAttribute" :field="field" :fieldValues="currentRegistrant.fieldValues" :formFields="currentFormFields" />
                    <NotificationBox alertType="danger" v-else>Could not resolve field source {{field.fieldSource}}</NotificationBox>
=======
                    <RegistrantAttributeField v-else-if="field.fieldSource === fieldSources.registrantAttribute || field.fieldSource === fieldSources.personAttribute || field.fieldSource === fieldSources.groupMemberAttribute" :field="field" :fieldValues="currentRegistrant.fieldValues" :formFields="currentFormFields" />
                    <Alert alertType="danger" v-else>Could not resolve field source {{field.fieldSource}}</Alert>
>>>>>>> 0ca27f3d
                </template>
            </ItemsWithPreAndPostHtml>

            <div v-if="!isWaitList && isLastForm && viewModel.fees.length" class="well registration-additional-options">
                <h4>{{pluralFeeTerm}}</h4>
                <template v-for="fee in viewModel.fees" :key="fee.guid">
                    <FeeField :fee="fee" v-model="currentRegistrant.feeItemQuantities" />
                </template>
            </div>
        </template>

        <div v-if="isSignatureForm" class="registrant-signature-document styled-scroll">
            <h2 class="signature-header">Please Sign the {{ signatureDocumentTerm }} for {{ firstName }}</h2>
            <div class="signaturedocument-container">
                <iframe src="javascript: window.frameElement.getAttribute('srcdoc');" onload="this.style.height = this.contentWindow.document.body.scrollHeight + 'px'" class="signaturedocument-iframe" border="0" frameborder="0" :srcdoc="signatureSource"></iframe>
            </div>

            <div class="well">
                <ElectronicSignature v-model="signatureData" :isDrawn="isSignatureDrawn" @signed="onSigned" :documentTerm="signatureDocumentTerm" />
            </div>
        </div>

        <div class="actions row">
            <div class="col-xs-6">
                <RockButton v-if="showPrevious" btnType="default" @click="onPrevious">
                    Previous
                </RockButton>
            </div>
            <div class="col-xs-6 text-right">
                <RockButton v-if="isNextVisible" btnType="primary" type="submit" :disabled="isNextDisabled">
                    Next
                </RockButton>
            </div>
        </div>
    </RockForm>
</div>`
});<|MERGE_RESOLUTION|>--- conflicted
+++ resolved
@@ -398,13 +398,8 @@
             <ItemsWithPreAndPostHtml :items="prePostHtmlItems">
                 <template v-for="field in currentFormFields" :key="field.guid" v-slot:[field.guid]>
                     <RegistrantPersonField v-if="field.fieldSource === fieldSources.personField" :field="field" :fieldValues="currentRegistrant.fieldValues" :isKnownFamilyMember="!!currentRegistrant.personGuid" />
-<<<<<<< HEAD
-                    <RegistrantAttributeField v-else-if="field.fieldSource === fieldSources.registrantAttribute || field.fieldSource === fieldSources.personAttribute" :field="field" :fieldValues="currentRegistrant.fieldValues" :formFields="currentFormFields" />
+                    <RegistrantAttributeField v-else-if="field.fieldSource === fieldSources.registrantAttribute || field.fieldSource === fieldSources.personAttribute || field.fieldSource === fieldSources.groupMemberAttribute" :field="field" :fieldValues="currentRegistrant.fieldValues" :formFields="currentFormFields" />
                     <NotificationBox alertType="danger" v-else>Could not resolve field source {{field.fieldSource}}</NotificationBox>
-=======
-                    <RegistrantAttributeField v-else-if="field.fieldSource === fieldSources.registrantAttribute || field.fieldSource === fieldSources.personAttribute || field.fieldSource === fieldSources.groupMemberAttribute" :field="field" :fieldValues="currentRegistrant.fieldValues" :formFields="currentFormFields" />
-                    <Alert alertType="danger" v-else>Could not resolve field source {{field.fieldSource}}</Alert>
->>>>>>> 0ca27f3d
                 </template>
             </ItemsWithPreAndPostHtml>
 
