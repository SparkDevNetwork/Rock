<!-- Copyright by the Spark Development Network; Licensed under the Rock Community License -->
<template>
    <Modal v-model="isModalOpen"
           title="Real Time Visualizer Settings"
           :saveText="saveButtonText"
           @save="onSave">

        <NotificationBox v-if="errorMessage"
<<<<<<< HEAD
               v-text="errorMessage"
               alertType="warning" />
=======
                         v-text="errorMessage"
                         alertType="warning" />
>>>>>>> 8f1931fe

        <LoadingIndicator v-else-if="isLoading" :delay="500" />

        <div v-else>

            <KeyValueList v-model="topicConfiguration"
                          label="Topic Configuration"
                          :valueOptions="topicConfigurationItems"
                          displayValueFirst
                          fullWidth />

            <DropDownList v-model="themeGuid"
                          label="Theme"
                          rules="required"
                          :items="themeItems"
                          showBlankItem />

            <div v-if="themeGuid === customThemeGuid">
                <CodeEditor v-model="pageTemplate"
                            label="Page Template"
                            mode="lava"
                            rules="required" />

                <CodeEditor v-model="style"
                            label="Style"
                            mode="text" />

                <CodeEditor v-model="script"
                            label="Script"
                            mode="javascript" />
            </div>

            <div v-else-if="themeGuid">
                <div v-if="themeHelpContent" class="mb-3">
                    <div class="d-flex clickable"
                         style="background-color: #f5f5f5; padding: 4px 16px;"
                         @click.stop="isThemeHelpVisible = !isThemeHelpVisible">
                        <div class="flex-grow-1">
                            Theme Documentation
                        </div>

                        <i v-if="isThemeHelpVisible" class="align-self-center fa fa-chevron-up"></i>
                        <i v-else class="align-self-center fa fa-chevron-down"></i>
                    </div>

                    <TransitionVerticalCollapse>
                        <div v-if="isThemeHelpVisible" style="border-top: 1px solid #c3c3c3; overflow-y: auto; max-height: 300px;">
                            <div style="background-color: #f5f5f5; padding: 16px;"
                                 v-html="themeHelpContent"></div>
                        </div>
                    </TransitionVerticalCollapse>
                </div>

                <KeyValueList v-model="themeSettings"
                              label="Theme Settings"
                              :valueOptions="themeSettingsItems"
                              displayValueFirst
                              fullWidth />
            </div>
        </div>
    </Modal>
</template>

<script setup lang="ts">
    import { computed, ref, watch } from "vue";
    import NotificationBox from "@Obsidian/Controls/notificationBox.obs";
    import CodeEditor from "@Obsidian/Controls/codeEditor";
    import DropDownList from "@Obsidian/Controls/dropDownList";
    import KeyValueList, { KeyValueItem } from "@Obsidian/Controls/keyValueList";
    import LoadingIndicator from "@Obsidian/Controls/loadingIndicator";
    import Modal from "@Obsidian/Controls/modal";
    import TransitionVerticalCollapse from "@Obsidian/Controls/transitionVerticalCollapse";
    import { getSecurityGrant, provideSecurityGrant, setCustomSettingsBoxValue, useInvokeBlockAction, useReloadBlock } from "@Obsidian/Utility/block";
    import { CustomSettingsBox } from "@Obsidian/ViewModels/Blocks/customSettingsBox";
    import { CustomSettingsBag } from "@Obsidian/ViewModels/Blocks/Utility/RealTimeVisualizer/customSettingsBag";
    import { CustomSettingsOptionsBag } from "@Obsidian/ViewModels/Blocks/Utility/RealTimeVisualizer/customSettingsOptionsBag";
    import { TopicAndChannelBag } from "@Obsidian/ViewModels/Blocks/Utility/RealTimeVisualizer/topicAndChannelBag";
    import { ThemeListItemBag } from "@Obsidian/ViewModels/Blocks/Utility/RealTimeVisualizer/themeListItemBag";
    import { ListItemBag } from "@Obsidian/ViewModels/Utility/listItemBag";
    import { alert } from "@Obsidian/Utility/dialogs";
    import { areEqual, newGuid } from "@Obsidian/Utility/guid";


    const emit = defineEmits<{
        (e: "close"): void
    }>();

    const invokeBlockAction = useInvokeBlockAction();
    const securityGrant = getSecurityGrant(null);
    const reloadBlock = useReloadBlock();

    // #region Values

    const errorMessage = ref("");
    const isLoading = ref(true);
    const isModalOpen = ref(true);

    const topicConfiguration = ref<KeyValueItem[]>([]);
    const topicConfigurationItems = ref<ListItemBag[]>([]);
    const customThemeGuid = newGuid();
    const themeGuid = ref("");
    const systemThemes = ref<ThemeListItemBag[]>([]);
    const pageTemplate = ref("");
    const style = ref("");
    const script = ref("");
    const themeSettings = ref<KeyValueItem[]>([]);
    const themeSettingsItems = ref<ListItemBag[]>([]);
    const isThemeHelpVisible = ref(false);
    const themeHelpContent = ref("");
    let originalSelectedThemeGuid: string = "";
    let originalSelectedThemeSettings: KeyValueItem[] = [];

    // #endregion

    // #region Computed Values

    const saveButtonText = computed((): string => {
        return errorMessage.value || !isLoading.value ? "Save" : "";
    });

    const themeItems = computed((): ListItemBag[] => {
        const items: ListItemBag[] = [
            {
                value: customThemeGuid,
                text: "Custom"
            },
            ...systemThemes.value
        ];

        return items;
    });

    // #endregion

    // #region Functions

    /**
     * Begins loading the current settings in the background so that the UI
     * can be displayed.
     */
    const startLoading = async (): Promise<void> => {
        const result = await invokeBlockAction<CustomSettingsBox<CustomSettingsBag, CustomSettingsOptionsBag>>("GetCustomSettings");

        if (result.isSuccess && result.data && result.data.settings && result.data.options) {
            // Set the values for the UI.
            themeGuid.value = result.data.settings.themeGuid ?? "";
            pageTemplate.value = result.data.settings.pageTemplate ?? "";
            style.value = result.data.settings.style ?? "";
            script.value = result.data.settings.script ?? "";

            // Set any additional information required by the UI to paint the
            // custom settings interface.
            securityGrant.updateToken(result.data.securityGrantToken);

            // Configure the original theme settings. These will be used
            // when switching back to the original theme.
            originalSelectedThemeGuid = result.data.settings.themeGuid ?? "";
            originalSelectedThemeSettings = [];
            if (result.data.settings.themeSettings) {
                for (const key in result.data.settings.themeSettings) {
                    originalSelectedThemeSettings.push({
                        value: key,
                        key: result.data.settings.themeSettings[key]
                    });
                }
            }

            systemThemes.value = result.data.options.themes ?? [];
            updateSelectedTheme();

            // Configure the topics and channels to be monitored.
            topicConfiguration.value = result.data.settings.topicConfiguration?.map(tc => ({
                value: tc.topic,
                key: tc.channel
            })) ?? [];

            topicConfigurationItems.value = result.data.options.topics?.map(t => ({
                value: t,
                text: t
            })) ?? [];
        }
        else {
            errorMessage.value = result.errorMessage || "Unknown error while loading custom settings.";
        }

        isLoading.value = false;
    };

    function updateSelectedTheme(): void {
        const theme = systemThemes.value.find(t => areEqual(t.value, themeGuid.value));

        if (!themeGuid.value || !theme || areEqual(themeGuid.value, customThemeGuid)) {
            themeSettings.value = [];
            themeSettingsItems.value = [];
            themeHelpContent.value = "";

            return;
        }

        isThemeHelpVisible.value = false;
        themeHelpContent.value = theme.helpContent ?? "";
        themeSettingsItems.value = theme.settings?.map(s => ({
            value: s,
            text: s
        })) ?? [];

        if (areEqual(themeGuid.value, originalSelectedThemeGuid)) {
            themeSettings.value = originalSelectedThemeSettings;
        }
    }

    // #endregion

    // #region Event Handlers

    /**
     * Event handler for when the person clicks the Save button and all
     * components have validated their values.
     */
    const onSave = async (): Promise<void> => {
        const box: CustomSettingsBox<CustomSettingsBag, CustomSettingsOptionsBag> = {};

        const settings: Record<string, string> = {};

        for (const setting of themeSettings.value) {
            if (setting.value) {
                settings[setting.value] = setting.key ?? "";
            }
        }

        const tcs: TopicAndChannelBag[] = topicConfiguration.value.map(tc => ({
            topic: tc.value,
            channel: tc.key
        }));

        setCustomSettingsBoxValue(box, "themeGuid", themeGuid.value);
        setCustomSettingsBoxValue(box, "pageTemplate", pageTemplate.value);
        setCustomSettingsBoxValue(box, "style", style.value);
        setCustomSettingsBoxValue(box, "script", script.value);
        setCustomSettingsBoxValue(box, "themeSettings", settings);
        setCustomSettingsBoxValue(box, "topicConfiguration", tcs);

        const data = {
            box
        };

        const result = await invokeBlockAction("SaveCustomSettings", data);

        if (result.isSuccess) {
            isModalOpen.value = false;
            reloadBlock();
        }
        else {
            alert(result.errorMessage || "Unable to save block settings.");
        }
    };

    // #endregion

    provideSecurityGrant(securityGrant);

    watch(isModalOpen, () => {
        if (!isModalOpen.value) {
            emit("close");
        }
    });

    watch(themeGuid, () => {
        updateSelectedTheme();
    });

    startLoading();
</script><|MERGE_RESOLUTION|>--- conflicted
+++ resolved
@@ -6,13 +6,8 @@
            @save="onSave">
 
         <NotificationBox v-if="errorMessage"
-<<<<<<< HEAD
-               v-text="errorMessage"
-               alertType="warning" />
-=======
                          v-text="errorMessage"
                          alertType="warning" />
->>>>>>> 8f1931fe
 
         <LoadingIndicator v-else-if="isLoading" :delay="500" />
 
