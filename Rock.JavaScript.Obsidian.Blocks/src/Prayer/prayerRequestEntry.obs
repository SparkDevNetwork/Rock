<template>
    <div class="upAdd">
        <Panel title="Add Prayer Request" titleIconCssClass="fa fa-praying-hands" type="block">
            <template #default>
                <RockForm v-if="!isEntryHidden" @submit="onSubmitted">
                    <NotificationBox v-if="errors.length" id="nbWarningMessage" alertType="warning" label="Warning">
                        <ul>
                            <li v-for="error in errors">{{ error }}</li>
                        </ul>
                    </NotificationBox>

                    <fieldset>

                        <div v-if="config.isRequesterInfoShown" class="prayer-requester">
<<<<<<< HEAD
                            <FirstNameTextBox v-model="firstName"
                                              autocomplete="given-name"
                                              :disabled="isSaving || isNavigating"
                                              label="First Name"
                                              rules="required" />
=======
                            <TextBox v-model="firstName"
                                     autocomplete="given-name"
                                     :disabled="isSaving || isNavigating"
                                     label="First Name"
                                     :rules="['required', 'nospecialcharacters', 'noemojisorspecialfonts']" />
>>>>>>> 67cdf95f

                            <TextBox v-model="lastName"
                                     autocomplete="family-name"
                                     :disabled="isSaving || isNavigating"
                                     label="Last Name"
                                     :rules="config.isLastNameRequired ? ['required', 'nospecialcharacters', 'noemojisorspecialfonts'] : ['nospecialcharacters', 'noemojisorspecialfonts']" />

                            <EmailBox v-model="email"
                                      autocomplete="email"
                                      :disabled="isSaving || isNavigating"
                                      label="Email" />

                            <PhoneNumberBox v-if="config.isMobilePhoneShown"
                                            v-model="mobilePhoneNumber"
                                            v-model:countryCode="mobilePhoneNumberCountryCode"
                                            autocomplete="mobile"
                                            :disabled="isSaving || isNavigating"
                                            label="Mobile Phone" />

                            <CampusPicker v-if="config.isCampusShown"
                                          v-model="campusListItemBag"
                                          :disabled="isSaving || isNavigating"
                                          :includeInactive="false"
                                          label="Campus"
                                          :rules="config.isCampusRequired ? 'required' : ''" />
                        </div>

                        <DropDownList v-if="categories.length"
                                      v-model="categoryGuidOrEmptyString"
                                      :disabled="isSaving || isNavigating"
                                      :items="categories"
                                      label="Category" />

                        <AttributeValuesContainer v-if="attributes != null"
                                                  v-model="attributeValues"
                                                  :attributes="attributes"
                                                  isEditMode
                                                  :showCategoryLabel="false" />

                        <div ref="requestInputWrapper">
                            <TextBox v-model="request"
                                     autocomplete="off"
                                     :disabled="isSaving || isNavigating"
                                     label="Request"
                                     :maxLength="requestCharacterLimit"
                                     :placeholder="requestPlaceholder"
                                     :rows="3"
                                     rules="required"
                                     :showCountDown="!!requestCharacterLimit"
                                     textMode="multiline" />
                        </div>

                        <CheckBox v-if="config.isUrgentShown"
                                  v-model="internalIsUrgent"
                                  :disabled="isSaving || isNavigating"
                                  help="If 'Yes' is checked, the request will be flagged as urgent in need of attention quickly."
                                  label="Urgent?"
                                  text="Yes" />

                        <CheckBox v-if="config.isAllowCommentsShown"
                                  v-model="internalAllowComments"
                                  :disabled="isSaving || isNavigating"
                                  help="If 'Yes' is checked, the prayer team can offer encouraging comments on the request."
                                  label="Allow Encouraging Comments?"
                                  text="Yes" />

                        <CheckBox v-if="config.isIsPublicShown"
                                  v-model="internalIsPublic"
                                  :disabled="isSaving || isNavigating"
                                  help="If 'Yes' is checked, you give permission to show the request on the public website."
                                  label="Allow Publication?"
                                  text="Yes" />
                    </fieldset>

                    <RockButton shortcutKey="s"
                                btnType="primary"
                                :disabled="isSaving || isNavigating"
                                type="submit">{{ saveButtonText }}</RockButton>
                </RockForm>
                <template v-else>
                    <h2>Request Submitted</h2>

                    <NotificationBox v-if="successMessage" alertType="success" v-html="successMessage" />

                    <RockButton btnType="link" @click="onAddAnotherRequestClicked">Add Another Request</RockButton>
                </template>
            </template>
        </Panel>
    </div>
</template>

<script setup lang="ts">
    import { computed, nextTick, ref } from "vue";
    import NotificationBox from "@Obsidian/Controls/notificationBox.obs";
    import AttributeValuesContainer from "@Obsidian/Controls/attributeValuesContainer.obs";
    import CampusPicker from "@Obsidian/Controls/campusPicker.obs";
    import CheckBox from "@Obsidian/Controls/checkBox.obs";
    import DropDownList from "@Obsidian/Controls/dropDownList.obs";
    import EmailBox from "@Obsidian/Controls/emailBox.obs";
    import Panel from "@Obsidian/Controls/panel.obs";
    import PhoneNumberBox from "@Obsidian/Controls/phoneNumberBox.obs";
    import RockButton from "@Obsidian/Controls/rockButton.obs";
    import RockForm from "@Obsidian/Controls/rockForm.obs";
    import TextBox from "@Obsidian/Controls/textBox.obs";
    import FirstNameTextBox from "@Obsidian/Controls/firstNameTextBox.obs";
    import { onConfigurationValuesChanged, useConfigurationValues, useInvokeBlockAction, useReloadBlock } from "@Obsidian/Utility/block";
    import { PrayerRequestEntrySaveResponseBag } from "@Obsidian/ViewModels/Blocks/Prayer/PrayerRequestEntry/prayerRequestEntrySaveResponseBag";
    import { PrayerRequestEntrySaveRequestBag } from "@Obsidian/ViewModels/Blocks/Prayer/PrayerRequestEntry/prayerRequestEntrySaveRequestBag";
    import { PrayerRequestEntryInitializationBox } from "@Obsidian/ViewModels/Blocks/Prayer/PrayerRequestEntry/prayerRequestEntryInitializationBox";
    import { ListItemBag } from "@Obsidian/ViewModels/Utility/listItemBag";
    import { PublicAttributeBag } from "@Obsidian/ViewModels/Utility/publicAttributeBag";
    import { toGuidOrNull } from "@Obsidian/Utility/guid";

    const config = useConfigurationValues<PrayerRequestEntryInitializationBox>();
    const invokeBlockAction = useInvokeBlockAction();

    //#region Values

    const firstName = ref<string>(config.defaultFirstName ?? "");
    const lastName = ref<string>(config.defaultLastName ?? "");
    const email = ref<string>(config.defaultEmail ?? "");
    const mobilePhoneNumber = ref<string>("");
    const mobilePhoneNumberCountryCode = ref<string>("");
    const campusListItemBag = ref<ListItemBag | null | undefined>(config.defaultCampus);
    /** The selected category guid (or empty string if none selected). */
    const categoryGuidOrEmptyString = ref<string>(toGuidOrNull(config.defaultCategoryGuid) ?? "");
    const categories = ref<ListItemBag[]>(config.categories || []);
    const request = ref<string>(config.defaultRequest ?? "");
    const requestCharacterLimit = ref<number | undefined>(config.characterLimit > 0 ? config.characterLimit : undefined);
    const requestPlaceholder = ref<string>(config.characterLimit > 0 ? `Please pray that… (up to ${config.characterLimit} characters)` : "Please pray that…");
    const internalIsUrgent = ref<boolean>(false);
    const internalAllowComments = ref<boolean>(config.allowCommentsDefaultValue);
    const internalIsPublic = ref<boolean>(config.isPublicDefaultValue);
    const isEntryHidden = ref<boolean>(false);
    const successMessage = ref<string | null>(null);
    const errors = ref<string[]>([]);
    const requestInputWrapper = ref<HTMLElement | null>(null);
    const isSaving = ref<boolean>(false);
    const isNavigating = ref<boolean>(false);
    const attributes = ref<Record<string, PublicAttributeBag> | null>(config.attributes || null);
    const attributeValues = ref<Record<string, string>>({});

    //#endregion

    //#region Computed Values

    const isUrgent = computed<boolean>(() => config.isUrgentShown ? internalIsUrgent.value : false);
    const allowComments = computed<boolean>(() => config.isAllowCommentsShown ? internalAllowComments.value : config.allowCommentsDefaultValue);
    const isPublic = computed<boolean>(() => config.isIsPublicShown ? internalIsPublic.value : config.isPublicDefaultValue);
    const requestInput = computed<HTMLTextAreaElement | null>(() => {
        if (!requestInputWrapper.value) {
            return null;
        }
        return requestInputWrapper.value.querySelector("textarea");
    });
    const saveButtonText = computed<string>(() => isSaving.value ? "Saving…" : "Save Request");

    //#endregion

    //#region Event Handlers

    /**
     * Event handler for the "Add Another Request" button being clicked.
     */
    function onAddAnotherRequestClicked(): void {
        resetToAddAnotherRequest();
    }

    /**
     * Event handler for the request entry form being submitted.
     */
    function onSubmitted(): Promise<void> {
        return save();
    }

    //#endregion

    //#region Functions

    /**
     * Navigates to a URL.
     *
     * @param url The URL to navigate to.
     * @returns an unresolving promise so the page/form remains disabled until the redirect is complete.
     */
    async function navigate(url: string): Promise<void> {
        try {
            isNavigating.value = true;
            window.location.href = url;
            return new Promise((_resolve, _reject) => {
                // Return an unresolving promise so the page/form remains disabled until the redirect is complete.
            });
        }
        finally {
            // Never set isNavigating back to false since the browser is supposed to be changing routes.
        }
    }

    /**
     * Resets the block to handle another prayer request entry.
     */
    function resetToAddAnotherRequest(): void {
        // Only reset values that the individual may want to change for the next request.
        request.value = "";
        internalIsUrgent.value = false;
        internalIsPublic.value = config.isPublicDefaultValue;
        internalAllowComments.value = config.allowCommentsDefaultValue;
        attributeValues.value = {};
        isEntryHidden.value = false;

        // Automatically set focus to the Request textarea after the template is rendered.
        nextTick(() => {
            if (requestInput.value) {
                requestInput.value.focus();
            }
        });
    }

    /**
     * Saves the current values as a new prayer request.
     */
    async function save(): Promise<void> {
        try {
            isSaving.value = true;

            const bag: PrayerRequestEntrySaveRequestBag = {
                allowComments: allowComments.value,
                campusGuid: toGuidOrNull(campusListItemBag.value?.value),
                categoryGuid: toGuidOrNull(categoryGuidOrEmptyString.value),
                email: email.value,
                firstName: firstName.value,
                isPublic: isPublic.value,
                isUrgent: isUrgent.value,
                lastName: lastName.value,
                mobilePhoneNumber: mobilePhoneNumber.value,
                mobilePhoneNumberCountryCode: mobilePhoneNumberCountryCode.value,
                request: request.value,
                attributeValues: attributeValues.value
            };

            const result = await invokeBlockAction<PrayerRequestEntrySaveResponseBag>("Save", { bag });

            if (!result?.isSuccess || !result.data) {
                errors.value = [result.errorMessage || "An unexpected error occurred."];
            }
            else if (result.data.errors) {
                errors.value = result.data.errors;
            }
            else if (config.isPageRedirectedToParentOnSave && config.parentPageUrl) {
                return await navigate(config.parentPageUrl);
            }
            else if (config.isPageRefreshedOnSave) {
                return await navigate(window.location.href);
            }
            else {
                isEntryHidden.value = true;
                successMessage.value = result.data.successMessage || null;
            }
        }
        finally {
            isSaving.value = false;
        }
    }

    //#endregion

    onConfigurationValuesChanged(useReloadBlock());
</script><|MERGE_RESOLUTION|>--- conflicted
+++ resolved
@@ -12,19 +12,11 @@
                     <fieldset>
 
                         <div v-if="config.isRequesterInfoShown" class="prayer-requester">
-<<<<<<< HEAD
                             <FirstNameTextBox v-model="firstName"
                                               autocomplete="given-name"
                                               :disabled="isSaving || isNavigating"
                                               label="First Name"
-                                              rules="required" />
-=======
-                            <TextBox v-model="firstName"
-                                     autocomplete="given-name"
-                                     :disabled="isSaving || isNavigating"
-                                     label="First Name"
-                                     :rules="['required', 'nospecialcharacters', 'noemojisorspecialfonts']" />
->>>>>>> 67cdf95f
+                                              :rules="['required', 'nospecialcharacters', 'noemojisorspecialfonts']" />
 
                             <TextBox v-model="lastName"
                                      autocomplete="family-name"
