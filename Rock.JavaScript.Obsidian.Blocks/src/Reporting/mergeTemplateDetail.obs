<!-- Copyright by the Spark Development Network; Licensed under the Rock Community License -->
<template>
    <NotificationBox v-if="blockError" alertType="warning">{{ blockError }}</NotificationBox>

    <NotificationBox v-if="errorMessage" alertType="danger">{{ errorMessage }}</NotificationBox>

    <DetailBlock v-if="!blockError"
                 v-model:mode="panelMode"
                 :name="panelName"
                 :labels="blockLabels"
                 :entityKey="entityKey"
                 :entityTypeGuid="entityTypeGuid"
<<<<<<< HEAD
                 entityTypeName="Merge Template"
                 :isAuditHidden="true"
=======
                 entityTypeName="MergeTemplate"
                 :isAuditHidden="false"
>>>>>>> a7e1f851
                 :isBadgesVisible="true"
                 :isDeleteVisible="isEditable"
                 :isEditVisible="isEditable"
                 :isFollowVisible="false"
                 :isSecurityHidden="false"
                 @cancelEdit="onCancelEdit"
                 @delete="onDelete"
                 @edit="onEdit"
                 @save="onSave">
        <template #view>
            <ViewPanel :modelValue="mergeTemplateViewBag" :options="options" />
        </template>

        <template #edit>
            <EditPanel v-model="mergeTemplateEditBag" :options="options" @propertyChanged="onPropertyChanged" :entityTypeGuid="entityTypeGuid" />
        </template>
    </DetailBlock>
</template>

<script setup lang="ts">
    import { computed, ref } from "vue";
    import NotificationBox from "@Obsidian/Controls/notificationBox.obs";
    import { EntityType } from "@Obsidian/SystemGuids/entityType";
    import DetailBlock from "@Obsidian/Templates/detailBlock";
    import { DetailPanelMode } from "@Obsidian/Enums/Controls/detailPanelMode";
    import { PanelAction } from "@Obsidian/Types/Controls/panelAction";
    import EditPanel from "./MergeTemplateDetail/editPanel.partial.obs";
    import ViewPanel from "./MergeTemplateDetail/viewPanel.partial.obs";
    import { getSecurityGrant, provideSecurityGrant, refreshDetailAttributes, useConfigurationValues, useInvokeBlockAction } from "@Obsidian/Utility/block";
    import { debounce } from "@Obsidian/Utility/util";
    import { NavigationUrlKey } from "./MergeTemplateDetail/types.partial";
    import { DetailBlockBox } from "@Obsidian/ViewModels/Blocks/detailBlockBox";
    import { MergeTemplateBag } from "@Obsidian/ViewModels/Blocks/Reporting/MergeTemplateDetail/mergeTemplateBag";
    import { MergeTemplateDetailOptionsBag } from "@Obsidian/ViewModels/Blocks/Reporting/MergeTemplateDetail/mergeTemplateDetailOptionsBag";

    const config = useConfigurationValues<DetailBlockBox<MergeTemplateBag, MergeTemplateDetailOptionsBag>>();
    const invokeBlockAction = useInvokeBlockAction();
    const securityGrant = getSecurityGrant(config.securityGrantToken);

    // #region Values

    const blockError = ref("");
    const errorMessage = ref("");

    const mergeTemplateViewBag = ref(config.entity);
    const mergeTemplateEditBag = ref<MergeTemplateBag>({} as MergeTemplateBag);

    const entityTypeGuid = EntityType.MergeTemplate;

    const panelMode = ref<DetailPanelMode>(DetailPanelMode.View);

    // The properties that are being edited in the UI. This is used to
    // inform the server which incoming values have valid data in them.
    const validProperties = [
        "attributeValues",
        "category",
        "description",
        "mergeTemplateTypeEntityType",
        "name",
        "personAlias",
        "templateBinaryFile"
    ];

    const refreshAttributesDebounce = debounce(() => refreshDetailAttributes(mergeTemplateEditBag, validProperties, invokeBlockAction), undefined, true);

    // #endregion

    // #region Computed Values

    /**
     * The entity name to display in the block panel.
     */
    const panelName = computed((): string => {
        return mergeTemplateViewBag.value?.name ?? "";
    });

    /**
     * The identifier key value for this entity.
     */
    const entityKey = computed((): string => {
        return mergeTemplateViewBag.value?.idKey ?? "";
    });

    /**
     * Additional labels to display in the block panel.
     */
    const blockLabels = computed((): PanelAction[] | undefined => {
        const labels: PanelAction[] = [];

        if (panelMode.value !== DetailPanelMode.View) {
            return undefined;
        }

        return labels;
    });

    const isEditable = computed((): boolean => {
        return config.isEditable === true;
    });

    const options = computed((): MergeTemplateDetailOptionsBag => {
        return config.options ?? {};
    });

    // #endregion

    // #region Functions

    // #endregion

    // #region Event Handlers

    /**
     * Event handler for the Cancel button being clicked while in Edit mode.
     * Handles redirect to parent page if creating a new entity.
     *
     * @returns true if the panel should leave edit mode; false if it should stay in edit mode; or a string containing a redirect URL.
     */
    async function onCancelEdit(): Promise<boolean | string> {
        if (!mergeTemplateEditBag.value?.idKey) {
            if (config.navigationUrls?.[NavigationUrlKey.ParentPage]) {
                return config.navigationUrls[NavigationUrlKey.ParentPage];
            }

            return false;
        }

        return true;
    }

    /**
     * Event handler for the Delete button being clicked. Sends the
     * delete request to the server and then redirects to the target page.
     *
     * @returns false if it should stay on the page; or a string containing a redirect URL.
     */
    async function onDelete(): Promise<false | string> {
        errorMessage.value = "";

        const result = await invokeBlockAction<string>("Delete", {
            key: mergeTemplateViewBag.value?.idKey
        });

        if (result.isSuccess && result.data) {
            return result.data;
        }
        else {
            errorMessage.value = result.errorMessage ?? "Unknown error while trying to delete merge template.";

            return false;
        }
    }

    /**
     * Event handler for the Edit button being clicked. Request the edit
     * details from the server and then enter edit mode.
     *
     * @returns true if the panel should enter edit mode; otherwise false.
     */
    async function onEdit(): Promise<boolean> {
        const result = await invokeBlockAction<DetailBlockBox<MergeTemplateBag, MergeTemplateDetailOptionsBag>>("Edit", {
            key: mergeTemplateViewBag.value?.idKey
        });

        if (result.isSuccess && result.data && result.data.entity) {
            mergeTemplateEditBag.value = result.data.entity;

            return true;
        }
        else {
            return false;
        }
    }

    /**
     * Event handler for when a value has changed that has an associated
     * C# property name. This is used to detect changes to values that
     * might cause qualified attributes to either show up or not show up.
     *
     * @param propertyName The name of the C# property that was changed.
     */
    function onPropertyChanged(propertyName: string): void {
        // If we don't have any qualified attribute properties or this property
        // is not one of them then do nothing.
        if (!config.qualifiedAttributeProperties || !config.qualifiedAttributeProperties.some(n => n.toLowerCase() === propertyName.toLowerCase())) {
            return;
        }

        refreshAttributesDebounce();
    }

    /**
     * Event handler for the panel's Save event. Send the data to the server
     * to be saved and then leave edit mode or redirect to target page.
     *
     * @returns true if the panel should leave edit mode; false if it should stay in edit mode; or a string containing a redirect URL.
     */
    async function onSave(): Promise<boolean | string> {
        errorMessage.value = "";

        const data: DetailBlockBox<MergeTemplateBag, MergeTemplateDetailOptionsBag> = {
            entity: mergeTemplateEditBag.value,
            isEditable: true,
            validProperties: validProperties
        };

        const result = await invokeBlockAction<MergeTemplateBag | string>("Save", {
            box: data
        });

        if (result.isSuccess && result.data) {
            if (result.statusCode === 200 && typeof result.data === "object") {
                mergeTemplateViewBag.value = result.data;

                return true;
            }
            else if (result.statusCode === 201 && typeof result.data === "string") {
                return result.data;
            }
        }

        errorMessage.value = result.errorMessage ?? "Unknown error while trying to save merge template.";

        return false;
    }

    // #endregion

    provideSecurityGrant(securityGrant);

    // Handle any initial error conditions or the need to go into edit mode.
    if (config.errorMessage) {
        blockError.value = config.errorMessage;
    }
    else if (!config.entity) {
        blockError.value = "The specified merge template could not be viewed.";
    }
    else if (!config.entity.idKey) {
        mergeTemplateEditBag.value = config.entity;
        panelMode.value = DetailPanelMode.Add;
    }
</script><|MERGE_RESOLUTION|>--- conflicted
+++ resolved
@@ -10,13 +10,8 @@
                  :labels="blockLabels"
                  :entityKey="entityKey"
                  :entityTypeGuid="entityTypeGuid"
-<<<<<<< HEAD
-                 entityTypeName="Merge Template"
+                 entityTypeName="MergeTemplate"
                  :isAuditHidden="true"
-=======
-                 entityTypeName="MergeTemplate"
-                 :isAuditHidden="false"
->>>>>>> a7e1f851
                  :isBadgesVisible="true"
                  :isDeleteVisible="isEditable"
                  :isEditVisible="isEditable"
