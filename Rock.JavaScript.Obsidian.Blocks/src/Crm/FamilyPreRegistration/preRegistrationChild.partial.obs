<!-- Copyright by the Spark Development Network; Licensed under the Rock Community License -->
<template>
    <RockButton
                btnSize="xs"
                btnType="danger"
                class="pull-right"
                :disabled="disabled"
                :isSquare="true"
                @click="$emit('remove', child)">
        <i class="fa fa-times"></i>
    </RockButton>

    <h4 class="child-caption">
        {{ caption }}
    </h4>

    <div class="row">
        <div class="col-sm-6">
            <DropDownList
                          v-model="child.familyRoleGuid"
                          :disabled="disabled"
                          :items="config.childRelationshipTypes ?? undefined"
                          :label="`Relationship to ${adultLabel}`"
                          :rules="requiredRules"
                          :showBlankItem="false" />
        </div>
        <div class="col-sm-6"></div><!-- filler/blocker column -->
    </div>

    <div class="row clearfix">
        <div class="col-sm-6">
            <StaticFormControl
<<<<<<< HEAD
                               v-if="child.isFirstNameReadOnly"
                               label="First Name"
                               :modelValue="child.firstName" />
            <FirstNameTextBox v-else
                              v-model="child.firstName"
                              :disabled="disabled"
                              label="First Name"
                              :rules="requiredRules" />
=======
                v-if="child.isFirstNameReadOnly"
                label="First Name"
                :modelValue="child.firstName" />
            <TextBox v-else
                v-model="child.firstName"
                :disabled="disabled"
                label="First Name"
                :rules="[...requiredRules, ...noSpecialCharactersRules, ...noEmojisOrSpecialFontsRules]" />
>>>>>>> 67cdf95f
        </div>

        <div class="col-sm-6">
            <StaticFormControl
                               v-if="child.isLastNameReadOnly"
                               label="Last Name"
                               :modelValue="child.lastName" />
            <TextBox v-else
<<<<<<< HEAD
                     v-model="child.lastName"
                     :disabled="disabled"
                     label="Last Name"
                     :rules="requiredRules" />
=======
                v-model="child.lastName"
                :disabled="disabled"
                label="Last Name"
                :rules="[...requiredRules, ...noSpecialCharactersRules, ...noEmojisOrSpecialFontsRules]" />
>>>>>>> 67cdf95f
        </div>
    </div>
    <div class="row clearfix">
        <div v-if="config.childGenderField?.isShown" class="col-sm-6">
            <GenderPicker
                          v-model="child.genderStringValue"
                          :disabled="disabled"
                          label="Gender"
                          :rules="config.childGenderField.isRequired ? requiredGenderRules : ''" />
        </div>

        <div v-if="config.childSuffixField?.isShown" class="col-sm-6">
            <DefinedValuePicker
                                v-model="child.suffixListItemBag"
                                :definedTypeGuid="DefinedType.PersonSuffix"
                                :disabled="disabled"
                                label="Suffix"
                                lazyMode="lazy"
                                :showBlankItem="true" />
        </div>
    </div>
    <div class="row clearfix">
        <div v-if="config.childBirthDateField?.isShown" class="col-sm-6">
            <BirthdayPicker
                            v-model="child.birthDate"
                            :disabled="disabled"
                            label="Birth Date"
                            :rules="config.childBirthDateField.isRequired ? requiredBirthdayRules : ''" />
        </div>

        <div v-if="config.childGradeField?.isShown" class="col-sm-6">
            <GradePicker
                         v-model="child.gradeListItemBag"
                         :disabled="disabled"
                         label="Grade"
                         lazyMode="lazy"
                         :useGuidAsValue="true"
                         :rules="config.childGradeField.isRequired ? requiredRules : ''"
                         :showBlankItem="true" />
        </div>
    </div>
    <div class="row clearfix">
        <div v-if="config.childMobilePhoneField?.isShown" class="col-sm-6">
            <PhoneNumberBox
                            v-model="child.mobilePhone"
                            v-model:countryCode="child.mobilePhoneCountryCode"
                            :disabled="disabled"
                            label="Mobile Phone"
                            :rules="config.childMobilePhoneField.isRequired ? requiredRules : ''" />
        </div>
        <div v-if="config.displaySmsOptIn?.isShowChildren" class="col-sm-6">
            <CheckBox
                      v-model="child.isMessagingEnabled"
                      label=""
                      :disabled="disabled"
                      :text="config.displaySmsOptIn?.smsOptInDisplayText ?? ''" />
        </div>
    </div>
    <div class="row clearfix">
        <div v-if="config.childEmailField?.isShown" class="col-sm-6">
            <EmailBox
                      v-model="child.email"
                      :disabled="disabled"
                      label="Email"
                      :rules="config.childEmailField.isRequired ? requiredRules : ''" />
        </div>

        <div v-if="config.childCommunicationPreferenceField?.isShown" class="col-sm-6">
            <RadioButtonList
                             v-model="child.communicationPreferenceStringValue"
                             :disabled="disabled"
                             :horizontal="true"
                             :items="[
                                 { text: 'Email', value: CommunicationPreference.Email.toString() },
                                 { text: 'SMS', value: CommunicationPreference.SMS.toString() }
                             ]"
                             label="Communication Preference"
                             :rules="config.childCommunicationPreferenceField.isRequired ? requiredRules : ''" />
        </div>
    </div>
    <div class="row clearfix">
        <div v-if="config.childRaceField?.isShown" class="col-sm-6">
            <RacePicker
                        v-model="child.raceListItemBag"
                        :disabled="disabled"
                        :rules="config.childRaceField.isRequired ? requiredRules : ''"
                        :showBlankItem="true" />
        </div>

        <div v-if="config.childEthnicityField?.isShown" class="col-sm-6">
            <EthnicityPicker
                             v-model="child.ethnicityListItemBag"
                             :disabled="disabled"
                             :rules="config.childEthnicityField.isRequired ? requiredRules : ''"
                             :showBlankItem="true" />
        </div>
    </div>
    <div v-if="config.childProfilePhotoField?.isShown" class="row">
        <div class="col-sm-6">
            <ImageEditor
                         v-model="child.profileImageListItemBag"
                         :binaryFileTypeGuid="BinaryFiletype.PersonImage"
                         :disabled="disabled"
                         label="Profile Photo"
                         :rules="config.childProfilePhotoField.isRequired ? requiredRules : ''" />
        </div>
        <div class="col-sm-6"></div><!-- filler/blocker column -->
    </div>

    <div class="row">
        <AttributeValuesContainer
                                  v-if="config.childAttributes != null"
                                  v-model="child.attributeValues"
                                  :attributes="config.childAttributes"
                                  columnBreakpoint="sm"
                                  :displayWithinExistingRow="true"
                                  isEditMode
                                  :numberOfColumns="2"
                                  :showCategoryLabel="true" />
    </div>
</template>

<style scoped>
.child-caption {
    text-transform: capitalize;
}
</style>

<script setup lang="ts">
    import { computed, PropType, ref, watch } from "vue";
    import { ChildRequestBag } from "./types.partial";
    import { createNotEqualRule, createPersonViewModel, createRuleWithReplacement, createRuleWithSuffix, getNumberAsOrdinalString, monthAndDayAndYearRequiredRule, required, noSpecialCharacters, noEmojisOrSpecialFonts } from "./utils.partial";
    import AttributeValuesContainer from "@Obsidian/Controls/attributeValuesContainer.obs";
    import BirthdayPicker from "@Obsidian/Controls/birthdayPicker.obs";
    import CheckBox from "@Obsidian/Controls/checkBox.obs";
    import DefinedValuePicker from "@Obsidian/Controls/definedValuePicker.obs";
    import DropDownList from "@Obsidian/Controls/dropDownList.obs";
    import EmailBox from "@Obsidian/Controls/emailBox.obs";
    import EthnicityPicker from "@Obsidian/Controls/ethnicityPicker.obs";
    import GenderPicker from "@Obsidian/Controls/genderPicker.obs";
    import GradePicker from "@Obsidian/Controls/gradePicker.obs";
    import ImageEditor from "@Obsidian/Controls/imageEditor.obs";
    import PhoneNumberBox from "@Obsidian/Controls/phoneNumberBox.obs";
    import RacePicker from "@Obsidian/Controls/racePicker.obs";
    import RadioButtonList from "@Obsidian/Controls/radioButtonList.obs";
    import RockButton from "@Obsidian/Controls/rockButton.obs";
    import StaticFormControl from "@Obsidian/Controls/staticFormControl.obs";
    import TextBox from "@Obsidian/Controls/textBox.obs";
    import FirstNameTextBox from "@Obsidian/Controls/firstNameTextBox.obs";
    import { CommunicationPreference } from "@Obsidian/Enums/Blocks/Crm/FamilyPreRegistration/communicationPreference";
    import { Gender } from "@Obsidian/Enums/Crm/gender";
    import { BinaryFiletype } from "@Obsidian/SystemGuids/binaryFiletype";
    import { DefinedType } from "@Obsidian/SystemGuids/definedType";
    import { useConfigurationValues } from "@Obsidian/Utility/block";
    import { toTitleCase } from "@Obsidian/Utility/stringUtils";
    import { ValidationRule } from "@Obsidian/ValidationRules";
    import { FamilyPreRegistrationInitializationBox } from "@Obsidian/ViewModels/Blocks/Crm/FamilyPreRegistration/familyPreRegistrationInitializationBox";

    const config = useConfigurationValues<FamilyPreRegistrationInitializationBox>();

    const props = defineProps({
        childNumber: {
            type: Number as PropType<number>,
            required: true
        },

        child: {
            type: Object as PropType<ChildRequestBag>,
            required: true
        },

        childLabel: {
            type: String as PropType<string>,
            default: "Child"
        },

        adultLabel: {
            type: String as PropType<string>,
            default: "Adult"
        },

        disabled: {
            type: Boolean as PropType<boolean>,
            default: false
        }
    });

    defineEmits<{
        (e: "remove", value: ChildRequestBag): void
    }>();

    //#region Values

    const childRequest = ref<ChildRequestBag>(props.child);
    const child = createPersonViewModel(childRequest);

    //#endregion

    //#region Computed Values

    const caption = computed<string>(() => {
        return toTitleCase(`${getNumberAsOrdinalString(props.childNumber)} ${props.childLabel}`);
    });

    /*
       Validation rules are executed in order but only return the first error message.
       Even though the first rule is a required rule,
       we need to add the special "required" rule to get the required indicator to display.
     */

    const requiredRules = computed<ValidationRule[]>(() => [
        createRuleWithSuffix(required, `for ${caption.value}`),
        "required"
    ]);

    const requiredGenderRules = computed<ValidationRule[]>(() => [
        createRuleWithSuffix(required, `for ${caption.value}`),
        createRuleWithReplacement(createNotEqualRule(Gender.Unknown), `is required for ${caption.value}`),
        "required"
    ]);

    const requiredBirthdayRules = computed<ValidationRule[]>(() => [
        createRuleWithSuffix(monthAndDayAndYearRequiredRule, `for ${caption.value}`),
        "required"
    ]);

    const noSpecialCharactersRules = computed<ValidationRule[]>(() => [
        createRuleWithSuffix(noSpecialCharacters, `for ${caption.value}`),
        "nospecialcharacters"
    ]);

    const noEmojisOrSpecialFontsRules = computed<ValidationRule[]>(() => [
        createRuleWithSuffix(noEmojisOrSpecialFonts, `for ${caption.value}`),
        "noemojisorspecialfonts"
    ]);

    //#endregion

    //#region Watchers

    watch(() => props.child, () => {
        childRequest.value = props.child;
    });

        //#endregion
</script><|MERGE_RESOLUTION|>--- conflicted
+++ resolved
@@ -30,7 +30,6 @@
     <div class="row clearfix">
         <div class="col-sm-6">
             <StaticFormControl
-<<<<<<< HEAD
                                v-if="child.isFirstNameReadOnly"
                                label="First Name"
                                :modelValue="child.firstName" />
@@ -38,17 +37,7 @@
                               v-model="child.firstName"
                               :disabled="disabled"
                               label="First Name"
-                              :rules="requiredRules" />
-=======
-                v-if="child.isFirstNameReadOnly"
-                label="First Name"
-                :modelValue="child.firstName" />
-            <TextBox v-else
-                v-model="child.firstName"
-                :disabled="disabled"
-                label="First Name"
-                :rules="[...requiredRules, ...noSpecialCharactersRules, ...noEmojisOrSpecialFontsRules]" />
->>>>>>> 67cdf95f
+                              :rules="[...requiredRules, ...noSpecialCharactersRules, ...noEmojisOrSpecialFontsRules]" />
         </div>
 
         <div class="col-sm-6">
@@ -57,17 +46,10 @@
                                label="Last Name"
                                :modelValue="child.lastName" />
             <TextBox v-else
-<<<<<<< HEAD
                      v-model="child.lastName"
                      :disabled="disabled"
                      label="Last Name"
-                     :rules="requiredRules" />
-=======
-                v-model="child.lastName"
-                :disabled="disabled"
-                label="Last Name"
-                :rules="[...requiredRules, ...noSpecialCharactersRules, ...noEmojisOrSpecialFontsRules]" />
->>>>>>> 67cdf95f
+                     :rules="[...requiredRules, ...noSpecialCharactersRules, ...noEmojisOrSpecialFontsRules]" />
         </div>
     </div>
     <div class="row clearfix">
