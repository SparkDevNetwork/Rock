--- conflicted
+++ resolved
@@ -189,15 +189,9 @@
     import DropDownList from "@Obsidian/Controls/dropDownList.obs";
     import EmailBox from "@Obsidian/Controls/emailBox.obs";
     import EthnicityPicker from "@Obsidian/Controls/ethnicityPicker.obs";
-<<<<<<< HEAD
     import GenderDropDownList from "@Obsidian/Controls/genderDropDownList.obs";
     import GradePicker from "@Obsidian/Controls/gradePicker.obs";
-    import ImageUploader from "@Obsidian/Controls/imageUploader.obs";
-=======
-    import GenderDropDownList from "@Obsidian/Controls/genderDropDownList";
-    import GradePicker from "@Obsidian/Controls/gradePicker";
     import ImageEditor from "@Obsidian/Controls/imageEditor.obs";
->>>>>>> 52d8ab6f
     import PhoneNumberBox from "@Obsidian/Controls/phoneNumberBox.obs";
     import RacePicker from "@Obsidian/Controls/racePicker.obs";
     import RadioButtonList from "@Obsidian/Controls/radioButtonList.obs";
