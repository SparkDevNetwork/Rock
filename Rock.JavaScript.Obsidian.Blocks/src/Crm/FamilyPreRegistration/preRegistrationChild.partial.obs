--- conflicted
+++ resolved
@@ -181,17 +181,10 @@
 <script setup lang="ts">
     import { computed, PropType, ref, watch } from "vue";
     import { ChildRequestBag } from "./types.partial";
-<<<<<<< HEAD
-    import { createPersonViewModel, getNumberAsOrdinalString, useGetBootstrapColumnClass } from "./utils.partial";
+    import { createNotEqualRule, createPersonViewModel, createRuleWithReplacement, createRuleWithSuffix, getNumberAsOrdinalString, monthAndDayAndYearRequiredRule, required } from "./utils.partial";
     import AttributeValuesContainer from "@Obsidian/Controls/attributeValuesContainer.obs";
     import BirthdayPicker from "@Obsidian/Controls/birthdayPicker.obs";
     import CheckBox from "@Obsidian/Controls/checkBox.obs";
-=======
-    import { createNotEqualRule, createPersonViewModel, createRuleWithReplacement, createRuleWithSuffix, getNumberAsOrdinalString, monthAndDayAndYearRequiredRule, required } from "./utils.partial";
-    import AttributeValuesContainer from "@Obsidian/Controls/attributeValuesContainer";
-    import BirthdayPicker from "@Obsidian/Controls/birthdayPicker";
-    import CheckBox from "@Obsidian/Controls/checkBox";
->>>>>>> 43d6b051
     import DefinedValuePicker from "@Obsidian/Controls/definedValuePicker.obs";
     import DropDownList from "@Obsidian/Controls/dropDownList.obs";
     import EmailBox from "@Obsidian/Controls/emailBox.obs";
