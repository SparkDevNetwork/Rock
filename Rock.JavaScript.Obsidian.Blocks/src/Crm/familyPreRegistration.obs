--- conflicted
+++ resolved
@@ -62,10 +62,7 @@
                         </div>
                     </Panel>
 
-<<<<<<< HEAD
-                    <Panel :title="`${pluralize(adultLabel)} Information`">
-=======
-                    <Panel v-if="config.prioritizeChildEntry" type="default" title="Children">
+                    <Panel v-if="config.prioritizeChildEntry" type="default" :title="pluralize(childLabel)">
                         <PreRegistrationChildren
                                                  v-model="children"
                                                  :disabled="isSaving || isNavigating"
@@ -74,8 +71,7 @@
                                                  @removeChild="onRemoveChild" />
                     </Panel>
 
-                    <Panel title="Adult Information">
->>>>>>> fbacb5fc
+                    <Panel :title="`${pluralize(adultLabel)} Information`">
                         <template #default>
                             <h4 class="heading-individual">First {{ adultLabel }}</h4>
 
@@ -455,11 +451,7 @@
                         </template>
                     </Panel>
 
-<<<<<<< HEAD
-                    <Panel type="default" :title="pluralize(childLabel)">
-=======
-                    <Panel v-if="!config.prioritizeChildEntry" type="default" title="Children">
->>>>>>> fbacb5fc
+                    <Panel v-if="!config.prioritizeChildEntry" type="default" :title="pluralize(childLabel)">
                         <PreRegistrationChildren
                                                  v-model="children"
                                                  :disabled="isSaving || isNavigating"
