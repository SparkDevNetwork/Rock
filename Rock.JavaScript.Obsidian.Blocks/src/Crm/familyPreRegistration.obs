<!-- Copyright by the Spark Development Network; Licensed under the Rock Community License -->
<template>
    <div>
        <div v-if="errors.length" ref="errorNotificationBox">
            <NotificationBox alertType="validation" :heading="errorTitle ?? undefined">
                <ul>
                    <li v-for="error in errors">{{ error }}</li>
                </ul>
            </NotificationBox>
        </div>
        <span ref="formErrorsScrollTarget"></span>
        <RockForm @submit="onFormSubmitted"
                  @visibleValidationChanged="onVisibleValidationChanged">
            <Panel type="block" title="Family Pre-Registration">
                <template #default>
                    <Panel
                           v-if="config.campusField?.isShown || config.visitDateField?.isShown"
                           :title="config.visitInfoTitle || 'Visit Information'"
                           v-show="isCampusPickerVisible || config.visitDateField?.isShown">
                        <div class="row">
                            <CampusPicker
                                          v-if="config.campusField?.isShown"
                                          v-model="campusListItemBag"
                                          :campusStatusFilter="config.campusStatusesFilter || []"
                                          :campusTypeFilter="config.campusTypesFilter || []"
                                          :disabled="isSaving || isNavigating"
                                          formGroupClasses="col-md-4"
                                          label="Campus"
                                          :rules="config.campusField.isRequired ? ['required'] : []"
                                          :showBlankItem="true"
                                          @isVisible="isCampusPickerVisible = $event" />
                            <div v-if="config.visitDateField?.isDateShown" class="col-md-5">
                                <DatePicker
                                            v-model="plannedVisitDate"
                                            :disabled="isSaving || isNavigating"
                                            :disallowPastDateSelection="true"
                                            label="Planned Visit Date"
                                            :rules="config.visitDateField.isRequired ? 'required' : ''" />
                            </div>
                            <div v-if="config.visitDateField?.isDateAndTimeShown" class="col-md-7">
                                <div class="row">
                                    <div class="col-sm-6">
                                        <DropDownList
                                                      v-model="plannedVisitDate"
                                                      :disabled="isSaving || isNavigating"
                                                      :items="scheduleDateItems"
                                                      label="Planned Visit Date"
                                                      :rules="config.visitDateField.isRequired ? 'required' : ''"
                                                      :showBlankItem="config.visitDateField.isOptional" />
                                    </div>
                                    <div class="col-sm-6">
                                        <DropDownList
<<<<<<< HEAD
                                                      v-model="scheduleGuid"
=======
                                                      v-model="scheduleGuidOrEmptyString"
>>>>>>> bdf0ef8f
                                                      :disabled="isSaving || isNavigating"
                                                      :items="scheduleTimeItems"
                                                      label="Planned Visit Time"
                                                      :rules="config.visitDateField.isRequired ? 'required' : ''"
                                                      :showBlankItem="config.visitDateField.isOptional" />
                                    </div>
                                </div>
                            </div>
                        </div>
                    </Panel>

                    <Panel :title="`${pluralize(adultLabel)} Information`">
                        <template #default>
                            <h4 class="heading-individual">First {{ adultLabel }}</h4>

                            <div class="row">
<<<<<<< HEAD
=======
                                <TextBox
                                         v-model="fullName"
                                         autocomplete="new-password"
                                         class="rock-fullname"
                                         :disabled="isSaving || isNavigating"
                                         placeholder="Please enter name (Required)" />

>>>>>>> bdf0ef8f
                                <div class="col-sm-6">
                                    <StaticFormControl
                                                       v-if="adult1.isFirstNameReadOnly"
                                                       label="First Name"
                                                       :modelValue="adult1.firstName" />
                                    <TextBox v-else
                                             v-model="adult1.firstName"
                                             :disabled="isSaving || isNavigating"
                                             label="First Name"
                                             :rules="[atLeastOneAdultFirstNameRule, adult1FirstNameRule]" />
                                </div>
                                <div class="col-sm-6">
                                    <StaticFormControl
                                                       v-if="adult1.isLastNameReadOnly"
                                                       label="Last Name"
                                                       :modelValue="adult1.lastName" />
                                    <TextBox v-else
                                             v-model="adult1.lastName"
                                             :disabled="isSaving || isNavigating"
                                             label="Last Name"
                                             :rules="[adult1LastNameRule]" />
                                </div>
                            </div>
                            <div class="row">
                                <div class="col-sm-6">
<<<<<<< HEAD
                                    <GenderPicker
                                                  v-if="config.adultGenderField?.isShown"
                                                  v-model="adult1.genderStringValue"
                                                  :disabled="isSaving || isNavigating"
                                                  label="Gender"
                                                  :rules="config.adultGenderField.isRequired ? adult1RequiredGenderRules : ''" />
=======
                                    <GenderDropDownList
                                                        v-if="config.adultGenderField?.isShown"
                                                        v-model="adult1.genderStringValue"
                                                        :disabled="isSaving || isNavigating"
                                                        label="Gender"
                                                        :rules="config.adultGenderField.isRequired ? adult1RequiredGenderRules : ''" />
>>>>>>> bdf0ef8f
                                </div>
                                <div class="col-sm-6">
                                    <DefinedValuePicker
                                                        v-if="config.adultSuffixField?.isShown"
                                                        v-model="adult1.suffixListItemBag"
                                                        :definedTypeGuid="DefinedType.PersonSuffix"
                                                        :disabled="isSaving || isNavigating"
                                                        label="Suffix"
                                                        lazyMode="lazy"
                                                        :rules="config.adultSuffixField.isRequired ? adult1RequiredRules : ''"
                                                        :showBlankItem="true" />
                                </div>
                            </div>
                            <div class="row">
                                <div class="col-sm-6">
                                    <BirthdayPicker
                                                    v-if="config.adultBirthdayField?.isShown"
                                                    v-model="adult1.birthDate"
                                                    :disabled="isSaving || isNavigating"
                                                    label="Birth Date"
                                                    :rules="config.adultBirthdayField.isRequired ? [createRuleWithSuffix(monthAndDayAndYearRequiredRule, 'for First Adult'), 'required'] :
                                                        config.adultBirthdayField.isMonthAndDayRequired ? createRuleWithSuffix(monthAndDayRequiredRule, 'for First Adult') : ''" />
                                </div>
                                <div class="col-sm-6">
                                    <DefinedValuePicker
                                                        v-if="config.adultMaritalStatusField?.isShown"
                                                        v-model="adult1.maritalStatusListItemBag"
                                                        :definedTypeGuid="DefinedType.PersonMaritalStatus"
                                                        :disabled="isSaving || isNavigating"
                                                        label="Marital Status"
                                                        lazyMode="lazy"
                                                        :rules="config.adultMaritalStatusField.isRequired ? adult1RequiredRules : ''"
                                                        :showBlankItem="true" />
                                </div>
                            </div>
                            <div class="row">
                                <div class="col-sm-6">
                                    <PhoneNumberBox
                                                    v-if="config.adultMobilePhoneField?.isShown"
                                                    v-model="adult1.mobilePhone"
                                                    v-model:countryCode="adult1.mobilePhoneCountryCode"
                                                    :disabled="isSaving || isNavigating"
                                                    label="Mobile Phone"
                                                    :rules="config.adultMobilePhoneField.isRequired ? adult1RequiredRules : ''" />
                                </div>
                                <div class="col-sm-6">
                                    <CheckBox
                                              v-if="config.displaySmsOptIn?.isShowFirstAdult"
                                              v-model="adult1.isMessagingEnabled"
                                              label=""
                                              :disabled="isSaving || isNavigating"
                                              :text="config.displaySmsOptIn?.smsOptInDisplayText ?? ''" />
                                </div>
                            </div>
                            <div class="row">
                                <div class="col-sm-6">
                                    <EmailBox
                                              v-if="config.adultEmailField?.isShown"
                                              v-model="adult1.email"
                                              :disabled="isSaving || isNavigating"
                                              label="Email"
                                              :rules="config.adultEmailField.isRequired ? adult1RequiredRules : []" />
                                </div>
                                <div class="col-sm-6">
                                    <RadioButtonList
                                                     v-if="config.adultCommunicationPreferenceField?.isShown"
                                                     v-model="adult1.communicationPreferenceStringValue"
                                                     :disabled="isSaving || isNavigating"
                                                     :horizontal="true"
                                                     :items="[
                                                         { text: 'Email', value: CommunicationPreference.Email.toString() },
                                                         { text: 'SMS', value: CommunicationPreference.SMS.toString() }
                                                     ]"
                                                     label="Communication Preference"
                                                     :rules="config.adultCommunicationPreferenceField.isRequired ? adult1RequiredRules : ''" />
                                </div>
                            </div>
                            <div class="row">
                                <div class="col-sm-6">
                                    <RacePicker
                                                v-if="config.adultRaceField?.isShown"
                                                v-model="adult1.raceListItemBag"
                                                :disabled="isSaving || isNavigating"
                                                :rules="config.adultRaceField.isRequired ? adult1RequiredRules : ''"
                                                :showBlankItem="true" />
                                </div>
                                <div class="col-sm-6">
                                    <EthnicityPicker
                                                     v-if="config.adultEthnicityField?.isShown"
                                                     v-model="adult1.ethnicityListItemBag"
                                                     :disabled="isSaving || isNavigating"
                                                     :rules="config.adultEthnicityField.isRequired ? adult1RequiredRules : ''"
                                                     :showBlankItem="true" />
                                </div>
                            </div>

                            <div class="row">
                                <div v-if="config.adultProfilePhotoField?.isShown" class="col-sm-6">
                                    <ImageEditor
                                                 v-model="adult1.profileImageListItemBag"
                                                 :binaryFileTypeGuid="BinaryFiletype.PersonImage"
                                                 :disabled="isSaving || isNavigating"
                                                 label="Profile Photo"
                                                 :rules="config.adultProfilePhotoField.isRequired ? adult1RequiredRules : ''" />
                                </div>
                            </div>

                            <div class="row">
                                <AttributeValuesContainer
                                                          v-if="adult1.attributes != null"
                                                          v-model="adult1.attributeValues"
                                                          :attributes="adult1.attributes"
                                                          columnBreakpoint="sm"
                                                          :displayWithinExistingRow="true"
                                                          isEditMode
                                                          :numberOfColumns="2"
                                                          :showCategoryLabel="true" />
                            </div>

                            <div class="row mt-3">
                                <div class="col-md-12">
                                    <div v-if="config.createAccountField?.isShown">
                                        <div class="well card-createaccount">
                                            <h4 class="heading-createaccount">{{ config.createAccountTitle }}</h4>
                                            <p>{{ config.createAccountDescription }}</p>
                                            <div class="row">
                                                <div class="col-md-6">
                                                    <TextBox
                                                             v-model="createAccount.username"
                                                             :disabled="isSaving || isNavigating"
                                                             label="Username"
                                                             :rules="config.createAccountField.isRequired ? 'required' : ''"
                                                             @blur="checkUsernameAvailability" />
                                                    <dl>
                                                        <dt></dt>
                                                        <dd>
                                                            <NotificationBox
                                                                             v-if="isUsernameAvailable"
                                                                             alertType="success">The selected username is available.</NotificationBox>
                                                            <NotificationBox
                                                                             v-else-if="isUsernameAvailable === false"
                                                                             alertType="warning">The username you selected is already in use.</NotificationBox>
                                                        </dd>
                                                    </dl>
                                                </div>
                                                <div class="col-md-6">
                                                    <TextBox
                                                             v-model="createAccount.password"
                                                             :disabled="isSaving || isNavigating"
                                                             label="Password"
                                                             :rules="config.createAccountField.isRequired ? 'required' : ''"
                                                             type="password" />

                                                    <TextBox
                                                             v-model="confirmPassword"
                                                             :disabled="isSaving || isNavigating"
                                                             label="Confirm Password"
                                                             type="password"
                                                             :rules="`${config.createAccountField.isRequired ? 'required|' : ''}${confirmPasswordRules}`" />
                                                </div>
                                            </div>
                                        </div>
                                    </div>
                                </div>
                            </div>

                            <hr />

                            <h4 class="heading-individual">Second {{ adultLabel }}</h4>

                            <div class="adult-2-fields">
                                <div class="row">
                                    <div class="col-sm-6">
                                        <StaticFormControl
                                                           v-if="adult2.isFirstNameReadOnly"
                                                           label="First Name"
                                                           :modelValue="adult2.firstName" />
                                        <TextBox v-else
                                                 v-model="adult2.firstName"
                                                 :disabled="isSaving || isNavigating"
                                                 label="First Name"
                                                 :rules="[adult2FirstNameRule]" />
                                    </div>
                                    <div class="col-sm-6">
                                        <StaticFormControl
                                                           v-if="adult2.isLastNameReadOnly"
                                                           label="Last Name"
                                                           :modelValue="adult2.lastName" />
                                        <TextBox v-else
                                                 v-model="adult2.lastName"
                                                 :disabled="isSaving || isNavigating"
                                                 label="Last Name"
                                                 :rules="[adult2LastNameRule]" />
                                    </div>
                                </div>
                                <div class="row">
                                    <div v-if="config.adultGenderField?.isShown" class="col-sm-6">
<<<<<<< HEAD
                                        <GenderPicker
                                                      v-model="adult2.genderStringValue"
                                                      :disabled="isSaving || isNavigating"
                                                      label="Gender"
                                                      :rules="isAdult2Entered && config.adultGenderField.isRequired ? adult2RequiredGenderRules : ''" />
=======
                                        <GenderDropDownList
                                                            v-model="adult2.genderStringValue"
                                                            :disabled="isSaving || isNavigating"
                                                            label="Gender"
                                                            :rules="isAdult2Entered && config.adultGenderField.isRequired ? adult2RequiredGenderRules : ''" />
>>>>>>> bdf0ef8f
                                    </div>
                                    <div v-if="config.adultSuffixField?.isShown" class="col-sm-6">
                                        <DefinedValuePicker
                                                            v-model="adult2.suffixListItemBag"
                                                            :definedTypeGuid="DefinedType.PersonSuffix"
                                                            :disabled="isSaving || isNavigating"
                                                            label="Suffix"
                                                            lazyMode="lazy"
                                                            :rules="isAdult2Entered && config.adultSuffixField.isRequired ? adult2RequiredRules : ''"
                                                            :showBlankItem="true" />
                                    </div>
                                </div>
                                <div class="row">
                                    <div v-if="config.adultBirthdayField?.isShown" class="col-sm-6">
                                        <BirthdayPicker
                                                        v-model="adult2.birthDate"
                                                        :disabled="isSaving || isNavigating"
                                                        label="Birth Date"
                                                        :rules="isAdult2Entered && config.adultBirthdayField.isRequired ? [createRuleWithSuffix(monthAndDayAndYearRequiredRule, 'for Second Adult'), 'required'] :
                                                            isAdult2Entered && config.adultBirthdayField.isMonthAndDayRequired ? createRuleWithSuffix(monthAndDayRequiredRule, 'for Second Adult') : ''" />
                                    </div>
                                    <div v-if="config.adultMaritalStatusField?.isShown" class="col-sm-6">
                                        <DefinedValuePicker
                                                            v-model="adult2.maritalStatusListItemBag"
                                                            :definedTypeGuid="DefinedType.PersonMaritalStatus"
                                                            :disabled="isSaving || isNavigating"
                                                            label="Marital Status"
                                                            lazyMode="lazy"
                                                            :rules="isAdult2Entered && config.adultMaritalStatusField.isRequired ? adult2RequiredRules : ''"
                                                            :showBlankItem="true" />
                                    </div>
                                </div>
                                <div class="row">
                                    <div class="col-sm-6">
                                        <PhoneNumberBox
                                                        v-if="config.adultMobilePhoneField?.isShown"
                                                        v-model="adult2.mobilePhone"
                                                        v-model:countryCode="adult2.mobilePhoneCountryCode"
                                                        :disabled="isSaving || isNavigating"
                                                        label="Mobile Phone"
                                                        :rules="isAdult2Entered && config.adultMobilePhoneField.isRequired ? adult2RequiredRules : ''" />
                                    </div>
                                    <div class="col-sm-6">
                                        <CheckBox
                                                  v-if="config.displaySmsOptIn?.isShowAllAdults"
                                                  v-model="adult2.isMessagingEnabled"
                                                  label=""
                                                  :disabled="isSaving || isNavigating"
                                                  :text="config.displaySmsOptIn?.smsOptInDisplayText ?? ''" />
                                    </div>
                                </div>
                                <div class="row">
                                    <div v-if="config.adultEmailField?.isShown" class="col-sm-6">
                                        <EmailBox
                                                  v-model="adult2.email"
                                                  :disabled="isSaving || isNavigating"
                                                  label="Email"
                                                  :rules="isAdult2Entered && config.adultEmailField.isRequired ? adult2RequiredRules : ''" />
                                    </div>
                                    <div v-if="config.adultCommunicationPreferenceField?.isShown" class="col-sm-6">
                                        <RadioButtonList
                                                         v-model="adult2.communicationPreferenceStringValue"
                                                         :disabled="isSaving || isNavigating"
                                                         :horizontal="true"
                                                         :items="[
                                                             { text: 'Email', value: CommunicationPreference.Email.toString() },
                                                             { text: 'SMS', value: CommunicationPreference.SMS.toString() }
                                                         ]"
                                                         label="Communication Preference"
                                                         :rules="isAdult2Entered && config.adultCommunicationPreferenceField.isRequired ? adult2RequiredRules : ''" />
                                    </div>
                                </div>
                                <div class="row">
                                    <div class="col-sm-6">
                                        <RacePicker
                                                    v-if="config.adultRaceField?.isShown"
                                                    v-model="adult2.raceListItemBag"
                                                    :disabled="isSaving || isNavigating"
                                                    :rules="isAdult2Entered && config.adultRaceField.isRequired ? adult2RequiredRules : ''"
                                                    :showBlankItem="true" />
                                    </div>
                                    <div class="col-sm-6">
                                        <EthnicityPicker
                                                         v-if="config.adultEthnicityField?.isShown"
                                                         v-model="adult2.ethnicityListItemBag"
                                                         :disabled="isSaving || isNavigating"
                                                         :rules="isAdult2Entered && config.adultEthnicityField.isRequired ? adult2RequiredRules : ''"
                                                         :showBlankItem="true" />
                                    </div>
                                </div>

                                <div class="row">
                                    <div v-if="config.adultProfilePhotoField?.isShown" class="col-sm-6">
                                        <ImageEditor
                                                     v-model="adult2.profileImageListItemBag"
                                                     :binaryFileTypeGuid="BinaryFiletype.PersonImage"
                                                     :disabled="isSaving || isNavigating"
                                                     label="Profile Photo"
                                                     :rules="isAdult2Entered && config.adultProfilePhotoField.isRequired ? adult2RequiredRules : ''" />
                                    </div>
                                </div>

                                <div class="row">
                                    <AttributeValuesContainer
                                                              v-if="adult2.attributes != null"
                                                              v-model="adult2.attributeValues"
                                                              :attributes="adult2.attributes"
                                                              columnBreakpoint="sm"
                                                              :displayWithinExistingRow="true"
                                                              isEditMode
                                                              :numberOfColumns="2"
                                                              :showCategoryLabel="true" />
                                </div>
                            </div>

                            <hr />

                            <div class="row">
                                <div class="col-sm-6">
                                    <AddressControl
                                                    v-if="config.addressField?.isShown"
                                                    v-model="address"
                                                    :disabled="isSaving || isNavigating"
                                                    :disableFrontEndValidation="!config.addressField.isRequired"
                                                    label="Address"
                                                    :rules="config.addressField.isRequired ? 'required' : ''"
                                                    :useCountryAbbreviation="false" />
                                </div>
                                <div class="col-sm-6">
                                    <AttributeValuesContainer
                                                              v-if="config.familyAttributes"
                                                              v-model="familyAttributeValues"
                                                              :attributes="config.familyAttributes"
                                                              columnBreakpoint="sm"
                                                              isEditMode
                                                              :numberOfColumns="2"
                                                              :showCategoryLabel="false" />
                                </div>
                            </div>
                        </template>
                    </Panel>

                    <Panel type="default" :title="pluralize(childLabel)">
                        <PreRegistrationChildren
                                                 v-model="children"
                                                 :disabled="isSaving || isNavigating"
                                                 :lastName="adult1.lastName"
<<<<<<< HEAD
                                                 :childLabel="childLabel"
                                                 :adultLabel="adultLabel"
=======
>>>>>>> bdf0ef8f
                                                 @addChild="onAddChild"
                                                 @removeChild="onRemoveChild" />
                    </Panel>

                    <Captcha v-if="!disableCaptcha" ref="captchaElement"></Captcha>
                </template>

                <template #footerActions>
                    <RockButton
                                btnType="primary"
                                :disabled="isSaving || isNavigating"
                                type="submit"
                                @click="shouldScrollToFormErrors = true">Save</RockButton>
                    <RockButton
                                btnType="link"
                                :disabled="isSaving || isNavigating"
                                @click="onClearClicked">Clear</RockButton>
                </template>
            </Panel>
        </RockForm>
    </div>
</template>

<script setup lang="ts">
    import { computed, nextTick, ref } from "vue";
    import PreRegistrationChildren from "./FamilyPreRegistration/preRegistrationChildren.partial.obs";
    import { ChildRequestBag, CreateAccountRequest, PersonRequestBag } from "./FamilyPreRegistration/types.partial";
    import { convertPersonToChildRequest, convertPersonToPersonRequest, createNotEqualRule, createPersonViewModel, createRuleWithReplacement, createRuleWithSuffix, monthAndDayAndYearRequiredRule, monthAndDayRequiredRule, required, } from "./FamilyPreRegistration/utils.partial";
    import AddressControl from "@Obsidian/Controls/addressControl.obs";
    import AttributeValuesContainer from "@Obsidian/Controls/attributeValuesContainer.obs";
    import BirthdayPicker from "@Obsidian/Controls/birthdayPicker.obs";
    import CampusPicker from "@Obsidian/Controls/campusPicker.obs";
    import CheckBox from "@Obsidian/Controls/checkBox.obs";
    import DatePicker from "@Obsidian/Controls/datePicker.obs";
    import DefinedValuePicker from "@Obsidian/Controls/definedValuePicker.obs";
    import DropDownList from "@Obsidian/Controls/dropDownList.obs";
    import EmailBox from "@Obsidian/Controls/emailBox.obs";
    import EthnicityPicker from "@Obsidian/Controls/ethnicityPicker.obs";
    import GenderPicker from "@Obsidian/Controls/genderPicker.obs";
    import ImageEditor from "@Obsidian/Controls/imageEditor.obs";
    import NotificationBox from "@Obsidian/Controls/notificationBox.obs";
    import Panel from "@Obsidian/Controls/panel.obs";
    import PhoneNumberBox from "@Obsidian/Controls/phoneNumberBox.obs";
    import RacePicker from "@Obsidian/Controls/racePicker.obs";
    import RadioButtonList from "@Obsidian/Controls/radioButtonList.obs";
    import RockButton from "@Obsidian/Controls/rockButton.obs";
    import RockForm from "@Obsidian/Controls/rockForm.obs";
    import StaticFormControl from "@Obsidian/Controls/staticFormControl.obs";
    import TextBox from "@Obsidian/Controls/textBox.obs";
    import Captcha from "@Obsidian/Controls/captcha.obs";
    import { CommunicationPreference } from "@Obsidian/Enums/Blocks/Crm/FamilyPreRegistration/communicationPreference";
    import { Gender } from "@Obsidian/Enums/Crm/gender";
    import { BinaryFiletype } from "@Obsidian/SystemGuids/binaryFiletype";
    import { DefinedType } from "@Obsidian/SystemGuids/definedType";
    import { onConfigurationValuesChanged, useConfigurationValues, useInvokeBlockAction, useReloadBlock } from "@Obsidian/Utility/block";
    import { FormError } from "@Obsidian/Utility/form";
    import { useHttp } from "@Obsidian/Utility/http";
    import { ValidationResult, ValidationRule } from "@Obsidian/ValidationRules";
    import { FamilyPreRegistrationGetScheduleDatesRequestBag } from "@Obsidian/ViewModels/Blocks/Crm/FamilyPreRegistration/familyPreRegistrationGetScheduleDatesRequestBag";
    import { FamilyPreRegistrationGetScheduleDatesResponseBag } from "@Obsidian/ViewModels/Blocks/Crm/FamilyPreRegistration/familyPreRegistrationGetScheduleDatesResponseBag";
    import { FamilyPreRegistrationInitializationBox } from "@Obsidian/ViewModels/Blocks/Crm/FamilyPreRegistration/familyPreRegistrationInitializationBox";
    import { FamilyPreRegistrationSaveRequestBag } from "@Obsidian/ViewModels/Blocks/Crm/FamilyPreRegistration/familyPreRegistrationSaveRequestBag";
    import { FamilyPreRegistrationSaveResponseBag } from "@Obsidian/ViewModels/Blocks/Crm/FamilyPreRegistration/familyPreRegistrationSaveResponseBag";
    import { FamilyPreRegistrationScheduleDateBag } from "@Obsidian/ViewModels/Blocks/Crm/FamilyPreRegistration/familyPreRegistrationScheduleDateBag";
    import { AddressControlBag } from "@Obsidian/ViewModels/Controls/addressControlBag";
    import { ListItemBag } from "@Obsidian/ViewModels/Utility/listItemBag";
<<<<<<< HEAD
    import { pluralize } from "@Obsidian/Utility/stringUtils";
    import { BlockActionContextBag } from "@Obsidian/ViewModels/Blocks/blockActionContextBag";
=======
    import { toGuidOrNull } from "@Obsidian/Utility/guid";
>>>>>>> bdf0ef8f

    const config = useConfigurationValues<FamilyPreRegistrationInitializationBox>();
    const invokeBlockAction = useInvokeBlockAction();
    const http = useHttp();

    //#region Values

    const errorNotificationBox = ref<Element | undefined>();
    const formErrorsScrollTarget = ref<Element | undefined>();
    const shouldScrollToFormErrors = ref<boolean>(false);
    const isSaving = ref<boolean>(false);
    const isNavigating = ref<boolean>(false);
    const errorTitle = ref<string | null | undefined>();
    const errors = ref<string[]>(config.errorMessage ? [config.errorMessage] : []);
    const isCampusPickerVisible = ref(false);
    const internalCampusListItemBag = ref<ListItemBag | null | undefined>(config.campusGuid ? { value: config.campusGuid } : undefined);
    const plannedVisitDate = ref<string>("");
    const scheduleGuidOrEmptyString = ref<string>("");
    const scheduleDateItems = ref<FamilyPreRegistrationScheduleDateBag[]>([]);
    const isUsernameAvailable = ref<boolean | null | undefined>();
    const confirmPassword = ref<string>("");
    const address = ref<AddressControlBag | undefined>(config.address ?? undefined);
    const familyAttributeValues = ref<Record<string, string>>(config.familyAttributeValues || {});
    const createAccount = ref<CreateAccountRequest>({
        username: "",
        password: ""
    });
    const disableCaptcha = ref(config.disableCaptchaSupport);
    const captchaElement = ref<InstanceType<typeof Captcha> | undefined>();
    const adultLabel = config.adultLabel || "Adult";
    const childLabel = config.childLabel || "Child";

    // Create the request bags that will be used to pre-register the adults and children.
    const adult1Request = ref<PersonRequestBag>(convertPersonToPersonRequest(config.adult1));
    const adult2Request = ref<PersonRequestBag>(convertPersonToPersonRequest(config.adult2));
    const children = ref<ChildRequestBag[]>(config.children?.map(person => convertPersonToChildRequest(person)) ?? []);

    // Create the view model bags that will be bound to components
    // and used to modify the pre-register request bags.
    // In other words, changes to adult1 and adult2 will affect adult1Request and adult2Request, respectively.
    const adult1 = createPersonViewModel(adult1Request);
    const adult2 = createPersonViewModel(adult2Request);

    //#endregion

    //#region Computed Values

    const isAdult1Entered = computed<boolean>(() => !!adult1.firstName.trim());
    const isAdult2Entered = computed<boolean>(() => !!adult2.firstName.trim());

    // Validation rules are executed in order and stop on the first failure.
    // Even though the first rule is a required rule,
    // we need to add the special "required" rule to get the required indicator to display.
    const adult1RequiredRules = computed<ValidationRule[]>(() => [
        createRuleWithSuffix(required, `for First ${adultLabel}`),
        "required"
    ]);

    const adult1RequiredGenderRules = computed<ValidationRule[]>(() => [
        createRuleWithSuffix(required, `for First ${adultLabel}`),
        createRuleWithReplacement(createNotEqualRule(Gender.Unknown), `is required for First ${adultLabel}`),
        "required"
    ]);

    const adult2RequiredRules = computed<ValidationRule[]>(() => [
        createRuleWithSuffix(required, `for Second ${adultLabel}`),
        "required"
    ]);

    const adult2RequiredGenderRules = computed<ValidationRule[]>(() => [
        createRuleWithSuffix(required, `for Second ${adultLabel}`),
        createRuleWithReplacement(createNotEqualRule(Gender.Unknown), `is required for Second ${adultLabel}`),
        "required"
    ]);

    const campusListItemBag = computed<ListItemBag | null | undefined>({
        get(): ListItemBag | null | undefined {
            return internalCampusListItemBag.value;
        },
        set(newValue: ListItemBag | null | undefined) {
            // Update the ddlScheduleDate and ddlScheduleTime when the campus is changed.
            internalCampusListItemBag.value = newValue;
            updateScheduleDateControl();
        }
    });

    const confirmPasswordRules = computed<string>(() => {
        return `equalsfield:and Password do not match,${createAccount.value.password}`;
    });

    const scheduleTimeItems = computed<ListItemBag[]>(() => {
        const scheduleDateItem = scheduleDateItems.value.find(s => s.value === plannedVisitDate.value);

        return scheduleDateItem?.scheduleTimes ?? [];
    });

    //#endregion

    //#region Event Handlers

    /**
     * Event handler for a child being added.
     */
    async function onAddChild(child: ChildRequestBag): Promise<void> {
        children.value.push(child);
    }

    /**
     * Event handler for the clear button being clicked.
     */
    function onClearClicked(): void {
        isNavigating.value = true;
        location.reload();
    }

    /**
     * Event handler for the form being submitted.
     */
    async function onFormSubmitted(): Promise<void> {
        try {
            isSaving.value = true;

            const bag: FamilyPreRegistrationSaveRequestBag = {
                address: address.value,
                adult1: isAdult1Entered.value ? adult1Request.value : undefined,
                adult2: isAdult2Entered.value ? adult2Request.value : undefined,
                campusGuid: toGuidOrNull(internalCampusListItemBag.value?.value),
                children: children.value,
                createAccount: createAccount.value,
                familyAttributeValues: familyAttributeValues.value,
<<<<<<< HEAD
                familyGuid: config.familyGuid,
=======
                familyGuid: toGuidOrNull(config.familyGuid),
                fullName: fullName.value,
>>>>>>> bdf0ef8f
                plannedVisitDate: plannedVisitDate.value,
                scheduleGuid: toGuidOrNull(scheduleGuidOrEmptyString.value)
            };

            clearErrors();

            const actionContext: BlockActionContextBag = {};

            if (captchaElement.value) {
                actionContext.captcha = await captchaElement.value.getToken();
                captchaElement.value.refreshToken();
            }

            const result = await invokeBlockAction<FamilyPreRegistrationSaveResponseBag>("Save", { bag }, actionContext);

            if (result.isSuccess && result?.data) {
                if (result.data.errors?.length) {
                    setErrors("Please correct the following:", ...result.data.errors);
                }

                if (result.data.redirectUrl) {
                    navigate(result.data.redirectUrl);
                }
            }
            else {
                setErrors("Error", result.errorMessage || "An error has occurred while processing your request. Your organization's administrators have been notified of this problem.");
            }
        }
        finally {
            isSaving.value = false;
        }
    }

    /**
     * Event handler for a child being removed.
     */
    function onRemoveChild(child: ChildRequestBag): void {
        const index = children.value.indexOf(child);
        if (index !== -1) {
            children.value.splice(index, 1);
        }
    }

    /**
     * Event handler for the visible form validation being changed.
     */
    function onVisibleValidationChanged(errors: FormError[]): void {
        // If there are any errors, then scroll them into view, if we should.
        if (errors?.length && shouldScrollToFormErrors.value) {
            scrollIntoView(() => formErrorsScrollTarget.value);

            // Reset the "should scroll" state until we should scroll again.
            shouldScrollToFormErrors.value = false;
        }
    }

    //#endregion

    //#region Functions

    /**
     * Validates whether adult1 has a first name and a last name.
     */
    function adult1FirstNameRule(): ValidationResult {
        const adult1FirstName = adult1.firstName?.trim();
        const adult1LastName = adult1.lastName?.trim();

        if (!adult1FirstName && adult1LastName) {
            return "is invalid. First and Last Name are required.";
        }

        return true;
    }

    /**
     * Validates whether adult1 has a first name and a last name.
     */
    function adult1LastNameRule(): ValidationResult {
        const adult1FirstName = adult1.firstName?.trim();
        const adult1LastName = adult1.lastName?.trim();

        if (adult1FirstName && !adult1LastName) {
            return "is invalid. First and Last Name are required.";
        }

        return true;
    }

    /**
     * Validates whether adult2 has a first name and a last name.
     */
    function adult2FirstNameRule(): ValidationResult {
        const adult2FirstName = adult2.firstName?.trim();
        const adult2LastName = adult2.lastName?.trim();

        if (!adult2FirstName && adult2LastName) {
            return "is invalid. First and Last Name are required.";
        }

        return true;
    }

    /**
     * Validates whether adult2 has a first name and a last name.
     */
    function adult2LastNameRule(): ValidationResult {
        const adult2FirstName = adult2.firstName?.trim();
        const adult2LastName = adult2.lastName?.trim();

        if (adult2FirstName && !adult2LastName) {
            return "is invalid. First and Last Name are required.";
        }

        return true;
    }

    /**
     * Validates whether at least one adult has a first name.
     */
    function atLeastOneAdultFirstNameRule(): ValidationResult {
        const adult1FirstName = adult1.firstName?.trim();
        const adult2FirstName = adult2.firstName?.trim();

        if (!adult1FirstName && !adult2FirstName) {
            return `is invalid. The name of at least one ${adultLabel} needs to be entered.`;
        }

        return true;
    }

    /**
     * Checks availability of the username.
     */
    async function checkUsernameAvailability(): Promise<void> {
        const username = createAccount.value.username;
        if (!username) {
            isUsernameAvailable.value = null;
        }
        else {
            const response = await http.get<boolean>("/api/userlogins/available", { username });
            isUsernameAvailable.value = !!response.data;
        }
    }

    /**
     * Clears errors.
     */
    function clearErrors(): void {
        errorTitle.value = undefined;
        errors.value = [];
    }

    /**
     * Navigates to a url.
     */
    function navigate(url: string): void {
        isNavigating.value = true;
        location.href = url;
    }

    /**
     * Scrolls an element into view.
     */
    function scrollIntoView(elementGetter: () => (Element | undefined)): void {
        if (!elementGetter) {
            // Nothing to scroll to.
            return;
        }

        // Need to wait until next tick to get the element as it may not exist yet.
        nextTick(() => {
            const element = elementGetter();
            if (element && typeof element["scrollIntoView"] === "function") {
                element.scrollIntoView();
            }
        });
    }

    /**
     * Sets errors and scrolls them into view.
     */
    function setErrors(title: string | null, ...errorMessages: string[]): void {
        errorTitle.value = title;
        errors.value = errorMessages;

        scrollIntoView(() => errorNotificationBox.value);
    }

    /**
     * Updates the schedule date and time controls if they are shown.
     */
    async function updateScheduleDateControl(): Promise<void> {
        scheduleDateItems.value = [];

        if (!config.visitDateField?.isDateAndTimeShown || (config.campusField?.isShown && !campusListItemBag.value)) {
            return;
        }

        const bag: FamilyPreRegistrationGetScheduleDatesRequestBag = {
            campusGuid: toGuidOrNull(campusListItemBag.value?.value)
        };

        clearErrors();
        const result = await invokeBlockAction<FamilyPreRegistrationGetScheduleDatesResponseBag>("GetScheduleDates", { bag });

        if (result?.data) {
            if (result.data.errorText) {
                setErrors(result.data.errorTitle || null, result.data.errorText);
            }

            config.visitDateField = result.data.visitDateField;
            scheduleDateItems.value = result.data.scheduleDates ?? [];
        }
        else if (result?.errorMessage) {
            setErrors(null, result.errorMessage);
        }
    }

    //#endregion

    onConfigurationValuesChanged(useReloadBlock());

    if (config.visitDateField?.isDateAndTimeShown) {
        nextTick(() => updateScheduleDateControl());
    }
</script><|MERGE_RESOLUTION|>--- conflicted
+++ resolved
@@ -50,11 +50,7 @@
                                     </div>
                                     <div class="col-sm-6">
                                         <DropDownList
-<<<<<<< HEAD
-                                                      v-model="scheduleGuid"
-=======
                                                       v-model="scheduleGuidOrEmptyString"
->>>>>>> bdf0ef8f
                                                       :disabled="isSaving || isNavigating"
                                                       :items="scheduleTimeItems"
                                                       label="Planned Visit Time"
@@ -71,16 +67,6 @@
                             <h4 class="heading-individual">First {{ adultLabel }}</h4>
 
                             <div class="row">
-<<<<<<< HEAD
-=======
-                                <TextBox
-                                         v-model="fullName"
-                                         autocomplete="new-password"
-                                         class="rock-fullname"
-                                         :disabled="isSaving || isNavigating"
-                                         placeholder="Please enter name (Required)" />
-
->>>>>>> bdf0ef8f
                                 <div class="col-sm-6">
                                     <StaticFormControl
                                                        v-if="adult1.isFirstNameReadOnly"
@@ -106,21 +92,12 @@
                             </div>
                             <div class="row">
                                 <div class="col-sm-6">
-<<<<<<< HEAD
                                     <GenderPicker
                                                   v-if="config.adultGenderField?.isShown"
                                                   v-model="adult1.genderStringValue"
                                                   :disabled="isSaving || isNavigating"
                                                   label="Gender"
                                                   :rules="config.adultGenderField.isRequired ? adult1RequiredGenderRules : ''" />
-=======
-                                    <GenderDropDownList
-                                                        v-if="config.adultGenderField?.isShown"
-                                                        v-model="adult1.genderStringValue"
-                                                        :disabled="isSaving || isNavigating"
-                                                        label="Gender"
-                                                        :rules="config.adultGenderField.isRequired ? adult1RequiredGenderRules : ''" />
->>>>>>> bdf0ef8f
                                 </div>
                                 <div class="col-sm-6">
                                     <DefinedValuePicker
@@ -318,19 +295,11 @@
                                 </div>
                                 <div class="row">
                                     <div v-if="config.adultGenderField?.isShown" class="col-sm-6">
-<<<<<<< HEAD
                                         <GenderPicker
                                                       v-model="adult2.genderStringValue"
                                                       :disabled="isSaving || isNavigating"
                                                       label="Gender"
                                                       :rules="isAdult2Entered && config.adultGenderField.isRequired ? adult2RequiredGenderRules : ''" />
-=======
-                                        <GenderDropDownList
-                                                            v-model="adult2.genderStringValue"
-                                                            :disabled="isSaving || isNavigating"
-                                                            label="Gender"
-                                                            :rules="isAdult2Entered && config.adultGenderField.isRequired ? adult2RequiredGenderRules : ''" />
->>>>>>> bdf0ef8f
                                     </div>
                                     <div v-if="config.adultSuffixField?.isShown" class="col-sm-6">
                                         <DefinedValuePicker
@@ -478,11 +447,8 @@
                                                  v-model="children"
                                                  :disabled="isSaving || isNavigating"
                                                  :lastName="adult1.lastName"
-<<<<<<< HEAD
                                                  :childLabel="childLabel"
                                                  :adultLabel="adultLabel"
-=======
->>>>>>> bdf0ef8f
                                                  @addChild="onAddChild"
                                                  @removeChild="onRemoveChild" />
                     </Panel>
@@ -549,12 +515,9 @@
     import { FamilyPreRegistrationScheduleDateBag } from "@Obsidian/ViewModels/Blocks/Crm/FamilyPreRegistration/familyPreRegistrationScheduleDateBag";
     import { AddressControlBag } from "@Obsidian/ViewModels/Controls/addressControlBag";
     import { ListItemBag } from "@Obsidian/ViewModels/Utility/listItemBag";
-<<<<<<< HEAD
     import { pluralize } from "@Obsidian/Utility/stringUtils";
     import { BlockActionContextBag } from "@Obsidian/ViewModels/Blocks/blockActionContextBag";
-=======
     import { toGuidOrNull } from "@Obsidian/Utility/guid";
->>>>>>> bdf0ef8f
 
     const config = useConfigurationValues<FamilyPreRegistrationInitializationBox>();
     const invokeBlockAction = useInvokeBlockAction();
@@ -685,12 +648,7 @@
                 children: children.value,
                 createAccount: createAccount.value,
                 familyAttributeValues: familyAttributeValues.value,
-<<<<<<< HEAD
-                familyGuid: config.familyGuid,
-=======
                 familyGuid: toGuidOrNull(config.familyGuid),
-                fullName: fullName.value,
->>>>>>> bdf0ef8f
                 plannedVisitDate: plannedVisitDate.value,
                 scheduleGuid: toGuidOrNull(scheduleGuidOrEmptyString.value)
             };
