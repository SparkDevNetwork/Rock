--- conflicted
+++ resolved
@@ -72,19 +72,11 @@
                                                        v-if="adult1.isFirstNameReadOnly"
                                                        label="First Name"
                                                        :modelValue="adult1.firstName" />
-<<<<<<< HEAD
                                     <FirstNameTextBox v-else
                                                       v-model="adult1.firstName"
                                                       :disabled="isSaving || isNavigating"
                                                       label="First Name"
-                                                      :rules="adult1RequiredRules" />
-=======
-                                    <TextBox v-else
-                                             v-model="adult1.firstName"
-                                             :disabled="isSaving || isNavigating"
-                                             label="First Name"
-                                             :rules="[...adult1RequiredRules, ...adult1NoSpecialCharactersRules, ...adult1NoEmojisOrSpecialFontsRules]" />
->>>>>>> 67cdf95f
+                                                      :rules="[...adult1RequiredRules, ...adult1NoSpecialCharactersRules, ...adult1NoEmojisOrSpecialFontsRules]" />
                                 </div>
                                 <div class="col-sm-6">
                                     <StaticFormControl
@@ -283,19 +275,11 @@
                                                            v-if="adult2.isFirstNameReadOnly"
                                                            label="First Name"
                                                            :modelValue="adult2.firstName" />
-<<<<<<< HEAD
                                         <FirstNameTextBox v-else
                                                           v-model="adult2.firstName"
                                                           :disabled="isSaving || isNavigating"
                                                           label="First Name"
-                                                          :rules="isAdult2Entered ? adult2RequiredRules : ''" />
-=======
-                                        <TextBox v-else
-                                                 v-model="adult2.firstName"
-                                                 :disabled="isSaving || isNavigating"
-                                                 label="First Name"
-                                                 :rules="isAdult2Entered ? [...adult2RequiredRules, ...adult2NoSpecialCharactersRules, ...adult2NoEmojisOrSpecialFontsRules] : ''" />
->>>>>>> 67cdf95f
+                                                          :rules="isAdult2Entered ? [...adult2RequiredRules, ...adult2NoSpecialCharactersRules, ...adult2NoEmojisOrSpecialFontsRules] : ''" />
                                     </div>
                                     <div class="col-sm-6">
                                         <StaticFormControl
