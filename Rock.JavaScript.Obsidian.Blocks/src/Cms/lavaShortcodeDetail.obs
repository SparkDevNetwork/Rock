--- conflicted
+++ resolved
@@ -17,11 +17,7 @@
                  :isDeleteVisible="isDeletable"
                  :isEditVisible="isEditable"
                  :isFollowVisible="false"
-<<<<<<< HEAD
-                 :isSecurityHidden="false"
-=======
                  :isSecurityHidden="true"
->>>>>>> e72eb399
                  :isFullScreenVisible="false"
                  @cancelEdit="onCancelEdit"
                  @delete="onDelete"
