--- conflicted
+++ resolved
@@ -261,11 +261,8 @@
     import { SiteBag } from "@Obsidian/ViewModels/Blocks/Cms/SiteDetail/siteBag";
     import { SiteDetailOptionsBag } from "@Obsidian/ViewModels/Blocks/Cms/SiteDetail/siteDetailOptionsBag";
     import { PublicEditableAttributeBag } from "@Obsidian/ViewModels/Utility/publicEditableAttributeBag";
-<<<<<<< HEAD
-import { BinaryFiletype } from "@Obsidian/SystemGuids/binaryFiletype";
-=======
-    import { Guid } from "@Obsidian/Types";
->>>>>>> bdf0ef8f
+    import { BinaryFiletype } from "@Obsidian/SystemGuids/binaryFiletype";
+    import { toGuidOrNull } from "@Obsidian/Utility/guid";
 
     const props = defineProps({
         modelValue: {
@@ -317,7 +314,7 @@
     const reservedKeyNames = ref(props.options.reservedKeyNames ?? []);
     const siteAttribute = ref<PublicEditableAttributeBag | null>(null);
     const siteAttributes = ref(props.modelValue.siteAttributes ?? []);
-    const binaryFileTypeGuid = ref(props.modelValue.binaryFileTypeGuid ?? BinaryFiletype.Default);
+    const binaryFileTypeGuid = ref(toGuidOrNull(props.modelValue.binaryFileTypeGuid) ?? BinaryFiletype.Default);
     const submitEditAttribute = ref<boolean>(false);
     const attributeErrors = ref<string[]>([]);
     const isSystem = props.modelValue.isSystem;
@@ -370,22 +367,11 @@
 
     // #region Event Handlers
 
-<<<<<<< HEAD
     async function onAddItem(): Promise<void> {
         siteAttribute.value = {} as PublicEditableAttributeBag;
         isModalOpen.value = true;
         attributeErrors.value = [];
     }
-=======
-    async function onAddAttribute(): Promise<void> {
-        const request: {
-            attributeGuid?: Guid | null | undefined;
-        } = {
-            attributeGuid: null,
-        };
-
-        const response = await invokeBlockAction<{ editableAttribute: PublicEditableAttributeBag, reservedKeyNames: [], modalTitle: string }>("GetAttribute", request);
->>>>>>> bdf0ef8f
 
     const onEditItem = async (key: string): Promise<void> => {
 
