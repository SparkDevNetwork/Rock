--- conflicted
+++ resolved
@@ -12,11 +12,7 @@
                  :entityTypeGuid="EntityType.PersistedDataset"
                  entityTypeName="PersistedDataset"
                  :isFullScreenVisible="false"
-<<<<<<< HEAD
-                 :isAuditHidden="true"
-=======
                  :isAuditHidden="false"
->>>>>>> a44c495a
                  :isBadgesVisible="true"
                  :isDeleteVisible="isEditable"
                  :isEditVisible="isEditable"
