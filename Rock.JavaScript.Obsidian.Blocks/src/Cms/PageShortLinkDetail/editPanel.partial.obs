--- conflicted
+++ resolved
@@ -30,9 +30,6 @@
 
         <AttributeValuesContainer v-model="attributeValues" :attributes="attributes" isEditMode :numberOfColumns="2" />
 
-<<<<<<< HEAD
-        <Panel title="Advanced Settings" hasCollapse>
-=======
         <template v-if="isScheduled">
             <h2>Scheduled Redirects</h2>
 
@@ -71,9 +68,7 @@
             </div>
         </template>
 
-        <!-- The Advanced Settings Panel would be toggled on in v17-->
-        <Panel v-show="false" title="Advanced Settings" hasCollapse>
->>>>>>> 555b7ed2
+        <Panel title="Advanced Settings" hasCollapse>
             <div class="row">
                 <div class="col-md-6">
                     <DefinedValuePicker
