--- conflicted
+++ resolved
@@ -21,7 +21,6 @@
     ParentPage = "ParentPage"
 }
 
-<<<<<<< HEAD
 export type GridSettingsOptions = {
     site?: string | null;
     token?: string | null;
@@ -31,8 +30,7 @@
     FilterSite = "filter-site",
     FilterToken = "filter-token"
 }
-=======
+
 export type ScheduledRedirect = ScheduledRedirectBag & {
     id: string;
-};
->>>>>>> 555b7ed2
+};