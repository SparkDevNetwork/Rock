<!-- Copyright by the Spark Development Network; Licensed under the Rock Community License -->
<template>
    <NotificationBox v-if="blockError" alertType="warning" v-text="blockError" />

    <NotificationBox v-if="errorMessage" alertType="danger" v-text="errorMessage" />

<<<<<<< HEAD
    <div v-if="isConfirmDeleteVisible" class="panel panel-body">
        <NotificationBox alertType="warning">
            Deleting a site will delete all the layouts and pages associated with the site. Are you sure you want to delete the site?
        </NotificationBox>
        <RockButton :btnSize="BtnSize.Default"
                    :btnType="BtnType.Danger"
                    @click="onConfirmDelete">
            Confirm Delete
        </RockButton>
        <RockButton :btnSize="BtnSize.Default"
                    :btnType="BtnType.Primary"
                    class="ml-1"
                    @click="onCancelConfirmDelete">
            Cancel
        </RockButton>
    </div>

    <RockForm v-model:submit="submitForm" @submit="onSave" :formResetKey="resetKey">
        <Panel type="block" :title="panelName" :headerSecondaryActions="blockLabels">
            <template v-if="siteViewBag?.idKey" #headerActions>
                <a :href="siteUrl" target="_blank"><span class="label label-info" @click="onVisitSite">Visit Site</span></a>
            </template>
            <template #default>
                <ViewPanel v-if="panelMode == DetailPanelMode.View"
                           :modelValue="siteViewBag"
                           :options="options" />
                <EditPanel v-if="panelMode === DetailPanelMode.Add || panelMode === DetailPanelMode.Edit"
                           v-model="siteEditBag"
                           :isEditable="isEditable"
                           :options="options"
                           @propertyChanged="baseBlock.onPropertyChanged" />

                <ModalAlert v-model="isShowing" :type="alertType">{{ compileMessage }}</ModalAlert>

                <Modal v-model="showAuditDetailsModal" title="Audit Details">
                    <AuditDetail :entityTypeGuid="entityTypeGuid" :entityKey="entityKey" />
                </Modal>
            </template>
            <template #footerActions>
                <div v-if="panelMode === DetailPanelMode.Edit || panelMode === DetailPanelMode.Add">
                    <RockButton v-if="isEditable"
                                :btnSize="BtnSize.Default"
                                :btnType="BtnType.Primary"
                                @click="onStartSubmitForm">
                        Save
                    </RockButton>
                    <RockButton v-if="isEditable"
                                :btnSize="BtnSize.Default"
                                :btnType="BtnType.Link"
                                @click="onCancelEdit">
                        Cancel
                    </RockButton>
                </div>

                <div v-if="panelMode === DetailPanelMode.View && isEditable">
                    <RockButton :btnSize="BtnSize.Default"
                                :btnType="BtnType.Primary"
                                @click="onEdit">
                        Edit
                    </RockButton>
                    <RockButton :btnSize="BtnSize.Default"
                                :btnType="BtnType.Link"
                                @click="onDelete">
                        Delete
                    </RockButton>
                </div>
            </template>
            <template #footerSecondaryActions>
                <RockButton v-if="panelMode === DetailPanelMode.View"
                            :btnSize="BtnSize.Small"
                            :btnType="BtnType.Default"
                            :isLoading="isCompiling"
                            loadingText="Compiling..."
                            :disabled="!allowsCompile"
                            @click="onCompileTheme">
                    {{ compileBtnText }}
                </RockButton>
            </template>
        </Panel>
    </RockForm>
=======
    <DetailBlock v-if="!blockError"
                 v-model:mode="panelMode"
                 :name="panelName"
                 :labels="blockLabels"
                 :entityKey="entityKey"
                 :entityTypeGuid="EntityType.Site"
                 entityTypeName="Site"
                 :isAuditHidden="false"
                 :isBadgesVisible="true"
                 :isDeleteVisible="isEditable"
                 :isEditVisible="isEditable"
                 :isFollowVisible="false"
                 :isSecurityHidden="false"
                 :isFullScreenVisible="false"
                 @cancelEdit="onCancelEdit"
                 @delete="onDelete"
                 @edit="onEdit"
                 @save="onSave">
        <template #view>
            <ViewPanel :modelValue="siteViewBag" :options="options" />
        </template>

        <template #edit>
            <EditPanel v-model="siteEditBag" :options="options" @propertyChanged="onPropertyChanged" />
        </template>
    </DetailBlock>
>>>>>>> 55ac6768
</template>

<script setup lang="ts">
    import { computed, onMounted, ref } from "vue";
    import NotificationBox from "@Obsidian/Controls/notificationBox.obs";
    import { EntityType } from "@Obsidian/SystemGuids/entityType";
    import Panel from "@Obsidian/Controls/panel.obs";
    import { DetailPanelMode } from "@Obsidian/Enums/Controls/detailPanelMode";
    import { PanelAction } from "@Obsidian/Types/Controls/panelAction";
    import EditPanel from "./SiteDetail/editPanel.partial.obs";
    import ViewPanel from "./SiteDetail/viewPanel.partial.obs";
    import RockButton from "@Obsidian/Controls/rockButton.obs";
    import { BtnType } from "@Obsidian/Enums/Controls/btnType";
    import { BtnSize } from "@Obsidian/Enums/Controls/btnSize";
    import RockForm from "@Obsidian/Controls/rockForm.obs";
    import AuditDetail from "@Obsidian/Controls/auditDetail.obs";
    import Modal from "@Obsidian/Controls/modal.obs";
    import ModalAlert from "@Obsidian/Controls/modalAlert.obs";
    import { useConfigurationValues, useInvokeBlockAction, useEntityDetailBlock } from "@Obsidian/Utility/block";
    import { NavigationUrlKey } from "./SiteDetail/types.partial";
    import { DetailBlockBox } from "@Obsidian/ViewModels/Blocks/detailBlockBox";
    import { SiteBag } from "@Obsidian/ViewModels/Blocks/Cms/SiteDetail/siteBag";
    import { SiteDetailOptionsBag } from "@Obsidian/ViewModels/Blocks/Cms/SiteDetail/siteDetailOptionsBag";
<<<<<<< HEAD
    import { makeUrlRedirectSafe } from "@Obsidian/Utility/url";
    import { confirmDelete } from "@Obsidian/Utility/dialogs";
    import { asBooleanOrNull } from "@Obsidian/Utility/booleanUtils";
    import { ModalAlertType } from "@Obsidian/Enums/Controls/modalAlertType";
    import { ValidPropertiesBox } from "@Obsidian/ViewModels/Utility/validPropertiesBox";

    const config = useConfigurationValues<DetailBlockBox<SiteBag, SiteDetailOptionsBag>>();
    const invokeBlockAction = useInvokeBlockAction();
=======
    import { useStore } from "@Obsidian/PageState";

    const config = useConfigurationValues<DetailBlockBox<SiteBag, SiteDetailOptionsBag>>();
    const invokeBlockAction = useInvokeBlockAction();
    const securityGrant = getSecurityGrant(config.securityGrantToken);
    const store = useStore();
>>>>>>> 55ac6768

    // #region Values

    const blockError = ref("");
    const errorMessage = ref("");

    const siteViewBag = ref(config.entity);

    const submitForm = ref(false);
    const resetKey = ref("");
    const showAuditDetailsModal = ref(false);
    const params = new URLSearchParams(window.location.search);
    const isAutoEditMode = ref(asBooleanOrNull(params.get("autoEdit")) ?? false);
    const isCompiling = ref(false);
    const siteUrl = ref(siteViewBag.value?.siteUrl ?? "/");
    const isShowing = ref(false);
    const alertType = ref<ModalAlertType>();
    const compileMessage = ref("");
    const allowsCompile = config.entity?.allowsCompile;
    const compileBtnText = allowsCompile ? "Compile Theme" : "Theme Doesn't Support Compiling";
    const isConfirmDeleteVisible = ref(false);
    const isActionButtonsVisible = ref(true);


    const entityTypeGuid = EntityType.Site;
    const siteEditBag = ref<ValidPropertiesBox<SiteBag>>({
        bag: {} as SiteBag
    });

    const panelMode = ref<DetailPanelMode>(DetailPanelMode.View);

    const baseBlock = useEntityDetailBlock({
        blockConfig: config,
        entity: siteEditBag
    });

    // #endregion

    // #region Computed Values

    /**
     * The entity name to display in the block panel.
     */
    const panelName = computed((): string => {
        return panelMode.value === DetailPanelMode.Add ? "Add Site" : siteViewBag.value?.name ?? "";
    });

    /**
     * The identifier key value for this entity.
     */
    const entityKey = computed((): string => {
        return siteViewBag.value?.idKey ?? "";
    });

    /**
     * Additional labels to display in the block panel.
     */
    const blockLabels = computed((): PanelAction[] | undefined => {
        const actions: PanelAction[] = [];

        if (siteViewBag?.value?.idKey) {
            actions.push({
                type: "default",
                title: "Audit Details",
                handler: onAuditClick
            });
        }

        return actions;
    });

    const isEditable = computed((): boolean => {
        return config.isEditable === true && isActionButtonsVisible.value;
    });

    const options = computed((): SiteDetailOptionsBag => {
        return config.options ?? {};
    });

    // #endregion

    // #region Event Handlers

    const onAuditClick = (): void => {
        showAuditDetailsModal.value = true;
    };

    const onVisitSite = (): void => {
        if (siteUrl.value) {
            window.location.href = makeUrlRedirectSafe(siteUrl.value);
        }
    };

    async function onCompileTheme(): Promise<void> {
        isCompiling.value = true;

        try {
            const result = await invokeBlockAction<{ message: string }>("CompileTheme", {
                idKey: siteViewBag.value?.idKey
            });

            isShowing.value = true;

            if (result.isSuccess && result.data) {
                alertType.value = ModalAlertType.Information;
                compileMessage.value = result.data.message;
            }
            else {
                alertType.value = ModalAlertType.Alert;
                compileMessage.value = result.errorMessage ?? "Unknown error while trying compile theme.";
            }
        }
        finally {
            isCompiling.value = false;
        }
    }

    /**
     * Event handler for the Cancel button being clicked while in Edit mode.
     * Handles redirect to parent page if creating a new entity.
     *
     * @returns true if the panel should leave edit mode; false if it should stay in edit mode; or a string containing a redirect URL.
     */
    function onCancelEdit(): void {
        if (!siteEditBag.value?.bag?.idKey) {
            if (config.navigationUrls?.[NavigationUrlKey.ParentPage]) {
                window.location.href = makeUrlRedirectSafe(config.navigationUrls[NavigationUrlKey.ParentPage]);
            }
        }
        else {
            panelMode.value = DetailPanelMode.View;
        }
    }

    /**
     * Event handler for the Delete button being clicked. Shows the confirm delete panel.
     *
     * @returns false if it should stay on the page; or a string containing a redirect URL.
     */
    async function onDelete(): Promise<void> {
        errorMessage.value = "";

        if (!await confirmDelete("Site")) {
            return;
        }
<<<<<<< HEAD

        isConfirmDeleteVisible.value = true;
        isActionButtonsVisible.value = false;
=======
        store.setAreSecondaryBlocksShown(true);
        return true;
>>>>>>> 55ac6768
    }

    /**
     * Event handler for the Confirm Delete button being clicked. Sends the
     * delete request to the server and then redirects to the target page.
     *
     * @returns false if it should stay on the page; or a string containing a redirect URL.
     */
     async function onConfirmDelete(): Promise<void> {
        errorMessage.value = "";

        const result = await invokeBlockAction<string>("Delete", {
            key: siteViewBag.value?.idKey
        });

        if (result.isSuccess && result.data) {
            window.location.href = makeUrlRedirectSafe(result.data);
        }
        else {
            errorMessage.value = result.errorMessage ?? "Unknown error while trying to delete group member schedule template.";
        }
    }

    /**
     * Event handler for the Cancel Confirm Delete button being clicked. Hides the confirm delete panel.
     *
     */
     function onCancelConfirmDelete(): void {
        isConfirmDeleteVisible.value = false;
        isActionButtonsVisible.value = true;
    }

    /**
     * Event handler for the Edit button being clicked. Request the edit
     * details from the server and then enter edit mode.
     *
     * @returns true if the panel should enter edit mode; otherwise false.
     */
    async function onEdit(): Promise<void> {
        const result = await invokeBlockAction<DetailBlockBox<SiteBag, SiteDetailOptionsBag>>("Edit", {
            key: siteViewBag.value?.idKey
        });

        if (result.isSuccess && result.data && result.data) {
            siteEditBag.value = {
                bag: result.data.entity,
                validProperties: result.data.validProperties ?? Object.keys(result.data.entity ?? {})
            };
            config.options = result.data.options;
<<<<<<< HEAD
            panelMode.value = DetailPanelMode.Edit;
=======
            store.setAreSecondaryBlocksShown(false);
            return true;
        }
        else {
            return false;
>>>>>>> 55ac6768
        }
    }

    /**
     * Event handler for the panel's Save event. Send the data to the server
     * to be saved and then leave edit mode or redirect to target page.
     *
     * @returns true if the panel should leave edit mode; false if it should stay in edit mode; or a string containing a redirect URL.
     */
    async function onSave(): Promise<void> {
        errorMessage.value = "";

        const result = await invokeBlockAction<ValidPropertiesBox<SiteBag> | string>("Save", {
            box: siteEditBag?.value
        });

        if (result.isSuccess && result.data) {
            if (result.statusCode === 200 && typeof result.data === "object") {
                siteViewBag.value = result.data.bag;
                panelMode.value = DetailPanelMode.View;
            }
            else if (result.statusCode === 201 && typeof result.data === "string") {
                window.location.href = makeUrlRedirectSafe(result.data);
            }
        }
        else {
            errorMessage.value = result.errorMessage ?? "Unknown error while trying to save site.";
        }
    }

    const onStartSubmitForm = (): void => {
        submitForm.value = true;
    };

    // #endregion

    // Handle any initial error conditions or the need to go into edit mode.
    if (config.errorMessage) {
        blockError.value = config.errorMessage;
    }
    else if (!config.entity) {
        blockError.value = "The specified site could not be viewed.";
    }
    else if (!config.entity.idKey) {
        siteEditBag.value = { bag: config.entity };
        panelMode.value = DetailPanelMode.Add;
    }

    onMounted(() => {
        if (config.entity?.idKey) {
            store.setAreSecondaryBlocksShown(true);
        }
        else {
            store.setAreSecondaryBlocksShown(false);
        }
    });
</script><|MERGE_RESOLUTION|>--- conflicted
+++ resolved
@@ -4,7 +4,6 @@
 
     <NotificationBox v-if="errorMessage" alertType="danger" v-text="errorMessage" />
 
-<<<<<<< HEAD
     <div v-if="isConfirmDeleteVisible" class="panel panel-body">
         <NotificationBox alertType="warning">
             Deleting a site will delete all the layouts and pages associated with the site. Are you sure you want to delete the site?
@@ -85,34 +84,6 @@
             </template>
         </Panel>
     </RockForm>
-=======
-    <DetailBlock v-if="!blockError"
-                 v-model:mode="panelMode"
-                 :name="panelName"
-                 :labels="blockLabels"
-                 :entityKey="entityKey"
-                 :entityTypeGuid="EntityType.Site"
-                 entityTypeName="Site"
-                 :isAuditHidden="false"
-                 :isBadgesVisible="true"
-                 :isDeleteVisible="isEditable"
-                 :isEditVisible="isEditable"
-                 :isFollowVisible="false"
-                 :isSecurityHidden="false"
-                 :isFullScreenVisible="false"
-                 @cancelEdit="onCancelEdit"
-                 @delete="onDelete"
-                 @edit="onEdit"
-                 @save="onSave">
-        <template #view>
-            <ViewPanel :modelValue="siteViewBag" :options="options" />
-        </template>
-
-        <template #edit>
-            <EditPanel v-model="siteEditBag" :options="options" @propertyChanged="onPropertyChanged" />
-        </template>
-    </DetailBlock>
->>>>>>> 55ac6768
 </template>
 
 <script setup lang="ts">
@@ -136,23 +107,16 @@
     import { DetailBlockBox } from "@Obsidian/ViewModels/Blocks/detailBlockBox";
     import { SiteBag } from "@Obsidian/ViewModels/Blocks/Cms/SiteDetail/siteBag";
     import { SiteDetailOptionsBag } from "@Obsidian/ViewModels/Blocks/Cms/SiteDetail/siteDetailOptionsBag";
-<<<<<<< HEAD
     import { makeUrlRedirectSafe } from "@Obsidian/Utility/url";
     import { confirmDelete } from "@Obsidian/Utility/dialogs";
     import { asBooleanOrNull } from "@Obsidian/Utility/booleanUtils";
     import { ModalAlertType } from "@Obsidian/Enums/Controls/modalAlertType";
     import { ValidPropertiesBox } from "@Obsidian/ViewModels/Utility/validPropertiesBox";
+    import { useStore } from "@Obsidian/PageState";
 
     const config = useConfigurationValues<DetailBlockBox<SiteBag, SiteDetailOptionsBag>>();
     const invokeBlockAction = useInvokeBlockAction();
-=======
-    import { useStore } from "@Obsidian/PageState";
-
-    const config = useConfigurationValues<DetailBlockBox<SiteBag, SiteDetailOptionsBag>>();
-    const invokeBlockAction = useInvokeBlockAction();
-    const securityGrant = getSecurityGrant(config.securityGrantToken);
     const store = useStore();
->>>>>>> 55ac6768
 
     // #region Values
 
@@ -298,14 +262,10 @@
         if (!await confirmDelete("Site")) {
             return;
         }
-<<<<<<< HEAD
 
         isConfirmDeleteVisible.value = true;
         isActionButtonsVisible.value = false;
-=======
         store.setAreSecondaryBlocksShown(true);
-        return true;
->>>>>>> 55ac6768
     }
 
     /**
@@ -355,15 +315,8 @@
                 validProperties: result.data.validProperties ?? Object.keys(result.data.entity ?? {})
             };
             config.options = result.data.options;
-<<<<<<< HEAD
             panelMode.value = DetailPanelMode.Edit;
-=======
             store.setAreSecondaryBlocksShown(false);
-            return true;
-        }
-        else {
-            return false;
->>>>>>> 55ac6768
         }
     }
 
