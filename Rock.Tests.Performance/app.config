--- conflicted
+++ resolved
@@ -148,7 +148,6 @@
         <assemblyIdentity name="Microsoft.Extensions.Logging" publicKeyToken="adb9793829ddae60" culture="neutral" />
         <bindingRedirect oldVersion="0.0.0.0-2.1.0.0" newVersion="2.1.0.0" />
       </dependentAssembly>
-<<<<<<< HEAD
       <dependentAssembly>
         <assemblyIdentity name="Google.Api.Gax.Rest" publicKeyToken="3ec5ea7f18953e47" culture="neutral" />
         <bindingRedirect oldVersion="0.0.0.0-3.2.0.0" newVersion="3.2.0.0" />
@@ -173,8 +172,6 @@
         <assemblyIdentity name="Microsoft.Extensions.DependencyInjection" publicKeyToken="adb9793829ddae60" culture="neutral" />
         <bindingRedirect oldVersion="0.0.0.0-3.1.0.0" newVersion="3.1.0.0" />
       </dependentAssembly>
-=======
->>>>>>> 24c1302f
     </assemblyBinding>
   </runtime>
 </configuration>