﻿// <copyright>
// Copyright by the Spark Development Network
//
// Licensed under the Rock Community License (the "License");
// you may not use this file except in compliance with the License.
// You may obtain a copy of the License at
//
// http://www.rockrms.com/license
//
// Unless required by applicable law or agreed to in writing, software
// distributed under the License is distributed on an "AS IS" BASIS,
// WITHOUT WARRANTIES OR CONDITIONS OF ANY KIND, either express or implied.
// See the License for the specific language governing permissions and
// limitations under the License.
// </copyright>
//
using System.Collections.Generic;
using Rock.Data;
using Rock.Model;
using System.Linq;
using Rock.Web.Cache;
using System;
using Microsoft.VisualStudio.TestTools.UnitTesting;
using Rock.Tests.Shared;
using System.Data.Entity;

namespace Rock.Tests.Integration
{
    public static partial class TestDataHelper
    {
        public static class Core
        {
<<<<<<< HEAD
            #region Attributes

            /// <summary>
            /// Arguments for the AddEntityAttribute action.
            /// </summary>
            public class AddEntityAttributeArgs
            {
                public string ForeignKey { get; set; }

                public Guid? Guid { get; set; }

                public string EntityTypeIdentifier { get; set; }

                public string Key { get; set; }
                public string Name { get; set; }

                public string FieldTypeIdentifier { get; set; }

                public string CategoryIdentifier { get; set; }

                public string EntityTypeQualifierColumn { get; set; }
                public string EntityTypeQualifierValue { get; set; }
            }

            /// <summary>
            /// Add an Attribute for the specified Rock Entity.
            /// </summary>
            /// <param name="args"></param>
            /// <param name="rockContext"></param>
            /// <returns></returns>
            public static Rock.Model.Attribute AddEntityAttribute( AddEntityAttributeArgs args, RockContext rockContext = null )
            {
                var attributes = AddEntityAttributes( new List<AddEntityAttributeArgs> { args }, rockContext );
                return attributes.FirstOrDefault();
            }

            /// <summary>
            /// Add Attributes for specified Rock Entities.
            /// </summary>
            /// <param name="args"></param>
            /// <param name="rockContext"></param>
            /// <returns></returns>
            public static List<Rock.Model.Attribute> AddEntityAttributes( List<AddEntityAttributeArgs> args, RockContext rockContext = null )
            {
                rockContext = rockContext ?? new RockContext();

                var attributeService = new AttributeService( rockContext );
                var entityTypeIdAttribute = EntityTypeCache.GetId<Rock.Model.Attribute>().Value;
                var attributeCategoryList = new CategoryService( rockContext ).Queryable().Where( a => a.EntityTypeId == entityTypeIdAttribute ).ToList();

                var attributes = new List<Rock.Model.Attribute>();

                foreach ( var attributeArgs in args )
                {
                    var fieldType = FieldTypeCache.Get( attributeArgs.FieldTypeIdentifier, allowIntegerIdentifier: true );
                    Assert.That.IsNotNull( fieldType, $"Invalid Field Type [FieldTypeIdentifier={attributeArgs.FieldTypeIdentifier}" );

                    var entityType = EntityTypeCache.Get( attributeArgs.EntityTypeIdentifier, allowIntegerIdentifier: true );
                    Assert.That.IsNotNull( entityType, $"Invalid Entity Type [EntityTypeIdentifier={attributeArgs.EntityTypeIdentifier}" );

                    var name = attributeArgs.Name;
                    if ( string.IsNullOrWhiteSpace( name ) )
                    {
                        name = attributeArgs.Key;
                    }

                    var newAttribute = new Rock.Model.Attribute()
                    {
                        Key = attributeArgs.Key,
                        Name = name,
                        Guid = attributeArgs.Guid ?? Guid.NewGuid(),
                        ForeignKey = attributeArgs.ForeignKey,
                        EntityTypeId = entityType.Id,
                        FieldTypeId = fieldType.Id,
                        EntityTypeQualifierColumn = attributeArgs.EntityTypeQualifierColumn,
                        EntityTypeQualifierValue = attributeArgs.EntityTypeQualifierValue
                    };

                    if ( !string.IsNullOrWhiteSpace( attributeArgs.CategoryIdentifier ) )
                    {
                        var attributeCategory = attributeCategoryList.GetByIdentifier( attributeArgs.CategoryIdentifier );
                        if ( attributeCategory == null )
                        {
                            attributeCategory = attributeCategoryList.FirstOrDefault( a => a.Name.Equals( attributeArgs.CategoryIdentifier, StringComparison.OrdinalIgnoreCase ) );
                        }
                        if ( attributeCategory == null )
                        {
                            throw new Exception( $"Invalid Category. [CategoryReference={ attributeArgs.CategoryIdentifier }]" );
                        }

                        newAttribute.Categories = new List<Category>();
                        newAttribute.Categories.Add( attributeCategory );
                    }

                    attributes.Add( newAttribute );
                    attributeService.Add( newAttribute );
                }

                return attributes;
            }

            #endregion

=======
>>>>>>> ecb2eefd
            #region Cache

            /// <summary>
            /// Arguments for the AddCacheTag action.
            /// </summary>
            public class AddCacheTagArgs
            {
                public string ForeignKey { get; set; }

                public Guid? Guid { get; set; }
                public string Name { get; set; }

                public string Description { get; set; }
            }

            /// <summary>
            /// Add a defined Cache Tag.
            /// </summary>
            /// <param name="args"></param>
            /// <param name="rockContext"></param>
            /// <returns></returns>
            public static Rock.Model.DefinedValue AddCacheTag( AddCacheTagArgs args, RockContext rockContext = null )
            {
                var newItems = AddCacheTags( new List<AddCacheTagArgs> { args }, rockContext );
                return newItems.FirstOrDefault();
            }

            /// <summary>
            /// Add defined Cache Tags.
            /// Cache Tags are tracked using a Defined Type.
            /// </summary>
            /// <param name="args"></param>
            /// <param name="rockContext"></param>
            /// <returns></returns>
            public static List<Rock.Model.DefinedValue> AddCacheTags( List<AddCacheTagArgs> args, RockContext rockContext = null )
            {
                rockContext = rockContext ?? new RockContext();

                var cachedTagDefinedTypeId = DefinedTypeCache.GetId( Rock.SystemGuid.DefinedType.CACHE_TAGS.AsGuid() ) ?? 0;

                var definedValueService = new DefinedValueService( rockContext );
                var valuesQuery = definedValueService.Queryable()
                    .AsNoTracking()
                    .Where( v => v.DefinedTypeId == cachedTagDefinedTypeId );

                var newItems = new List<Rock.Model.DefinedValue>();

                var order = 0;
                if ( valuesQuery.Any() )
                {
                    order = valuesQuery.Max( v => v.Order ) + 1;
                }

                foreach ( var attributeArgs in args )
                {
                    var definedValue = new DefinedValue
                    {
                        DefinedTypeId = cachedTagDefinedTypeId,
                        Value = attributeArgs.Name?.Trim().ToLower(),
                        Description = attributeArgs.Description,
                        Order = order
                    };

                    definedValueService.Add( definedValue );
                    order++;

                    newItems.Add( definedValue );
                }

                rockContext.SaveChanges();

                return newItems;
            }

            #endregion
        }
    }
}<|MERGE_RESOLUTION|>--- conflicted
+++ resolved
@@ -1,4 +1,4 @@
-﻿// <copyright>
+// <copyright>
 // Copyright by the Spark Development Network
 //
 // Licensed under the Rock Community License (the "License");
@@ -30,7 +30,6 @@
     {
         public static class Core
         {
-<<<<<<< HEAD
             #region Attributes
 
             /// <summary>
@@ -134,8 +133,6 @@
 
             #endregion
 
-=======
->>>>>>> ecb2eefd
             #region Cache
 
             /// <summary>
