--- conflicted
+++ resolved
@@ -677,131 +677,6 @@
 
         #endregion
 
-<<<<<<< HEAD
-        #region WorkflowActivate
-
-        [TestMethod]
-        public void WorkflowActivateBlock_CommandNotEnabled_ReturnsConfigurationErrorMessage()
-        {
-            var input = @"
-{% workflowactivate workflowtype:'8fedc6ee-8630-41ed-9fc5-c7157fd1eaa4' %}
-  Activated new workflow with the id of #{{ Workflow.Id }}.
-{% endworkflowactivate %}
-";
-
-            // TODO: If the security check fails, the content of the block is still returned with the error message.
-            // Is this correct behavior, or should the content of the block be hidden?
-            var expectedOutput = "The Lava command 'workflowactivate' is not configured for this template.";
-
-            TestHelper.AssertTemplateOutput( expectedOutput, input );
-        }
-
-        [TestMethod]
-        public void WorkflowActivateBlock_ActivateSupportWorkflow_CreatesNewWorkflow()
-        {
-            // Activate Workflow: IT Support
-            var input = @"
-{% workflowactivate workflowtype:'51FE9641-FB8F-41BF-B09E-235900C3E53E' %}
-  Activated new workflow with the name '{{ Workflow.Name }}'.
-{% endworkflowactivate %}
-";
-
-            var expectedOutput = @"Activated new workflow with the name 'IT Support'.";
-
-            var options = new LavaTestRenderOptions() { EnabledCommands = "WorkflowActivate" };
-
-            TestHelper.AssertTemplateOutput( expectedOutput, input, options );
-        }
-
-        [TestMethod]
-        public void WorkflowActivateBlock_WithDelimiterInWorkflowName_EvaluatesWorkflowNameCorrectly()
-        {
-            var mergeFields = new LavaDataDictionary
-            {
-                { "WorkflowName", "Ted's Workflow" },
-                { "ItSupportWorkflowTypeGuid", "51FE9641-FB8F-41BF-B09E-235900C3E53E" }
-            };
-
-            // Activate Workflow: IT Support
-            var input = @"
-{% workflowactivate workflowtype:'{{ItSupportWorkflowTypeGuid}}' workflowname:'{{WorkflowName}}' %}
-  Activated new workflow with the name '{{ Workflow.Name }}'.
-{% endworkflowactivate %}
-";
-
-            var expectedOutput = @"Activated new workflow with the name 'Ted's Workflow'.";
-
-            var options = new LavaTestRenderOptions() { EnabledCommands = "WorkflowActivate", MergeFields = mergeFields };
-
-            TestHelper.AssertTemplateOutput( expectedOutput, input, options );
-        }
-
-        [TestMethod]
-        public void WorkflowActivateBlock_InternalVariablesAreScopedToBlock()
-        {
-            /* The WorkflowActivate tag injects additional variables into a child scope of the render context
-             * that are only intended for use within the block: Workflow, Activity, Error.
-             * These variables should not modify existing variables defined outside the block.
-             */
-
-            var mergeFields = new LavaDataDictionary
-            {
-                { "ItSupportWorkflowTypeGuid", "51FE9641-FB8F-41BF-B09E-235900C3E53E" }
-            };
-
-            var input = @"
-{% assign counter = 0 %}
-{% assign Workflow = 'Request 0' %}
-Outer Workflow Value: {{ Workflow }}
-{% workflowactivate workflowtype:'{{ItSupportWorkflowTypeGuid}}' workflowname:'Request 1' %}
-    {% assign counter = counter | Plus:1 %}
-    Workflow {{ counter }}: {{ Workflow.Name }}
-{% endworkflowactivate %}
-{% workflowactivate workflowtype:'{{ItSupportWorkflowTypeGuid}}' workflowname:'Request 2' %}
-    {% assign counter = counter | Plus:1 %}
-    Workflow {{ counter }}: {{ Workflow.Name }}
-{% endworkflowactivate %}
-Outer Workflow Value: {{ Workflow }}
-";
-
-            var expectedOutput = @"
-Outer Workflow Value: Request 0
-Workflow 1: Request 1
-Workflow 2: Request 2
-Outer Workflow Value: Request 0
-";
-
-            var options = new LavaTestRenderOptions() { EnabledCommands = "WorkflowActivate", MergeFields = mergeFields };
-
-            TestHelper.AssertTemplateOutput( expectedOutput, input, options );
-        }
-
-        [TestMethod]
-        public void WorkflowActivateBlock_WithAttributeParameterNamesAsMixedCase_PassesAttributeValuesCorrectly()
-        {
-            // Activate Workflow: IT Support
-            var input = @"
-{% workflowactivate WorkflowType:'51FE9641-FB8F-41BF-B09E-235900C3E53E' summary:'Test Workflow' DETAILS:'Here are the details...' %}
-    Title: {{ Workflow | Attribute:'Summary' }}<br>
-    Details: {{ Workflow | Attribute:'Details' }}
-{% endworkflowactivate %}
-";
-
-            var expectedOutput = @"
-Title: Test Workflow<br>
-Details: Here are the details...
-";
-
-            var options = new LavaTestRenderOptions() { EnabledCommands = "WorkflowActivate" };
-
-            TestHelper.AssertTemplateOutput( expectedOutput, input, options );
-        }
-
-        #endregion
-
-
-=======
->>>>>>> be70ea00
         /// <summary>
         /// The "return" tag can be used at the root level of a document.
         /// </summary>
