--- conflicted
+++ resolved
@@ -107,8 +107,6 @@
             TestHelper.AssertTemplateOutput( "--><--", input, new LavaTestRenderOptions { IgnoreWhiteSpace = false } );
         }
 
-<<<<<<< HEAD
-=======
         [TestMethod]
         public void Keywords_ElseIfKeyword_IsParsedAsElsIf()
         {
@@ -187,7 +185,6 @@
             }
         }
 
->>>>>>> 66df6b6c
         /// <summary>
         /// Comment tags containing nested comment tags do not parse correctly in Shopify Liquid.
         /// DotLiquid correctly parses these tags, but Fluid does not.
