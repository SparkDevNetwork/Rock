﻿<?xml version="1.0" encoding="utf-8"?>
<Project ToolsVersion="15.0" DefaultTargets="Build" xmlns="http://schemas.microsoft.com/developer/msbuild/2003">
  <Import Project="..\packages\EntityFramework.6.4.4\build\EntityFramework.props" Condition="Exists('..\packages\EntityFramework.6.4.4\build\EntityFramework.props')" />
  <Import Project="..\packages\MSTest.TestAdapter.2.1.0\build\net45\MSTest.TestAdapter.props" Condition="Exists('..\packages\MSTest.TestAdapter.2.1.0\build\net45\MSTest.TestAdapter.props')" />
  <PropertyGroup>
    <Configuration Condition=" '$(Configuration)' == '' ">Debug</Configuration>
    <Platform Condition=" '$(Platform)' == '' ">AnyCPU</Platform>
    <ProjectGuid>{9BB83636-1C9C-4A3F-9C18-5CFDB1EC720A}</ProjectGuid>
    <OutputType>Library</OutputType>
    <AppDesignerFolder>Properties</AppDesignerFolder>
    <RootNamespace>Rock.Tests.Integration</RootNamespace>
    <AssemblyName>Rock.Tests.Integration</AssemblyName>
    <TargetFrameworkVersion>v4.7.2</TargetFrameworkVersion>
    <FileAlignment>512</FileAlignment>
    <ProjectTypeGuids>{3AC096D0-A1C2-E12C-1390-A8335801FDAB};{FAE04EC0-301F-11D3-BF4B-00C04F79EFBC}</ProjectTypeGuids>
    <VisualStudioVersion Condition="'$(VisualStudioVersion)' == ''">15.0</VisualStudioVersion>
    <VSToolsPath Condition="'$(VSToolsPath)' == ''">$(MSBuildExtensionsPath32)\Microsoft\VisualStudio\v$(VisualStudioVersion)</VSToolsPath>
    <ReferencePath>$(ProgramFiles)\Common Files\microsoft shared\VSTT\$(VisualStudioVersion)\UITestExtensionPackages</ReferencePath>
    <IsCodedUITest>False</IsCodedUITest>
    <TestProjectType>UnitTest</TestProjectType>
    <NuGetPackageImportStamp>
    </NuGetPackageImportStamp>
    <TargetFrameworkProfile />
  </PropertyGroup>
  <PropertyGroup Condition=" '$(Configuration)|$(Platform)' == 'Debug|AnyCPU' ">
    <DebugSymbols>true</DebugSymbols>
    <DebugType>full</DebugType>
    <Optimize>false</Optimize>
    <OutputPath>bin\Debug\</OutputPath>
    <DefineConstants>DEBUG;TRACE</DefineConstants>
    <ErrorReport>prompt</ErrorReport>
    <WarningLevel>4</WarningLevel>
    <LangVersion>7.3</LangVersion>
  </PropertyGroup>
  <PropertyGroup Condition=" '$(Configuration)|$(Platform)' == 'Release|AnyCPU' ">
    <DebugType>pdbonly</DebugType>
    <Optimize>true</Optimize>
    <OutputPath>bin\Release\</OutputPath>
    <DefineConstants>TRACE</DefineConstants>
    <ErrorReport>prompt</ErrorReport>
    <WarningLevel>4</WarningLevel>
    <LangVersion>7.3</LangVersion>
  </PropertyGroup>
  <ItemGroup>
    <Reference Include="AWSSDK.Core, Version=3.3.0.0, Culture=neutral, PublicKeyToken=885c28607f98e604, processorArchitecture=MSIL">
      <HintPath>..\packages\AWSSDK.Core.3.3.25.4\lib\net45\AWSSDK.Core.dll</HintPath>
    </Reference>
    <Reference Include="AWSSDK.S3, Version=3.3.0.0, Culture=neutral, PublicKeyToken=885c28607f98e604, processorArchitecture=MSIL">
      <HintPath>..\packages\AWSSDK.S3.3.3.21.1\lib\net45\AWSSDK.S3.dll</HintPath>
    </Reference>
    <Reference Include="BouncyCastle.Crypto, Version=1.8.5.0, Culture=neutral, PublicKeyToken=0e99375e54769942">
      <HintPath>..\packages\BouncyCastle.1.8.5\lib\BouncyCastle.Crypto.dll</HintPath>
    </Reference>
    <Reference Include="Castle.Core, Version=4.0.0.0, Culture=neutral, PublicKeyToken=407dd0808d44fbdc, processorArchitecture=MSIL">
      <HintPath>..\packages\Castle.Core.4.4.0\lib\net45\Castle.Core.dll</HintPath>
    </Reference>
    <Reference Include="EntityFramework, Version=6.0.0.0, Culture=neutral, PublicKeyToken=b77a5c561934e089, processorArchitecture=MSIL">
      <HintPath>..\packages\EntityFramework.6.4.4\lib\net45\EntityFramework.dll</HintPath>
    </Reference>
    <Reference Include="EntityFramework.SqlServer, Version=6.0.0.0, Culture=neutral, PublicKeyToken=b77a5c561934e089, processorArchitecture=MSIL">
      <HintPath>..\packages\EntityFramework.6.4.4\lib\net45\EntityFramework.SqlServer.dll</HintPath>
    </Reference>
    <Reference Include="HttpSimulator, Version=2.3.0.0, Culture=neutral, processorArchitecture=MSIL">
      <HintPath>..\packages\HttpSimulator.2.3.0\lib\net40\HttpSimulator.dll</HintPath>
    </Reference>
    <Reference Include="Ical.Net, Version=1.0.0.0, Culture=neutral, PublicKeyToken=65c0446cd019ea53, processorArchitecture=MSIL">
      <HintPath>..\packages\Ical.Net.4.2.0\lib\netstandard2.0\Ical.Net.dll</HintPath>
    </Reference>
    <Reference Include="IdentityModel, Version=3.0.0.0, Culture=neutral, processorArchitecture=MSIL">
      <HintPath>..\packages\IdentityModel.3.0.0\lib\net461\IdentityModel.dll</HintPath>
    </Reference>
    <Reference Include="Microsoft.CSharp" />
    <Reference Include="Microsoft.Extensions.FileProviders.Abstractions, Version=2.0.0.0, Culture=neutral, PublicKeyToken=adb9793829ddae60, processorArchitecture=MSIL">
      <HintPath>..\packages\Microsoft.Extensions.FileProviders.Abstractions.2.0.0\lib\netstandard2.0\Microsoft.Extensions.FileProviders.Abstractions.dll</HintPath>
    </Reference>
    <Reference Include="Microsoft.Extensions.Primitives, Version=3.1.0.0, Culture=neutral, PublicKeyToken=adb9793829ddae60, processorArchitecture=MSIL">
      <HintPath>..\packages\Microsoft.Extensions.Primitives.3.1.0\lib\netstandard2.0\Microsoft.Extensions.Primitives.dll</HintPath>
    </Reference>
    <Reference Include="Microsoft.IdentityModel.JsonWebTokens, Version=5.5.0.0, Culture=neutral, PublicKeyToken=31bf3856ad364e35, processorArchitecture=MSIL">
      <HintPath>..\packages\Microsoft.IdentityModel.JsonWebTokens.5.5.0\lib\net461\Microsoft.IdentityModel.JsonWebTokens.dll</HintPath>
    </Reference>
    <Reference Include="Microsoft.IdentityModel.Logging, Version=5.5.0.0, Culture=neutral, PublicKeyToken=31bf3856ad364e35, processorArchitecture=MSIL">
      <HintPath>..\packages\Microsoft.IdentityModel.Logging.5.5.0\lib\net461\Microsoft.IdentityModel.Logging.dll</HintPath>
    </Reference>
    <Reference Include="Microsoft.IdentityModel.Protocols, Version=5.2.1.0, Culture=neutral, PublicKeyToken=31bf3856ad364e35, processorArchitecture=MSIL">
      <HintPath>..\packages\Microsoft.IdentityModel.Protocols.5.2.1\lib\net451\Microsoft.IdentityModel.Protocols.dll</HintPath>
    </Reference>
    <Reference Include="Microsoft.IdentityModel.Protocols.OpenIdConnect, Version=5.2.1.0, Culture=neutral, PublicKeyToken=31bf3856ad364e35, processorArchitecture=MSIL">
      <HintPath>..\packages\Microsoft.IdentityModel.Protocols.OpenIdConnect.5.2.1\lib\net451\Microsoft.IdentityModel.Protocols.OpenIdConnect.dll</HintPath>
    </Reference>
    <Reference Include="Microsoft.IdentityModel.Tokens, Version=5.5.0.0, Culture=neutral, PublicKeyToken=31bf3856ad364e35, processorArchitecture=MSIL">
      <HintPath>..\packages\Microsoft.IdentityModel.Tokens.5.5.0\lib\net461\Microsoft.IdentityModel.Tokens.dll</HintPath>
    </Reference>
    <Reference Include="Microsoft.VisualStudio.TestPlatform.TestFramework, Version=14.0.0.0, Culture=neutral, PublicKeyToken=b03f5f7f11d50a3a, processorArchitecture=MSIL">
      <HintPath>..\packages\MSTest.TestFramework.2.1.0\lib\net45\Microsoft.VisualStudio.TestPlatform.TestFramework.dll</HintPath>
    </Reference>
    <Reference Include="Microsoft.VisualStudio.TestPlatform.TestFramework.Extensions, Version=14.0.0.0, Culture=neutral, PublicKeyToken=b03f5f7f11d50a3a, processorArchitecture=MSIL">
      <HintPath>..\packages\MSTest.TestFramework.2.1.0\lib\net45\Microsoft.VisualStudio.TestPlatform.TestFramework.Extensions.dll</HintPath>
    </Reference>
    <Reference Include="MimeKit, Version=2.6.0.0, Culture=neutral, PublicKeyToken=bede1c8a46c66814, processorArchitecture=MSIL">
      <HintPath>..\packages\MimeKit.2.6.0\lib\net47\MimeKit.dll</HintPath>
    </Reference>
    <Reference Include="Moq, Version=4.14.0.0, Culture=neutral, PublicKeyToken=69f491c39445e920, processorArchitecture=MSIL">
      <HintPath>..\packages\Moq.4.14.1\lib\net45\Moq.dll</HintPath>
    </Reference>
    <Reference Include="Newtonsoft.Json, Version=13.0.0.0, Culture=neutral, PublicKeyToken=30ad4fe6b2a6aeed, processorArchitecture=MSIL">
      <HintPath>..\packages\Newtonsoft.Json.13.0.1\lib\net45\Newtonsoft.Json.dll</HintPath>
    </Reference>
    <Reference Include="NodaTime, Version=3.0.0.0, Culture=neutral, PublicKeyToken=4226afe0d9b296d1, processorArchitecture=MSIL">
      <HintPath>..\packages\NodaTime.3.0.0\lib\netstandard2.0\NodaTime.dll</HintPath>
    </Reference>
    <Reference Include="Quartz, Version=2.0.0.100, Culture=neutral, processorArchitecture=MSIL">
      <SpecificVersion>False</SpecificVersion>
      <HintPath>..\libs\Quartz\Quartz.dll</HintPath>
    </Reference>
    <Reference Include="RestSharp, Version=105.2.3.0, Culture=neutral, processorArchitecture=MSIL">
      <HintPath>..\packages\RestSharp.105.2.3\lib\net46\RestSharp.dll</HintPath>
    </Reference>
    <Reference Include="Rock.Common.Mobile, Version=0.3.25.0, Culture=neutral, processorArchitecture=MSIL">
      <SpecificVersion>False</SpecificVersion>
      <HintPath>..\RockWeb\Bin\Rock.Common.Mobile.dll</HintPath>
    </Reference>
    <Reference Include="SmtpServer, Version=5.3.0.0, Culture=neutral, processorArchitecture=MSIL">
      <HintPath>..\packages\SmtpServer.5.3.0\lib\net45\SmtpServer.dll</HintPath>
    </Reference>
    <Reference Include="System" />
    <Reference Include="System.Buffers, Version=4.0.3.0, Culture=neutral, PublicKeyToken=cc7b13ffcd2ddd51, processorArchitecture=MSIL">
      <HintPath>..\packages\System.Buffers.4.5.1\lib\net461\System.Buffers.dll</HintPath>
    </Reference>
    <Reference Include="System.ComponentModel.DataAnnotations" />
    <Reference Include="System.configuration" />
    <Reference Include="System.Core" />
    <Reference Include="System.Data" />
    <Reference Include="System.IdentityModel.Tokens.Jwt, Version=5.5.0.0, Culture=neutral, PublicKeyToken=31bf3856ad364e35, processorArchitecture=MSIL">
      <HintPath>..\packages\System.IdentityModel.Tokens.Jwt.5.5.0\lib\net461\System.IdentityModel.Tokens.Jwt.dll</HintPath>
    </Reference>
    <Reference Include="System.IO.Compression, Version=4.2.0.0, Culture=neutral, PublicKeyToken=b77a5c561934e089, processorArchitecture=MSIL">
      <Private>False</Private>
    </Reference>
    <Reference Include="System.IO.Compression.FileSystem" />
    <Reference Include="System.IO.Compression.ZipFile, Version=4.0.2.0, Culture=neutral, PublicKeyToken=b77a5c561934e089, processorArchitecture=MSIL">
      <HintPath>..\packages\System.IO.Compression.ZipFile.4.3.0\lib\net46\System.IO.Compression.ZipFile.dll</HintPath>
      <Private>True</Private>
    </Reference>
    <Reference Include="System.Memory, Version=4.0.1.2, Culture=neutral, PublicKeyToken=cc7b13ffcd2ddd51, processorArchitecture=MSIL">
      <HintPath>..\packages\System.Memory.4.5.5\lib\net461\System.Memory.dll</HintPath>
    </Reference>
    <Reference Include="System.Net.Http" />
    <Reference Include="System.Numerics" />
    <Reference Include="System.Numerics.Vectors, Version=4.1.4.0, Culture=neutral, PublicKeyToken=b03f5f7f11d50a3a, processorArchitecture=MSIL">
      <HintPath>..\packages\System.Numerics.Vectors.4.5.0\lib\net46\System.Numerics.Vectors.dll</HintPath>
    </Reference>
    <Reference Include="System.Runtime.CompilerServices.Unsafe, Version=6.0.0.0, Culture=neutral, PublicKeyToken=b03f5f7f11d50a3a, processorArchitecture=MSIL">
      <HintPath>..\packages\System.Runtime.CompilerServices.Unsafe.6.0.0\lib\net461\System.Runtime.CompilerServices.Unsafe.dll</HintPath>
    </Reference>
    <Reference Include="System.Runtime.InteropServices.RuntimeInformation, Version=4.0.1.0, Culture=neutral, PublicKeyToken=b03f5f7f11d50a3a, processorArchitecture=MSIL">
      <HintPath>..\packages\System.Runtime.InteropServices.RuntimeInformation.4.3.0\lib\net45\System.Runtime.InteropServices.RuntimeInformation.dll</HintPath>
      <Private>True</Private>
      <Private>True</Private>
    </Reference>
    <Reference Include="System.Runtime.Serialization" />
    <Reference Include="System.Security" />
    <Reference Include="System.ServiceModel" />
    <Reference Include="System.Threading.Tasks.Extensions, Version=4.2.0.1, Culture=neutral, PublicKeyToken=cc7b13ffcd2ddd51, processorArchitecture=MSIL">
      <HintPath>..\packages\System.Threading.Tasks.Extensions.4.5.4\lib\net461\System.Threading.Tasks.Extensions.dll</HintPath>
    </Reference>
    <Reference Include="System.Transactions" />
    <Reference Include="System.Web" />
    <Reference Include="System.Web.Http, Version=5.2.3.0, Culture=neutral, PublicKeyToken=31bf3856ad364e35" />
    <Reference Include="System.Xml" />
    <Reference Include="System.Xml.Linq" />
    <Reference Include="TimeZoneConverter, Version=6.0.1.0, Culture=neutral, PublicKeyToken=e20ab7d0d9479841, processorArchitecture=MSIL">
      <HintPath>..\packages\TimeZoneConverter.6.0.1\lib\net462\TimeZoneConverter.dll</HintPath>
    </Reference>
    <Reference Include="UAParser, Version=3.1.44.0, Culture=neutral, PublicKeyToken=f7377bf021646069, processorArchitecture=MSIL">
      <HintPath>..\packages\UAParser.3.1.44\lib\net45\UAParser.dll</HintPath>
    </Reference>
  </ItemGroup>
  <ItemGroup>
    <Compile Include="Issues\Issue1808.cs" />
    <Compile Include="Issues\Issues_v16.cs" />
    <Compile Include="Issues\Issues_v15.cs" />
<<<<<<< HEAD
    <Compile Include="Modules\Core\Field.Types\PhoneNumberFieldTypeTests.cs" />
=======
    <Compile Include="Modules\Core\AttributeMatrixTests.cs" />
>>>>>>> dbba40f9
    <Compile Include="Modules\Core\Lava\Engine\TypeConversionTests.cs" />
    <Compile Include="Modules\Core\MergeTemplateTests.cs" />
    <Compile Include="Modules\Core\Jobs\ProcessBiAnalyticsJobTests.cs" />
    <Compile Include="Modules\Core\Lava\Commands\CacheTests.cs" />
    <Compile Include="Modules\Core\Rock.Security\RockSigningCredentialsTests.cs" />
    <Compile Include="Modules\Core\Rock.Security\SecurityRoleTests.cs" />
    <Compile Include="Modules\Crm\Following\FollowingTests.cs" />
    <Compile Include="Modules\Crm\HistoryLogTests.cs" />
    <Compile Include="Modules\Crm\Groups\GroupRequirementsTests.cs" />
    <Compile Include="Modules\Crm\PersonBulkUpdateProcessorTests.cs" />
    <Compile Include="Modules\Engagement\Achievement\GivingToAccountAchievementTest.cs" />
    <Compile Include="Modules\Engagement\Achievement\StepProgramAchievementTests.cs" />
    <Compile Include="Modules\Engagement\Achievement\InteractionAchievementTests.cs" />
    <Compile Include="Modules\Engagement\Achievement\AccumulativeAchievementTests.cs" />
    <Compile Include="Modules\Engagement\Achievement\AchievementTests.cs" />
    <Compile Include="Modules\Crm\Attendances\AttendanceCodeTests.cs" />
    <Compile Include="Modules\Crm\Prayer\SendPrayerCommentsJobTests.cs" />
    <Compile Include="Modules\Communications\EmailTransportComponentTests.cs" />
    <Compile Include="Modules\Communications\SystemCommunicationTests.cs" />
    <Compile Include="Modules\Communications\Transport\MailgunTests.cs" />
    <Compile Include="Modules\Communications\Transport\MockSmtpTransport.cs" />
    <Compile Include="Modules\Communications\Transport\SMTPTests.cs" />
    <Compile Include="Modules\Communications\Transport\TwilioTests.cs" />
    <Compile Include="Modules\Engagement\Connections\ConnectionOpportunityTests.cs" />
    <Compile Include="Modules\Core\AttributeTests.cs" />
    <Compile Include="Modules\Core\FieldTypesListing.cs" />
    <Compile Include="Modules\Crm\CrmModuleTestHelper.cs" />
    <Compile Include="Modules\Crm\PersonAddressTests.cs" />
    <Compile Include="Modules\Engagement\Interactions\InteractionsDataManager.cs" />
    <Compile Include="Modules\Reporting\DataFilter\DataViewTests.cs" />
    <Compile Include="Modules\Reporting\DataFilter\NumericDataFilterFactoryBase.cs" />
    <Compile Include="Modules\Reporting\DataFilter\Person\LocationDataFilterTests.cs" />
    <Compile Include="Modules\Web\Controls\AddressControlTests.cs" />
    <Compile Include="TestData\Communications\TestDataHelper.Communications.cs" />
    <Compile Include="TestData\Core\SecurityDataManager.cs" />
    <Compile Include="TestData\Core\TestDataHelper.Organization.cs" />
    <Compile Include="TestData\Core\TestDataHelper.Core.cs" />
    <Compile Include="TestData\Core\CoreModuleDataFactory.cs" />
    <Compile Include="TestData\Crm\HistoryDataFactory.cs" />
    <Compile Include="TestData\Crm\TestDataHelper.Crm.SampleData.cs" />
    <Compile Include="TestData\Engagement\PrayerFeatureDataHelper.cs" />
    <Compile Include="TestData\Core\RandomizedDataHelper.cs" />
    <Compile Include="TestData\Engagement\StepsFeatureDataHelper.cs" />
    <Compile Include="Modules\Core\Field.Types\AddressFieldTypeTests.cs" />
    <Compile Include="Modules\Core\Field.Types\ContentChannelItemFieldTypeTests.cs" />
    <Compile Include="Modules\Core\Field.Types\EventCalendarFieldTypeTests.cs" />
    <Compile Include="Modules\Core\Field.Types\MediaWatchFieldTypeTests.cs" />
    <Compile Include="Modules\Core\Field.Types\MergeTemplateFieldTypeTests.cs" />
    <Compile Include="Modules\Core\Field.Types\MetricCategoriesFieldTypeTests.cs" />
    <Compile Include="Modules\Core\Field.Types\UrlLinkFieldTypeTests.cs" />
    <Compile Include="Modules\Engagement\Interactions\PopulateInteractionSessionTests.cs" />
    <Compile Include="Issues\Issues_v14.cs" />
    <Compile Include="Modules\Core\Jobs\GivingAutomationClassificationTests.cs" />
    <Compile Include="Modules\Core\Jobs\GivingJourneyHelperTests.cs" />
    <Compile Include="Modules\Core\Jobs\RockJobListenerTestJob.cs" />
    <Compile Include="Modules\Core\Jobs\SendFollowingEventNotificationTests.cs" />
    <Compile Include="Modules\Core\Jobs\RockJobListenerTests.cs" />
    <Compile Include="Modules\Core\Jobs\RockCleanupJobTests.cs" />
    <Compile Include="Modules\Core\Lava\Blocks\KioskTests.cs" />
    <Compile Include="Modules\Core\Lava\Blocks\PersonalizationTests.cs" />
    <Compile Include="Modules\Core\Lava\Commands\RockEntityTests.cs" />
    <Compile Include="Modules\Core\Lava\DotLiquid\RockLiquidTests.cs" />
    <Compile Include="Modules\Core\Lava\Engine\EntityPropertyAccessTests.cs" />
    <Compile Include="Modules\Core\Lava\Engine\ConfigurationTests.cs" />
    <Compile Include="Modules\Core\Lava\Engine\InMemoryTemplateCacheService.cs" />
    <Compile Include="Modules\Core\Lava\Engine\PerformanceTests.cs" />
    <Compile Include="Modules\Core\Lava\Engine\ParsingTests.cs" />
    <Compile Include="Modules\Core\Lava\Engine\ExceptionHandlingTests.cs" />
    <Compile Include="Modules\Core\Lava\Engine\ScopeTests.cs" />
    <Compile Include="Modules\Core\Lava\Engine\ParallelExecutionTests.cs" />
    <Compile Include="Modules\Core\Lava\FileSystem\MockFileProvider.cs" />
    <Compile Include="Modules\Core\Lava\Filters\EncodingFilterTests.cs" />
    <Compile Include="Modules\Core\Lava\Filters\AttributeFilterTests.cs" />
    <Compile Include="Modules\Core\Lava\Filters\EntityFilterTests.cs" />
    <Compile Include="Modules\Core\Lava\Filters\PersonFilterTests.cs" />
    <Compile Include="Modules\Core\Lava\Filters\WebFilterTests.cs" />
    <Compile Include="Modules\Core\Lava\Filters\MiscellaneousFilterTests.cs" />
    <Compile Include="Modules\Core\Lava\EventScheduledInstanceCommandTests.cs" />
    <Compile Include="Modules\Core\Lava\CalendarEventsCommandTests.cs" />
    <Compile Include="Modules\Core\Lava\Engine\LavaCommentsTests.cs" />
    <Compile Include="Modules\Core\Lava\Filters\DateFilterTests.cs" />
    <Compile Include="Modules\Core\Lava\Filters\NumericFilterTests.cs" />
    <Compile Include="Modules\Core\Lava\FileSystem\LavaFileSystemTests.cs" />
    <Compile Include="Modules\Core\Lava\LavaIntegrationTestHelper.cs" />
    <Compile Include="Modules\Core\Lava\LavaIntegrationTestBase.cs" />
    <Compile Include="Modules\Core\Lava\FileSystem\MockFileInfo.cs" />
    <Compile Include="Modules\Core\Lava\Commands\ShortcodeCodeTests.cs" />
    <Compile Include="Modules\Core\Lava\Commands\CommandTests.cs" />
    <Compile Include="Modules\Core\Lava\Commands\ShortcodeTemplateTests.cs" />
    <Compile Include="Modules\Core\Lava\Commands\SqlTests.cs" />
    <Compile Include="Modules\Core\Jobs\StepsAutomationJobTests.cs" />
    <Compile Include="Modules\Core\Jobs\TestJobDetail.cs" />
    <Compile Include="Modules\Core\Jobs\TestJobContext.cs" />
    <Compile Include="Modules\Core\Lava\Engine\NullTemplateCacheService.cs" />
    <Compile Include="Modules\Core\Model\EventTests.cs" />
    <Compile Include="Modules\Core\Model\BinaryFileTests.cs" />
    <Compile Include="Modules\Core\Model\IdKeyTests.cs" />
    <Compile Include="Modules\Core\Model\LocationTests.cs" />
    <Compile Include="Modules\Core\Model\IdentityVerificationCodeTests.cs" />
    <Compile Include="Modules\Core\Model\IdentityVerificationTests.cs" />
    <Compile Include="Modules\Core\Model\ConnectionRequestServiceTests.cs" />
    <Compile Include="Modules\Core\Model\CommunicationServiceTests.cs" />
    <Compile Include="Modules\Core\Model\PersonTokenServiceTests.cs" />
    <Compile Include="Modules\Core\Model\PersonServiceTests.cs" />
    <Compile Include="Modules\Core\Model\StepProgramServiceTests.cs" />
    <Compile Include="Modules\Core\Model\GroupMemberTests.cs" />
    <Compile Include="Modules\Core\Model\UserLoginTests.cs" />
    <Compile Include="Modules\Reporting\DataFilter\Person\PersonalDevicesDataFilterTests.cs" />
    <Compile Include="Modules\Rest\ControllersTests\FollowingControllerTests.cs" />
    <Compile Include="Modules\Rest\ControllersTests\InteractionsControllerTests.cs" />
    <Compile Include="Modules\Rest\ControllersTests\AuthControllerTests.cs" />
    <Compile Include="Modules\Rest\SecuredAttributeTests.cs" />
    <Compile Include="Modules\Core\Rock.Logging\RockLoggingHelpers.cs" />
    <Compile Include="Modules\Core\Rock.Security\OidcClientTests.cs" />
    <Compile Include="Modules\Core\StorageTests\AmazonS3ComponentTests.cs" />
    <Compile Include="Modules\Core\StorageTests\AzureCloudComponentTests.cs" />
    <Compile Include="Modules\Core\StorageTests\BaseStorageComponentTests.cs" />
    <Compile Include="Modules\Core\StorageTests\GoogleCloudComponentTests.cs" />
    <Compile Include="TestData\CreateEntityActionArgsBase.cs" />
    <Compile Include="TestData\EventTestDataHelper.cs" />
    <Compile Include="TestData\Crm\TestDataHelper.Crm.cs" />
    <Compile Include="TestData\Core\TestDataHelper.Web.cs" />
    <Compile Include="TestData\Core\SampleDataHelper.cs" />
    <Compile Include="TestData\Reporting\TestDataHelper.Reporting.cs" />
    <Compile Include="TestFramework\DatabaseIntegrationTestClassBase.cs" />
    <Compile Include="Modules\Core\Model\AttendanceOccurrenceTests.cs" />
    <Compile Include="Modules\Core\Model\BenevolenceRequestTests.cs" />
    <Compile Include="Modules\Core\Model\CommunicationsTests.cs" />
    <Compile Include="Modules\Core\Model\ConnectionRequestTests.cs" />
    <Compile Include="Modules\Core\Model\FinancialPledgeTest.cs" />
    <Compile Include="Modules\Core\Model\FinancialTransactionTests.cs" />
    <Compile Include="Modules\Core\Model\InteractionTests.cs" />
    <Compile Include="Modules\Core\Model\MetricValueTests.cs" />
    <Compile Include="Modules\Core\Model\RegistrationTests.cs" />
    <Compile Include="Modules\Core\Model\StepTests.cs" />
    <Compile Include="Modules\Core\Model\DeviceTests.cs" />
    <Compile Include="TestFramework\IntegrationTestDatabaseInitializer.cs" />
    <Compile Include="TestFramework\DatabaseRequiredAttribute.cs" />
    <Compile Include="TestFramework\TestExtensionMethods.cs" />
    <Compile Include="ThirdPartyIntegrations\NcoaApi\TrueNcoaApiTests.cs" />
    <Compile Include="Modules\Core\Rock.Logging\RockLogConfigurationTest.cs" />
    <Compile Include="Modules\Core\Rock.Logging\RockLoggerTests.cs" />
    <Compile Include="Modules\Core\Rock.Logging\RockSerilogReaderTests.cs" />
    <Compile Include="Modules\Core\Rock.Logging\RockLoggerSerilogTests.cs" />
    <Compile Include="Modules\Rest\ControllersTests\AttendanceControllerTests.cs" />
    <Compile Include="Modules\Crm\Attendances\AttendanceBulkImportTest.cs" />
    <Compile Include="Modules\Communications\SmsTests.cs" />
    <Compile Include="Modules\Core\CoreModuleTestHelper.cs" />
    <Compile Include="Modules\Core\SundayDateTest.cs" />
    <Compile Include="Modules\Core\Model\StreakTypeServiceTests.cs" />
    <Compile Include="Properties\AssemblyInfo.cs" />
    <Compile Include="Modules\Core\Model\PersonTests.cs" />
    <Compile Include="Modules\Reporting\DataFilter\TextPropertyFilterSettings.cs" />
    <Compile Include="Modules\Reporting\DataFilter\DataFilterTestBase.cs" />
    <Compile Include="Modules\Reporting\DataFilter\Group\LocationDataViewDataFilterTests.cs" />
    <Compile Include="Modules\Reporting\DataFilter\Person\StepDataViewDataFilterTests.cs" />
    <Compile Include="Modules\Reporting\DataFilter\Person\StepsTakenDataFilterTests.cs" />
    <Compile Include="Modules\Reporting\ReportBuilder\ReportBuilderTests.cs" />
    <Compile Include="TestFramework\IntegrationTestInitializer.cs" />
    <Compile Include="Modules\Core\StorageTests\FileSystemComponentTests.cs" />
    <Compile Include="Modules\Crm\ConnectionStatusChangeReportTests.cs" />
    <Compile Include="TestData\TestDataHelper.cs" />
    <Compile Include="Modules\Core\UniversalSearch\IndexModels\GroupIndexTests.cs" />
    <Compile Include="TestFramework\PersonLookup.cs" />
    <Compile Include="Modules\Core\Utility\Settings\RockInstanceConfigurationTests.cs" />
    <Compile Include="TestFramework\TestDatabaseHelper.cs" />
    <Compile Include="Modules\Web\Cache\RateLimiterCacheTests.cs" />
    <Compile Include="Modules\Web\Utilities\RockUpdateHelperTests.cs" />
    <Compile Include="Modules\Core\Workflow\Action\BackgroundCheckRequestTests.cs" />
  </ItemGroup>
  <ItemGroup>
    <None Include="app.config" />
    <None Include="app.TestSettings.config.example" />
    <None Include="packages.config" />
    <None Include="app.ConnectionStrings.config.example" />
  </ItemGroup>
  <ItemGroup>
    <ProjectReference Include="..\DotLiquid\DotLiquid.csproj">
      <Project>{00edcb8d-ef33-459c-ad62-02876bd24dff}</Project>
      <Name>DotLiquid</Name>
    </ProjectReference>
    <ProjectReference Include="..\Rock.Common\Rock.Common.csproj">
      <Project>{13568622-324e-4493-b605-c9896e725d30}</Project>
      <Name>Rock.Common</Name>
    </ProjectReference>
    <ProjectReference Include="..\Rock.Enums\Rock.Enums.csproj">
      <Project>{61dece2b-0434-435e-8d65-49a4fdf98365}</Project>
      <Name>Rock.Enums</Name>
    </ProjectReference>
    <ProjectReference Include="..\Rock.Lava.DotLiquid\Rock.Lava.DotLiquid.csproj">
      <Project>{79AA470A-DC63-4CB4-B0B6-77285F60C69B}</Project>
      <Name>Rock.Lava.DotLiquid</Name>
    </ProjectReference>
    <ProjectReference Include="..\Rock.Lava.Fluid\Rock.Lava.Fluid.csproj">
      <Project>{AFCE6F84-BF3A-4182-A816-8FB47AFC0305}</Project>
      <Name>Rock.Lava.Fluid</Name>
    </ProjectReference>
    <ProjectReference Include="..\Rock.Lava.Shared\Rock.Lava.Shared.csproj">
      <Project>{8820cd93-70ee-496d-b17b-0c4c68dd4957}</Project>
      <Name>Rock.Lava.Shared</Name>
    </ProjectReference>
    <ProjectReference Include="..\Rock.Lava\Rock.Lava.csproj">
      <Project>{37e293dd-f282-4a34-91fa-5fb8503d5672}</Project>
      <Name>Rock.Lava</Name>
    </ProjectReference>
    <ProjectReference Include="..\Rock.Mailgun\Rock.Mailgun.csproj">
      <Project>{d6b19c0d-da5e-4f75-8001-04ded86b741f}</Project>
      <Name>Rock.Mailgun</Name>
    </ProjectReference>
    <ProjectReference Include="..\Rock.Migrations\Rock.Migrations.csproj">
      <Project>{704740d8-b539-4560-9f8c-681670c9d6ad}</Project>
      <Name>Rock.Migrations</Name>
    </ProjectReference>
    <ProjectReference Include="..\Rock.Oidc\Rock.Oidc.csproj">
      <Project>{8CCB8E2A-073C-48CB-B31A-621EC5430A42}</Project>
      <Name>Rock.Oidc</Name>
    </ProjectReference>
    <ProjectReference Include="..\Rock.Rest\Rock.Rest.csproj">
      <Project>{add1edd0-a4cb-4e82-b6ad-6ad1d556deae}</Project>
      <Name>Rock.Rest</Name>
    </ProjectReference>
    <ProjectReference Include="..\Rock.Tests.Shared\Rock.Tests.Shared.csproj">
      <Project>{d8de32c9-25da-4897-a750-7dd8755b3d45}</Project>
      <Name>Rock.Tests.Shared</Name>
    </ProjectReference>
    <ProjectReference Include="..\Rock.WebStartup\Rock.WebStartup.csproj">
      <Project>{515e22e4-4b9b-4886-8477-e5b312b75eb4}</Project>
      <Name>Rock.WebStartup</Name>
    </ProjectReference>
    <ProjectReference Include="..\Rock\Rock.csproj">
      <Project>{185a31d7-3037-4dae-8797-0459849a84bd}</Project>
      <Name>Rock</Name>
    </ProjectReference>
  </ItemGroup>
  <ItemGroup>
    <Analyzer Include="..\packages\AWSSDK.S3.3.3.21.1\analyzers\dotnet\cs\AWSSDK.S3.CodeAnalysis.dll" />
  </ItemGroup>
  <ItemGroup>
    <Content Include="TestData\test.jpg">
      <CopyToOutputDirectory>Always</CopyToOutputDirectory>
    </Content>
    <Content Include="TestData\BinaryFileWidthTests\test_mH.jpg">
      <CopyToOutputDirectory>PreserveNewest</CopyToOutputDirectory>
    </Content>
    <Content Include="TestData\BinaryFileWidthTests\test_mHgtMw.jpg">
      <CopyToOutputDirectory>PreserveNewest</CopyToOutputDirectory>
    </Content>
    <Content Include="TestData\BinaryFileWidthTests\test_mW.jpg">
      <CopyToOutputDirectory>PreserveNewest</CopyToOutputDirectory>
    </Content>
    <Content Include="TestData\BinaryFileWidthTests\test_mWgtMh.jpg">
      <CopyToOutputDirectory>PreserveNewest</CopyToOutputDirectory>
    </Content>
    <Content Include="TestData\TextDoc.txt">
      <CopyToOutputDirectory>Always</CopyToOutputDirectory>
    </Content>
  </ItemGroup>
  <ItemGroup>
    <Folder Include="Constants\" />
    <Folder Include="Jobs\" />
    <Folder Include="Modules\Crm\Steps\" />
  </ItemGroup>
  <Import Project="$(VSToolsPath)\TeamTest\Microsoft.TestTools.targets" Condition="Exists('$(VSToolsPath)\TeamTest\Microsoft.TestTools.targets')" />
  <Import Project="$(MSBuildToolsPath)\Microsoft.CSharp.targets" />
  <PropertyGroup>
    <PostBuildEvent>IF EXIST "$(ProjectDir)app.ConnectionStrings.config" xcopy "$(ProjectDir)app.ConnectionStrings.config" "$(TargetDir)" /y
IF EXIST "$(ProjectDir)app.TestSettings.config" xcopy "$(ProjectDir)app.TestSettings.config" "$(TargetDir)" /y</PostBuildEvent>
  </PropertyGroup>
  <Target Name="EnsureNuGetPackageBuildImports" BeforeTargets="PrepareForBuild">
    <PropertyGroup>
      <ErrorText>This project references NuGet package(s) that are missing on this computer. Use NuGet Package Restore to download them.  For more information, see http://go.microsoft.com/fwlink/?LinkID=322105. The missing file is {0}.</ErrorText>
    </PropertyGroup>
    <Error Condition="!Exists('..\packages\MSTest.TestAdapter.2.1.0\build\net45\MSTest.TestAdapter.props')" Text="$([System.String]::Format('$(ErrorText)', '..\packages\MSTest.TestAdapter.2.1.0\build\net45\MSTest.TestAdapter.props'))" />
    <Error Condition="!Exists('..\packages\MSTest.TestAdapter.2.1.0\build\net45\MSTest.TestAdapter.targets')" Text="$([System.String]::Format('$(ErrorText)', '..\packages\MSTest.TestAdapter.2.1.0\build\net45\MSTest.TestAdapter.targets'))" />
    <Error Condition="!Exists('..\packages\EntityFramework.6.4.4\build\EntityFramework.props')" Text="$([System.String]::Format('$(ErrorText)', '..\packages\EntityFramework.6.4.4\build\EntityFramework.props'))" />
    <Error Condition="!Exists('..\packages\EntityFramework.6.4.4\build\EntityFramework.targets')" Text="$([System.String]::Format('$(ErrorText)', '..\packages\EntityFramework.6.4.4\build\EntityFramework.targets'))" />
  </Target>
  <Import Project="..\packages\MSTest.TestAdapter.2.1.0\build\net45\MSTest.TestAdapter.targets" Condition="Exists('..\packages\MSTest.TestAdapter.2.1.0\build\net45\MSTest.TestAdapter.targets')" />
  <Import Project="..\packages\EntityFramework.6.4.4\build\EntityFramework.targets" Condition="Exists('..\packages\EntityFramework.6.4.4\build\EntityFramework.targets')" />
</Project><|MERGE_RESOLUTION|>--- conflicted
+++ resolved
@@ -180,11 +180,8 @@
     <Compile Include="Issues\Issue1808.cs" />
     <Compile Include="Issues\Issues_v16.cs" />
     <Compile Include="Issues\Issues_v15.cs" />
-<<<<<<< HEAD
     <Compile Include="Modules\Core\Field.Types\PhoneNumberFieldTypeTests.cs" />
-=======
     <Compile Include="Modules\Core\AttributeMatrixTests.cs" />
->>>>>>> dbba40f9
     <Compile Include="Modules\Core\Lava\Engine\TypeConversionTests.cs" />
     <Compile Include="Modules\Core\MergeTemplateTests.cs" />
     <Compile Include="Modules\Core\Jobs\ProcessBiAnalyticsJobTests.cs" />
