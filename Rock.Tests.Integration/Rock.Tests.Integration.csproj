﻿<?xml version="1.0" encoding="utf-8"?>
<Project ToolsVersion="15.0" DefaultTargets="Build" xmlns="http://schemas.microsoft.com/developer/msbuild/2003">
  <Import Project="..\packages\MSTest.TestAdapter.2.1.2\build\net45\MSTest.TestAdapter.props" Condition="Exists('..\packages\MSTest.TestAdapter.2.1.2\build\net45\MSTest.TestAdapter.props')" />
  <Import Project="..\packages\EntityFramework.6.4.4\build\EntityFramework.props" Condition="Exists('..\packages\EntityFramework.6.4.4\build\EntityFramework.props')" />
  <PropertyGroup>
    <Configuration Condition=" '$(Configuration)' == '' ">Debug</Configuration>
    <Platform Condition=" '$(Platform)' == '' ">AnyCPU</Platform>
    <ProjectGuid>{9BB83636-1C9C-4A3F-9C18-5CFDB1EC720A}</ProjectGuid>
    <OutputType>Library</OutputType>
    <AppDesignerFolder>Properties</AppDesignerFolder>
    <RootNamespace>Rock.Tests.Integration</RootNamespace>
    <AssemblyName>Rock.Tests.Integration</AssemblyName>
    <TargetFrameworkVersion>v4.7.2</TargetFrameworkVersion>
    <FileAlignment>512</FileAlignment>
    <ProjectTypeGuids>{3AC096D0-A1C2-E12C-1390-A8335801FDAB};{FAE04EC0-301F-11D3-BF4B-00C04F79EFBC}</ProjectTypeGuids>
    <VisualStudioVersion Condition="'$(VisualStudioVersion)' == ''">15.0</VisualStudioVersion>
    <VSToolsPath Condition="'$(VSToolsPath)' == ''">$(MSBuildExtensionsPath32)\Microsoft\VisualStudio\v$(VisualStudioVersion)</VSToolsPath>
    <ReferencePath>$(ProgramFiles)\Common Files\microsoft shared\VSTT\$(VisualStudioVersion)\UITestExtensionPackages</ReferencePath>
    <IsCodedUITest>False</IsCodedUITest>
    <TestProjectType>UnitTest</TestProjectType>
    <NuGetPackageImportStamp>
    </NuGetPackageImportStamp>
    <TargetFrameworkProfile />
  </PropertyGroup>
  <PropertyGroup Condition=" '$(Configuration)|$(Platform)' == 'Debug|AnyCPU' ">
    <DebugSymbols>true</DebugSymbols>
    <DebugType>full</DebugType>
    <Optimize>false</Optimize>
    <OutputPath>bin\Debug\</OutputPath>
    <DefineConstants>DEBUG;TRACE</DefineConstants>
    <ErrorReport>prompt</ErrorReport>
    <WarningLevel>4</WarningLevel>
    <LangVersion>7.3</LangVersion>
  </PropertyGroup>
  <PropertyGroup Condition=" '$(Configuration)|$(Platform)' == 'Release|AnyCPU' ">
    <DebugType>pdbonly</DebugType>
    <Optimize>true</Optimize>
    <OutputPath>bin\Release\</OutputPath>
    <DefineConstants>TRACE</DefineConstants>
    <ErrorReport>prompt</ErrorReport>
    <WarningLevel>4</WarningLevel>
    <LangVersion>7.3</LangVersion>
  </PropertyGroup>
  <ItemGroup>
    <Reference Include="AWSSDK.Core, Version=3.3.0.0, Culture=neutral, PublicKeyToken=885c28607f98e604, processorArchitecture=MSIL">
      <HintPath>..\packages\AWSSDK.Core.3.3.25.4\lib\net45\AWSSDK.Core.dll</HintPath>
    </Reference>
    <Reference Include="AWSSDK.S3, Version=3.3.0.0, Culture=neutral, PublicKeyToken=885c28607f98e604, processorArchitecture=MSIL">
      <HintPath>..\packages\AWSSDK.S3.3.3.21.1\lib\net45\AWSSDK.S3.dll</HintPath>
    </Reference>
    <Reference Include="BouncyCastle.Cryptography, Version=2.0.0.0, Culture=neutral, PublicKeyToken=072edcf4a5328938, processorArchitecture=MSIL">
      <HintPath>..\packages\BouncyCastle.Cryptography.2.4.0\lib\net461\BouncyCastle.Cryptography.dll</HintPath>
    </Reference>
    <Reference Include="Castle.Core, Version=4.0.0.0, Culture=neutral, PublicKeyToken=407dd0808d44fbdc, processorArchitecture=MSIL">
      <HintPath>..\packages\Castle.Core.4.4.0\lib\net45\Castle.Core.dll</HintPath>
    </Reference>
    <Reference Include="Docker.DotNet, Version=3.125.0.0, Culture=neutral, PublicKeyToken=e628c633e2cf4146, processorArchitecture=MSIL">
      <HintPath>..\packages\Docker.DotNet.3.125.15\lib\netstandard2.0\Docker.DotNet.dll</HintPath>
    </Reference>
    <Reference Include="Docker.DotNet.X509, Version=3.125.0.0, Culture=neutral, PublicKeyToken=e628c633e2cf4146, processorArchitecture=MSIL">
      <HintPath>..\packages\Docker.DotNet.X509.3.125.15\lib\netstandard2.0\Docker.DotNet.X509.dll</HintPath>
    </Reference>
    <Reference Include="EntityFramework, Version=6.0.0.0, Culture=neutral, PublicKeyToken=b77a5c561934e089, processorArchitecture=MSIL">
      <HintPath>..\packages\EntityFramework.6.4.4\lib\net45\EntityFramework.dll</HintPath>
    </Reference>
    <Reference Include="EntityFramework.SqlServer, Version=6.0.0.0, Culture=neutral, PublicKeyToken=b77a5c561934e089, processorArchitecture=MSIL">
      <HintPath>..\packages\EntityFramework.6.4.4\lib\net45\EntityFramework.SqlServer.dll</HintPath>
    </Reference>
    <Reference Include="HttpSimulator, Version=2.3.0.0, Culture=neutral, processorArchitecture=MSIL">
      <HintPath>..\packages\HttpSimulator.2.3.0\lib\net40\HttpSimulator.dll</HintPath>
    </Reference>
    <Reference Include="Ical.Net, Version=1.0.0.0, Culture=neutral, PublicKeyToken=65c0446cd019ea53, processorArchitecture=MSIL">
      <HintPath>..\packages\Ical.Net.4.2.0\lib\netstandard2.0\Ical.Net.dll</HintPath>
    </Reference>
    <Reference Include="ICSharpCode.SharpZipLib, Version=1.4.2.13, Culture=neutral, PublicKeyToken=1b03e6acf1164f73, processorArchitecture=MSIL">
      <HintPath>..\packages\SharpZipLib.1.4.2\lib\netstandard2.0\ICSharpCode.SharpZipLib.dll</HintPath>
    </Reference>
    <Reference Include="IdentityModel, Version=3.0.0.0, Culture=neutral, processorArchitecture=MSIL">
      <HintPath>..\packages\IdentityModel.3.0.0\lib\net461\IdentityModel.dll</HintPath>
    </Reference>
    <Reference Include="Microsoft.Bcl.AsyncInterfaces, Version=8.0.0.0, Culture=neutral, PublicKeyToken=cc7b13ffcd2ddd51, processorArchitecture=MSIL">
      <HintPath>..\packages\Microsoft.Bcl.AsyncInterfaces.8.0.0\lib\net462\Microsoft.Bcl.AsyncInterfaces.dll</HintPath>
    </Reference>
    <Reference Include="Microsoft.CSharp" />
    <Reference Include="Microsoft.Extensions.DependencyInjection.Abstractions, Version=8.0.0.0, Culture=neutral, PublicKeyToken=adb9793829ddae60, processorArchitecture=MSIL">
      <HintPath>..\packages\Microsoft.Extensions.DependencyInjection.Abstractions.8.0.0\lib\net462\Microsoft.Extensions.DependencyInjection.Abstractions.dll</HintPath>
    </Reference>
    <Reference Include="Microsoft.Extensions.FileProviders.Abstractions, Version=2.0.0.0, Culture=neutral, PublicKeyToken=adb9793829ddae60, processorArchitecture=MSIL">
      <HintPath>..\packages\Microsoft.Extensions.FileProviders.Abstractions.2.0.0\lib\netstandard2.0\Microsoft.Extensions.FileProviders.Abstractions.dll</HintPath>
    </Reference>
    <Reference Include="Microsoft.Extensions.Logging.Abstractions, Version=8.0.0.0, Culture=neutral, PublicKeyToken=adb9793829ddae60, processorArchitecture=MSIL">
      <HintPath>..\packages\Microsoft.Extensions.Logging.Abstractions.8.0.0\lib\net462\Microsoft.Extensions.Logging.Abstractions.dll</HintPath>
    </Reference>
    <Reference Include="Microsoft.Extensions.Primitives, Version=8.0.0.0, Culture=neutral, PublicKeyToken=adb9793829ddae60, processorArchitecture=MSIL">
      <HintPath>..\packages\Microsoft.Extensions.Primitives.8.0.0\lib\net462\Microsoft.Extensions.Primitives.dll</HintPath>
    </Reference>
    <Reference Include="Microsoft.IdentityModel.JsonWebTokens, Version=5.7.0.0, Culture=neutral, PublicKeyToken=31bf3856ad364e35, processorArchitecture=MSIL">
      <HintPath>..\packages\Microsoft.IdentityModel.JsonWebTokens.5.7.0\lib\net461\Microsoft.IdentityModel.JsonWebTokens.dll</HintPath>
    </Reference>
    <Reference Include="Microsoft.IdentityModel.Logging, Version=5.7.0.0, Culture=neutral, PublicKeyToken=31bf3856ad364e35, processorArchitecture=MSIL">
      <HintPath>..\packages\Microsoft.IdentityModel.Logging.5.7.0\lib\net461\Microsoft.IdentityModel.Logging.dll</HintPath>
    </Reference>
    <Reference Include="Microsoft.IdentityModel.Protocols, Version=5.2.1.0, Culture=neutral, PublicKeyToken=31bf3856ad364e35, processorArchitecture=MSIL">
      <HintPath>..\packages\Microsoft.IdentityModel.Protocols.5.2.1\lib\net451\Microsoft.IdentityModel.Protocols.dll</HintPath>
    </Reference>
    <Reference Include="Microsoft.IdentityModel.Protocols.OpenIdConnect, Version=5.2.1.0, Culture=neutral, PublicKeyToken=31bf3856ad364e35, processorArchitecture=MSIL">
      <HintPath>..\packages\Microsoft.IdentityModel.Protocols.OpenIdConnect.5.2.1\lib\net451\Microsoft.IdentityModel.Protocols.OpenIdConnect.dll</HintPath>
    </Reference>
    <Reference Include="Microsoft.IdentityModel.Tokens, Version=5.7.0.0, Culture=neutral, PublicKeyToken=31bf3856ad364e35, processorArchitecture=MSIL">
      <HintPath>..\packages\Microsoft.IdentityModel.Tokens.5.7.0\lib\net461\Microsoft.IdentityModel.Tokens.dll</HintPath>
    </Reference>
    <Reference Include="Microsoft.VisualStudio.TestPlatform.TestFramework, Version=14.0.0.0, Culture=neutral, PublicKeyToken=b03f5f7f11d50a3a, processorArchitecture=MSIL">
      <HintPath>..\packages\MSTest.TestFramework.2.1.2\lib\net45\Microsoft.VisualStudio.TestPlatform.TestFramework.dll</HintPath>
    </Reference>
    <Reference Include="Microsoft.VisualStudio.TestPlatform.TestFramework.Extensions, Version=14.0.0.0, Culture=neutral, PublicKeyToken=b03f5f7f11d50a3a, processorArchitecture=MSIL">
      <HintPath>..\packages\MSTest.TestFramework.2.1.2\lib\net45\Microsoft.VisualStudio.TestPlatform.TestFramework.Extensions.dll</HintPath>
    </Reference>
    <Reference Include="MimeKit, Version=2.6.0.0, Culture=neutral, PublicKeyToken=bede1c8a46c66814, processorArchitecture=MSIL">
      <HintPath>..\packages\MimeKit.2.6.0\lib\net47\MimeKit.dll</HintPath>
    </Reference>
    <Reference Include="Moq, Version=4.14.0.0, Culture=neutral, PublicKeyToken=69f491c39445e920, processorArchitecture=MSIL">
      <HintPath>..\packages\Moq.4.14.1\lib\net45\Moq.dll</HintPath>
    </Reference>
    <Reference Include="Newtonsoft.Json, Version=13.0.0.0, Culture=neutral, PublicKeyToken=30ad4fe6b2a6aeed, processorArchitecture=MSIL">
      <HintPath>..\packages\Newtonsoft.Json.13.0.1\lib\net45\Newtonsoft.Json.dll</HintPath>
    </Reference>
    <Reference Include="NodaTime, Version=3.0.0.0, Culture=neutral, PublicKeyToken=4226afe0d9b296d1, processorArchitecture=MSIL">
      <HintPath>..\packages\NodaTime.3.0.0\lib\netstandard2.0\NodaTime.dll</HintPath>
    </Reference>
    <Reference Include="Quartz, Version=2.0.0.100, Culture=neutral, processorArchitecture=MSIL">
      <SpecificVersion>False</SpecificVersion>
      <HintPath>..\libs\Quartz\Quartz.dll</HintPath>
    </Reference>
    <Reference Include="Renci.SshNet, Version=2023.0.0.0, Culture=neutral, PublicKeyToken=1cee9f8bde3db106, processorArchitecture=MSIL">
      <HintPath>..\packages\SSH.NET.2023.0.0\lib\net462\Renci.SshNet.dll</HintPath>
    </Reference>
    <Reference Include="RestSharp, Version=105.2.3.0, Culture=neutral, processorArchitecture=MSIL">
      <HintPath>..\packages\RestSharp.105.2.3\lib\net46\RestSharp.dll</HintPath>
    </Reference>
    <Reference Include="Rock.Common.Mobile, Version=0.3.25.0, Culture=neutral, processorArchitecture=MSIL">
      <SpecificVersion>False</SpecificVersion>
      <HintPath>..\RockWeb\Bin\Rock.Common.Mobile.dll</HintPath>
    </Reference>
    <Reference Include="Serilog, Version=2.0.0.0, Culture=neutral, PublicKeyToken=24c2f752a8e58a10, processorArchitecture=MSIL">
      <HintPath>..\packages\Serilog.3.1.1\lib\net471\Serilog.dll</HintPath>
    </Reference>
    <Reference Include="SmtpServer, Version=5.3.0.0, Culture=neutral, processorArchitecture=MSIL">
      <HintPath>..\packages\SmtpServer.5.3.0\lib\net45\SmtpServer.dll</HintPath>
    </Reference>
    <Reference Include="System" />
    <Reference Include="System.Buffers, Version=4.0.3.0, Culture=neutral, PublicKeyToken=cc7b13ffcd2ddd51, processorArchitecture=MSIL">
      <HintPath>..\packages\System.Buffers.4.5.1\lib\net461\System.Buffers.dll</HintPath>
    </Reference>
    <Reference Include="System.ComponentModel.Composition" />
    <Reference Include="System.ComponentModel.DataAnnotations" />
    <Reference Include="System.configuration" />
    <Reference Include="System.Core" />
    <Reference Include="System.Data" />
    <Reference Include="System.Diagnostics.DiagnosticSource, Version=8.0.0.0, Culture=neutral, PublicKeyToken=cc7b13ffcd2ddd51, processorArchitecture=MSIL">
      <HintPath>..\packages\System.Diagnostics.DiagnosticSource.8.0.0\lib\net462\System.Diagnostics.DiagnosticSource.dll</HintPath>
    </Reference>
    <Reference Include="System.IdentityModel.Tokens.Jwt, Version=5.7.0.0, Culture=neutral, PublicKeyToken=31bf3856ad364e35, processorArchitecture=MSIL">
      <HintPath>..\packages\System.IdentityModel.Tokens.Jwt.5.7.0\lib\net461\System.IdentityModel.Tokens.Jwt.dll</HintPath>
    </Reference>
    <Reference Include="System.IO.Compression, Version=4.2.0.0, Culture=neutral, PublicKeyToken=b77a5c561934e089, processorArchitecture=MSIL">
      <Private>False</Private>
    </Reference>
    <Reference Include="System.IO.Compression.FileSystem" />
    <Reference Include="System.IO.Compression.ZipFile, Version=4.0.2.0, Culture=neutral, PublicKeyToken=b77a5c561934e089, processorArchitecture=MSIL">
      <HintPath>..\packages\System.IO.Compression.ZipFile.4.3.0\lib\net46\System.IO.Compression.ZipFile.dll</HintPath>
      <Private>True</Private>
    </Reference>
    <Reference Include="System.Memory, Version=4.0.1.2, Culture=neutral, PublicKeyToken=cc7b13ffcd2ddd51, processorArchitecture=MSIL">
      <HintPath>..\packages\System.Memory.4.5.5\lib\net461\System.Memory.dll</HintPath>
    </Reference>
    <Reference Include="System.Net.Http" />
    <Reference Include="System.Numerics" />
    <Reference Include="System.Numerics.Vectors, Version=4.1.4.0, Culture=neutral, PublicKeyToken=b03f5f7f11d50a3a, processorArchitecture=MSIL">
      <HintPath>..\packages\System.Numerics.Vectors.4.5.0\lib\net46\System.Numerics.Vectors.dll</HintPath>
    </Reference>
    <Reference Include="System.Runtime.CompilerServices.Unsafe, Version=6.0.0.0, Culture=neutral, PublicKeyToken=b03f5f7f11d50a3a, processorArchitecture=MSIL">
      <HintPath>..\packages\System.Runtime.CompilerServices.Unsafe.6.0.0\lib\net461\System.Runtime.CompilerServices.Unsafe.dll</HintPath>
    </Reference>
    <Reference Include="System.Runtime.InteropServices.RuntimeInformation, Version=4.0.1.0, Culture=neutral, PublicKeyToken=b03f5f7f11d50a3a, processorArchitecture=MSIL">
      <HintPath>..\packages\System.Runtime.InteropServices.RuntimeInformation.4.3.0\lib\net45\System.Runtime.InteropServices.RuntimeInformation.dll</HintPath>
      <Private>True</Private>
      <Private>True</Private>
    </Reference>
    <Reference Include="System.Runtime.Serialization" />
    <Reference Include="System.Security" />
    <Reference Include="System.ServiceModel" />
    <Reference Include="System.Text.Encodings.Web, Version=6.0.0.0, Culture=neutral, PublicKeyToken=cc7b13ffcd2ddd51, processorArchitecture=MSIL">
      <HintPath>..\packages\System.Text.Encodings.Web.6.0.0\lib\net461\System.Text.Encodings.Web.dll</HintPath>
    </Reference>
    <Reference Include="System.Text.Json, Version=6.0.0.9, Culture=neutral, PublicKeyToken=cc7b13ffcd2ddd51, processorArchitecture=MSIL">
      <HintPath>..\packages\System.Text.Json.6.0.9\lib\net461\System.Text.Json.dll</HintPath>
    </Reference>
    <Reference Include="System.Threading.Tasks.Extensions, Version=4.2.0.1, Culture=neutral, PublicKeyToken=cc7b13ffcd2ddd51, processorArchitecture=MSIL">
      <HintPath>..\packages\System.Threading.Tasks.Extensions.4.5.4\lib\net461\System.Threading.Tasks.Extensions.dll</HintPath>
    </Reference>
    <Reference Include="System.Transactions" />
    <Reference Include="System.ValueTuple, Version=4.0.3.0, Culture=neutral, PublicKeyToken=cc7b13ffcd2ddd51, processorArchitecture=MSIL">
      <HintPath>..\packages\System.ValueTuple.4.5.0\lib\net47\System.ValueTuple.dll</HintPath>
    </Reference>
    <Reference Include="System.Web" />
    <Reference Include="System.Web.Http, Version=5.2.3.0, Culture=neutral, PublicKeyToken=31bf3856ad364e35" />
    <Reference Include="System.Xml" />
    <Reference Include="System.Xml.Linq" />
    <Reference Include="Testcontainers, Version=3.7.0.0, Culture=neutral, PublicKeyToken=e4b565b6322a8e33, processorArchitecture=MSIL">
      <HintPath>..\packages\Testcontainers.3.7.0\lib\netstandard2.0\Testcontainers.dll</HintPath>
    </Reference>
    <Reference Include="Testcontainers.MsSql, Version=3.7.0.0, Culture=neutral, PublicKeyToken=e4b565b6322a8e33, processorArchitecture=MSIL">
      <HintPath>..\packages\Testcontainers.MsSql.3.7.0\lib\netstandard2.0\Testcontainers.MsSql.dll</HintPath>
    </Reference>
    <Reference Include="TimeZoneConverter, Version=6.0.1.0, Culture=neutral, PublicKeyToken=e20ab7d0d9479841, processorArchitecture=MSIL">
      <HintPath>..\packages\TimeZoneConverter.6.0.1\lib\net462\TimeZoneConverter.dll</HintPath>
    </Reference>
    <Reference Include="UAParser, Version=3.1.44.0, Culture=neutral, PublicKeyToken=f7377bf021646069, processorArchitecture=MSIL">
      <HintPath>..\packages\UAParser.3.1.44\lib\net45\UAParser.dll</HintPath>
    </Reference>
  </ItemGroup>
  <ItemGroup>
    <Compile Include="Issues\AccentedNameSearchTests.cs" />
    <Compile Include="Issues\Issue1808.cs" />
    <Compile Include="Issues\Issues_v16.cs" />
    <Compile Include="Issues\Issues_v15.cs" />
    <Compile Include="Modules\Core\Field.Types\PhoneNumberFieldTypeTests.cs" />
    <Compile Include="Modules\Core\AttributeMatrixTests.cs" />
    <Compile Include="Modules\Core\Lava\Commands\WorkflowActivateTests.cs" />
    <Compile Include="Modules\Core\Lava\Engine\TypeConversionTests.cs" />
    <Compile Include="Modules\Core\Lava\Documentation\IfTagExamples.cs" />
    <Compile Include="Modules\Core\Lava\Filters\PersonalizationFilterTests.cs" />
    <Compile Include="Modules\Core\Lava\Shortcodes\ScheduledContentTests.cs" />
    <Compile Include="Modules\Core\Lava\Shortcodes\KpiShortcodeTests.cs" />
    <Compile Include="Modules\Core\Lava\Shortcodes\GoogleMapShortcodeTests.cs" />
    <Compile Include="Modules\Core\MergeTemplateTests.cs" />
    <Compile Include="Modules\Core\Jobs\ProcessBiAnalyticsJobTests.cs" />
    <Compile Include="Modules\Core\Lava\Commands\CacheTests.cs" />
    <Compile Include="Modules\Core\Model\PageShortLinkTests.cs" />
    <Compile Include="Modules\Core\Workflow\BackgroundCheckRequestTests.cs" />
    <Compile Include="Modules\Core\Model\DataModelEmailFieldValidationTests.cs" />
    <Compile Include="Modules\Reporting\ExpressionHelperTests.cs" />
    <Compile Include="Modules\Crm\Notes\SendNoteUpdateNotificationsJobTests.cs" />
    <Compile Include="Modules\Security\RockSigningCredentialsTests.cs" />
    <Compile Include="Modules\Security\SecurityRoleTests.cs" />
    <Compile Include="Modules\Crm\Following\FollowingTests.cs" />
    <Compile Include="Modules\Crm\HistoryLogTests.cs" />
    <Compile Include="Modules\Crm\Groups\GroupRequirementsTests.cs" />
    <Compile Include="Modules\Crm\PersonBulkUpdateProcessorTests.cs" />
    <Compile Include="Modules\Engagement\Achievement\GivingToAccountAchievementTest.cs" />
    <Compile Include="Modules\Engagement\Achievement\StepProgramAchievementTests.cs" />
    <Compile Include="Modules\Engagement\Achievement\InteractionAchievementTests.cs" />
    <Compile Include="Modules\Engagement\Achievement\AccumulativeAchievementTests.cs" />
    <Compile Include="Modules\Engagement\Achievement\AchievementTests.cs" />
    <Compile Include="Modules\Crm\Attendances\AttendanceCodeTests.cs" />
    <Compile Include="Modules\Crm\Prayer\SendPrayerCommentsJobTests.cs" />
    <Compile Include="Modules\Communications\EmailTransportComponentTests.cs" />
    <Compile Include="Modules\Communications\SystemCommunicationTests.cs" />
    <Compile Include="Modules\Communications\Transport\MailgunTests.cs" />
    <Compile Include="Modules\Communications\Transport\MockSmtpTransport.cs" />
    <Compile Include="Modules\Communications\Transport\SMTPTests.cs" />
    <Compile Include="Modules\Engagement\Connections\ConnectionOpportunityTests.cs" />
    <Compile Include="Modules\Core\AttributeTests.cs" />
    <Compile Include="Modules\Core\FieldTypesListing.cs" />
    <Compile Include="Modules\Crm\CrmModuleTestHelper.cs" />
    <Compile Include="Modules\Crm\PersonAddressTests.cs" />
    <Compile Include="Modules\Engagement\Interactions\InteractionsDataManager.cs" />
    <Compile Include="Modules\Reporting\DataFilter\DataViewTests.cs" />
    <Compile Include="Modules\Reporting\DataFilter\NumericDataFilterFactoryBase.cs" />
    <Compile Include="Modules\Reporting\DataFilter\Person\LocationDataFilterTests.cs" />
    <Compile Include="Modules\Web\Controls\AddressControlTests.cs" />
    <Compile Include="Modules\Web\Utilities\SystemConfigurationTests.cs" />
    <Compile Include="TestData\Cms\PersonalizationDataManager.cs" />
    <Compile Include="TestData\Cms\WebsiteDataManager.cs" />
    <Compile Include="TestData\Communications\CommunicationsDataManager.cs" />
    <Compile Include="TestData\Communications\TestDataHelper.Communications.cs" />
    <Compile Include="TestData\Core\PersistedDatasetDataManager.cs" />
    <Compile Include="TestData\Core\SecurityDataManager.cs" />
    <Compile Include="TestData\Core\EntityAttributeDataManager.cs" />
    <Compile Include="TestData\Core\TestDataHelper.Organization.cs" />
    <Compile Include="TestData\Core\TestDataHelper.Core.cs" />
    <Compile Include="TestData\Core\CoreModuleDataFactory.cs" />
    <Compile Include="TestData\CreateEntityActionArgsBase.cs" />
    <Compile Include="TestData\Crm\HistoryDataFactory.cs" />
<<<<<<< HEAD
    <Compile Include="TestData\Crm\PersonDataManager.cs" />
=======
    <Compile Include="TestData\Crm\NoteDataManager.cs" />
>>>>>>> f0f6ce6d
    <Compile Include="TestData\Crm\TestDataHelper.Crm.SampleData.cs" />
    <Compile Include="TestData\Engagement\PrayerFeatureDataHelper.cs" />
    <Compile Include="TestData\Core\RandomizedDataHelper.cs" />
    <Compile Include="TestData\Engagement\StepsFeatureDataHelper.cs" />
    <Compile Include="Modules\Core\Field.Types\AddressFieldTypeTests.cs" />
    <Compile Include="Modules\Core\Field.Types\ContentChannelItemFieldTypeTests.cs" />
    <Compile Include="Modules\Core\Field.Types\EventCalendarFieldTypeTests.cs" />
    <Compile Include="Modules\Core\Field.Types\MediaWatchFieldTypeTests.cs" />
    <Compile Include="Modules\Core\Field.Types\MergeTemplateFieldTypeTests.cs" />
    <Compile Include="Modules\Core\Field.Types\MetricCategoriesFieldTypeTests.cs" />
    <Compile Include="Modules\Core\Field.Types\UrlLinkFieldTypeTests.cs" />
    <Compile Include="Issues\Issues_v14.cs" />
    <Compile Include="Modules\Core\Jobs\GivingAutomationClassificationTests.cs" />
    <Compile Include="Modules\Core\Jobs\GivingJourneyHelperTests.cs" />
    <Compile Include="Modules\Core\Jobs\RockJobListenerTestJob.cs" />
    <Compile Include="Modules\Core\Jobs\SendFollowingEventNotificationTests.cs" />
    <Compile Include="Modules\Core\Jobs\RockJobListenerTests.cs" />
    <Compile Include="Modules\Core\Jobs\RockCleanupJobTests.cs" />
    <Compile Include="Modules\Core\Lava\Blocks\KioskTests.cs" />
    <Compile Include="Modules\Core\Lava\Blocks\PersonalizationTests.cs" />
    <Compile Include="Modules\Core\Lava\Commands\RockEntityTests.cs" />
    <Compile Include="Modules\Core\Lava\DotLiquid\RockLiquidTests.cs" />
    <Compile Include="Modules\Core\Lava\Engine\EntityPropertyAccessTests.cs" />
    <Compile Include="Modules\Core\Lava\Engine\ConfigurationTests.cs" />
    <Compile Include="Modules\Core\Lava\Engine\InMemoryTemplateCacheService.cs" />
    <Compile Include="Modules\Core\Lava\Engine\PerformanceTests.cs" />
    <Compile Include="Modules\Core\Lava\Engine\ParsingTests.cs" />
    <Compile Include="Modules\Core\Lava\Engine\ExceptionHandlingTests.cs" />
    <Compile Include="Modules\Core\Lava\Engine\ScopeTests.cs" />
    <Compile Include="Modules\Core\Lava\Engine\ParallelExecutionTests.cs" />
    <Compile Include="Modules\Core\Lava\Filters\EncodingFilterTests.cs" />
    <Compile Include="Modules\Core\Lava\Filters\AttributeFilterTests.cs" />
    <Compile Include="Modules\Core\Lava\Filters\EntityFilterTests.cs" />
    <Compile Include="Modules\Core\Lava\Filters\PersonFilterTests.cs" />
    <Compile Include="Modules\Core\Lava\Filters\WebFilterTests.cs" />
    <Compile Include="Modules\Core\Lava\Filters\MiscellaneousFilterTests.cs" />
    <Compile Include="Modules\Core\Lava\EventScheduledInstanceCommandTests.cs" />
    <Compile Include="Modules\Core\Lava\CalendarEventsCommandTests.cs" />
    <Compile Include="Modules\Core\Lava\Engine\LavaCommentsTests.cs" />
    <Compile Include="Modules\Core\Lava\Filters\DateFilterTests.cs" />
    <Compile Include="Modules\Core\Lava\Filters\NumericFilterTests.cs" />
    <Compile Include="Modules\Core\Lava\FileSystem\LavaFileSystemTests.cs" />
    <Compile Include="Modules\Core\Lava\LavaIntegrationTestBase.cs" />
    <Compile Include="Modules\Core\Lava\Shortcodes\ShortcodeCodeTests.cs" />
    <Compile Include="Modules\Core\Lava\Commands\CommandTests.cs" />
    <Compile Include="Modules\Core\Lava\Shortcodes\ShortcodeTemplateTests.cs" />
    <Compile Include="Modules\Core\Lava\Commands\SqlTests.cs" />
    <Compile Include="Modules\Core\Jobs\StepsAutomationJobTests.cs" />
    <Compile Include="Modules\Core\Jobs\TestJobDetail.cs" />
    <Compile Include="Modules\Core\Jobs\TestJobContext.cs" />
    <Compile Include="Modules\Core\Lava\Engine\NullTemplateCacheService.cs" />
    <Compile Include="Modules\Core\Model\EventTests.cs" />
    <Compile Include="Modules\Core\Model\BinaryFileTests.cs" />
    <Compile Include="Modules\Core\Model\IdKeyTests.cs" />
    <Compile Include="Modules\Core\Model\LocationTests.cs" />
    <Compile Include="Modules\Core\Model\IdentityVerificationCodeTests.cs" />
    <Compile Include="Modules\Core\Model\IdentityVerificationTests.cs" />
    <Compile Include="Modules\Core\Model\ConnectionRequestServiceTests.cs" />
    <Compile Include="Modules\Core\Model\CommunicationServiceTests.cs" />
    <Compile Include="Modules\Core\Model\PersonTokenServiceTests.cs" />
    <Compile Include="Modules\Core\Model\PersonServiceTests.cs" />
    <Compile Include="Modules\Core\Model\StepProgramServiceTests.cs" />
    <Compile Include="Modules\Core\Model\GroupMemberTests.cs" />
    <Compile Include="Modules\Core\Model\UserLoginTests.cs" />
    <Compile Include="Modules\Reporting\DataFilter\Person\PersonalDevicesDataFilterTests.cs" />
    <Compile Include="Modules\Rest\ControllersTests\FollowingControllerTests.cs" />
    <Compile Include="Modules\Rest\ControllersTests\AuthControllerTests.cs" />
    <Compile Include="Modules\Rest\SecuredAttributeTests.cs" />
    <Compile Include="Modules\Core\Logging\RockLoggingHelpers.cs" />
    <Compile Include="Modules\Security\OidcClientTests.cs" />
    <Compile Include="Modules\Core\StorageTests\AmazonS3ComponentTests.cs" />
    <Compile Include="Modules\Core\StorageTests\AzureCloudComponentTests.cs" />
    <Compile Include="Modules\Core\StorageTests\BaseStorageComponentTests.cs" />
    <Compile Include="Modules\Core\StorageTests\GoogleCloudComponentTests.cs" />
    <Compile Include="TestData\EventTestDataHelper.cs" />
    <Compile Include="TestData\Crm\TestDataHelper.Crm.cs" />
    <Compile Include="TestData\Core\TestDataHelper.Web.cs" />
    <Compile Include="TestData\Core\SampleDataHelper.cs" />
    <Compile Include="TestData\Reporting\ReportingDataManager.cs" />
    <Compile Include="TestData\Metrics\MetricsDataManager.cs" />
    <Compile Include="TestData\Reporting\TestDataHelper.Reporting.cs" />
    <Compile Include="Modules\Core\Model\AttendanceOccurrenceTests.cs" />
    <Compile Include="Modules\Core\Model\BenevolenceRequestTests.cs" />
    <Compile Include="Modules\Core\Model\CommunicationsTests.cs" />
    <Compile Include="Modules\Core\Model\ConnectionRequestTests.cs" />
    <Compile Include="Modules\Core\Model\FinancialPledgeTest.cs" />
    <Compile Include="Modules\Core\Model\FinancialTransactionTests.cs" />
    <Compile Include="Modules\Core\Model\InteractionTests.cs" />
    <Compile Include="Modules\Core\Model\MetricValueTests.cs" />
    <Compile Include="Modules\Core\Model\RegistrationTests.cs" />
    <Compile Include="Modules\Core\Model\StepTests.cs" />
    <Compile Include="Modules\Core\Model\DeviceTests.cs" />
    <Compile Include="TestData\Tests\SampleDataTests.cs" />
    <Compile Include="TestExtensionMethods.cs" />
    <Compile Include="Modules\Core\Logging\RockSerilogReaderTests.cs" />
    <Compile Include="Modules\Rest\ControllersTests\AttendanceControllerTests.cs" />
    <Compile Include="Modules\Crm\Attendances\AttendanceBulkImportTest.cs" />
    <Compile Include="Modules\Communications\SmsTests.cs" />
    <Compile Include="Modules\Core\CoreDataManager.cs" />
    <Compile Include="Modules\Core\SundayDateTest.cs" />
    <Compile Include="Modules\Core\Model\StreakTypeServiceTests.cs" />
    <Compile Include="Properties\AssemblyInfo.cs" />
    <Compile Include="Modules\Core\Model\PersonTests.cs" />
    <Compile Include="Modules\Reporting\DataFilter\TextPropertyFilterSettings.cs" />
    <Compile Include="Modules\Reporting\DataFilter\DataFilterTestBase.cs" />
    <Compile Include="Modules\Reporting\DataFilter\Group\LocationDataViewDataFilterTests.cs" />
    <Compile Include="Modules\Reporting\DataFilter\Person\StepDataViewDataFilterTests.cs" />
    <Compile Include="Modules\Reporting\DataFilter\Person\StepsTakenDataFilterTests.cs" />
    <Compile Include="Modules\Reporting\ReportBuilder\ReportBuilderTests.cs" />
    <Compile Include="TestFramework\IntegrationTestInitializer.cs" />
    <Compile Include="Modules\Core\StorageTests\FileSystemComponentTests.cs" />
    <Compile Include="Modules\Crm\ConnectionStatusChangeReportTests.cs" />
    <Compile Include="TestData\TestDataHelper.cs" />
    <Compile Include="Modules\Core\UniversalSearch\IndexModels\GroupIndexTests.cs" />
    <Compile Include="TestFramework\PersonLookup.cs" />
    <Compile Include="Modules\Web\Cache\RateLimiterCacheTests.cs" />
    <Compile Include="Modules\Web\Utilities\RockUpdateHelperTests.cs" />
    <Compile Include="Modules\Core\Workflow\Action\WorkflowActionReminderAddTests.cs" />
  </ItemGroup>
  <ItemGroup>
    <None Include="app.config" />
    <None Include="app.ConnectionStrings.config">
      <CopyToOutputDirectory>PreserveNewest</CopyToOutputDirectory>
    </None>
    <None Include="app.TestSettings.config.example" />
    <None Include="app.TestSettings.config">
      <CopyToOutputDirectory>PreserveNewest</CopyToOutputDirectory>
    </None>
    <None Include="app.ConnectionStrings.config.example" />
    <None Include="packages.config" />
    <None Include="README.md" />
  </ItemGroup>
  <ItemGroup>
    <ProjectReference Include="..\DotLiquid\DotLiquid.csproj">
      <Project>{00edcb8d-ef33-459c-ad62-02876bd24dff}</Project>
      <Name>DotLiquid</Name>
    </ProjectReference>
    <ProjectReference Include="..\Rock.Common\Rock.Common.csproj">
      <Project>{13568622-324e-4493-b605-c9896e725d30}</Project>
      <Name>Rock.Common</Name>
    </ProjectReference>
    <ProjectReference Include="..\Rock.Enums\Rock.Enums.csproj">
      <Project>{61dece2b-0434-435e-8d65-49a4fdf98365}</Project>
      <Name>Rock.Enums</Name>
    </ProjectReference>
    <ProjectReference Include="..\Rock.Lava.DotLiquid\Rock.Lava.DotLiquid.csproj">
      <Project>{79AA470A-DC63-4CB4-B0B6-77285F60C69B}</Project>
      <Name>Rock.Lava.DotLiquid</Name>
    </ProjectReference>
    <ProjectReference Include="..\Rock.Lava.Fluid\Rock.Lava.Fluid.csproj">
      <Project>{AFCE6F84-BF3A-4182-A816-8FB47AFC0305}</Project>
      <Name>Rock.Lava.Fluid</Name>
    </ProjectReference>
    <ProjectReference Include="..\Rock.Lava.Shared\Rock.Lava.Shared.csproj">
      <Project>{8820cd93-70ee-496d-b17b-0c4c68dd4957}</Project>
      <Name>Rock.Lava.Shared</Name>
    </ProjectReference>
    <ProjectReference Include="..\Rock.Lava\Rock.Lava.csproj">
      <Project>{37e293dd-f282-4a34-91fa-5fb8503d5672}</Project>
      <Name>Rock.Lava</Name>
    </ProjectReference>
    <ProjectReference Include="..\Rock.Mailgun\Rock.Mailgun.csproj">
      <Project>{d6b19c0d-da5e-4f75-8001-04ded86b741f}</Project>
      <Name>Rock.Mailgun</Name>
    </ProjectReference>
    <ProjectReference Include="..\Rock.Migrations\Rock.Migrations.csproj">
      <Project>{704740d8-b539-4560-9f8c-681670c9d6ad}</Project>
      <Name>Rock.Migrations</Name>
    </ProjectReference>
    <ProjectReference Include="..\Rock.Oidc\Rock.Oidc.csproj">
      <Project>{8CCB8E2A-073C-48CB-B31A-621EC5430A42}</Project>
      <Name>Rock.Oidc</Name>
    </ProjectReference>
    <ProjectReference Include="..\Rock.Rest\Rock.Rest.csproj">
      <Project>{add1edd0-a4cb-4e82-b6ad-6ad1d556deae}</Project>
      <Name>Rock.Rest</Name>
    </ProjectReference>
    <ProjectReference Include="..\Rock.Tests.Shared\Rock.Tests.Shared.csproj">
      <Project>{d8de32c9-25da-4897-a750-7dd8755b3d45}</Project>
      <Name>Rock.Tests.Shared</Name>
    </ProjectReference>
    <ProjectReference Include="..\Rock.WebStartup\Rock.WebStartup.csproj">
      <Project>{515e22e4-4b9b-4886-8477-e5b312b75eb4}</Project>
      <Name>Rock.WebStartup</Name>
    </ProjectReference>
    <ProjectReference Include="..\Rock\Rock.csproj">
      <Project>{185a31d7-3037-4dae-8797-0459849a84bd}</Project>
      <Name>Rock</Name>
    </ProjectReference>
  </ItemGroup>
  <ItemGroup>
    <Analyzer Include="..\packages\AWSSDK.S3.3.3.21.1\analyzers\dotnet\cs\AWSSDK.S3.CodeAnalysis.dll" />
  </ItemGroup>
  <ItemGroup>
    <Content Include="TestData\SampleData\sampledata_1_14_1.xml">
      <CopyToOutputDirectory>PreserveNewest</CopyToOutputDirectory>
    </Content>
    <Content Include="TestData\test.jpg">
      <CopyToOutputDirectory>Always</CopyToOutputDirectory>
    </Content>
    <Content Include="TestData\BinaryFileWidthTests\test_mH.jpg">
      <CopyToOutputDirectory>PreserveNewest</CopyToOutputDirectory>
    </Content>
    <Content Include="TestData\BinaryFileWidthTests\test_mHgtMw.jpg">
      <CopyToOutputDirectory>PreserveNewest</CopyToOutputDirectory>
    </Content>
    <Content Include="TestData\BinaryFileWidthTests\test_mW.jpg">
      <CopyToOutputDirectory>PreserveNewest</CopyToOutputDirectory>
    </Content>
    <Content Include="TestData\BinaryFileWidthTests\test_mWgtMh.jpg">
      <CopyToOutputDirectory>PreserveNewest</CopyToOutputDirectory>
    </Content>
    <Content Include="TestData\TextDoc.txt">
      <CopyToOutputDirectory>Always</CopyToOutputDirectory>
    </Content>
  </ItemGroup>
  <ItemGroup>
    <Folder Include="Constants\" />
    <Folder Include="Features\" />
    <Folder Include="Jobs\" />
    <Folder Include="Modules\Crm\Steps\" />
  </ItemGroup>
  <Import Project="$(VSToolsPath)\TeamTest\Microsoft.TestTools.targets" Condition="Exists('$(VSToolsPath)\TeamTest\Microsoft.TestTools.targets')" />
  <Import Project="$(MSBuildToolsPath)\Microsoft.CSharp.targets" />
  <Target Name="CreateDefaultConfigFiles" BeforeTargets="PrepareForBuild">
    <Copy Condition="!Exists('$(ProjectDir)app.ConnectionStrings.config')" SourceFiles="$(ProjectDir)app.ConnectionStrings.config.example" DestinationFiles="$(ProjectDir)app.ConnectionStrings.config" />
    <Copy Condition="!Exists('$(ProjectDir)app.TestSettings.config')" SourceFiles="$(ProjectDir)app.TestSettings.config.example" DestinationFiles="$(ProjectDir)app.TestSettings.config" />
  </Target>
  <Target Name="EnsureNuGetPackageBuildImports" BeforeTargets="PrepareForBuild">
    <PropertyGroup>
      <ErrorText>This project references NuGet package(s) that are missing on this computer. Use NuGet Package Restore to download them.  For more information, see http://go.microsoft.com/fwlink/?LinkID=322105. The missing file is {0}.</ErrorText>
    </PropertyGroup>
    <Error Condition="!Exists('..\packages\EntityFramework.6.4.4\build\EntityFramework.props')" Text="$([System.String]::Format('$(ErrorText)', '..\packages\EntityFramework.6.4.4\build\EntityFramework.props'))" />
    <Error Condition="!Exists('..\packages\EntityFramework.6.4.4\build\EntityFramework.targets')" Text="$([System.String]::Format('$(ErrorText)', '..\packages\EntityFramework.6.4.4\build\EntityFramework.targets'))" />
    <Error Condition="!Exists('..\packages\MSTest.TestAdapter.2.1.2\build\net45\MSTest.TestAdapter.props')" Text="$([System.String]::Format('$(ErrorText)', '..\packages\MSTest.TestAdapter.2.1.2\build\net45\MSTest.TestAdapter.props'))" />
    <Error Condition="!Exists('..\packages\MSTest.TestAdapter.2.1.2\build\net45\MSTest.TestAdapter.targets')" Text="$([System.String]::Format('$(ErrorText)', '..\packages\MSTest.TestAdapter.2.1.2\build\net45\MSTest.TestAdapter.targets'))" />
  </Target>
  <Import Project="..\packages\EntityFramework.6.4.4\build\EntityFramework.targets" Condition="Exists('..\packages\EntityFramework.6.4.4\build\EntityFramework.targets')" />
  <Import Project="..\packages\MSTest.TestAdapter.2.1.2\build\net45\MSTest.TestAdapter.targets" Condition="Exists('..\packages\MSTest.TestAdapter.2.1.2\build\net45\MSTest.TestAdapter.targets')" />
</Project><|MERGE_RESOLUTION|>--- conflicted
+++ resolved
@@ -282,11 +282,8 @@
     <Compile Include="TestData\Core\CoreModuleDataFactory.cs" />
     <Compile Include="TestData\CreateEntityActionArgsBase.cs" />
     <Compile Include="TestData\Crm\HistoryDataFactory.cs" />
-<<<<<<< HEAD
+    <Compile Include="TestData\Crm\NoteDataManager.cs" />
     <Compile Include="TestData\Crm\PersonDataManager.cs" />
-=======
-    <Compile Include="TestData\Crm\NoteDataManager.cs" />
->>>>>>> f0f6ce6d
     <Compile Include="TestData\Crm\TestDataHelper.Crm.SampleData.cs" />
     <Compile Include="TestData\Engagement\PrayerFeatureDataHelper.cs" />
     <Compile Include="TestData\Core\RandomizedDataHelper.cs" />
