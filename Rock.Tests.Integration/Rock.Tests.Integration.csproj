﻿<?xml version="1.0" encoding="utf-8"?>
<Project ToolsVersion="15.0" DefaultTargets="Build" xmlns="http://schemas.microsoft.com/developer/msbuild/2003">
  <Import Project="..\packages\MSTest.TestAdapter.2.1.0\build\net45\MSTest.TestAdapter.props" Condition="Exists('..\packages\MSTest.TestAdapter.2.1.0\build\net45\MSTest.TestAdapter.props')" />
  <PropertyGroup>
    <Configuration Condition=" '$(Configuration)' == '' ">Debug</Configuration>
    <Platform Condition=" '$(Platform)' == '' ">AnyCPU</Platform>
    <ProjectGuid>{9BB83636-1C9C-4A3F-9C18-5CFDB1EC720A}</ProjectGuid>
    <OutputType>Library</OutputType>
    <AppDesignerFolder>Properties</AppDesignerFolder>
    <RootNamespace>Rock.Tests.Integration</RootNamespace>
    <AssemblyName>Rock.Tests.Integration</AssemblyName>
    <TargetFrameworkVersion>v4.5.2</TargetFrameworkVersion>
    <FileAlignment>512</FileAlignment>
    <ProjectTypeGuids>{3AC096D0-A1C2-E12C-1390-A8335801FDAB};{FAE04EC0-301F-11D3-BF4B-00C04F79EFBC}</ProjectTypeGuids>
    <VisualStudioVersion Condition="'$(VisualStudioVersion)' == ''">15.0</VisualStudioVersion>
    <VSToolsPath Condition="'$(VSToolsPath)' == ''">$(MSBuildExtensionsPath32)\Microsoft\VisualStudio\v$(VisualStudioVersion)</VSToolsPath>
    <ReferencePath>$(ProgramFiles)\Common Files\microsoft shared\VSTT\$(VisualStudioVersion)\UITestExtensionPackages</ReferencePath>
    <IsCodedUITest>False</IsCodedUITest>
    <TestProjectType>UnitTest</TestProjectType>
    <NuGetPackageImportStamp>
    </NuGetPackageImportStamp>
    <TargetFrameworkProfile />
  </PropertyGroup>
  <PropertyGroup Condition=" '$(Configuration)|$(Platform)' == 'Debug|AnyCPU' ">
    <DebugSymbols>true</DebugSymbols>
    <DebugType>full</DebugType>
    <Optimize>false</Optimize>
    <OutputPath>bin\Debug\</OutputPath>
    <DefineConstants>DEBUG;TRACE</DefineConstants>
    <ErrorReport>prompt</ErrorReport>
    <WarningLevel>4</WarningLevel>
    <LangVersion>7.3</LangVersion>
  </PropertyGroup>
  <PropertyGroup Condition=" '$(Configuration)|$(Platform)' == 'Release|AnyCPU' ">
    <DebugType>pdbonly</DebugType>
    <Optimize>true</Optimize>
    <OutputPath>bin\Release\</OutputPath>
    <DefineConstants>TRACE</DefineConstants>
    <ErrorReport>prompt</ErrorReport>
    <WarningLevel>4</WarningLevel>
    <LangVersion>7.3</LangVersion>
  </PropertyGroup>
  <ItemGroup>
    <Reference Include="AWSSDK.Core, Version=3.3.0.0, Culture=neutral, PublicKeyToken=885c28607f98e604, processorArchitecture=MSIL">
      <HintPath>..\packages\AWSSDK.Core.3.3.25.1\lib\net45\AWSSDK.Core.dll</HintPath>
    </Reference>
    <Reference Include="AWSSDK.S3, Version=3.3.0.0, Culture=neutral, PublicKeyToken=885c28607f98e604, processorArchitecture=MSIL">
      <HintPath>..\packages\AWSSDK.S3.3.3.21.1\lib\net45\AWSSDK.S3.dll</HintPath>
    </Reference>
    <Reference Include="BouncyCastle.Crypto, Version=1.8.5.0, Culture=neutral, PublicKeyToken=0e99375e54769942">
      <HintPath>..\packages\BouncyCastle.1.8.5\lib\BouncyCastle.Crypto.dll</HintPath>
    </Reference>
    <Reference Include="Castle.Core, Version=4.0.0.0, Culture=neutral, PublicKeyToken=407dd0808d44fbdc, processorArchitecture=MSIL">
      <HintPath>..\packages\Castle.Core.4.4.0\lib\net45\Castle.Core.dll</HintPath>
    </Reference>
    <Reference Include="DDay.iCal">
      <HintPath>..\RockWeb\Bin\DDay.iCal.dll</HintPath>
    </Reference>
    <Reference Include="EntityFramework">
      <HintPath>..\RockWeb\Bin\EntityFramework.dll</HintPath>
    </Reference>
    <Reference Include="EntityFramework.SqlServer">
      <HintPath>..\RockWeb\Bin\EntityFramework.SqlServer.dll</HintPath>
    </Reference>
    <Reference Include="Microsoft.CSharp" />
    <Reference Include="Microsoft.VisualStudio.TestPlatform.TestFramework, Version=14.0.0.0, Culture=neutral, PublicKeyToken=b03f5f7f11d50a3a, processorArchitecture=MSIL">
      <HintPath>..\packages\MSTest.TestFramework.2.1.0\lib\net45\Microsoft.VisualStudio.TestPlatform.TestFramework.dll</HintPath>
    </Reference>
    <Reference Include="Microsoft.VisualStudio.TestPlatform.TestFramework.Extensions, Version=14.0.0.0, Culture=neutral, PublicKeyToken=b03f5f7f11d50a3a, processorArchitecture=MSIL">
      <HintPath>..\packages\MSTest.TestFramework.2.1.0\lib\net45\Microsoft.VisualStudio.TestPlatform.TestFramework.Extensions.dll</HintPath>
    </Reference>
    <Reference Include="MimeKit, Version=2.6.0.0, Culture=neutral, PublicKeyToken=bede1c8a46c66814, processorArchitecture=MSIL">
      <HintPath>..\packages\MimeKit.2.6.0\lib\net45\MimeKit.dll</HintPath>
    </Reference>
    <Reference Include="Moq, Version=4.14.0.0, Culture=neutral, PublicKeyToken=69f491c39445e920, processorArchitecture=MSIL">
      <HintPath>..\packages\Moq.4.14.1\lib\net45\Moq.dll</HintPath>
    </Reference>
    <Reference Include="Newtonsoft.Json, Version=11.0.0.0, Culture=neutral, PublicKeyToken=30ad4fe6b2a6aeed, processorArchitecture=MSIL">
      <HintPath>..\packages\Newtonsoft.Json.11.0.2\lib\net45\Newtonsoft.Json.dll</HintPath>
    </Reference>
    <Reference Include="Quartz, Version=2.0.0.100, Culture=neutral, processorArchitecture=MSIL">
      <SpecificVersion>False</SpecificVersion>
      <HintPath>..\libs\Quartz\Quartz.dll</HintPath>
    </Reference>
    <Reference Include="RestSharp, Version=105.2.3.0, Culture=neutral, processorArchitecture=MSIL">
      <HintPath>..\packages\RestSharp.105.2.3\lib\net452\RestSharp.dll</HintPath>
    </Reference>
    <Reference Include="SmtpServer, Version=5.3.0.0, Culture=neutral, processorArchitecture=MSIL">
      <HintPath>..\packages\SmtpServer.5.3.0\lib\net45\SmtpServer.dll</HintPath>
    </Reference>
    <Reference Include="System" />
    <Reference Include="System.ComponentModel.DataAnnotations" />
    <Reference Include="System.configuration" />
    <Reference Include="System.Core" />
    <Reference Include="System.Data" />
    <Reference Include="System.IO.Compression" />
    <Reference Include="System.Net.Http" />
    <Reference Include="System.Runtime.CompilerServices.Unsafe, Version=4.0.4.0, Culture=neutral, PublicKeyToken=b03f5f7f11d50a3a, processorArchitecture=MSIL">
      <HintPath>..\packages\System.Runtime.CompilerServices.Unsafe.4.5.0\lib\netstandard1.0\System.Runtime.CompilerServices.Unsafe.dll</HintPath>
    </Reference>
    <Reference Include="System.Security" />
    <Reference Include="System.Threading.Tasks.Extensions, Version=4.2.0.0, Culture=neutral, PublicKeyToken=cc7b13ffcd2ddd51, processorArchitecture=MSIL">
      <HintPath>..\packages\System.Threading.Tasks.Extensions.4.5.1\lib\portable-net45+win8+wp8+wpa81\System.Threading.Tasks.Extensions.dll</HintPath>
    </Reference>
    <Reference Include="System.Web" />
    <Reference Include="System.Web.Http, Version=5.2.3.0, Culture=neutral, PublicKeyToken=31bf3856ad364e35" />
  </ItemGroup>
  <ItemGroup>
    <Compile Include="Achievement\AccumulativeAchievementTests.cs" />
    <Compile Include="Achievement\StreakAchievementTests.cs" />
    <Compile Include="Attendances\AttendanceCodeTests.cs" />
    <Compile Include="Communications\EmailTransportComponentTests.cs" />
    <Compile Include="Communications\Transport\MailgunTests.cs" />
    <Compile Include="Communications\Transport\SMTPTests.cs" />
    <Compile Include="Communications\Transport\TwilioTests.cs" />
    <Compile Include="Core\FieldTypesListing.cs" />
    <Compile Include="Jobs\RockJobListenerTestJob.cs" />
    <Compile Include="Jobs\SendPrayerCommentsJobTests.cs" />
    <Compile Include="Jobs\RockJobListenerTests.cs" />
<<<<<<< HEAD
    <Compile Include="Lava\SqlTests.cs" />
=======
    <Compile Include="Lava\RockEntityTests.cs" />
>>>>>>> 24e33316
    <Compile Include="Model\IdentityVerificationCodeTests.cs" />
    <Compile Include="Model\IdentityVerificationTests.cs" />
    <Compile Include="Rest\ControllersTests\InteractionsControllerTests.cs" />
    <Compile Include="Rock.Logging\RockLoggingHelpers.cs" />
    <Compile Include="StorageTests\AmazonS3ComponentTests.cs" />
    <Compile Include="StorageTests\AzureCloudComponentTests.cs" />
    <Compile Include="StorageTests\BaseStorageComponentTests.cs" />
    <Compile Include="StorageTests\GoogleCloudComponentTests.cs" />
    <Compile Include="TestFramework\DatabaseIntegrationTestClassBase.cs" />
    <Compile Include="DotLiquid\TemplateTests.cs" />
    <Compile Include="Interactions\PageViewTests.cs" />
    <Compile Include="Model\AttendanceOccurrenceTests.cs" />
    <Compile Include="Model\BenevolenceRequestTests.cs" />
    <Compile Include="Model\CommunicationsTests.cs" />
    <Compile Include="Model\ConnectionRequestTests.cs" />
    <Compile Include="Model\FinancialPledgeTest.cs" />
    <Compile Include="Model\FinancialTransactionTests.cs" />
    <Compile Include="Model\InteractionTests.cs" />
    <Compile Include="Model\MetricValueTests.cs" />
    <Compile Include="Model\RegistrationTests.cs" />
    <Compile Include="Model\StepTests.cs" />
    <Compile Include="Lava\LegacyLavaUpdaterTest.cs" />
    <Compile Include="Model\DeviceTests.cs" />
    <Compile Include="ThirdPartyIntegrations\NcoaApi\TrueNcoaApiTests.cs" />
    <Compile Include="Rock.Logging\RockLogConfigurationTest.cs" />
    <Compile Include="Rock.Logging\RockLoggerTests.cs" />
    <Compile Include="Rock.Logging\RockSerilogReaderTests.cs" />
    <Compile Include="Rock.Logging\RockLoggerSerilogTests.cs" />
    <Compile Include="Rest\ControllersTests\AttendanceControllerTests.cs" />
    <Compile Include="Attendances\AttendanceBulkImportTest.cs" />
    <Compile Include="Communications\SmsTests.cs" />
    <Compile Include="Core\CoreModuleTestHelper.cs" />
    <Compile Include="Core\SundayDateTest.cs" />
    <Compile Include="DatabaseTests.cs" />
    <Compile Include="Model\StreakTypeServiceTests.cs" />
    <Compile Include="Model\AttendanceCodeTests.cs" />
    <Compile Include="Properties\AssemblyInfo.cs" />
    <Compile Include="Model\GroupTests.cs" />
    <Compile Include="Model\PersonTests.cs" />
    <Compile Include="Reporting\DataFilter\TextPropertyFilterSettings.cs" />
    <Compile Include="Reporting\ReportingModuleTestHelper.cs" />
    <Compile Include="Reporting\DataFilter\DataFilterTestBase.cs" />
    <Compile Include="Reporting\DataFilter\Group\LocationDataViewDataFilterTests.cs" />
    <Compile Include="Reporting\DataFilter\Person\StepDataViewDataFilterTests.cs" />
    <Compile Include="Reporting\DataFilter\Person\StepsTakenDataFilterTests.cs" />
    <Compile Include="Reporting\ReportBuilder\ReportBuilderTests.cs" />
    <Compile Include="TestInitializer.cs" />
    <Compile Include="StorageTests\FileSystemComponentTests.cs" />
    <Compile Include="test.Designer.cs">
      <AutoGen>True</AutoGen>
      <DesignTimeSharedInput>True</DesignTimeSharedInput>
      <DependentUpon>test.runsettings</DependentUpon>
      <CopyToOutputDirectory>Always</CopyToOutputDirectory>
    </Compile>
    <Compile Include="Crm\ConnectionStatusChangeReportTests.cs" />
    <Compile Include="TestData\TestDataHelper.cs" />
    <Compile Include="Utility\Settings\RockInstanceConfigurationTests.cs" />
    <Compile Include="Workflow\Action\BackgroundCheckRequestTests.cs" />
  </ItemGroup>
  <ItemGroup>
    <None Include="app.config" />
    <None Include="packages.config">
      <SubType>Designer</SubType>
    </None>
    <None Include="test.runsettings">
      <Generator>SettingsSingleFileGenerator</Generator>
      <LastGenOutput>test.Designer.cs</LastGenOutput>
      <CopyToOutputDirectory>Always</CopyToOutputDirectory>
    </None>
    <None Include="app.ConnectionStrings.config.example" />
  </ItemGroup>
  <ItemGroup>
    <ProjectReference Include="..\DotLiquid\DotLiquid.csproj">
      <Project>{00edcb8d-ef33-459c-ad62-02876bd24dff}</Project>
      <Name>DotLiquid</Name>
    </ProjectReference>
    <ProjectReference Include="..\Rock.Mailgun\Rock.Mailgun.csproj">
      <Project>{d6b19c0d-da5e-4f75-8001-04ded86b741f}</Project>
      <Name>Rock.Mailgun</Name>
    </ProjectReference>
    <ProjectReference Include="..\Rock.Migrations\Rock.Migrations.csproj">
      <Project>{704740d8-b539-4560-9f8c-681670c9d6ad}</Project>
      <Name>Rock.Migrations</Name>
    </ProjectReference>
    <ProjectReference Include="..\Rock.Rest\Rock.Rest.csproj">
      <Project>{add1edd0-a4cb-4e82-b6ad-6ad1d556deae}</Project>
      <Name>Rock.Rest</Name>
    </ProjectReference>
    <ProjectReference Include="..\Rock.Tests.Shared\Rock.Tests.Shared.csproj">
      <Project>{d8de32c9-25da-4897-a750-7dd8755b3d45}</Project>
      <Name>Rock.Tests.Shared</Name>
    </ProjectReference>
    <ProjectReference Include="..\Rock\Rock.csproj">
      <Project>{185a31d7-3037-4dae-8797-0459849a84bd}</Project>
      <Name>Rock</Name>
    </ProjectReference>
  </ItemGroup>
  <ItemGroup>
    <Analyzer Include="..\packages\AWSSDK.S3.3.3.21.1\analyzers\dotnet\cs\AWSSDK.S3.CodeAnalysis.dll" />
  </ItemGroup>
  <ItemGroup>
    <Content Include="TestData\test.jpg">
      <CopyToOutputDirectory>Always</CopyToOutputDirectory>
    </Content>
    <Content Include="TestData\TextDoc.txt">
      <CopyToOutputDirectory>Always</CopyToOutputDirectory>
    </Content>
  </ItemGroup>
  <ItemGroup>
    <Folder Include="Constants\" />
  </ItemGroup>
  <Import Project="$(VSToolsPath)\TeamTest\Microsoft.TestTools.targets" Condition="Exists('$(VSToolsPath)\TeamTest\Microsoft.TestTools.targets')" />
  <Import Project="$(MSBuildToolsPath)\Microsoft.CSharp.targets" />
  <PropertyGroup>
    <PostBuildEvent>IF EXIST "$(ProjectDir)app.ConnectionStrings.config" xcopy "$(ProjectDir)app.ConnectionStrings.config" "$(TargetDir)" /y</PostBuildEvent>
  </PropertyGroup>
  <Target Name="EnsureNuGetPackageBuildImports" BeforeTargets="PrepareForBuild">
    <PropertyGroup>
      <ErrorText>This project references NuGet package(s) that are missing on this computer. Use NuGet Package Restore to download them.  For more information, see http://go.microsoft.com/fwlink/?LinkID=322105. The missing file is {0}.</ErrorText>
    </PropertyGroup>
    <Error Condition="!Exists('..\packages\MSTest.TestAdapter.2.1.0\build\net45\MSTest.TestAdapter.props')" Text="$([System.String]::Format('$(ErrorText)', '..\packages\MSTest.TestAdapter.2.1.0\build\net45\MSTest.TestAdapter.props'))" />
    <Error Condition="!Exists('..\packages\MSTest.TestAdapter.2.1.0\build\net45\MSTest.TestAdapter.targets')" Text="$([System.String]::Format('$(ErrorText)', '..\packages\MSTest.TestAdapter.2.1.0\build\net45\MSTest.TestAdapter.targets'))" />
  </Target>
  <Import Project="..\packages\MSTest.TestAdapter.2.1.0\build\net45\MSTest.TestAdapter.targets" Condition="Exists('..\packages\MSTest.TestAdapter.2.1.0\build\net45\MSTest.TestAdapter.targets')" />
</Project><|MERGE_RESOLUTION|>--- conflicted
+++ resolved
@@ -117,11 +117,8 @@
     <Compile Include="Jobs\RockJobListenerTestJob.cs" />
     <Compile Include="Jobs\SendPrayerCommentsJobTests.cs" />
     <Compile Include="Jobs\RockJobListenerTests.cs" />
-<<<<<<< HEAD
     <Compile Include="Lava\SqlTests.cs" />
-=======
     <Compile Include="Lava\RockEntityTests.cs" />
->>>>>>> 24e33316
     <Compile Include="Model\IdentityVerificationCodeTests.cs" />
     <Compile Include="Model\IdentityVerificationTests.cs" />
     <Compile Include="Rest\ControllersTests\InteractionsControllerTests.cs" />
