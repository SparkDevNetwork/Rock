--- conflicted
+++ resolved
@@ -224,11 +224,8 @@
     <Compile Include="Issues\Issue1808.cs" />
     <Compile Include="Issues\Issues_v16.cs" />
     <Compile Include="Issues\Issues_v15.cs" />
-<<<<<<< HEAD
     <Compile Include="Modules\Core\Field.Types\PhoneNumberFieldTypeTests.cs" />
-=======
     <Compile Include="Modules\CheckIn\v2\FamilyRegistrationTests.cs" />
->>>>>>> 51de1bd5
     <Compile Include="Modules\Core\AttributeMatrixTests.cs" />
     <Compile Include="Modules\Core\Lava\Commands\WorkflowActivateTests.cs" />
     <Compile Include="Modules\Core\Lava\Engine\TypeConversionTests.cs" />
