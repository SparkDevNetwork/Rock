﻿<?xml version="1.0" encoding="utf-8"?>
<Project ToolsVersion="15.0" DefaultTargets="Build" xmlns="http://schemas.microsoft.com/developer/msbuild/2003">
  <Import Project="..\packages\EntityFramework.6.4.4\build\EntityFramework.props" Condition="Exists('..\packages\EntityFramework.6.4.4\build\EntityFramework.props')" />
  <Import Project="..\packages\MSTest.TestAdapter.2.1.0\build\net45\MSTest.TestAdapter.props" Condition="Exists('..\packages\MSTest.TestAdapter.2.1.0\build\net45\MSTest.TestAdapter.props')" />
  <PropertyGroup>
    <Configuration Condition=" '$(Configuration)' == '' ">Debug</Configuration>
    <Platform Condition=" '$(Platform)' == '' ">AnyCPU</Platform>
    <ProjectGuid>{9BB83636-1C9C-4A3F-9C18-5CFDB1EC720A}</ProjectGuid>
    <OutputType>Library</OutputType>
    <AppDesignerFolder>Properties</AppDesignerFolder>
    <RootNamespace>Rock.Tests.Integration</RootNamespace>
    <AssemblyName>Rock.Tests.Integration</AssemblyName>
    <TargetFrameworkVersion>v4.7.2</TargetFrameworkVersion>
    <FileAlignment>512</FileAlignment>
    <ProjectTypeGuids>{3AC096D0-A1C2-E12C-1390-A8335801FDAB};{FAE04EC0-301F-11D3-BF4B-00C04F79EFBC}</ProjectTypeGuids>
    <VisualStudioVersion Condition="'$(VisualStudioVersion)' == ''">15.0</VisualStudioVersion>
    <VSToolsPath Condition="'$(VSToolsPath)' == ''">$(MSBuildExtensionsPath32)\Microsoft\VisualStudio\v$(VisualStudioVersion)</VSToolsPath>
    <ReferencePath>$(ProgramFiles)\Common Files\microsoft shared\VSTT\$(VisualStudioVersion)\UITestExtensionPackages</ReferencePath>
    <IsCodedUITest>False</IsCodedUITest>
    <TestProjectType>UnitTest</TestProjectType>
    <NuGetPackageImportStamp>
    </NuGetPackageImportStamp>
    <TargetFrameworkProfile />
  </PropertyGroup>
  <PropertyGroup Condition=" '$(Configuration)|$(Platform)' == 'Debug|AnyCPU' ">
    <DebugSymbols>true</DebugSymbols>
    <DebugType>full</DebugType>
    <Optimize>false</Optimize>
    <OutputPath>bin\Debug\</OutputPath>
    <DefineConstants>DEBUG;TRACE</DefineConstants>
    <ErrorReport>prompt</ErrorReport>
    <WarningLevel>4</WarningLevel>
    <LangVersion>7.3</LangVersion>
  </PropertyGroup>
  <PropertyGroup Condition=" '$(Configuration)|$(Platform)' == 'Release|AnyCPU' ">
    <DebugType>pdbonly</DebugType>
    <Optimize>true</Optimize>
    <OutputPath>bin\Release\</OutputPath>
    <DefineConstants>TRACE</DefineConstants>
    <ErrorReport>prompt</ErrorReport>
    <WarningLevel>4</WarningLevel>
    <LangVersion>7.3</LangVersion>
  </PropertyGroup>
  <ItemGroup>
    <Reference Include="AWSSDK.Core, Version=3.3.0.0, Culture=neutral, PublicKeyToken=885c28607f98e604, processorArchitecture=MSIL">
      <HintPath>..\packages\AWSSDK.Core.3.3.25.4\lib\net45\AWSSDK.Core.dll</HintPath>
    </Reference>
    <Reference Include="AWSSDK.S3, Version=3.3.0.0, Culture=neutral, PublicKeyToken=885c28607f98e604, processorArchitecture=MSIL">
      <HintPath>..\packages\AWSSDK.S3.3.3.21.1\lib\net45\AWSSDK.S3.dll</HintPath>
    </Reference>
    <Reference Include="BouncyCastle.Crypto, Version=1.8.5.0, Culture=neutral, PublicKeyToken=0e99375e54769942">
      <HintPath>..\packages\BouncyCastle.1.8.5\lib\BouncyCastle.Crypto.dll</HintPath>
    </Reference>
    <Reference Include="Castle.Core, Version=4.0.0.0, Culture=neutral, PublicKeyToken=407dd0808d44fbdc, processorArchitecture=MSIL">
      <HintPath>..\packages\Castle.Core.4.4.0\lib\net45\Castle.Core.dll</HintPath>
    </Reference>
    <Reference Include="EntityFramework, Version=6.0.0.0, Culture=neutral, PublicKeyToken=b77a5c561934e089, processorArchitecture=MSIL">
      <HintPath>..\packages\EntityFramework.6.4.4\lib\net45\EntityFramework.dll</HintPath>
    </Reference>
    <Reference Include="EntityFramework.SqlServer, Version=6.0.0.0, Culture=neutral, PublicKeyToken=b77a5c561934e089, processorArchitecture=MSIL">
      <HintPath>..\packages\EntityFramework.6.4.4\lib\net45\EntityFramework.SqlServer.dll</HintPath>
    </Reference>
    <Reference Include="HttpSimulator, Version=2.3.0.0, Culture=neutral, processorArchitecture=MSIL">
      <HintPath>..\packages\HttpSimulator.2.3.0\lib\net40\HttpSimulator.dll</HintPath>
    </Reference>
    <Reference Include="Ical.Net, Version=1.0.0.0, Culture=neutral, PublicKeyToken=65c0446cd019ea53, processorArchitecture=MSIL">
      <HintPath>..\packages\Ical.Net.4.2.0\lib\netstandard2.0\Ical.Net.dll</HintPath>
    </Reference>
    <Reference Include="IdentityModel, Version=3.0.0.0, Culture=neutral, processorArchitecture=MSIL">
      <HintPath>..\packages\IdentityModel.3.0.0\lib\net461\IdentityModel.dll</HintPath>
    </Reference>
    <Reference Include="Microsoft.CSharp" />
    <Reference Include="Microsoft.Extensions.FileProviders.Abstractions, Version=2.0.0.0, Culture=neutral, PublicKeyToken=adb9793829ddae60, processorArchitecture=MSIL">
      <HintPath>..\packages\Microsoft.Extensions.FileProviders.Abstractions.2.0.0\lib\netstandard2.0\Microsoft.Extensions.FileProviders.Abstractions.dll</HintPath>
    </Reference>
    <Reference Include="Microsoft.Extensions.Primitives, Version=3.1.0.0, Culture=neutral, PublicKeyToken=adb9793829ddae60, processorArchitecture=MSIL">
      <HintPath>..\packages\Microsoft.Extensions.Primitives.3.1.0\lib\netstandard2.0\Microsoft.Extensions.Primitives.dll</HintPath>
    </Reference>
    <Reference Include="Microsoft.IdentityModel.JsonWebTokens, Version=5.5.0.0, Culture=neutral, PublicKeyToken=31bf3856ad364e35, processorArchitecture=MSIL">
      <HintPath>..\packages\Microsoft.IdentityModel.JsonWebTokens.5.5.0\lib\net461\Microsoft.IdentityModel.JsonWebTokens.dll</HintPath>
    </Reference>
    <Reference Include="Microsoft.IdentityModel.Logging, Version=5.5.0.0, Culture=neutral, PublicKeyToken=31bf3856ad364e35, processorArchitecture=MSIL">
      <HintPath>..\packages\Microsoft.IdentityModel.Logging.5.5.0\lib\net461\Microsoft.IdentityModel.Logging.dll</HintPath>
    </Reference>
    <Reference Include="Microsoft.IdentityModel.Protocols, Version=5.2.1.0, Culture=neutral, PublicKeyToken=31bf3856ad364e35, processorArchitecture=MSIL">
      <HintPath>..\packages\Microsoft.IdentityModel.Protocols.5.2.1\lib\net451\Microsoft.IdentityModel.Protocols.dll</HintPath>
    </Reference>
    <Reference Include="Microsoft.IdentityModel.Protocols.OpenIdConnect, Version=5.2.1.0, Culture=neutral, PublicKeyToken=31bf3856ad364e35, processorArchitecture=MSIL">
      <HintPath>..\packages\Microsoft.IdentityModel.Protocols.OpenIdConnect.5.2.1\lib\net451\Microsoft.IdentityModel.Protocols.OpenIdConnect.dll</HintPath>
    </Reference>
    <Reference Include="Microsoft.IdentityModel.Tokens, Version=5.5.0.0, Culture=neutral, PublicKeyToken=31bf3856ad364e35, processorArchitecture=MSIL">
      <HintPath>..\packages\Microsoft.IdentityModel.Tokens.5.5.0\lib\net461\Microsoft.IdentityModel.Tokens.dll</HintPath>
    </Reference>
    <Reference Include="Microsoft.VisualStudio.TestPlatform.TestFramework, Version=14.0.0.0, Culture=neutral, PublicKeyToken=b03f5f7f11d50a3a, processorArchitecture=MSIL">
      <HintPath>..\packages\MSTest.TestFramework.2.1.0\lib\net45\Microsoft.VisualStudio.TestPlatform.TestFramework.dll</HintPath>
    </Reference>
    <Reference Include="Microsoft.VisualStudio.TestPlatform.TestFramework.Extensions, Version=14.0.0.0, Culture=neutral, PublicKeyToken=b03f5f7f11d50a3a, processorArchitecture=MSIL">
      <HintPath>..\packages\MSTest.TestFramework.2.1.0\lib\net45\Microsoft.VisualStudio.TestPlatform.TestFramework.Extensions.dll</HintPath>
    </Reference>
    <Reference Include="MimeKit, Version=2.6.0.0, Culture=neutral, PublicKeyToken=bede1c8a46c66814, processorArchitecture=MSIL">
      <HintPath>..\packages\MimeKit.2.6.0\lib\net47\MimeKit.dll</HintPath>
    </Reference>
    <Reference Include="Moq, Version=4.14.0.0, Culture=neutral, PublicKeyToken=69f491c39445e920, processorArchitecture=MSIL">
      <HintPath>..\packages\Moq.4.14.1\lib\net45\Moq.dll</HintPath>
    </Reference>
    <Reference Include="Newtonsoft.Json, Version=13.0.0.0, Culture=neutral, PublicKeyToken=30ad4fe6b2a6aeed, processorArchitecture=MSIL">
      <HintPath>..\packages\Newtonsoft.Json.13.0.1\lib\net45\Newtonsoft.Json.dll</HintPath>
    </Reference>
    <Reference Include="NodaTime, Version=3.0.0.0, Culture=neutral, PublicKeyToken=4226afe0d9b296d1, processorArchitecture=MSIL">
      <HintPath>..\packages\NodaTime.3.0.0\lib\netstandard2.0\NodaTime.dll</HintPath>
    </Reference>
    <Reference Include="Quartz, Version=2.0.0.100, Culture=neutral, processorArchitecture=MSIL">
      <SpecificVersion>False</SpecificVersion>
      <HintPath>..\libs\Quartz\Quartz.dll</HintPath>
    </Reference>
    <Reference Include="RestSharp, Version=105.2.3.0, Culture=neutral, processorArchitecture=MSIL">
      <HintPath>..\packages\RestSharp.105.2.3\lib\net46\RestSharp.dll</HintPath>
    </Reference>
    <Reference Include="Rock.Common.Mobile, Version=0.3.25.0, Culture=neutral, processorArchitecture=MSIL">
      <SpecificVersion>False</SpecificVersion>
      <HintPath>..\RockWeb\Bin\Rock.Common.Mobile.dll</HintPath>
    </Reference>
    <Reference Include="SmtpServer, Version=5.3.0.0, Culture=neutral, processorArchitecture=MSIL">
      <HintPath>..\packages\SmtpServer.5.3.0\lib\net45\SmtpServer.dll</HintPath>
    </Reference>
    <Reference Include="System" />
    <Reference Include="System.Buffers, Version=4.0.3.0, Culture=neutral, PublicKeyToken=cc7b13ffcd2ddd51, processorArchitecture=MSIL">
      <HintPath>..\packages\System.Buffers.4.5.1\lib\net461\System.Buffers.dll</HintPath>
    </Reference>
    <Reference Include="System.ComponentModel.DataAnnotations" />
    <Reference Include="System.configuration" />
    <Reference Include="System.Core" />
    <Reference Include="System.Data" />
    <Reference Include="System.IdentityModel.Tokens.Jwt, Version=5.5.0.0, Culture=neutral, PublicKeyToken=31bf3856ad364e35, processorArchitecture=MSIL">
      <HintPath>..\packages\System.IdentityModel.Tokens.Jwt.5.5.0\lib\net461\System.IdentityModel.Tokens.Jwt.dll</HintPath>
    </Reference>
    <Reference Include="System.IO.Compression, Version=4.2.0.0, Culture=neutral, PublicKeyToken=b77a5c561934e089, processorArchitecture=MSIL">
      <Private>False</Private>
    </Reference>
    <Reference Include="System.IO.Compression.FileSystem" />
    <Reference Include="System.IO.Compression.ZipFile, Version=4.0.2.0, Culture=neutral, PublicKeyToken=b77a5c561934e089, processorArchitecture=MSIL">
      <HintPath>..\packages\System.IO.Compression.ZipFile.4.3.0\lib\net46\System.IO.Compression.ZipFile.dll</HintPath>
      <Private>True</Private>
    </Reference>
    <Reference Include="System.Memory, Version=4.0.1.2, Culture=neutral, PublicKeyToken=cc7b13ffcd2ddd51, processorArchitecture=MSIL">
      <HintPath>..\packages\System.Memory.4.5.5\lib\net461\System.Memory.dll</HintPath>
    </Reference>
    <Reference Include="System.Net.Http" />
    <Reference Include="System.Numerics" />
    <Reference Include="System.Numerics.Vectors, Version=4.1.4.0, Culture=neutral, PublicKeyToken=b03f5f7f11d50a3a, processorArchitecture=MSIL">
      <HintPath>..\packages\System.Numerics.Vectors.4.5.0\lib\net46\System.Numerics.Vectors.dll</HintPath>
    </Reference>
    <Reference Include="System.Runtime.CompilerServices.Unsafe, Version=6.0.0.0, Culture=neutral, PublicKeyToken=b03f5f7f11d50a3a, processorArchitecture=MSIL">
      <HintPath>..\packages\System.Runtime.CompilerServices.Unsafe.6.0.0\lib\net461\System.Runtime.CompilerServices.Unsafe.dll</HintPath>
    </Reference>
    <Reference Include="System.Runtime.InteropServices.RuntimeInformation, Version=4.0.1.0, Culture=neutral, PublicKeyToken=b03f5f7f11d50a3a, processorArchitecture=MSIL">
      <HintPath>..\packages\System.Runtime.InteropServices.RuntimeInformation.4.3.0\lib\net45\System.Runtime.InteropServices.RuntimeInformation.dll</HintPath>
      <Private>True</Private>
      <Private>True</Private>
    </Reference>
    <Reference Include="System.Runtime.Serialization" />
    <Reference Include="System.Security" />
    <Reference Include="System.ServiceModel" />
    <Reference Include="System.Threading.Tasks.Extensions, Version=4.2.0.1, Culture=neutral, PublicKeyToken=cc7b13ffcd2ddd51, processorArchitecture=MSIL">
      <HintPath>..\packages\System.Threading.Tasks.Extensions.4.5.4\lib\net461\System.Threading.Tasks.Extensions.dll</HintPath>
    </Reference>
    <Reference Include="System.Transactions" />
    <Reference Include="System.Web" />
    <Reference Include="System.Web.Http, Version=5.2.3.0, Culture=neutral, PublicKeyToken=31bf3856ad364e35" />
    <Reference Include="System.Xml" />
    <Reference Include="System.Xml.Linq" />
    <Reference Include="TimeZoneConverter, Version=6.0.1.0, Culture=neutral, PublicKeyToken=e20ab7d0d9479841, processorArchitecture=MSIL">
      <HintPath>..\packages\TimeZoneConverter.6.0.1\lib\net462\TimeZoneConverter.dll</HintPath>
    </Reference>
    <Reference Include="UAParser, Version=3.1.44.0, Culture=neutral, PublicKeyToken=f7377bf021646069, processorArchitecture=MSIL">
      <HintPath>..\packages\UAParser.3.1.44\lib\net45\UAParser.dll</HintPath>
    </Reference>
  </ItemGroup>
  <ItemGroup>
    <Compile Include="Issues\Issues_v16.cs" />
    <Compile Include="Issues\Issues_v15.cs" />
<<<<<<< HEAD
=======
    <Compile Include="Modules\Core\AttributeMatrixTests.cs" />
    <Compile Include="Modules\Core\Model\AttendanceCodeTests.cs" />
>>>>>>> 26d52c84
    <Compile Include="Modules\Core\Lava\Engine\TypeConversionTests.cs" />
    <Compile Include="Modules\Core\MergeTemplateTests.cs" />
    <Compile Include="Modules\Core\Jobs\ProcessBiAnalyticsJobTests.cs" />
    <Compile Include="Modules\Core\Lava\Commands\CacheTests.cs" />
    <Compile Include="Modules\Core\Rock.Security\RockSigningCredentialsTests.cs" />
    <Compile Include="Modules\Crm\Following\FollowingTests.cs" />
    <Compile Include="Modules\Crm\Groups\GroupRequirementsTests.cs" />
    <Compile Include="Modules\Crm\PersonBulkUpdateProcessorTests.cs" />
    <Compile Include="Modules\Engagement\Achievement\GivingToAccountAchievementTest.cs" />
    <Compile Include="Modules\Engagement\Achievement\StepProgramAchievementTests.cs" />
    <Compile Include="Modules\Engagement\Achievement\InteractionAchievementTests.cs" />
    <Compile Include="Modules\Engagement\Achievement\AccumulativeAchievementTests.cs" />
    <Compile Include="Modules\Engagement\Achievement\AchievementTests.cs" />
    <Compile Include="Modules\Crm\Attendances\AttendanceCodeTests.cs" />
    <Compile Include="Modules\Crm\Prayer\SendPrayerCommentsJobTests.cs" />
    <Compile Include="Modules\Communications\EmailTransportComponentTests.cs" />
    <Compile Include="Modules\Communications\SystemCommunicationTests.cs" />
    <Compile Include="Modules\Communications\Transport\MailgunTests.cs" />
    <Compile Include="Modules\Communications\Transport\MockSmtpTransport.cs" />
    <Compile Include="Modules\Communications\Transport\SMTPTests.cs" />
    <Compile Include="Modules\Communications\Transport\TwilioTests.cs" />
    <Compile Include="Modules\Engagement\Connections\ConnectionOpportunityTests.cs" />
    <Compile Include="Modules\Core\AttributeTests.cs" />
    <Compile Include="Modules\Core\FieldTypesListing.cs" />
    <Compile Include="Modules\Crm\CrmModuleTestHelper.cs" />
    <Compile Include="Modules\Crm\PersonAddressTests.cs" />
    <Compile Include="Modules\Engagement\Interactions\TestDataHelper.Interactions.cs" />
    <Compile Include="Modules\Reporting\DataFilter\DataViewTests.cs" />
    <Compile Include="Modules\Reporting\DataFilter\NumericDataFilterFactoryBase.cs" />
    <Compile Include="Modules\Web\Controls\AddressControlTests.cs" />
    <Compile Include="TestData\Communications\TestDataHelper.Communications.cs" />
    <Compile Include="TestData\Core\TestDataHelper.Organization.cs" />
    <Compile Include="TestData\Core\TestDataHelper.Core.cs" />
    <Compile Include="TestData\Core\CoreModuleDataFactory.cs" />
    <Compile Include="TestData\Crm\HistoryDataFactory.cs" />
    <Compile Include="TestData\Crm\TestDataHelper.Crm.SampleData.cs" />
    <Compile Include="TestData\Engagement\PrayerFeatureDataHelper.cs" />
    <Compile Include="TestData\Core\RandomizedDataHelper.cs" />
    <Compile Include="TestData\Engagement\StepsFeatureDataHelper.cs" />
    <Compile Include="Modules\Core\Field.Types\AddressFieldTypeTests.cs" />
    <Compile Include="Modules\Core\Field.Types\ContentChannelItemFieldTypeTests.cs" />
    <Compile Include="Modules\Core\Field.Types\EventCalendarFieldTypeTests.cs" />
    <Compile Include="Modules\Core\Field.Types\MediaWatchFieldTypeTests.cs" />
    <Compile Include="Modules\Core\Field.Types\MergeTemplateFieldTypeTests.cs" />
    <Compile Include="Modules\Core\Field.Types\MetricCategoriesFieldTypeTests.cs" />
    <Compile Include="Modules\Core\Field.Types\UrlLinkFieldTypeTests.cs" />
    <Compile Include="Modules\Engagement\Interactions\PopulateInteractionSessionTests.cs" />
    <Compile Include="Issues\Issues_v14.cs" />
    <Compile Include="Modules\Core\Jobs\GivingAutomationClassificationTests.cs" />
    <Compile Include="Modules\Core\Jobs\GivingJourneyHelperTests.cs" />
    <Compile Include="Modules\Core\Jobs\RockJobListenerTestJob.cs" />
    <Compile Include="Modules\Core\Jobs\SendFollowingEventNotificationTests.cs" />
    <Compile Include="Modules\Core\Jobs\RockJobListenerTests.cs" />
    <Compile Include="Modules\Core\Jobs\RockCleanupJobTests.cs" />
    <Compile Include="Modules\Core\Lava\Blocks\KioskTests.cs" />
    <Compile Include="Modules\Core\Lava\Blocks\PersonalizationTests.cs" />
    <Compile Include="Modules\Core\Lava\Commands\RockEntityTests.cs" />
    <Compile Include="Modules\Core\Lava\DotLiquid\RockLiquidTests.cs" />
    <Compile Include="Modules\Core\Lava\Engine\EntityPropertyAccessTests.cs" />
    <Compile Include="Modules\Core\Lava\Engine\ConfigurationTests.cs" />
    <Compile Include="Modules\Core\Lava\Engine\InMemoryTemplateCacheService.cs" />
    <Compile Include="Modules\Core\Lava\Engine\PerformanceTests.cs" />
    <Compile Include="Modules\Core\Lava\Engine\ParsingTests.cs" />
    <Compile Include="Modules\Core\Lava\Engine\ExceptionHandlingTests.cs" />
    <Compile Include="Modules\Core\Lava\Engine\ScopeTests.cs" />
    <Compile Include="Modules\Core\Lava\Engine\ParallelExecutionTests.cs" />
    <Compile Include="Modules\Core\Lava\FileSystem\MockFileProvider.cs" />
    <Compile Include="Modules\Core\Lava\Filters\EncodingFilterTests.cs" />
    <Compile Include="Modules\Core\Lava\Filters\AttributeFilterTests.cs" />
    <Compile Include="Modules\Core\Lava\Filters\EntityFilterTests.cs" />
    <Compile Include="Modules\Core\Lava\Filters\PersonFilterTests.cs" />
    <Compile Include="Modules\Core\Lava\Filters\WebFilterTests.cs" />
    <Compile Include="Modules\Core\Lava\Filters\MiscellaneousFilterTests.cs" />
    <Compile Include="Modules\Core\Lava\EventScheduledInstanceCommandTests.cs" />
    <Compile Include="Modules\Core\Lava\CalendarEventsCommandTests.cs" />
    <Compile Include="Modules\Core\Lava\Engine\LavaCommentsTests.cs" />
    <Compile Include="Modules\Core\Lava\Filters\DateFilterTests.cs" />
    <Compile Include="Modules\Core\Lava\Filters\NumericFilterTests.cs" />
    <Compile Include="Modules\Core\Lava\FileSystem\LavaFileSystemTests.cs" />
    <Compile Include="Modules\Core\Lava\LavaIntegrationTestHelper.cs" />
    <Compile Include="Modules\Core\Lava\LavaIntegrationTestBase.cs" />
    <Compile Include="Modules\Core\Lava\FileSystem\MockFileInfo.cs" />
    <Compile Include="Modules\Core\Lava\Commands\ShortcodeCodeTests.cs" />
    <Compile Include="Modules\Core\Lava\Commands\CommandTests.cs" />
    <Compile Include="Modules\Core\Lava\Commands\ShortcodeTemplateTests.cs" />
    <Compile Include="Modules\Core\Lava\Commands\SqlTests.cs" />
    <Compile Include="Modules\Core\Jobs\StepsAutomationJobTests.cs" />
    <Compile Include="Modules\Core\Jobs\TestJobDetail.cs" />
    <Compile Include="Modules\Core\Jobs\TestJobContext.cs" />
    <Compile Include="Modules\Core\Lava\Engine\NullTemplateCacheService.cs" />
    <Compile Include="Modules\Core\Model\EventTests.cs" />
    <Compile Include="Modules\Core\Model\BinaryFileTests.cs" />
    <Compile Include="Modules\Core\Model\IdKeyTests.cs" />
    <Compile Include="Modules\Core\Model\LocationTests.cs" />
    <Compile Include="Modules\Core\Model\IdentityVerificationCodeTests.cs" />
    <Compile Include="Modules\Core\Model\IdentityVerificationTests.cs" />
    <Compile Include="Modules\Core\Model\ConnectionRequestServiceTests.cs" />
    <Compile Include="Modules\Core\Model\CommunicationServiceTests.cs" />
    <Compile Include="Modules\Core\Model\PersonTokenServiceTests.cs" />
    <Compile Include="Modules\Core\Model\PersonServiceTests.cs" />
    <Compile Include="Modules\Core\Model\StepProgramServiceTests.cs" />
    <Compile Include="Modules\Core\Model\GroupMemberTests.cs" />
    <Compile Include="Modules\Core\Model\UserLoginTests.cs" />
    <Compile Include="Modules\Reporting\DataFilter\Person\PersonalDevicesDataFilterTests.cs" />
    <Compile Include="Modules\Rest\ControllersTests\FollowingControllerTests.cs" />
    <Compile Include="Modules\Rest\ControllersTests\InteractionsControllerTests.cs" />
    <Compile Include="Modules\Rest\ControllersTests\AuthControllerTests.cs" />
    <Compile Include="Modules\Rest\SecuredAttributeTests.cs" />
    <Compile Include="Modules\Core\Rock.Logging\RockLoggingHelpers.cs" />
    <Compile Include="Modules\Core\Rock.Security\OidcClientTests.cs" />
    <Compile Include="Modules\Core\StorageTests\AmazonS3ComponentTests.cs" />
    <Compile Include="Modules\Core\StorageTests\AzureCloudComponentTests.cs" />
    <Compile Include="Modules\Core\StorageTests\BaseStorageComponentTests.cs" />
    <Compile Include="Modules\Core\StorageTests\GoogleCloudComponentTests.cs" />
    <Compile Include="TestData\CreateEntityActionArgsBase.cs" />
    <Compile Include="TestData\EventTestDataHelper.cs" />
    <Compile Include="TestData\Crm\TestDataHelper.Crm.cs" />
    <Compile Include="TestData\Core\TestDataHelper.Web.cs" />
    <Compile Include="TestData\Core\SampleDataHelper.cs" />
    <Compile Include="TestData\Reporting\TestDataHelper.Reporting.cs" />
    <Compile Include="TestFramework\DatabaseIntegrationTestClassBase.cs" />
    <Compile Include="Modules\Core\Model\AttendanceOccurrenceTests.cs" />
    <Compile Include="Modules\Core\Model\BenevolenceRequestTests.cs" />
    <Compile Include="Modules\Core\Model\CommunicationsTests.cs" />
    <Compile Include="Modules\Core\Model\ConnectionRequestTests.cs" />
    <Compile Include="Modules\Core\Model\FinancialPledgeTest.cs" />
    <Compile Include="Modules\Core\Model\FinancialTransactionTests.cs" />
    <Compile Include="Modules\Core\Model\InteractionTests.cs" />
    <Compile Include="Modules\Core\Model\MetricValueTests.cs" />
    <Compile Include="Modules\Core\Model\RegistrationTests.cs" />
    <Compile Include="Modules\Core\Model\StepTests.cs" />
    <Compile Include="Modules\Core\Model\DeviceTests.cs" />
    <Compile Include="TestFramework\IntegrationTestDatabaseInitializer.cs" />
    <Compile Include="TestFramework\DatabaseRequiredAttribute.cs" />
    <Compile Include="TestFramework\TestExtensionMethods.cs" />
    <Compile Include="ThirdPartyIntegrations\NcoaApi\TrueNcoaApiTests.cs" />
    <Compile Include="Modules\Core\Rock.Logging\RockLogConfigurationTest.cs" />
    <Compile Include="Modules\Core\Rock.Logging\RockLoggerTests.cs" />
    <Compile Include="Modules\Core\Rock.Logging\RockSerilogReaderTests.cs" />
    <Compile Include="Modules\Core\Rock.Logging\RockLoggerSerilogTests.cs" />
    <Compile Include="Modules\Rest\ControllersTests\AttendanceControllerTests.cs" />
    <Compile Include="Modules\Crm\Attendances\AttendanceBulkImportTest.cs" />
    <Compile Include="Modules\Communications\SmsTests.cs" />
    <Compile Include="Modules\Core\CoreModuleTestHelper.cs" />
    <Compile Include="Modules\Core\SundayDateTest.cs" />
    <Compile Include="Modules\Core\Model\StreakTypeServiceTests.cs" />
    <Compile Include="Properties\AssemblyInfo.cs" />
    <Compile Include="Modules\Core\Model\PersonTests.cs" />
    <Compile Include="Modules\Reporting\DataFilter\TextPropertyFilterSettings.cs" />
    <Compile Include="Modules\Reporting\DataFilter\DataFilterTestBase.cs" />
    <Compile Include="Modules\Reporting\DataFilter\Group\LocationDataViewDataFilterTests.cs" />
    <Compile Include="Modules\Reporting\DataFilter\Person\StepDataViewDataFilterTests.cs" />
    <Compile Include="Modules\Reporting\DataFilter\Person\StepsTakenDataFilterTests.cs" />
    <Compile Include="Modules\Reporting\ReportBuilder\ReportBuilderTests.cs" />
    <Compile Include="TestFramework\IntegrationTestInitializer.cs" />
    <Compile Include="Modules\Core\StorageTests\FileSystemComponentTests.cs" />
    <Compile Include="Modules\Crm\ConnectionStatusChangeReportTests.cs" />
    <Compile Include="TestData\TestDataHelper.cs" />
    <Compile Include="Modules\Core\UniversalSearch\IndexModels\GroupIndexTests.cs" />
    <Compile Include="TestFramework\PersonLookup.cs" />
    <Compile Include="Modules\Core\Utility\Settings\RockInstanceConfigurationTests.cs" />
    <Compile Include="TestFramework\TestDatabaseHelper.cs" />
    <Compile Include="Modules\Web\Cache\RateLimiterCacheTests.cs" />
    <Compile Include="Modules\Web\Utilities\RockUpdateHelperTests.cs" />
    <Compile Include="Modules\Core\Workflow\Action\BackgroundCheckRequestTests.cs" />
  </ItemGroup>
  <ItemGroup>
    <None Include="app.config" />
    <None Include="app.TestSettings.config.example" />
    <None Include="packages.config" />
    <None Include="app.ConnectionStrings.config.example" />
  </ItemGroup>
  <ItemGroup>
    <ProjectReference Include="..\DotLiquid\DotLiquid.csproj">
      <Project>{00edcb8d-ef33-459c-ad62-02876bd24dff}</Project>
      <Name>DotLiquid</Name>
    </ProjectReference>
    <ProjectReference Include="..\Rock.Common\Rock.Common.csproj">
      <Project>{13568622-324e-4493-b605-c9896e725d30}</Project>
      <Name>Rock.Common</Name>
    </ProjectReference>
    <ProjectReference Include="..\Rock.Enums\Rock.Enums.csproj">
      <Project>{61dece2b-0434-435e-8d65-49a4fdf98365}</Project>
      <Name>Rock.Enums</Name>
    </ProjectReference>
    <ProjectReference Include="..\Rock.Lava.DotLiquid\Rock.Lava.DotLiquid.csproj">
      <Project>{79AA470A-DC63-4CB4-B0B6-77285F60C69B}</Project>
      <Name>Rock.Lava.DotLiquid</Name>
    </ProjectReference>
    <ProjectReference Include="..\Rock.Lava.Fluid\Rock.Lava.Fluid.csproj">
      <Project>{AFCE6F84-BF3A-4182-A816-8FB47AFC0305}</Project>
      <Name>Rock.Lava.Fluid</Name>
    </ProjectReference>
    <ProjectReference Include="..\Rock.Lava.Shared\Rock.Lava.Shared.csproj">
      <Project>{8820cd93-70ee-496d-b17b-0c4c68dd4957}</Project>
      <Name>Rock.Lava.Shared</Name>
    </ProjectReference>
    <ProjectReference Include="..\Rock.Lava\Rock.Lava.csproj">
      <Project>{37e293dd-f282-4a34-91fa-5fb8503d5672}</Project>
      <Name>Rock.Lava</Name>
    </ProjectReference>
    <ProjectReference Include="..\Rock.Mailgun\Rock.Mailgun.csproj">
      <Project>{d6b19c0d-da5e-4f75-8001-04ded86b741f}</Project>
      <Name>Rock.Mailgun</Name>
    </ProjectReference>
    <ProjectReference Include="..\Rock.Migrations\Rock.Migrations.csproj">
      <Project>{704740d8-b539-4560-9f8c-681670c9d6ad}</Project>
      <Name>Rock.Migrations</Name>
    </ProjectReference>
    <ProjectReference Include="..\Rock.Oidc\Rock.Oidc.csproj">
      <Project>{8CCB8E2A-073C-48CB-B31A-621EC5430A42}</Project>
      <Name>Rock.Oidc</Name>
    </ProjectReference>
    <ProjectReference Include="..\Rock.Rest\Rock.Rest.csproj">
      <Project>{add1edd0-a4cb-4e82-b6ad-6ad1d556deae}</Project>
      <Name>Rock.Rest</Name>
    </ProjectReference>
    <ProjectReference Include="..\Rock.Tests.Shared\Rock.Tests.Shared.csproj">
      <Project>{d8de32c9-25da-4897-a750-7dd8755b3d45}</Project>
      <Name>Rock.Tests.Shared</Name>
    </ProjectReference>
    <ProjectReference Include="..\Rock.WebStartup\Rock.WebStartup.csproj">
      <Project>{515e22e4-4b9b-4886-8477-e5b312b75eb4}</Project>
      <Name>Rock.WebStartup</Name>
    </ProjectReference>
    <ProjectReference Include="..\Rock\Rock.csproj">
      <Project>{185a31d7-3037-4dae-8797-0459849a84bd}</Project>
      <Name>Rock</Name>
    </ProjectReference>
  </ItemGroup>
  <ItemGroup>
    <Analyzer Include="..\packages\AWSSDK.S3.3.3.21.1\analyzers\dotnet\cs\AWSSDK.S3.CodeAnalysis.dll" />
  </ItemGroup>
  <ItemGroup>
    <Content Include="TestData\test.jpg">
      <CopyToOutputDirectory>Always</CopyToOutputDirectory>
    </Content>
    <Content Include="TestData\BinaryFileWidthTests\test_mH.jpg">
      <CopyToOutputDirectory>PreserveNewest</CopyToOutputDirectory>
    </Content>
    <Content Include="TestData\BinaryFileWidthTests\test_mHgtMw.jpg">
      <CopyToOutputDirectory>PreserveNewest</CopyToOutputDirectory>
    </Content>
    <Content Include="TestData\BinaryFileWidthTests\test_mW.jpg">
      <CopyToOutputDirectory>PreserveNewest</CopyToOutputDirectory>
    </Content>
    <Content Include="TestData\BinaryFileWidthTests\test_mWgtMh.jpg">
      <CopyToOutputDirectory>PreserveNewest</CopyToOutputDirectory>
    </Content>
    <Content Include="TestData\TextDoc.txt">
      <CopyToOutputDirectory>Always</CopyToOutputDirectory>
    </Content>
  </ItemGroup>
  <ItemGroup>
    <Folder Include="Constants\" />
    <Folder Include="Jobs\" />
    <Folder Include="Modules\Crm\Steps\" />
  </ItemGroup>
  <Import Project="$(VSToolsPath)\TeamTest\Microsoft.TestTools.targets" Condition="Exists('$(VSToolsPath)\TeamTest\Microsoft.TestTools.targets')" />
  <Import Project="$(MSBuildToolsPath)\Microsoft.CSharp.targets" />
  <PropertyGroup>
    <PostBuildEvent>IF EXIST "$(ProjectDir)app.ConnectionStrings.config" xcopy "$(ProjectDir)app.ConnectionStrings.config" "$(TargetDir)" /y
IF EXIST "$(ProjectDir)app.TestSettings.config" xcopy "$(ProjectDir)app.TestSettings.config" "$(TargetDir)" /y</PostBuildEvent>
  </PropertyGroup>
  <Target Name="EnsureNuGetPackageBuildImports" BeforeTargets="PrepareForBuild">
    <PropertyGroup>
      <ErrorText>This project references NuGet package(s) that are missing on this computer. Use NuGet Package Restore to download them.  For more information, see http://go.microsoft.com/fwlink/?LinkID=322105. The missing file is {0}.</ErrorText>
    </PropertyGroup>
    <Error Condition="!Exists('..\packages\MSTest.TestAdapter.2.1.0\build\net45\MSTest.TestAdapter.props')" Text="$([System.String]::Format('$(ErrorText)', '..\packages\MSTest.TestAdapter.2.1.0\build\net45\MSTest.TestAdapter.props'))" />
    <Error Condition="!Exists('..\packages\MSTest.TestAdapter.2.1.0\build\net45\MSTest.TestAdapter.targets')" Text="$([System.String]::Format('$(ErrorText)', '..\packages\MSTest.TestAdapter.2.1.0\build\net45\MSTest.TestAdapter.targets'))" />
    <Error Condition="!Exists('..\packages\EntityFramework.6.4.4\build\EntityFramework.props')" Text="$([System.String]::Format('$(ErrorText)', '..\packages\EntityFramework.6.4.4\build\EntityFramework.props'))" />
    <Error Condition="!Exists('..\packages\EntityFramework.6.4.4\build\EntityFramework.targets')" Text="$([System.String]::Format('$(ErrorText)', '..\packages\EntityFramework.6.4.4\build\EntityFramework.targets'))" />
  </Target>
  <Import Project="..\packages\MSTest.TestAdapter.2.1.0\build\net45\MSTest.TestAdapter.targets" Condition="Exists('..\packages\MSTest.TestAdapter.2.1.0\build\net45\MSTest.TestAdapter.targets')" />
  <Import Project="..\packages\EntityFramework.6.4.4\build\EntityFramework.targets" Condition="Exists('..\packages\EntityFramework.6.4.4\build\EntityFramework.targets')" />
</Project><|MERGE_RESOLUTION|>--- conflicted
+++ resolved
@@ -179,11 +179,7 @@
   <ItemGroup>
     <Compile Include="Issues\Issues_v16.cs" />
     <Compile Include="Issues\Issues_v15.cs" />
-<<<<<<< HEAD
-=======
     <Compile Include="Modules\Core\AttributeMatrixTests.cs" />
-    <Compile Include="Modules\Core\Model\AttendanceCodeTests.cs" />
->>>>>>> 26d52c84
     <Compile Include="Modules\Core\Lava\Engine\TypeConversionTests.cs" />
     <Compile Include="Modules\Core\MergeTemplateTests.cs" />
     <Compile Include="Modules\Core\Jobs\ProcessBiAnalyticsJobTests.cs" />
