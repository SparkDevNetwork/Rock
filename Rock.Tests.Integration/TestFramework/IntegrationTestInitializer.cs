--- conflicted
+++ resolved
@@ -34,13 +34,10 @@
     [DeploymentItem( "app.ConnectionStrings.config" )]
     public sealed class IntegrationTestInitializer
     {
-<<<<<<< HEAD
-=======
         public static bool IsContainersEnabled { get; private set; }
 
         public static string DatabaseHostSettingKey = "DatabaseHost";
 
->>>>>>> b34cd085
         [TestMethod]
         public void ForceDeployment()
         {
