﻿// <copyright>
// Copyright by the Spark Development Network
//
// Licensed under the Rock Community License (the "License");
// you may not use this file except in compliance with the License.
// You may obtain a copy of the License at
//
// http://www.rockrms.com/license
//
// Unless required by applicable law or agreed to in writing, software
// distributed under the License is distributed on an "AS IS" BASIS,
// WITHOUT WARRANTIES OR CONDITIONS OF ANY KIND, either express or implied.
// See the License for the specific language governing permissions and
// limitations under the License.
// </copyright>
//
using Microsoft.VisualStudio.TestTools.UnitTesting;
using Rock.Lava;
using Rock.Tests.Shared;

namespace Rock.Tests.Integration.Lava
{
    [TestClass]
    public class LavaFileSystemTests : LavaIntegrationTestBase
    {
        /// <summary>
        /// Verify that an include file containing merge fields correctly renders the context values from the parent template.
        /// </summary>
        [TestMethod]
        public void IncludeStatement_ForFileContainingMergeFields_ReturnsMergedOutput()
        {
            var fileSystem = GetMockFileProvider();

            var input = @"
Name: Ted Decker

** Contact
{% include '_contact.lava' %}
**
";

            var expectedOutput = @"
Name: Ted Decker

** Contact
Mobile: (623) 555-3323
Home: (623) 555-3322
Work : (623) 555-2444
Email: ted@rocksolidchurch.com
**
";

            var mergeValues = new LavaDataDictionary { { "mobilePhone", "(623) 555-3323" }, { "homePhone", "(623) 555-3322" }, { "workPhone", "(623) 555-2444" }, { "email", "ted@rocksolidchurch.com" } };

            var options = new LavaTestRenderOptions { MergeFields = mergeValues };

            TestHelper.ExecuteForActiveEngines( ( engine ) =>
            {
<<<<<<< HEAD
                var testEngine = LavaService.NewEngineInstance( engine.EngineType, new LavaEngineConfigurationOptions { FileSystem = fileSystem } );
=======
                var testEngine = LavaEngine.NewEngineInstance( engine.EngineType, new LavaEngineConfigurationOptions { FileSystem = fileSystem } );
>>>>>>> 0bfe3f81

                TestHelper.AssertTemplateOutput( testEngine.EngineType, expectedOutput, input, options );
            } );
        }

        /// <summary>
        /// Verify that an include file can change the value of an outer scope variable.
        /// Although this may be somewhat unintuitive, it is a scoping rule observed by Liquid.
        /// </summary>
        [TestMethod]
        public void IncludeStatement_ModifyingLocalVariableSameAsOuterVariable_ModifiesOuterVariable()
        {
            var fileSystem = GetMockFileProvider();

            var input = @"
{% assign a = 'a' %}
Outer 'a' = {{ a }}
{% include '_assign.lava' %}
Outer 'a' =  {{ a }}
";

            var expectedOutputLiquid = @"
Outer 'a' = a
Included 'a' = b
Outer 'a' = b
";

<<<<<<< HEAD
            var testEngineDotLiquid = LavaService.NewEngineInstance( LavaEngineTypeSpecifier.DotLiquid, new LavaEngineConfigurationOptions { FileSystem = fileSystem } );
=======
            var testEngineDotLiquid = LavaEngine.NewEngineInstance( LavaEngineTypeSpecifier.DotLiquid, new LavaEngineConfigurationOptions { FileSystem = fileSystem } );
>>>>>>> 0bfe3f81

            TestHelper.AssertTemplateOutput( testEngineDotLiquid, expectedOutputLiquid, input );

            // The behavior in Fluid is different from standard Liquid.
            // The include file maintains a local scope for new variables.
            var expectedOutputFluid = @"
Outer 'a' = a
Included 'a' = b
Outer 'a' = a
";

<<<<<<< HEAD
            var testEngineFluid = LavaService.NewEngineInstance( LavaEngineTypeSpecifier.Fluid, new LavaEngineConfigurationOptions { FileSystem = fileSystem } );
=======
            var testEngineFluid = LavaEngine.NewEngineInstance( LavaEngineTypeSpecifier.Fluid, new LavaEngineConfigurationOptions { FileSystem = fileSystem } );
>>>>>>> 0bfe3f81

            TestHelper.AssertTemplateOutput( testEngineFluid, expectedOutputFluid, input );
        }

        [TestMethod]
        public void IncludeStatement_ForNonexistentFile_ShouldRenderError()
        {
            var fileSystem = GetMockFileProvider();

            var input = @"
{% include '_unknown.lava' %}
";

            TestHelper.ExecuteForActiveEngines( ( engine ) =>
            {
                var testEngine = LavaService.NewEngineInstance( engine.EngineType, new LavaEngineConfigurationOptions { FileSystem = fileSystem } );

<<<<<<< HEAD
                var result = testEngine.RenderTemplate( input, new LavaRenderParameters { ExceptionHandlingStrategy = ExceptionHandlingStrategySpecifier.RenderToOutput } );

                TestHelper.DebugWriteRenderResult( engine.EngineType, input, result.Text );

                Assert.That.Contains( result.Error.Messages().JoinStrings( "//" ), "File Load Failed." );
=======
                var result = testEngine.RenderTemplate( input );

                Assert.That.IsTrue( result.Text.Contains( "File Load Failed." ) );
>>>>>>> 0bfe3f81
            } );
        }

        [TestMethod]
        public void IncludeStatement_ShouldRenderError_IfFileSystemIsNotConfigured()
        {
            var input = @"
{% include '_template.lava' %}
";

            TestHelper.ExecuteForActiveEngines( ( engine ) =>
            {
                var testEngine = LavaService.NewEngineInstance( engine.EngineType, new LavaEngineConfigurationOptions() );

                var result = testEngine.RenderTemplate( input );

<<<<<<< HEAD
                Assert.That.Contains( result.Error.Messages().JoinStrings( "//" ), "File Load Failed." );
=======
                Assert.That.IsTrue( result.Text.Contains( "File Load Failed." ) );
>>>>>>> 0bfe3f81
            } );
        }

        private MockFileProvider GetMockFileProvider()
        {
            var fileProvider = new MockFileProvider();

            // Add a lava template that references merge fields from the outer template.
            var contactDetailsTemplate = @"
Mobile: {{ mobilePhone }}
Home: {{ homePhone }} 
Work: {{ workPhone }}
Email: {{ email }}
";

            fileProvider.Add( "_contact.lava", contactDetailsTemplate );

            // This template contains the Lava-specific keyword "elseif" that is not recognized as a Liquid keyword.
            var lavaSyntaxTemplate = @"
{% assign speed = 50 %}
{% if speed > 70 -%}
Fast
{% elseif speed > 30 -%}
Moderate
{% else -%}
Slow
{% endif -%}
";

            fileProvider.Add( "_lavasyntax.lava", lavaSyntaxTemplate );

            // Add a lava template that assigns a variable.
            var assignTemplate = @"
{% assign a = 'b' %}
Included 'a' = {{ a }}
";

            fileProvider.Add( "_assign.lava", assignTemplate );

            return fileProvider;
        }
    }
}<|MERGE_RESOLUTION|>--- conflicted
+++ resolved
@@ -56,11 +56,7 @@
 
             TestHelper.ExecuteForActiveEngines( ( engine ) =>
             {
-<<<<<<< HEAD
                 var testEngine = LavaService.NewEngineInstance( engine.EngineType, new LavaEngineConfigurationOptions { FileSystem = fileSystem } );
-=======
-                var testEngine = LavaEngine.NewEngineInstance( engine.EngineType, new LavaEngineConfigurationOptions { FileSystem = fileSystem } );
->>>>>>> 0bfe3f81
 
                 TestHelper.AssertTemplateOutput( testEngine.EngineType, expectedOutput, input, options );
             } );
@@ -88,11 +84,7 @@
 Outer 'a' = b
 ";
 
-<<<<<<< HEAD
             var testEngineDotLiquid = LavaService.NewEngineInstance( LavaEngineTypeSpecifier.DotLiquid, new LavaEngineConfigurationOptions { FileSystem = fileSystem } );
-=======
-            var testEngineDotLiquid = LavaEngine.NewEngineInstance( LavaEngineTypeSpecifier.DotLiquid, new LavaEngineConfigurationOptions { FileSystem = fileSystem } );
->>>>>>> 0bfe3f81
 
             TestHelper.AssertTemplateOutput( testEngineDotLiquid, expectedOutputLiquid, input );
 
@@ -104,11 +96,7 @@
 Outer 'a' = a
 ";
 
-<<<<<<< HEAD
             var testEngineFluid = LavaService.NewEngineInstance( LavaEngineTypeSpecifier.Fluid, new LavaEngineConfigurationOptions { FileSystem = fileSystem } );
-=======
-            var testEngineFluid = LavaEngine.NewEngineInstance( LavaEngineTypeSpecifier.Fluid, new LavaEngineConfigurationOptions { FileSystem = fileSystem } );
->>>>>>> 0bfe3f81
 
             TestHelper.AssertTemplateOutput( testEngineFluid, expectedOutputFluid, input );
         }
@@ -126,17 +114,11 @@
             {
                 var testEngine = LavaService.NewEngineInstance( engine.EngineType, new LavaEngineConfigurationOptions { FileSystem = fileSystem } );
 
-<<<<<<< HEAD
                 var result = testEngine.RenderTemplate( input, new LavaRenderParameters { ExceptionHandlingStrategy = ExceptionHandlingStrategySpecifier.RenderToOutput } );
 
                 TestHelper.DebugWriteRenderResult( engine.EngineType, input, result.Text );
 
                 Assert.That.Contains( result.Error.Messages().JoinStrings( "//" ), "File Load Failed." );
-=======
-                var result = testEngine.RenderTemplate( input );
-
-                Assert.That.IsTrue( result.Text.Contains( "File Load Failed." ) );
->>>>>>> 0bfe3f81
             } );
         }
 
@@ -153,11 +135,7 @@
 
                 var result = testEngine.RenderTemplate( input );
 
-<<<<<<< HEAD
                 Assert.That.Contains( result.Error.Messages().JoinStrings( "//" ), "File Load Failed." );
-=======
-                Assert.That.IsTrue( result.Text.Contains( "File Load Failed." ) );
->>>>>>> 0bfe3f81
             } );
         }
 
@@ -168,7 +146,7 @@
             // Add a lava template that references merge fields from the outer template.
             var contactDetailsTemplate = @"
 Mobile: {{ mobilePhone }}
-Home: {{ homePhone }} 
+Home: {{ homePhone }}
 Work: {{ workPhone }}
 Email: {{ email }}
 ";
