﻿// <copyright>
// Copyright by the Spark Development Network
//
// Licensed under the Rock Community License (the "License");
// you may not use this file except in compliance with the License.
// You may obtain a copy of the License at
//
// http://www.rockrms.com/license
//
// Unless required by applicable law or agreed to in writing, software
// distributed under the License is distributed on an "AS IS" BASIS,
// WITHOUT WARRANTIES OR CONDITIONS OF ANY KIND, either express or implied.
// See the License for the specific language governing permissions and
// limitations under the License.
// </copyright>
//
<<<<<<< HEAD
using System.Collections.Generic;
=======
>>>>>>> 0bfe3f81
using Microsoft.VisualStudio.TestTools.UnitTesting;
using Rock.Lava;
using Rock.Tests.Shared;

namespace Rock.Tests.Integration.Lava
{
    [TestClass]
    public class SqlTests : LavaIntegrationTestBase
    {
        [TestMethod]
        [TestProperty( "Execution Time", "Long" )]
        public void SqlSelectShortTimeoutShouldFail()
        {
            var lavaScript = @"{% sql timeout:'10' %}

            WAITFOR DELAY '00:00:20';
            SELECT TOP 5 * 
            FROM Person
            {% endsql %}

            [
            {%- for item in results -%}
                {
                        ""CreatedDateTime"": {{ item.CreatedDateTime | ToJSON }},
                        ""LastName"": {{ item.LastName | ToJSON }},
                }{% unless forloop.last -%},{% endunless %}
            {%- endfor -%}
            ]";

            TestHelper.ExecuteForActiveEngines( ( engine ) =>
            {
<<<<<<< HEAD
                var result = ExecuteSqlBlock( engine, lavaScript );

                Assert.That.Contains( result.Error?.Messages().JoinStrings( "//" ), "Execution Timeout Expired." );
=======
                var output = TestHelper.GetTemplateOutput( engine.EngineType, lavaScript, new LavaTestRenderOptions { EnabledCommands = "Sql" } );

                Assert.That.Contains( output, "Execution Timeout Expired." );
>>>>>>> 0bfe3f81
            } );
        }

        [TestMethod]
        [TestProperty( "Execution Time", "Long" )]
        public void SqlSelectLongTimeoutShouldPass()
        {
            var lavaScript = @"{% sql timeout:'40' %}

            WAITFOR DELAY '00:00:35';
            SELECT TOP 5 * 
            FROM Person
            {% endsql %}

            [
            {%- for item in results -%}
                {
                        ""CreatedDateTime"": {{ item.CreatedDateTime | ToJSON }},
                        ""LastName"": {{ item.LastName | ToJSON }},
                }{% unless forloop.last -%},{% endunless %}
            {%- endfor -%}
            ]";

            TestHelper.ExecuteForActiveEngines( ( engine ) =>
            {
<<<<<<< HEAD
                var result = ExecuteSqlBlock( engine, lavaScript );

                Assert.That.DoesNotContain( result.Error?.Messages().JoinStrings( "//" ), "Execution Timeout Expired." );
=======
                var output = TestHelper.GetTemplateOutput( engine.EngineType, lavaScript, new LavaTestRenderOptions { EnabledCommands = "Sql" } );

                Assert.That.DoesNotContain( output, "Execution Timeout Expired." );
>>>>>>> 0bfe3f81
            } );
        }

        [TestMethod]
        public void SqlSelectNoTimeoutShouldPass()
        {
            var lavaScript = @"{% sql %}

            SELECT TOP 5 * 
            FROM Person
            {% endsql %}

            [
            {%- for item in results -%}
                {
                        ""CreatedDateTime"": {{ item.CreatedDateTime | ToJSON }},
                        ""LastName"": {{ item.LastName | ToJSON }},
                }{% unless forloop.last -%},{% endunless %}
            {%- endfor -%}
            ]";

            TestHelper.ExecuteForActiveEngines( ( engine ) =>
            {
<<<<<<< HEAD
                var result = ExecuteSqlBlock( engine, lavaScript );

                Assert.That.DoesNotContain( result.Error?.Messages().JoinStrings( "//" ), "Execution Timeout Expired." );
=======
                var output = TestHelper.GetTemplateOutput( engine.EngineType, lavaScript, new LavaTestRenderOptions { EnabledCommands = "Sql" } );

                Assert.That.DoesNotContain( output, "Execution Timeout Expired." );
>>>>>>> 0bfe3f81
            } );
        }

        [TestMethod]
        [TestProperty( "Execution Time", "Long" )]
        public void SqlSelectNoTimeoutButQueryLongerThen30SecondsShouldFail()
        {
            var lavaScript = @"{% sql %}

            WAITFOR DELAY '00:00:35';
            SELECT TOP 5 * 
            FROM Person
            {% endsql %}

            [
            {%- for item in results -%}
                {
                        ""CreatedDateTime"": {{ item.CreatedDateTime | ToJSON }},
                        ""LastName"": {{ item.LastName | ToJSON }},
                }{% unless forloop.last -%},{% endunless %}
            {%- endfor -%}
            ]";

            TestHelper.ExecuteForActiveEngines( ( engine ) =>
            {
<<<<<<< HEAD
                var result = ExecuteSqlBlock( engine, lavaScript );

                Assert.That.Contains( result.Error?.Messages().JoinStrings( "//" ), "Execution Timeout Expired." );
=======
                var output = TestHelper.GetTemplateOutput( engine.EngineType, lavaScript, new LavaTestRenderOptions { EnabledCommands = "Sql" } );

                Assert.That.Contains( output, "Execution Timeout Expired." );
>>>>>>> 0bfe3f81
            } );
        }

        [TestMethod]
        [TestProperty( "Execution Time", "Long" )]
        public void SqlCommandShortTimeoutShouldFail()
        {
            var lavaScript = @"{% sql statement:'command' timeout:'10' %}
                WAITFOR DELAY '00:00:20';
                DELETE FROM [DefinedValue] WHERE 1 != 1
            {% endsql %}

            {{ results }} {{ 'record' | PluralizeForQuantity:results }} were deleted.";

            TestHelper.ExecuteForActiveEngines( ( engine ) =>
            {
<<<<<<< HEAD
                var result = ExecuteSqlBlock( engine, lavaScript );

                Assert.That.Contains( result.Error?.Messages().JoinStrings( "//" ), "Execution Timeout Expired." );
=======
                var output = TestHelper.GetTemplateOutput( engine.EngineType, lavaScript, new LavaTestRenderOptions { EnabledCommands = "Sql" } );

                Assert.That.Contains( output, "Execution Timeout Expired." );
>>>>>>> 0bfe3f81
            } );
        }

        [TestMethod]
        [TestProperty( "Execution Time", "Long" )]
        public void SqlCommandLongTimeoutShouldPass()
        {
            var lavaScript = @"{% sql statement:'command' timeout:'40' %}
                WAITFOR DELAY '00:00:35';
                DELETE FROM [DefinedValue] WHERE 1 != 1
            {% endsql %}

            {{ results }} {{ 'record' | PluralizeForQuantity:results }} were deleted.";

            TestHelper.ExecuteForActiveEngines( ( engine ) =>
            {
<<<<<<< HEAD
                var result = ExecuteSqlBlock( engine, lavaScript );

                Assert.That.DoesNotContain( result.Error?.Messages().JoinStrings( "//" ), "Execution Timeout Expired." );
=======
                var output = TestHelper.GetTemplateOutput( engine.EngineType, lavaScript, new LavaTestRenderOptions { EnabledCommands = "Sql" } );

                Assert.That.DoesNotContain( output, "Execution Timeout Expired." );
>>>>>>> 0bfe3f81
            } );
        }

        [TestMethod]
        public void SqlCommandNoTimeoutShouldPass()
        {
            var lavaScript = @"{% sql statement:'command' %}
                DELETE FROM [DefinedValue] WHERE 1 != 1
            {% endsql %}

            {{ results }} {{ 'record' | PluralizeForQuantity:results }} were deleted.";

            TestHelper.ExecuteForActiveEngines( ( engine ) =>
            {
<<<<<<< HEAD
                var result = ExecuteSqlBlock( engine, lavaScript );

                Assert.That.DoesNotContain( result.Error?.Messages().JoinStrings( "//" ), "Execution Timeout Expired." );
=======
                var output = TestHelper.GetTemplateOutput( engine.EngineType, lavaScript, new LavaTestRenderOptions { EnabledCommands = "Sql" } );

                Assert.That.DoesNotContain( output, "Execution Timeout Expired." );
>>>>>>> 0bfe3f81
            } );
        }

        [TestMethod]
        [TestProperty( "Execution Time", "Long" )]
        public void SqlCommandNoTimeoutButQueryLongerThen30SecondsShouldFail()
        {
            var lavaScript = @"{% sql statement:'command' %}
                WAITFOR DELAY '00:00:35';
                DELETE FROM [DefinedValue] WHERE 1 != 1
            {% endsql %}

            {{ results }} {{ 'record' | PluralizeForQuantity:results }} were deleted.";

            TestHelper.ExecuteForActiveEngines( ( engine ) =>
            {
<<<<<<< HEAD
                var renderContext = engine.NewRenderContext( new List<string> { "Sql" } );

                var result = engine.RenderTemplate( lavaScript,
                    new LavaRenderParameters { Context = renderContext, ExceptionHandlingStrategy = ExceptionHandlingStrategySpecifier.RenderToOutput } );

                var errorMessages = result.Error.Messages().JoinStrings( "//" );

                Assert.That.Contains( errorMessages, "Execution Timeout Expired." );
            } );
        }

        private LavaRenderResult ExecuteSqlBlock(ILavaEngine engine, string lavaScript)
        {
            var renderContext = engine.NewRenderContext( new List<string> { "Sql" } );

            var result = engine.RenderTemplate( lavaScript,
                new LavaRenderParameters { Context = renderContext, ExceptionHandlingStrategy = ExceptionHandlingStrategySpecifier.RenderToOutput } );

            return result;
=======
                var output = TestHelper.GetTemplateOutput( engine.EngineType, lavaScript, new LavaTestRenderOptions { EnabledCommands = "Sql" } );

                Assert.That.Contains( output, "Execution Timeout Expired." );
            } );
>>>>>>> 0bfe3f81
        }
    }
}<|MERGE_RESOLUTION|>--- conflicted
+++ resolved
@@ -14,10 +14,7 @@
 // limitations under the License.
 // </copyright>
 //
-<<<<<<< HEAD
 using System.Collections.Generic;
-=======
->>>>>>> 0bfe3f81
 using Microsoft.VisualStudio.TestTools.UnitTesting;
 using Rock.Lava;
 using Rock.Tests.Shared;
@@ -34,30 +31,24 @@
             var lavaScript = @"{% sql timeout:'10' %}
 
             WAITFOR DELAY '00:00:20';
-            SELECT TOP 5 * 
-            FROM Person
-            {% endsql %}
-
-            [
-            {%- for item in results -%}
-                {
-                        ""CreatedDateTime"": {{ item.CreatedDateTime | ToJSON }},
-                        ""LastName"": {{ item.LastName | ToJSON }},
-                }{% unless forloop.last -%},{% endunless %}
-            {%- endfor -%}
-            ]";
-
-            TestHelper.ExecuteForActiveEngines( ( engine ) =>
-            {
-<<<<<<< HEAD
+            SELECT TOP 5 *
+            FROM Person
+            {% endsql %}
+
+            [
+            {%- for item in results -%}
+                {
+                        ""CreatedDateTime"": {{ item.CreatedDateTime | ToJSON }},
+                        ""LastName"": {{ item.LastName | ToJSON }},
+                }{% unless forloop.last -%},{% endunless %}
+            {%- endfor -%}
+            ]";
+
+            TestHelper.ExecuteForActiveEngines( ( engine ) =>
+            {
                 var result = ExecuteSqlBlock( engine, lavaScript );
 
                 Assert.That.Contains( result.Error?.Messages().JoinStrings( "//" ), "Execution Timeout Expired." );
-=======
-                var output = TestHelper.GetTemplateOutput( engine.EngineType, lavaScript, new LavaTestRenderOptions { EnabledCommands = "Sql" } );
-
-                Assert.That.Contains( output, "Execution Timeout Expired." );
->>>>>>> 0bfe3f81
             } );
         }
 
@@ -68,30 +59,24 @@
             var lavaScript = @"{% sql timeout:'40' %}
 
             WAITFOR DELAY '00:00:35';
-            SELECT TOP 5 * 
-            FROM Person
-            {% endsql %}
-
-            [
-            {%- for item in results -%}
-                {
-                        ""CreatedDateTime"": {{ item.CreatedDateTime | ToJSON }},
-                        ""LastName"": {{ item.LastName | ToJSON }},
-                }{% unless forloop.last -%},{% endunless %}
-            {%- endfor -%}
-            ]";
-
-            TestHelper.ExecuteForActiveEngines( ( engine ) =>
-            {
-<<<<<<< HEAD
-                var result = ExecuteSqlBlock( engine, lavaScript );
-
-                Assert.That.DoesNotContain( result.Error?.Messages().JoinStrings( "//" ), "Execution Timeout Expired." );
-=======
-                var output = TestHelper.GetTemplateOutput( engine.EngineType, lavaScript, new LavaTestRenderOptions { EnabledCommands = "Sql" } );
-
-                Assert.That.DoesNotContain( output, "Execution Timeout Expired." );
->>>>>>> 0bfe3f81
+            SELECT TOP 5 *
+            FROM Person
+            {% endsql %}
+
+            [
+            {%- for item in results -%}
+                {
+                        ""CreatedDateTime"": {{ item.CreatedDateTime | ToJSON }},
+                        ""LastName"": {{ item.LastName | ToJSON }},
+                }{% unless forloop.last -%},{% endunless %}
+            {%- endfor -%}
+            ]";
+
+            TestHelper.ExecuteForActiveEngines( ( engine ) =>
+            {
+                var result = ExecuteSqlBlock( engine, lavaScript );
+
+                Assert.That.DoesNotContain( result.Error?.Messages().JoinStrings( "//" ), "Execution Timeout Expired." );
             } );
         }
 
@@ -100,30 +85,24 @@
         {
             var lavaScript = @"{% sql %}
 
-            SELECT TOP 5 * 
-            FROM Person
-            {% endsql %}
-
-            [
-            {%- for item in results -%}
-                {
-                        ""CreatedDateTime"": {{ item.CreatedDateTime | ToJSON }},
-                        ""LastName"": {{ item.LastName | ToJSON }},
-                }{% unless forloop.last -%},{% endunless %}
-            {%- endfor -%}
-            ]";
-
-            TestHelper.ExecuteForActiveEngines( ( engine ) =>
-            {
-<<<<<<< HEAD
-                var result = ExecuteSqlBlock( engine, lavaScript );
-
-                Assert.That.DoesNotContain( result.Error?.Messages().JoinStrings( "//" ), "Execution Timeout Expired." );
-=======
-                var output = TestHelper.GetTemplateOutput( engine.EngineType, lavaScript, new LavaTestRenderOptions { EnabledCommands = "Sql" } );
-
-                Assert.That.DoesNotContain( output, "Execution Timeout Expired." );
->>>>>>> 0bfe3f81
+            SELECT TOP 5 *
+            FROM Person
+            {% endsql %}
+
+            [
+            {%- for item in results -%}
+                {
+                        ""CreatedDateTime"": {{ item.CreatedDateTime | ToJSON }},
+                        ""LastName"": {{ item.LastName | ToJSON }},
+                }{% unless forloop.last -%},{% endunless %}
+            {%- endfor -%}
+            ]";
+
+            TestHelper.ExecuteForActiveEngines( ( engine ) =>
+            {
+                var result = ExecuteSqlBlock( engine, lavaScript );
+
+                Assert.That.DoesNotContain( result.Error?.Messages().JoinStrings( "//" ), "Execution Timeout Expired." );
             } );
         }
 
@@ -134,30 +113,24 @@
             var lavaScript = @"{% sql %}
 
             WAITFOR DELAY '00:00:35';
-            SELECT TOP 5 * 
-            FROM Person
-            {% endsql %}
-
-            [
-            {%- for item in results -%}
-                {
-                        ""CreatedDateTime"": {{ item.CreatedDateTime | ToJSON }},
-                        ""LastName"": {{ item.LastName | ToJSON }},
-                }{% unless forloop.last -%},{% endunless %}
-            {%- endfor -%}
-            ]";
-
-            TestHelper.ExecuteForActiveEngines( ( engine ) =>
-            {
-<<<<<<< HEAD
+            SELECT TOP 5 *
+            FROM Person
+            {% endsql %}
+
+            [
+            {%- for item in results -%}
+                {
+                        ""CreatedDateTime"": {{ item.CreatedDateTime | ToJSON }},
+                        ""LastName"": {{ item.LastName | ToJSON }},
+                }{% unless forloop.last -%},{% endunless %}
+            {%- endfor -%}
+            ]";
+
+            TestHelper.ExecuteForActiveEngines( ( engine ) =>
+            {
                 var result = ExecuteSqlBlock( engine, lavaScript );
 
                 Assert.That.Contains( result.Error?.Messages().JoinStrings( "//" ), "Execution Timeout Expired." );
-=======
-                var output = TestHelper.GetTemplateOutput( engine.EngineType, lavaScript, new LavaTestRenderOptions { EnabledCommands = "Sql" } );
-
-                Assert.That.Contains( output, "Execution Timeout Expired." );
->>>>>>> 0bfe3f81
             } );
         }
 
@@ -174,15 +147,9 @@
 
             TestHelper.ExecuteForActiveEngines( ( engine ) =>
             {
-<<<<<<< HEAD
                 var result = ExecuteSqlBlock( engine, lavaScript );
 
                 Assert.That.Contains( result.Error?.Messages().JoinStrings( "//" ), "Execution Timeout Expired." );
-=======
-                var output = TestHelper.GetTemplateOutput( engine.EngineType, lavaScript, new LavaTestRenderOptions { EnabledCommands = "Sql" } );
-
-                Assert.That.Contains( output, "Execution Timeout Expired." );
->>>>>>> 0bfe3f81
             } );
         }
 
@@ -199,15 +166,9 @@
 
             TestHelper.ExecuteForActiveEngines( ( engine ) =>
             {
-<<<<<<< HEAD
-                var result = ExecuteSqlBlock( engine, lavaScript );
-
-                Assert.That.DoesNotContain( result.Error?.Messages().JoinStrings( "//" ), "Execution Timeout Expired." );
-=======
-                var output = TestHelper.GetTemplateOutput( engine.EngineType, lavaScript, new LavaTestRenderOptions { EnabledCommands = "Sql" } );
-
-                Assert.That.DoesNotContain( output, "Execution Timeout Expired." );
->>>>>>> 0bfe3f81
+                var result = ExecuteSqlBlock( engine, lavaScript );
+
+                Assert.That.DoesNotContain( result.Error?.Messages().JoinStrings( "//" ), "Execution Timeout Expired." );
             } );
         }
 
@@ -222,15 +183,9 @@
 
             TestHelper.ExecuteForActiveEngines( ( engine ) =>
             {
-<<<<<<< HEAD
-                var result = ExecuteSqlBlock( engine, lavaScript );
-
-                Assert.That.DoesNotContain( result.Error?.Messages().JoinStrings( "//" ), "Execution Timeout Expired." );
-=======
-                var output = TestHelper.GetTemplateOutput( engine.EngineType, lavaScript, new LavaTestRenderOptions { EnabledCommands = "Sql" } );
-
-                Assert.That.DoesNotContain( output, "Execution Timeout Expired." );
->>>>>>> 0bfe3f81
+                var result = ExecuteSqlBlock( engine, lavaScript );
+
+                Assert.That.DoesNotContain( result.Error?.Messages().JoinStrings( "//" ), "Execution Timeout Expired." );
             } );
         }
 
@@ -247,7 +202,6 @@
 
             TestHelper.ExecuteForActiveEngines( ( engine ) =>
             {
-<<<<<<< HEAD
                 var renderContext = engine.NewRenderContext( new List<string> { "Sql" } );
 
                 var result = engine.RenderTemplate( lavaScript,
@@ -267,12 +221,6 @@
                 new LavaRenderParameters { Context = renderContext, ExceptionHandlingStrategy = ExceptionHandlingStrategySpecifier.RenderToOutput } );
 
             return result;
-=======
-                var output = TestHelper.GetTemplateOutput( engine.EngineType, lavaScript, new LavaTestRenderOptions { EnabledCommands = "Sql" } );
-
-                Assert.That.Contains( output, "Execution Timeout Expired." );
-            } );
->>>>>>> 0bfe3f81
         }
     }
 }