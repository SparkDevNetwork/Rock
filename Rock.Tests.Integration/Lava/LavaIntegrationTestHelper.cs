--- conflicted
+++ resolved
@@ -68,11 +68,7 @@
                 engineOptions.FileSystem = new MockFileProvider();
                 engineOptions.CacheService = new WebsiteLavaTemplateCacheService();
 
-<<<<<<< HEAD
                 _rockliquidEngine = global::Rock.Lava.LavaService.NewEngineInstance( LavaEngineTypeSpecifier.RockLiquid, engineOptions );
-=======
-                _rockliquidEngine = global::Rock.Lava.LavaEngine.NewEngineInstance( LavaEngineTypeSpecifier.RockLiquid, engineOptions );
->>>>>>> 0bfe3f81
 
                 RegisterFilters( _rockliquidEngine );
                 RegisterTags( _rockliquidEngine );
@@ -88,11 +84,7 @@
                 engineOptions.FileSystem = new MockFileProvider();
                 engineOptions.CacheService = new WebsiteLavaTemplateCacheService();
 
-<<<<<<< HEAD
                 _dotliquidEngine = global::Rock.Lava.LavaService.NewEngineInstance( LavaEngineTypeSpecifier.DotLiquid, engineOptions );
-=======
-                _dotliquidEngine = global::Rock.Lava.LavaEngine.NewEngineInstance( LavaEngineTypeSpecifier.DotLiquid, engineOptions );
->>>>>>> 0bfe3f81
 
                 RegisterFilters( _dotliquidEngine );
                 RegisterTags( _dotliquidEngine );
@@ -112,11 +104,7 @@
                 var cacheService = new WebsiteLavaTemplateCacheService();
                 engineOptions.CacheService = cacheService;
 
-<<<<<<< HEAD
                 _fluidEngine = global::Rock.Lava.LavaService.NewEngineInstance( LavaEngineTypeSpecifier.Fluid, engineOptions );
-=======
-                _fluidEngine = global::Rock.Lava.LavaEngine.NewEngineInstance( LavaEngineTypeSpecifier.Fluid, engineOptions );
->>>>>>> 0bfe3f81
 
                 RegisterFilters( _fluidEngine );
                 RegisterTags( _fluidEngine );
@@ -425,10 +413,6 @@
 
             return result.Text;
         }
-<<<<<<< HEAD
-
-=======
-
         /// <summary>
         /// Process the specified input template and return the result.
         /// </summary>
@@ -439,29 +423,6 @@
             var engine = GetEngineInstance( engineType );
 
             return GetTemplateOutput( engine, inputTemplate, context );
-        }
-
->>>>>>> 0bfe3f81
-        /// <summary>
-        /// Process the specified input template and return the result.
-        /// </summary>
-        /// <param name="inputTemplate"></param>
-        /// <returns></returns>
-<<<<<<< HEAD
-        public string GetTemplateOutput( LavaEngineTypeSpecifier engineType, string inputTemplate, ILavaRenderContext context )
-        {
-            var engine = GetEngineInstance( engineType );
-
-            return GetTemplateOutput( engine, inputTemplate, context );
-=======
-        public string GetTemplateOutput( ILavaEngine engine, string inputTemplate, ILavaRenderContext context )
-        {
-            inputTemplate = inputTemplate ?? string.Empty;
-
-            var result = engine.RenderTemplate( inputTemplate.Trim(), LavaRenderParameters.WithContext( context ) );
-
-            return result.Text;
->>>>>>> 0bfe3f81
         }
 
         /// <summary>
@@ -511,11 +472,7 @@
                 parameters.ExceptionHandlingStrategy = options.ExceptionHandlingStrategy;
             }
 
-<<<<<<< HEAD
             var result = engine.RenderTemplate( inputTemplate.Trim(), parameters );
-=======
-            var result = engine.RenderTemplate( inputTemplate.Trim(), LavaRenderParameters.WithContext( context ) );
->>>>>>> 0bfe3f81
 
             return result.Text;
         }
@@ -611,8 +568,6 @@
 
             AssertTemplateOutput( engine, expectedOutput, inputTemplate, options );
         }
-<<<<<<< HEAD
-=======
 
         /// <summary>
         /// Process the specified input template and verify against the expected output.
@@ -621,26 +576,9 @@
         /// <param name="inputTemplate"></param>
         public void AssertTemplateOutput( ILavaEngine engine, string expectedOutput, string inputTemplate, LavaTestRenderOptions options = null )
         {
-            var context = engine.NewRenderContext();
->>>>>>> 0bfe3f81
-
-        /// <summary>
-        /// Process the specified input template and verify against the expected output.
-        /// </summary>
-        /// <param name="expectedOutput"></param>
-        /// <param name="inputTemplate"></param>
-        public void AssertTemplateOutput( ILavaEngine engine, string expectedOutput, string inputTemplate, LavaTestRenderOptions options = null )
-        {
             options = options ?? new LavaTestRenderOptions();
 
-<<<<<<< HEAD
             var outputString = GetTemplateOutput( engine, inputTemplate, options );
-=======
-            context.SetEnabledCommands( options.EnabledCommands, options.EnabledCommandsDelimiter );
-            context.SetMergeFields( options.MergeFields );
-
-            var outputString = GetTemplateOutput( engine, inputTemplate, context );
->>>>>>> 0bfe3f81
 
             Assert.IsNotNull( outputString, "Template failed to render." );
 
@@ -713,7 +651,6 @@
 
             var engine = GetEngineInstance( engineType );
 
-<<<<<<< HEAD
             Assert.That.ThrowsException<LavaException>(
             () =>
             {
@@ -726,20 +663,6 @@
                 _ = engine.RenderTemplate( inputTemplate.Trim(), renderOptions );
             },
             "Invalid template expected." );
-=======
-            var strategySetting = engine.ExceptionHandlingStrategy;
-
-            engine.ExceptionHandlingStrategy = ExceptionHandlingStrategySpecifier.Throw;
-
-            Assert.That.ThrowsException<LavaException>(
-            () =>
-            {
-                _ = engine.RenderTemplate( inputTemplate.Trim(), mergeFields );
-            },
-            "Invalid template expected." );
-
-            engine.ExceptionHandlingStrategy = strategySetting;
->>>>>>> 0bfe3f81
         }
 
         /// <summary>
