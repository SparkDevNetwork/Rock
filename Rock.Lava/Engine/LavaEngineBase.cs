﻿// <copyright>
// Copyright by the Spark Development Network
//
// Licensed under the Rock Community License (the "License");
// you may not use this file except in compliance with the License.
// You may obtain a copy of the License at
//
// http://www.rockrms.com/license
//
// Unless required by applicable law or agreed to in writing, software
// distributed under the License is distributed on an "AS IS" BASIS,
// WITHOUT WARRANTIES OR CONDITIONS OF ANY KIND, either express or implied.
// See the License for the specific language governing permissions and
// limitations under the License.
// </copyright>
//
using System;
using System.Collections.Generic;
using System.Reflection;

namespace Rock.Lava
{
    /// <summary>
    /// Provides base functionality for an engine that can parse and render Lava Templates.
    /// </summary>
    public abstract class LavaEngineBase : ILavaEngine
    {
        private List<string> _defaultEnabledCommands = new List<string>();

        /// <summary>
        /// Initializes the Lava engine with the specified options.
        /// </summary>
        public void Initialize( LavaEngineConfigurationOptions options )
        {
            if ( options == null )
            {
                options = new LavaEngineConfigurationOptions();
            }

            // Connect the cache service to this Lava Engine instance.
            _cacheService = options.CacheService;

            if ( _cacheService != null )
            {
                _cacheService.LavaEngine = this;
            }

            _defaultEnabledCommands = options.DefaultEnabledCommands;

            if ( options.ExceptionHandlingStrategy != null )
            {
                this.ExceptionHandlingStrategy = options.ExceptionHandlingStrategy.Value;
            }

            OnSetConfiguration( options );
        }

        /// <summary>
        /// The set of Lava commands that are enabled by default when a new context is created.
        /// </summary>
        public List<string> DefaultEnabledCommands
        {
            get
            {
                return _defaultEnabledCommands;
            }
            set
            {
                _defaultEnabledCommands = value ?? new List<string>();
            }
        }

        /// <summary>
        /// Override this method to set configuration options for the specific Liquid framework engine implementation.
        /// </summary>
        /// <param name="options"></param>
        public abstract void OnSetConfiguration( LavaEngineConfigurationOptions options );

        /// <summary>
        /// Gets the descriptive name of the current Liquid engine that is providing template parsing and rendering functionality for the Lava library.
        /// </summary>
        public abstract string EngineName { get; }

        #region Events

        /// <summary>
        /// An event that is triggered when the LavaEngine encounters a processing exception.
        /// </summary>
        public event EventHandler<LavaEngineExceptionEventArgs> ExceptionEncountered;

        #endregion

        /// <summary>
        /// Create a new template context.
        /// </summary>
        /// <returns></returns>
        public ILavaRenderContext NewRenderContext()
        {
            var context = OnCreateRenderContext();

            if ( context == null )
            {
                throw new LavaException( "Failed to create a new render context." );
            }

            context.SetEnabledCommands( this.DefaultEnabledCommands );

            return context;
        }

        /// <summary>
        /// Create a new template context and add the specified merge fields.
        /// </summary>
        /// <param name="enabledCommands"></param>
        /// <returns></returns>
        public ILavaRenderContext NewRenderContext( IEnumerable<string> enabledCommands )
        {
            var context = OnCreateRenderContext();

            if ( context == null )
            {
                throw new LavaException( "Failed to create a new render context." );
            }

            enabledCommands = enabledCommands ?? this.DefaultEnabledCommands;

            context.SetEnabledCommands( enabledCommands );

            return context;
        }

        /// <summary>
        /// Create a new template context and add the specified merge fields.
        /// </summary>
        /// <param name="mergeFields"></param>
        /// <returns></returns>
        public ILavaRenderContext NewRenderContext( ILavaDataDictionary mergeFields, IEnumerable<string> enabledCommands = null )
        {
            var context = OnCreateRenderContext();

            if ( context == null )
            {
                throw new LavaException( "Failed to create a new render context." );
            }

            context.SetMergeFields( mergeFields );

            enabledCommands = enabledCommands ?? this.DefaultEnabledCommands;

            context.SetEnabledCommands( enabledCommands );

            return context;
        }

        /// <summary>
        /// Create a new template context and add the specified merge fields.
        /// </summary>
        /// <param name="mergeFields"></param>
        /// <returns></returns>
        public ILavaRenderContext NewRenderContext( IDictionary<string, object> mergeFields, IEnumerable<string> enabledCommands = null )
        {
            var context = OnCreateRenderContext();

            if ( context == null )
            {
                throw new LavaException( "Failed to create a new render context." );
            }

            context.SetMergeFields( mergeFields );

            enabledCommands = enabledCommands ?? this.DefaultEnabledCommands;

            context.SetEnabledCommands( enabledCommands );

            return context;
        }

        /// <summary>
        /// Create a new template context and add the specified merge fields.
        /// </summary>
        /// <param name="mergeFields"></param>
        /// <returns></returns>
        public ILavaRenderContext NewRenderContext( LavaDataDictionary mergeFields, IEnumerable<string> enabledCommands = null )
        {
            // This method exists as a convenience to disambiguate method calls using the LavaDataDictionary parameter, because
            //  it supports both the ILavaDataDictionary and IDictionary<string, object> interfaces.
            return NewRenderContext( (ILavaDataDictionary)mergeFields, enabledCommands );
        }

        /// <summary>
        /// Implement this method to provide a Liquid framework-specific instance of a new render context. 
        /// </summary>
        /// <returns></returns>
        protected abstract ILavaRenderContext OnCreateRenderContext();

        private ILavaTemplateCacheService _cacheService;

        /// <summary>
        /// Gets the current cache service for the Lava Engine.
        /// </summary>
        /// <returns>A reference to the current caching service, or null if caching is not configured.</returns>
        public ILavaTemplateCacheService TemplateCacheService
        {
            get
            {
                return _cacheService;
            }
        }

        /// <summary>
        /// Gets the type of third-party framework used to render and parse Lava/Liquid documents.
        /// </summary>
        public abstract LavaEngineTypeSpecifier EngineType { get; }

        /// <summary>
        /// Register a type that can be referenced in a template during the rendering process.
        /// </summary>
        /// <param name="type"></param>
        /// <remarks>
        /// The [LavaVisible] and [LavaHidden] custom attributes can be applied to determine the visibility of individual properties.
        /// If these attributes are not applied to any members of the type, all members are visible by default.
        /// </remarks>
        public void RegisterSafeType( Type type )
        {
            RegisterSafeType( type, null );
        }

        /// <summary>
        /// Register a type that can be referenced in a template during the rendering process.
        /// </summary>
        /// <param name="type"></param>
        /// <param name="allowedMembers">
        /// The names of the properties that are visible to the Lava renderer.
        /// Specifying this parameter overrides the effect of any [LavaVisible] and [LavaHidden] custom attributes applied to the type.
        /// </param>
        public abstract void RegisterSafeType( Type type, IEnumerable<string> allowedMembers );

        /// <summary>
        /// Register a shortcode that is defined and implemented in code.
        /// </summary>
<<<<<<< HEAD
=======
        /// <param name="shortcodeFactoryMethod"></param>
        public void RegisterStaticShortcode( Func<string, ILavaShortcode> shortcodeFactoryMethod )
        {
            var instance = shortcodeFactoryMethod( "default" );

            if ( instance == null )
            {
                throw new Exception( "Shortcode factory could not provide a valid instance for \"default\"." );
            }

            RegisterShortcode( instance.SourceElementName, shortcodeFactoryMethod );
        }

        /// <summary>
        /// Register a shortcode that is defined and implemented in code.
        /// </summary>
>>>>>>> 0bfe3f81
        /// <param name="name"></param>
        /// <param name="shortcodeFactoryMethod"></param>
        public void RegisterShortcode( string name, Func<string, ILavaShortcode> shortcodeFactoryMethod )
        {
            var instance = shortcodeFactoryMethod( name );

            if ( instance == null )
            {
                throw new Exception( $"Shortcode factory could not provide a valid instance for \"{name}\" ." );
            }

            // Get a decorated name for the shortcode that will not collide with a regular tag name.
            var registrationKey = LavaUtilityHelper.GetLiquidElementNameFromShortcodeName( name );

            if ( instance.ElementType == LavaShortcodeTypeSpecifier.Inline )
            {
                var tagFactoryMethod = shortcodeFactoryMethod as Func<string, ILavaTag>;

                RegisterTag( registrationKey, tagFactoryMethod );
            }
            else
            {
                RegisterBlock( registrationKey, ( blockName ) =>
               {
                   // Get a shortcode instance using the provided shortcut factory.
                   var shortcode = shortcodeFactoryMethod( registrationKey );

                   // Return the shortcode instance as a RockLavaBlock
                   return shortcode as ILavaBlock;
               } );
            }
        }

        /// <summary>
        /// Register a shortcode that is defined and implemented by a provider component.
        /// </summary>
        /// <param name="name"></param>
        /// <param name="shortcodeFactoryMethod"></param>
        public void RegisterShortcode( string name, ILavaShortcodeProvider provider )
        {
            // Get a decorated name for the shortcode that will not collide with a regular tag name.
            var registrationKey = LavaUtilityHelper.GetLiquidElementNameFromShortcodeName( name );

            var info = provider.GetShortcodeDefinition( name );

            if ( info == null )
            {
                throw new Exception( $"Shortcode provider could not provide a valid instance for \"{name}\" ." );
            }

            if ( info.ElementType == LavaShortcodeTypeSpecifier.Inline )
            {
                RegisterTag( registrationKey, ( tagName ) => { return GetLavaShortcodeInstanceFromProvider<ILavaTag>( provider, tagName, this ); } );
            }
            else
            {
                RegisterBlock( registrationKey, ( blockName ) => { return GetLavaShortcodeInstanceFromProvider<ILavaBlock>( provider, blockName, this ); } );
            }
        }

        /// <summary>
        /// Static factory method to return a named shortcode instance from a shortcode provider.
        /// </summary>
        /// <typeparam name="TElement"></typeparam>
        /// <param name="provider"></param>
        /// <param name="tagName"></param>
        /// <returns></returns>
        private static TElement GetLavaShortcodeInstanceFromProvider<TElement>( ILavaShortcodeProvider provider, string tagName, ILavaEngine engine )
            where TElement : class, IRockLavaElement
        {
            var instance = provider.GetShortcodeInstance( tagName, engine ) as TElement;

            if ( instance == null )
            {
                throw new Exception( $"Shortcode provider could not provide a valid instance for \"{tagName}\" ." );
            }

            return instance;
        }

        /// <summary>
        /// Register a shortcode that is defined in the data store.
        /// The definition of a dynamic shortcode can be changed at runtime.
        /// </summary>
        /// <param name="name"></param>
        /// <param name="shortcodeFactoryMethod"></param>
        public void RegisterShortcode( DynamicShortcodeDefinition shortcodeDefinition )
        {
            if ( shortcodeDefinition == null )
            {
                throw new Exception( "Shortcode definition is required." );
            }

            if ( shortcodeDefinition.ElementType == LavaShortcodeTypeSpecifier.Inline )
            {
                // Create a new factory method that returns an initialized Shortcode Tag element.
                Func<string, ILavaTag> tagFactoryMethod = ( tagName ) =>
                {
                    // Call the factory method we have been passed to retrieve the definition of the shortcode.
                    // The definition may change at runtime, so we need to execute the factory method every time we create a new shortcode instance.
                    var shortCodeName = LavaUtilityHelper.GetShortcodeNameFromLiquidElementName( tagName );

                    var shortcodeInstance = new DynamicShortcodeTag();

                    shortcodeInstance.Initialize( shortcodeDefinition, this );

                    return shortcodeInstance;
                };

                // Register the shortcode as a custom tag, but use a decorated registration name that will not collide with a regular element name.
                var registrationKey = LavaUtilityHelper.GetLiquidElementNameFromShortcodeName( shortcodeDefinition.Name );

                RegisterTag( registrationKey, tagFactoryMethod );
            }
            else
            {
                // Create a new factory method that returns an initialized Shortcode Block element.
                Func<string, ILavaBlock> blockFactoryMethod = ( blockName ) =>
                {
                    // Call the factory method we have been passed to retrieve the definition of the shortcode.
                    // The definition may change at runtime, so we need to execute the factory method for each new shortcode instance.
                    var shortCodeName = LavaUtilityHelper.GetShortcodeNameFromLiquidElementName( blockName );

                    var shortcodeInstance = new DynamicShortcodeBlock( shortcodeDefinition, this );

                    return shortcodeInstance;
                };

                // Register the shortcode as a custom block, but use a decorated registration name that will not collide with a regular element name.
                var registrationKey = LavaUtilityHelper.GetLiquidElementNameFromShortcodeName( shortcodeDefinition.Name );

                RegisterBlock( registrationKey, blockFactoryMethod );
            }
        }

        /// <summary>
        /// Register a shortcode that is defined in the data store.
        /// The definition of a dynamic shortcode can be changed at runtime.
        /// </summary>
        /// <param name="name"></param>
        /// <param name="shortcodeFactoryMethod"></param>
        public void RegisterShortcode( string name, Func<string, DynamicShortcodeDefinition> shortcodeFactoryMethod )
        {
            // Create a default instance so we can retrieve the properties of the shortcode.
            var instance = shortcodeFactoryMethod( name );

            if ( instance == null )
            {
                throw new Exception( $"Shortcode factory could not provide a valid instance for \"{name}\" ." );
            }

            if ( instance.ElementType == LavaShortcodeTypeSpecifier.Inline )
            {
                // Create a new factory method that returns an initialized Shortcode Tag element.
                Func<string, ILavaTag> tagFactoryMethod = ( tagName ) =>
                {
                    var shortcodeInstance = GetShortcodeFromFactory<DynamicShortcodeTag>( tagName, shortcodeFactoryMethod );

                    return shortcodeInstance;
                };

                // Register the shortcode as a custom tag, but use a decorated registration name that will not collide with a regular element name.
                var registrationKey = LavaUtilityHelper.GetLiquidElementNameFromShortcodeName( name );

                RegisterTag( registrationKey, tagFactoryMethod );
            }
            else
            {
                // Create a new factory method that returns an initialized Shortcode Block element.
                Func<string, ILavaBlock> blockFactoryMethod = ( blockName ) =>
                {
                    // Call the factory method we have been passed to retrieve the definition of the shortcode.
                    // The definition may change at runtime, so we need to execute the factory method for each new shortcode instance.
                    var shortCodeName = LavaUtilityHelper.GetShortcodeNameFromLiquidElementName( blockName );

                    var shortcodeDefinition = shortcodeFactoryMethod( shortCodeName );

                    var shortcodeInstance = new DynamicShortcodeBlock( shortcodeDefinition, this );

                    return shortcodeInstance;
                };

                // Register the shortcode as a custom block, but use a decorated registration name that will not collide with a regular element name.
                var registrationKey = LavaUtilityHelper.GetLiquidElementNameFromShortcodeName( name );

                RegisterBlock( registrationKey, blockFactoryMethod );
            }
        }

        private T GetShortcodeFromFactory<T>( string shortcodeInternalName, Func<string, DynamicShortcodeDefinition> shortcodeFactoryMethod )
            where T : DynamicShortcode, new()
        {
            // Call the factory method we have been passed to retrieve the definition of the shortcode.
            // The definition may change at runtime, so we need to execute the factory method every time we create a new shortcode instance.
            var shortCodeName = LavaUtilityHelper.GetShortcodeNameFromLiquidElementName( shortcodeInternalName );

            var shortcodeDefinition = shortcodeFactoryMethod( shortCodeName );

            var shortcodeInstance = new T();

            shortcodeInstance.Initialize( shortcodeDefinition, this );

            return shortcodeInstance;
        }

        /// <summary>
        /// Render the provided template.
        /// </summary>
        /// <param name="inputTemplate"></param>
        /// <returns>
        /// The rendered output of the template.
        /// If the template is invalid, returns an error message or an empty string according to the current ExceptionHandlingStrategy setting.
        /// </returns>
        public LavaRenderResult RenderTemplate( string inputTemplate )
        {
            return RenderTemplate( inputTemplate, LavaRenderParameters.Default() );
        }

        /// <summary>
        /// Render the provided template in the specified context.
        /// </summary>
        /// <param name="inputTemplate"></param>
        /// <param name="context"></param>
        /// <returns>
        /// The rendered output of the template.
        /// If the template is invalid, returns an error message or an empty string according to the current ExceptionHandlingStrategy setting.
        /// </returns>
<<<<<<< HEAD
        public LavaRenderResult RenderTemplate( string inputTemplate, ILavaDataDictionary mergeFields )
        {
            var result = RenderTemplate( inputTemplate, LavaRenderParameters.WithContext( this.NewRenderContext( mergeFields ) ) );

            return result;
        }
=======
        //public string RenderTemplate( string inputTemplate, ILavaRenderContext context )
        //{
        //    string output;
        //    List<Exception> errors;

        //    TryRenderTemplate( inputTemplate, context, out output, out errors );

        //    return output;
        //}
>>>>>>> 0bfe3f81

        /// <summary>
        /// Render the provided template using the specified parameters.
        /// </summary>
        /// <param name="inputTemplate"></param>
        /// <param name="parameters"></param>
        /// <returns>
        /// The result of the render operation.
        /// If the template is invalid, the Text property may contain an error message or an empty string according to the current ExceptionHandlingStrategy setting.
        /// </returns>
<<<<<<< HEAD
        public LavaRenderResult RenderTemplate( string inputTemplate, LavaRenderParameters parameters )
        {
            ILavaTemplate template;

            parameters = parameters ?? new LavaRenderParameters();

            var renderResult = new LavaRenderResult();

            var exceptionStrategy = parameters.ExceptionHandlingStrategy ?? this.ExceptionHandlingStrategy;
=======
        public LavaRenderResult RenderTemplate( string inputTemplate, ILavaDataDictionary mergeFields )
        {
            var result = RenderTemplate( inputTemplate, LavaRenderParameters.WithContext( this.NewRenderContext( mergeFields ) ) );

            return result;
        }

        /// <summary>
        /// Render the provided template using the specified parameters.
        /// </summary>
        /// <param name="inputTemplate"></param>
        /// <param name="parameters"></param>
        /// <returns>
        /// The result of the render operation.
        /// If the template is invalid, the Text property may contain  an error message or an empty string according to the current ExceptionHandlingStrategy setting.
        /// </returns>
        public LavaRenderResult RenderTemplate( ILavaTemplate template, LavaRenderParameters parameters )
        {
            parameters = parameters ?? new LavaRenderParameters();

            var renderResult = new LavaRenderResult();

            try
            {
                List<Exception> errors;

                if ( parameters.Context == null )
                {
                    parameters.Context = NewRenderContext();
                }

                string output;

                var isRendered = OnTryRender( template, parameters, out output, out errors );

                renderResult.Text = output;
                renderResult.Errors = errors;
            }
            catch ( Exception ex )
            {
                ProcessException( ex );

                renderResult.Errors = new List<Exception> { ex };
                renderResult.Text = null;
            }

            return renderResult;
        }

            /// <summary>
            /// Render the provided template using the specified parameters.
            /// </summary>
            /// <param name="inputTemplate"></param>
            /// <param name="parameters"></param>
            /// <returns>
            /// The result of the render operation.
            /// If the template is invalid, the Text property may contain  an error message or an empty string according to the current ExceptionHandlingStrategy setting.
            /// </returns>
            public LavaRenderResult RenderTemplate( string inputTemplate, LavaRenderParameters parameters )
        {
            ILavaTemplate template;
>>>>>>> 0bfe3f81

            parameters = parameters ?? new LavaRenderParameters();

            var renderResult = new LavaRenderResult();

            try
            {
                if ( _cacheService != null )
                {
                    template = _cacheService.GetOrAddTemplate( inputTemplate, parameters.CacheKey );
                }
                else
                {
                    template = null;
                }

                bool isParsed = ( template != null );

<<<<<<< HEAD
                if ( !isParsed )
                {
                    var parseResult = ParseTemplate( inputTemplate );
=======
                List<Exception> errors;

                if ( !isParsed )
                {
                    var parseResult = ParseTemplate( inputTemplate ); //, out template, out errors );
                    //isParsed = TryParseTemplate( inputTemplate, out template, out errors );
>>>>>>> 0bfe3f81

                    if ( parseResult.HasErrors )
                    {
                        if ( parseResult.Template == null
<<<<<<< HEAD
                             || exceptionStrategy == ExceptionHandlingStrategySpecifier.Throw )
=======
                             || this.ExceptionHandlingStrategy == ExceptionHandlingStrategySpecifier.Throw )
>>>>>>> 0bfe3f81
                        {
                            throw new LavaException( "Lava Template parse operation failed." );
                        }
                    }

                    template = parseResult.Template;
                }

                if ( parameters.Context == null )
                {
                    parameters.Context = NewRenderContext();
                }

<<<<<<< HEAD
                renderResult = RenderTemplate( template, parameters );
=======
                string output;

                var isRendered = OnTryRender( template, parameters, out output, out errors );

                renderResult.Text = output;
                renderResult.Errors = errors;
>>>>>>> 0bfe3f81
            }
            catch ( Exception ex )
            {
                if ( !( ex is LavaException ) )
                {
                    ex = new LavaRenderException( this.EngineName, inputTemplate, ex );
                }

<<<<<<< HEAD
                string message;

                ProcessException( ex, exceptionStrategy, out message );

                renderResult.Error = ex;
                renderResult.Text = message;
=======
                renderResult.Errors = new List<Exception> { ex };
                renderResult.Text = null;
>>>>>>> 0bfe3f81
            }

            return renderResult;
        }

        /// <summary>
<<<<<<< HEAD
        /// Render the provided template using the specified parameters.
        /// </summary>
        /// <param name="inputTemplate"></param>
        /// <param name="context"></param>
        /// <returns>
        /// The result of the render operation.
        /// If the template is invalid, the Text property may contain  an error message or an empty string according to the current ExceptionHandlingStrategy setting.
        /// </returns>
        public LavaRenderResult RenderTemplate( ILavaTemplate template, ILavaRenderContext context )
        {
            return RenderTemplate( template, new LavaRenderParameters { Context = context } );
        }

        /// <summary>
        /// Render the provided template using the specified parameters.
        /// </summary>
        /// <param name="inputTemplate"></param>
        /// <param name="parameters"></param>
        /// <returns>
        /// The result of the render operation.
        /// If the template is invalid, the Text property may contain  an error message or an empty string according to the current ExceptionHandlingStrategy setting.
        /// </returns>
        public LavaRenderResult RenderTemplate( ILavaTemplate template, LavaRenderParameters parameters )
        {
            parameters = parameters ?? new LavaRenderParameters();

            LavaRenderResult result;

            try
            {
                if ( parameters.Context == null )
                {
                    parameters.Context = NewRenderContext();
                }

                result = OnRenderTemplate( template, parameters );

                if ( result.Error != null )
                {
                    result.Error = GetLavaRenderException( result.Error );
                }
            }
            catch ( Exception ex )
            {
                result = new LavaRenderResult();

                var lre = GetLavaRenderException( ex );

                string message;

                ProcessException( lre, parameters.ExceptionHandlingStrategy, out message );

                result.Error = lre;
                result.Text = message;
            }

            return result;
        }
=======
        /// Try to render the provided template.
        /// </summary>
        /// <param name="inputTemplate"></param>
        /// <param name="output"></param>
        /// <returns></returns>
        //[Obsolete( "Use LavaRenderResult RenderTemplate() instead." )]
        //public bool TryRenderTemplate( string inputTemplate, out string output, out List<Exception> errors )
        //{
        //    return TryRenderTemplate( inputTemplate, mergeFields: null, out output, out errors );
        //}

        /// <summary>
        /// Try to render the provided template with the specified merge fields.
        /// </summary>
        /// <param name="inputTemplate"></param>
        /// <param name="mergeFields"></param>
        /// <param name="output"></param>
        /// <returns></returns>
        //public bool TryRenderTemplate( string inputTemplate, ILavaDataDictionary mergeFields, out string output, out List<Exception> errors )
        //{
        //    ILavaRenderContext context;

        //    if ( mergeFields != null )
        //    {
        //        context = NewRenderContext();

        //        context.SetMergeFields( mergeFields );
        //    }
        //    else
        //    {
        //        context = null;
        //    }

        //    return TryRenderTemplate( inputTemplate, context, out output, out errors );
        //}

        /// <summary>
        /// Try to render the provided template in the specified context.
        /// </summary>
        /// <param name="inputTemplate"></param>
        /// <param name="context"></param>
        /// <param name="output"></param>
        /// <returns></returns>
        //public bool TryRenderTemplate( string inputTemplate, ILavaRenderContext context, out string output, out List<Exception> errors )
        //{
        //    var result = RenderTemplate( inputTemplate, new LavaRenderParameters { Context = context } );

        //    output = result.Text;
        //    errors = result.Errors;

        //    return !result.HasErrors;            
        //}

        /// <summary>
        /// Try to render the specified Lava template using the specified parameters.
        /// </summary>
        /// <param name="inputTemplate"></param>
        /// <param name="parameters"></param>
        /// <param name="output"></param>
        /// <param name="errors"></param>
        /// <returns></returns>
        //public bool TryRenderTemplate( ILavaTemplate inputTemplate, LavaRenderParameters parameters, out string output, out List<Exception> errors )
        //{
        //    return OnTryRender( inputTemplate, parameters, out output, out errors );
        //}
>>>>>>> 0bfe3f81

        /// <summary>
        /// Override this method to render the Lava template using the underlying rendering engine.
        /// </summary>
        /// <param name="inputTemplate"></param>
        /// <param name="parameters"></param>
        /// <returns></returns>
        protected abstract LavaRenderResult OnRenderTemplate( ILavaTemplate inputTemplate, LavaRenderParameters parameters );

        /// <summary>
        /// Compare two objects for equivalence according to the applicable Lava equality rules for the input object types.
        /// </summary>
        /// <param name="left"></param>
        /// <param name="right"></param>
        /// <returns>True if the two objects are considered equal.</returns>
        public abstract bool AreEqualValue( object left, object right );

        /// <summary>
        /// Attempt to parse and compile the specified Lava source text into a valid Lava template.
        /// </summary>
        /// <param name="inputTemplate"></param>
        /// <returns>A LavaParseResult containing the result of the operation.</returns>
        public LavaParseResult ParseTemplate( string inputTemplate )
        {
            var result = new LavaParseResult();

            try
            {
                result.Template = OnParseTemplate( inputTemplate );
            }
            catch ( Exception ex )
            {
<<<<<<< HEAD
                var lpe = ex as LavaParseException ?? new LavaParseException( this.EngineName, inputTemplate, ex );

                result.Error = lpe;
=======
                result.Errors = new List<Exception> { ex };
>>>>>>> 0bfe3f81

                string message;

                var exceptionStrategy = this.ExceptionHandlingStrategy;

<<<<<<< HEAD
                ProcessException( lpe, exceptionStrategy, out message );

                if ( !string.IsNullOrWhiteSpace( message ) )
                {
                    // Create a new template containing the error message.
                    if ( exceptionStrategy == ExceptionHandlingStrategySpecifier.RenderToOutput )
=======
                if ( !string.IsNullOrWhiteSpace( message ) )
                {
                    // Create a new template containing the error message.
                    if ( this.ExceptionHandlingStrategy == ExceptionHandlingStrategySpecifier.RenderToOutput )
>>>>>>> 0bfe3f81
                    {
                        result.Template = OnParseTemplate( message );
                    }
                }
            }

            return result;
        }

        /// <summary>
        /// Override this method to implement parsing and compilation of Lava source text.
        /// </summary>
        /// <param name="inputTemplate"></param>
        /// <returns></returns>
        protected abstract ILavaTemplate OnParseTemplate( string inputTemplate );

        /// <summary>
        /// Get the collection of registered Lava template elements.
        /// </summary>
        /// <returns></returns>
        public Dictionary<string, ILavaElementInfo> GetRegisteredElements()
        {
            var tags = new Dictionary<string, ILavaElementInfo>();

            foreach ( var tagWrapper in _lavaElements )
            {
                var info = new LavaTagInfo();

                info.Name = tagWrapper.Key;

                info.SystemTypeName = tagWrapper.Value.SystemTypeName;

                tags.Add( info.Name, info );
            }

            return tags;
        }

        #region Tags

        private Dictionary<string, ILavaElementInfo> _lavaElements = new Dictionary<string, ILavaElementInfo>( StringComparer.OrdinalIgnoreCase );

        /// <summary>
        /// Register a Lava Tag element.
        /// </summary>
        /// <param name="name"></param>
        /// <param name="factoryMethod"></param>
        public virtual void RegisterTag( string name, Func<string, ILavaTag> factoryMethod )
        {
            if ( string.IsNullOrWhiteSpace( name ) )
            {
                throw new ArgumentException( "Name must be specified." );
            }

            name = name.Trim().ToLower();

            var tagInstance = factoryMethod( name );

            var tagInfo = new LavaTagInfo();

            tagInfo.Name = name;
            tagInfo.FactoryMethod = factoryMethod;

            tagInfo.IsAvailable = ( tagInstance != null );

            if ( tagInstance != null )
            {
                tagInfo.SystemTypeName = tagInstance.GetType().FullName;
            }

            _lavaElements[name] = tagInfo;
        }

        /// <summary>
        /// Register a Lava Block element.
        /// </summary>
        /// <param name="name"></param>
        /// <param name="factoryMethod"></param>
        public virtual void RegisterBlock( string name, Func<string, ILavaBlock> factoryMethod )
        {
            if ( string.IsNullOrWhiteSpace( name ) )
            {
                throw new ArgumentException( "Name must be specified." );
            }

            name = name.Trim().ToLower();

            var blockInstance = factoryMethod( name );

            var blockInfo = new LavaBlockInfo();

            blockInfo.Name = name;
            blockInfo.FactoryMethod = factoryMethod;

            blockInfo.IsAvailable = ( blockInstance != null );

            if ( blockInstance != null )
            {
                blockInfo.SystemTypeName = blockInstance.GetType().FullName;
            }

            _lavaElements[name] = blockInfo;
        }

        #endregion

        #region Filters

        /// <summary>
        /// Register a filter function.
        /// A filter must be defined as a public static function that returns a string.
        /// </summary>
        /// <param name="filterMethod"></param>
        /// <param name="filterName"></param>
        public void RegisterFilter( MethodInfo filterMethod, string filterName = null )
        {
            try
            {
                if ( filterMethod == null )
                {
                    throw new Exception( "Invalid filter method reference." );
                }

                OnRegisterFilter( filterMethod, filterName );
            }
            catch ( Exception ex )
            {
                throw new LavaException( ex );
            }
        }

        /// <summary>
        /// Register one or more filter functions that are implemented by the supplied Type.
        /// A filter must be defined as a public static function that returns a string.
        /// </summary>
        /// <param name="implementingType"></param>
        public void RegisterFilters( Type implementingType )
        {
            OnRegisterFilters( implementingType );
        }

        /// <summary>
        /// Override this method to register the filters defined by the provided Type with the underlying Liquid processing framework.
        /// </summary>
        /// <param name="implementingType"></param>
        protected abstract void OnRegisterFilters( Type implementingType );

        /// <summary>
        /// Override this method to register the filter defined by the provided method with the underlying Liquid processing framework.
        /// </summary>
        /// <param name="implementingType"></param>
        /// <param name="filterName"></param>
        protected abstract void OnRegisterFilter( MethodInfo filterMethod, string filterName );

        #endregion

        protected void ProcessException( Exception ex, ExceptionHandlingStrategySpecifier? exceptionStrategy )
        {
            ProcessException( ex, exceptionStrategy, out _ );
        }

        protected void ProcessException( Exception ex, ExceptionHandlingStrategySpecifier? exceptionStrategy, out string message )
        {
            // Raise an event to notify subscribers that an exception has occurred.
            if ( this.ExceptionEncountered != null )
            {
                ExceptionEncountered( this, new LavaEngineExceptionEventArgs { Exception = GetLavaException( ex ) } );
            }

            // Process the exception according to the specified exception strategy.
            exceptionStrategy = exceptionStrategy ?? this.ExceptionHandlingStrategy;

            if ( exceptionStrategy == ExceptionHandlingStrategySpecifier.RenderToOutput )
            {
                var errorMessage = ex.Message.Length > 100 ? ex.Message.Substring( 0, 100 ) + "..." : ex.Message;

                message = $"Lava Error: {errorMessage}";
            }
            else if ( exceptionStrategy == ExceptionHandlingStrategySpecifier.Ignore )
            {
                // We should probably log the message here rather than failing silently, but this preserves current behavior.
                message = null;
            }
            else
            {
                // Ensure that any exception thrown by the engine is a LavaException so it can be easily identified.
<<<<<<< HEAD
                throw GetLavaException( ex );
            }
        }

        private LavaException GetLavaException( Exception ex )
        {
            if ( ex is LavaException le )
            {
                return le;
            }
            else
            {
                return new LavaException( "A Lava Processing Error occurred. Check the inner exception for details.", ex );
=======
                if ( ex is LavaException )
                {
                    throw ex;
                }
                else
                {
                    throw new LavaException( "A Lava Processing Error occurred. Check the inner exception for details.", ex );
                }                
>>>>>>> 0bfe3f81
            }
        }

        private LavaRenderException GetLavaRenderException( Exception ex )
        {
            return ex as LavaRenderException ?? new LavaRenderException( this.EngineName, string.Empty, ex );
        }

        /// <summary>
        /// Gets or sets the strategy for handling exceptions encountered during the rendering process.
        /// </summary>
        public ExceptionHandlingStrategySpecifier ExceptionHandlingStrategy { get; set; } = ExceptionHandlingStrategySpecifier.RenderToOutput;

        /// <summary>
        /// Convert a Lava template to a Liquid-compatible template by replacing Lava-specific syntax and keywords.
        /// </summary>
        /// <param name="lavaTemplateText"></param>
        /// <returns></returns>
        public string ConvertToLiquid( string lavaTemplateText )
        {
            var converter = new LavaToLiquidTemplateConverter();

            return converter.ConvertToLiquid( lavaTemplateText );
        }

        /// <summary>
        /// Remove all entries from the template cache.
        /// </summary>
        public void ClearTemplateCache()
        {
            if ( _cacheService != null )
            {
                _cacheService.ClearCache();
            }
        }

        /// <summary>
        /// Remove the registration entry for a Tag with the specified name.
        /// </summary>
        /// <param name="name"></param>
<<<<<<< HEAD
        public bool DeregisterTag( string name )
=======
        public void DeregisterTag( string name )
>>>>>>> 0bfe3f81
        {
            var registrationKey = LavaUtilityHelper.GetLiquidElementNameFromShortcodeName( name );

            if ( !_lavaElements.ContainsKey( registrationKey ) )
            {
                return false;
            }

            _lavaElements.Remove( registrationKey );

            return true;
        }

        /// <summary>
        /// Remove the registration entry for a Block with the specified name.
        /// </summary>
        /// <param name="name"></param>
<<<<<<< HEAD
        public bool DeregisterBlock( string name )
        {
            if ( !_lavaElements.ContainsKey( name ) )
            {
                return false;
            }

            _lavaElements.Remove( name );

            return true;
        }

        /// <summary>
        /// Remove the registration entry for a Shortcode with the specified name.
        /// </summary>
        /// <param name="name"></param>
        public bool DeregisterShortcode( string name )
        {
            // Get the decorated name for the shortcode.
            var registrationKey = LavaUtilityHelper.GetLiquidElementNameFromShortcodeName( name );

            if ( !_lavaElements.ContainsKey( registrationKey ) )
            {
                return false;
            }

            _lavaElements.Remove( registrationKey );

            return true;
=======
        public void DeregisterBlock( string name )
        {
            if ( _lavaElements.ContainsKey( name ) )
            {
                _lavaElements.Remove( name );
            }
        }

        /// <summary>
        /// Remove the registration entry for a Shortcode with the specified name.
        /// </summary>
        /// <param name="name"></param>
        public void DeregisterShortcode( string name )
        {
            // Get the decorated name for the shortcode.
            var registrationKey = LavaUtilityHelper.GetLiquidElementNameFromShortcodeName( name );

            if ( _lavaElements.ContainsKey( registrationKey ) )
            {
                _lavaElements.Remove( registrationKey );
            }
>>>>>>> 0bfe3f81
        }

        /// <summary>
        /// Parse the input text into a compiled Lava template.
        /// </summary>
        /// <param name="inputTemplate"></param>
        /// <returns></returns>
        //public LavaParseResult ParseTemplate( string inputTemplate )
        //{
        //    ILavaTemplate template;
        //    List<Exception> errors;

        //    var isValid = TryParseTemplate( inputTemplate, out template, out errors );

        //    if ( !isValid )
        //    {
        //        throw new LavaException( "ParseTemplate failed. The Lava template is invalid." );
        //    }

        //    return template;
        //}
    }
}<|MERGE_RESOLUTION|>--- conflicted
+++ resolved
@@ -188,7 +188,7 @@
         }
 
         /// <summary>
-        /// Implement this method to provide a Liquid framework-specific instance of a new render context. 
+        /// Implement this method to provide a Liquid framework-specific instance of a new render context.
         /// </summary>
         /// <returns></returns>
         protected abstract ILavaRenderContext OnCreateRenderContext();
@@ -238,25 +238,6 @@
         /// <summary>
         /// Register a shortcode that is defined and implemented in code.
         /// </summary>
-<<<<<<< HEAD
-=======
-        /// <param name="shortcodeFactoryMethod"></param>
-        public void RegisterStaticShortcode( Func<string, ILavaShortcode> shortcodeFactoryMethod )
-        {
-            var instance = shortcodeFactoryMethod( "default" );
-
-            if ( instance == null )
-            {
-                throw new Exception( "Shortcode factory could not provide a valid instance for \"default\"." );
-            }
-
-            RegisterShortcode( instance.SourceElementName, shortcodeFactoryMethod );
-        }
-
-        /// <summary>
-        /// Register a shortcode that is defined and implemented in code.
-        /// </summary>
->>>>>>> 0bfe3f81
         /// <param name="name"></param>
         /// <param name="shortcodeFactoryMethod"></param>
         public void RegisterShortcode( string name, Func<string, ILavaShortcode> shortcodeFactoryMethod )
@@ -484,24 +465,12 @@
         /// The rendered output of the template.
         /// If the template is invalid, returns an error message or an empty string according to the current ExceptionHandlingStrategy setting.
         /// </returns>
-<<<<<<< HEAD
         public LavaRenderResult RenderTemplate( string inputTemplate, ILavaDataDictionary mergeFields )
         {
             var result = RenderTemplate( inputTemplate, LavaRenderParameters.WithContext( this.NewRenderContext( mergeFields ) ) );
 
             return result;
         }
-=======
-        //public string RenderTemplate( string inputTemplate, ILavaRenderContext context )
-        //{
-        //    string output;
-        //    List<Exception> errors;
-
-        //    TryRenderTemplate( inputTemplate, context, out output, out errors );
-
-        //    return output;
-        //}
->>>>>>> 0bfe3f81
 
         /// <summary>
         /// Render the provided template using the specified parameters.
@@ -512,7 +481,6 @@
         /// The result of the render operation.
         /// If the template is invalid, the Text property may contain an error message or an empty string according to the current ExceptionHandlingStrategy setting.
         /// </returns>
-<<<<<<< HEAD
         public LavaRenderResult RenderTemplate( string inputTemplate, LavaRenderParameters parameters )
         {
             ILavaTemplate template;
@@ -522,12 +490,77 @@
             var renderResult = new LavaRenderResult();
 
             var exceptionStrategy = parameters.ExceptionHandlingStrategy ?? this.ExceptionHandlingStrategy;
-=======
-        public LavaRenderResult RenderTemplate( string inputTemplate, ILavaDataDictionary mergeFields )
-        {
-            var result = RenderTemplate( inputTemplate, LavaRenderParameters.WithContext( this.NewRenderContext( mergeFields ) ) );
-
-            return result;
+
+            parameters = parameters ?? new LavaRenderParameters();
+
+            var renderResult = new LavaRenderResult();
+
+            try
+            {
+                if ( _cacheService != null )
+                {
+                    template = _cacheService.GetOrAddTemplate( inputTemplate, parameters.CacheKey );
+                }
+                else
+                {
+                    template = null;
+                }
+
+                bool isParsed = ( template != null );
+
+                if ( !isParsed )
+                {
+                    var parseResult = ParseTemplate( inputTemplate );
+
+                    if ( parseResult.HasErrors )
+                    {
+                        if ( parseResult.Template == null
+                             || exceptionStrategy == ExceptionHandlingStrategySpecifier.Throw )
+                        {
+                            throw new LavaException( "Lava Template parse operation failed." );
+                        }
+                    }
+
+                    template = parseResult.Template;
+                }
+
+                if ( parameters.Context == null )
+                {
+                    parameters.Context = NewRenderContext();
+                }
+
+                renderResult = RenderTemplate( template, parameters );
+            }
+            catch ( Exception ex )
+            {
+                if ( !( ex is LavaException ) )
+                {
+                    ex = new LavaRenderException( this.EngineName, inputTemplate, ex );
+                }
+
+                string message;
+
+                ProcessException( ex, exceptionStrategy, out message );
+
+                renderResult.Error = ex;
+                renderResult.Text = message;
+            }
+
+            return renderResult;
+        }
+
+        /// <summary>
+        /// Render the provided template using the specified parameters.
+        /// </summary>
+        /// <param name="inputTemplate"></param>
+        /// <param name="context"></param>
+        /// <returns>
+        /// The result of the render operation.
+        /// If the template is invalid, the Text property may contain  an error message or an empty string according to the current ExceptionHandlingStrategy setting.
+        /// </returns>
+        public LavaRenderResult RenderTemplate( ILavaTemplate template, ILavaRenderContext context )
+        {
+            return RenderTemplate( template, new LavaRenderParameters { Context = context } );
         }
 
         /// <summary>
@@ -543,171 +576,15 @@
         {
             parameters = parameters ?? new LavaRenderParameters();
 
-            var renderResult = new LavaRenderResult();
+            LavaRenderResult result;
 
             try
             {
-                List<Exception> errors;
-
                 if ( parameters.Context == null )
                 {
                     parameters.Context = NewRenderContext();
                 }
 
-                string output;
-
-                var isRendered = OnTryRender( template, parameters, out output, out errors );
-
-                renderResult.Text = output;
-                renderResult.Errors = errors;
-            }
-            catch ( Exception ex )
-            {
-                ProcessException( ex );
-
-                renderResult.Errors = new List<Exception> { ex };
-                renderResult.Text = null;
-            }
-
-            return renderResult;
-        }
-
-            /// <summary>
-            /// Render the provided template using the specified parameters.
-            /// </summary>
-            /// <param name="inputTemplate"></param>
-            /// <param name="parameters"></param>
-            /// <returns>
-            /// The result of the render operation.
-            /// If the template is invalid, the Text property may contain  an error message or an empty string according to the current ExceptionHandlingStrategy setting.
-            /// </returns>
-            public LavaRenderResult RenderTemplate( string inputTemplate, LavaRenderParameters parameters )
-        {
-            ILavaTemplate template;
->>>>>>> 0bfe3f81
-
-            parameters = parameters ?? new LavaRenderParameters();
-
-            var renderResult = new LavaRenderResult();
-
-            try
-            {
-                if ( _cacheService != null )
-                {
-                    template = _cacheService.GetOrAddTemplate( inputTemplate, parameters.CacheKey );
-                }
-                else
-                {
-                    template = null;
-                }
-
-                bool isParsed = ( template != null );
-
-<<<<<<< HEAD
-                if ( !isParsed )
-                {
-                    var parseResult = ParseTemplate( inputTemplate );
-=======
-                List<Exception> errors;
-
-                if ( !isParsed )
-                {
-                    var parseResult = ParseTemplate( inputTemplate ); //, out template, out errors );
-                    //isParsed = TryParseTemplate( inputTemplate, out template, out errors );
->>>>>>> 0bfe3f81
-
-                    if ( parseResult.HasErrors )
-                    {
-                        if ( parseResult.Template == null
-<<<<<<< HEAD
-                             || exceptionStrategy == ExceptionHandlingStrategySpecifier.Throw )
-=======
-                             || this.ExceptionHandlingStrategy == ExceptionHandlingStrategySpecifier.Throw )
->>>>>>> 0bfe3f81
-                        {
-                            throw new LavaException( "Lava Template parse operation failed." );
-                        }
-                    }
-
-                    template = parseResult.Template;
-                }
-
-                if ( parameters.Context == null )
-                {
-                    parameters.Context = NewRenderContext();
-                }
-
-<<<<<<< HEAD
-                renderResult = RenderTemplate( template, parameters );
-=======
-                string output;
-
-                var isRendered = OnTryRender( template, parameters, out output, out errors );
-
-                renderResult.Text = output;
-                renderResult.Errors = errors;
->>>>>>> 0bfe3f81
-            }
-            catch ( Exception ex )
-            {
-                if ( !( ex is LavaException ) )
-                {
-                    ex = new LavaRenderException( this.EngineName, inputTemplate, ex );
-                }
-
-<<<<<<< HEAD
-                string message;
-
-                ProcessException( ex, exceptionStrategy, out message );
-
-                renderResult.Error = ex;
-                renderResult.Text = message;
-=======
-                renderResult.Errors = new List<Exception> { ex };
-                renderResult.Text = null;
->>>>>>> 0bfe3f81
-            }
-
-            return renderResult;
-        }
-
-        /// <summary>
-<<<<<<< HEAD
-        /// Render the provided template using the specified parameters.
-        /// </summary>
-        /// <param name="inputTemplate"></param>
-        /// <param name="context"></param>
-        /// <returns>
-        /// The result of the render operation.
-        /// If the template is invalid, the Text property may contain  an error message or an empty string according to the current ExceptionHandlingStrategy setting.
-        /// </returns>
-        public LavaRenderResult RenderTemplate( ILavaTemplate template, ILavaRenderContext context )
-        {
-            return RenderTemplate( template, new LavaRenderParameters { Context = context } );
-        }
-
-        /// <summary>
-        /// Render the provided template using the specified parameters.
-        /// </summary>
-        /// <param name="inputTemplate"></param>
-        /// <param name="parameters"></param>
-        /// <returns>
-        /// The result of the render operation.
-        /// If the template is invalid, the Text property may contain  an error message or an empty string according to the current ExceptionHandlingStrategy setting.
-        /// </returns>
-        public LavaRenderResult RenderTemplate( ILavaTemplate template, LavaRenderParameters parameters )
-        {
-            parameters = parameters ?? new LavaRenderParameters();
-
-            LavaRenderResult result;
-
-            try
-            {
-                if ( parameters.Context == null )
-                {
-                    parameters.Context = NewRenderContext();
-                }
-
                 result = OnRenderTemplate( template, parameters );
 
                 if ( result.Error != null )
@@ -731,73 +608,6 @@
 
             return result;
         }
-=======
-        /// Try to render the provided template.
-        /// </summary>
-        /// <param name="inputTemplate"></param>
-        /// <param name="output"></param>
-        /// <returns></returns>
-        //[Obsolete( "Use LavaRenderResult RenderTemplate() instead." )]
-        //public bool TryRenderTemplate( string inputTemplate, out string output, out List<Exception> errors )
-        //{
-        //    return TryRenderTemplate( inputTemplate, mergeFields: null, out output, out errors );
-        //}
-
-        /// <summary>
-        /// Try to render the provided template with the specified merge fields.
-        /// </summary>
-        /// <param name="inputTemplate"></param>
-        /// <param name="mergeFields"></param>
-        /// <param name="output"></param>
-        /// <returns></returns>
-        //public bool TryRenderTemplate( string inputTemplate, ILavaDataDictionary mergeFields, out string output, out List<Exception> errors )
-        //{
-        //    ILavaRenderContext context;
-
-        //    if ( mergeFields != null )
-        //    {
-        //        context = NewRenderContext();
-
-        //        context.SetMergeFields( mergeFields );
-        //    }
-        //    else
-        //    {
-        //        context = null;
-        //    }
-
-        //    return TryRenderTemplate( inputTemplate, context, out output, out errors );
-        //}
-
-        /// <summary>
-        /// Try to render the provided template in the specified context.
-        /// </summary>
-        /// <param name="inputTemplate"></param>
-        /// <param name="context"></param>
-        /// <param name="output"></param>
-        /// <returns></returns>
-        //public bool TryRenderTemplate( string inputTemplate, ILavaRenderContext context, out string output, out List<Exception> errors )
-        //{
-        //    var result = RenderTemplate( inputTemplate, new LavaRenderParameters { Context = context } );
-
-        //    output = result.Text;
-        //    errors = result.Errors;
-
-        //    return !result.HasErrors;            
-        //}
-
-        /// <summary>
-        /// Try to render the specified Lava template using the specified parameters.
-        /// </summary>
-        /// <param name="inputTemplate"></param>
-        /// <param name="parameters"></param>
-        /// <param name="output"></param>
-        /// <param name="errors"></param>
-        /// <returns></returns>
-        //public bool TryRenderTemplate( ILavaTemplate inputTemplate, LavaRenderParameters parameters, out string output, out List<Exception> errors )
-        //{
-        //    return OnTryRender( inputTemplate, parameters, out output, out errors );
-        //}
->>>>>>> 0bfe3f81
 
         /// <summary>
         /// Override this method to render the Lava template using the underlying rendering engine.
@@ -830,31 +640,20 @@
             }
             catch ( Exception ex )
             {
-<<<<<<< HEAD
                 var lpe = ex as LavaParseException ?? new LavaParseException( this.EngineName, inputTemplate, ex );
 
                 result.Error = lpe;
-=======
-                result.Errors = new List<Exception> { ex };
->>>>>>> 0bfe3f81
 
                 string message;
 
                 var exceptionStrategy = this.ExceptionHandlingStrategy;
 
-<<<<<<< HEAD
                 ProcessException( lpe, exceptionStrategy, out message );
 
                 if ( !string.IsNullOrWhiteSpace( message ) )
                 {
                     // Create a new template containing the error message.
                     if ( exceptionStrategy == ExceptionHandlingStrategySpecifier.RenderToOutput )
-=======
-                if ( !string.IsNullOrWhiteSpace( message ) )
-                {
-                    // Create a new template containing the error message.
-                    if ( this.ExceptionHandlingStrategy == ExceptionHandlingStrategySpecifier.RenderToOutput )
->>>>>>> 0bfe3f81
                     {
                         result.Template = OnParseTemplate( message );
                     }
@@ -1041,7 +840,6 @@
             else
             {
                 // Ensure that any exception thrown by the engine is a LavaException so it can be easily identified.
-<<<<<<< HEAD
                 throw GetLavaException( ex );
             }
         }
@@ -1055,16 +853,6 @@
             else
             {
                 return new LavaException( "A Lava Processing Error occurred. Check the inner exception for details.", ex );
-=======
-                if ( ex is LavaException )
-                {
-                    throw ex;
-                }
-                else
-                {
-                    throw new LavaException( "A Lava Processing Error occurred. Check the inner exception for details.", ex );
-                }                
->>>>>>> 0bfe3f81
             }
         }
 
@@ -1105,11 +893,7 @@
         /// Remove the registration entry for a Tag with the specified name.
         /// </summary>
         /// <param name="name"></param>
-<<<<<<< HEAD
         public bool DeregisterTag( string name )
-=======
-        public void DeregisterTag( string name )
->>>>>>> 0bfe3f81
         {
             var registrationKey = LavaUtilityHelper.GetLiquidElementNameFromShortcodeName( name );
 
@@ -1127,7 +911,6 @@
         /// Remove the registration entry for a Block with the specified name.
         /// </summary>
         /// <param name="name"></param>
-<<<<<<< HEAD
         public bool DeregisterBlock( string name )
         {
             if ( !_lavaElements.ContainsKey( name ) )
@@ -1157,29 +940,6 @@
             _lavaElements.Remove( registrationKey );
 
             return true;
-=======
-        public void DeregisterBlock( string name )
-        {
-            if ( _lavaElements.ContainsKey( name ) )
-            {
-                _lavaElements.Remove( name );
-            }
-        }
-
-        /// <summary>
-        /// Remove the registration entry for a Shortcode with the specified name.
-        /// </summary>
-        /// <param name="name"></param>
-        public void DeregisterShortcode( string name )
-        {
-            // Get the decorated name for the shortcode.
-            var registrationKey = LavaUtilityHelper.GetLiquidElementNameFromShortcodeName( name );
-
-            if ( _lavaElements.ContainsKey( registrationKey ) )
-            {
-                _lavaElements.Remove( registrationKey );
-            }
->>>>>>> 0bfe3f81
         }
 
         /// <summary>
