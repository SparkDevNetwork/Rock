--- conflicted
+++ resolved
@@ -186,15 +186,7 @@
 
                 OnRender( context, result );
             }
-<<<<<<< HEAD
-            catch ( LavaElementRenderException )
-            {
-                throw;
-            }
-            catch ( Exception ex )
-=======
             catch ( LavaInterruptException liex )
->>>>>>> bdf0ef8f
             {
                 // Re-throw the LavaInterruptionException so the Lava engine can catch it.
                 throw liex;
@@ -202,7 +194,7 @@
             catch ( Exception ex )
             {                
                 // Throw a user-friendly error message that is suitable for rendering to output.
-                throw new LavaElementRenderException( this.InternalElementName, ex );
+                throw new Exception( $"(Block: {this.InternalElementName}) {ex.Message}", ex );
             }
             finally
             {
