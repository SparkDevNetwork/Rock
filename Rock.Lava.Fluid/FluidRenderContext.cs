﻿// <copyright>
// Copyright by the Spark Development Network
//
// Licensed under the Rock Community License (the "License");
// you may not use this file except in compliance with the License.
// You may obtain a copy of the License at
//
// http://www.rockrms.com/license
//
// Unless required by applicable law or agreed to in writing, software
// distributed under the License is distributed on an "AS IS" BASIS,
// WITHOUT WARRANTIES OR CONDITIONS OF ANY KIND, either express or implied.
// See the License for the specific language governing permissions and
// limitations under the License.
// </copyright>
//
using System;
using System.Collections;
using System.Collections.Generic;
using System.Linq;
using System.Reflection;
using Fluid;
using Fluid.Values;

namespace Rock.Lava.Fluid
{
    /// <summary>
    /// An implementation of a Lava Template Context for the Fluid framework.
    /// </summary>
    public class FluidRenderContext : LavaRenderContextBase
    {
        private TemplateContext _context;
        private const string _InternalFieldKeyPrefix = "$_";
        private const string _InternalFieldKeyEnabledCommands = "EnabledCommands";
        private const string _InternalFieldKeyIsChildScope = "_isChildScope";

        #region Constructors

        public FluidRenderContext( TemplateContext context )
        {
            _context = context;

            // By default, built-in keywords are case-sensitive.
            // For ease of use, add these upper/lower case entries.
            _context.SetValue( "Blank", BlankValue.Instance );
            _context.SetValue( "blank", BlankValue.Instance );
            _context.SetValue( "Empty", EmptyValue.Instance );
            _context.SetValue( "empty", EmptyValue.Instance );
        }

        #endregion

        #region Properties

        public TemplateContext FluidContext
        {
            get
            {
                return _context;
            }
        }

        #endregion

        #region Public Methods

        /// <summary>
        /// Gets a named value that is for internal use only. Internal values are not available to be resolved in the Lava Template.
        /// </summary>
        /// <param name="key"></param>
        public override object GetInternalField( string key, object defaultValue = null )
        {
            // Internal values are stored in the current scope with a prefix to identify them as private.
            return GetFieldPrivate( _InternalFieldKeyPrefix + key, defaultValue, allowInternalFieldAccess: true );
        }

        /// <summary>
        /// Gets the collection of variables defined for internal use only.
        /// Internal values are not available to be resolved in the Lava Template.
        /// </summary>
        public override LavaDataDictionary GetInternalFields()
        {
            var values = new LavaDataDictionary();

            var internalKeys = _context.ValueNames.Where( x => x.StartsWith( _InternalFieldKeyPrefix ) );
            foreach ( var key in internalKeys )
            {
                values.AddOrReplace( key, _context.GetValue( key ) );
            }

            return values;
        }

        /// <summary>
        /// Sets a named value that is for internal use only. Internal values are not available to be resolved in the Lava Template.
        /// </summary>
        /// <param name="key"></param>
        /// <param name="value"></param>
        public override void SetInternalField( string key, object value )
        {
            SetInternalField( key, value );
        }

        public void SetInternalField( string key, object value, LavaContextRelativeScopeSpecifier scope = LavaContextRelativeScopeSpecifier.Default )
        {
            // Internal values are stored in the current scope with a prefix to identify them as private.
            if ( !key.StartsWith( _InternalFieldKeyPrefix ) )
            {
                key = _InternalFieldKeyPrefix + key;
            }
            SetFieldPrivate( key, value, true, scope );
        }

        /// <summary>
        /// Get the value of a field that is accessible for merging into a template.
        /// </summary>
        /// <param name="key"></param>
        /// <param name="defaultValue"></param>
        /// <returns></returns>
        public override object GetMergeField( string key, object defaultValue )
        {
            return GetFieldPrivate( key, defaultValue, allowInternalFieldAccess: false );
        }

        /// <summary>
        /// Gets the dictionary of values that are active in the local scope.
        /// Values are defined by the outermost container first, and overridden by values defined in a contained scope.
        /// </summary>
        /// <returns></returns>
        public override LavaDataDictionary GetMergeFields()
        {
            var localScope = _contextScopeInternalField.GetValue( _context ) as Scope;

            var dictionary = new LavaDataDictionary( GetScopeAggregatedValues( localScope, includeInternalFields: false ) );

            // Remove fields that were added for internal use.
            dictionary.Remove( "Blank" );
            dictionary.Remove( "blank" );
            dictionary.Remove( "Empty" );
            dictionary.Remove( "empty" );

            return dictionary;
        }

        /// <summary>
        /// Set a merge field value within the specified scope.
        /// </summary>
        /// <param name="key"></param>
        /// <param name="value"></param>
        /// <param name="scopeReference">root|parent|current</param>
        public override void SetMergeField( string key, object value, LavaContextRelativeScopeSpecifier scope = LavaContextRelativeScopeSpecifier.Default )
        {
            SetFieldPrivate( key, value, allowInternalFieldAccess: false, scope );
        }

        /// <summary>
        /// Gets the Lava Commands that are enabled for templates resolved in the current scope.
        /// This setting is also effective for any child scopes that do not explicitly redefine it.
        /// </summary>
        public override List<string> GetEnabledCommands()
        {
            // The set of enabled Lava Commands is stored in the current scope.

            var enabledCommands = GetInternalField( _InternalFieldKeyEnabledCommands );

            if ( enabledCommands != null )
            {
                return enabledCommands.ToString().Split( ",".ToCharArray(), StringSplitOptions.RemoveEmptyEntries ).ToList();
            }

            return new List<string>();
        }

        /// <summary>
        /// Sets the Lava Commands that are enabled for templates resolved in the current scope.
        /// This setting is also effective for any child scopes that do not explicitly redefine it.
        /// </summary>
        /// <param name="commands"></param>
        public override void SetEnabledCommands( IEnumerable<string> commands )
        {
            var commandString = commands == null ? string.Empty : commands.JoinStrings( "," );

            SetInternalField( _InternalFieldKeyEnabledCommands,
                commandString,
                LavaContextRelativeScopeSpecifier.Local );
        }

        /// <summary>
        /// Creates a new child scope. Values added to the child scope will be released once <see cref="ExitChildScope" /> is called.
        /// Values in the parent scope remain available to the child scope.
        /// </summary>
        public override void EnterChildScope()
        {
            // In Fluid, the ChildScope has the following behavior:
            // 1. GetValue(var) gets the value of "var" from the innermost scope in which the variable is currently defined.
            // 2. SetValue(var) sets the value of "var" for the innermost scope.
            // ... and the ForLoopScope has the following behavior:
            // 1. GetValue(var) gets the value of "var" from the innermost scope in which the variable is currently defined.
            // 2. SetValue(var) sets the value of "var" for the parent scope.
            // 3. SetOwnValue(var) sets the value of "var" for the innermost scope.

            // In Lava, the child scope has the following behavior:
            // 1. GetValue(var) gets the value of "var" from the innermost scope in which the variable is currently defined.
            // 2. SetValue(var) sets the value of "var" in the parent scope if it is already defined;
            //    if not, the variable is created in the child scope.

            _context.EnterForLoopScope();

            var localScope = _contextScopeInternalField.GetValue( _context ) as Scope;
            localScope.SetOwnValue( _InternalFieldKeyIsChildScope, FluidValue.Create( true, _context.Options ) );
        }

        /// <summary>
        /// Exits the current scope that has been created by <see cref="EnterChildScope" />.
        /// </summary>
        public override void ExitChildScope()
        {
            _context.ReleaseScope();
        }

        #endregion

        private static PropertyInfo _contextScopeInternalField = typeof( TemplateContext ).GetProperty( "LocalScope", BindingFlags.NonPublic | BindingFlags.Instance );

        /// <summary>
        /// Get a field value in the current scope.
        /// </summary>
        /// <param name="key"></param>
        /// <param name="defaultValue"></param>
        /// <param name="allowInternalFieldAccess"></param>
        /// <returns></returns>
        private object GetFieldPrivate( string key, object defaultValue, bool allowInternalFieldAccess )
        {
            if ( !allowInternalFieldAccess && key.StartsWith( _InternalFieldKeyPrefix ) )
            {
                throw new Exception( "GetMergeField failed. Invalid key." );
            }

            var value = _context.GetValue( key );

            if ( value == null )
            {
                return defaultValue;
            }

            var rawValue = value.ToRealObjectValue();
            // If the value is wrapped to prevent Fluid from changing the type, unwrap it and return the original value.
            if ( rawValue is FluidRawValueProxy wrapper )
            {
                rawValue = wrapper.Value;
            }

            return rawValue;
        }

        /// <summary>
        /// Set a merge field value within the specified scope.
        /// </summary>
        /// <param name="key"></param>
        /// <param name="value"></param>
        /// <param name="scopeReference">root|parent|current</param>
        private void SetFieldPrivate( string key, object value, bool allowInternalFieldAccess, LavaContextRelativeScopeSpecifier scope = LavaContextRelativeScopeSpecifier.Default )
        {
            var isInternalField = key.StartsWith( _InternalFieldKeyPrefix );
            if ( isInternalField && !allowInternalFieldAccess )
            {
                // Prevent merge fields from using the internal field key prefix.
                throw new Exception( "SetFieldValue failed. The key contains invalid data." );
            }

            var localScope = _contextScopeInternalField.GetValue( _context ) as Scope;

            // When adding a collection to the context, Fluid reprocesses the collection to ensure the elements can be referenced
            // from a template, and the original type information of the collection may be lost.
            // This is problematic for internal fields that are not intended to be visible to templates, so 
            // we wrap the object in a proxy to prevent this behavior.
            if ( isInternalField && value is IEnumerable && !( value is string ) )
            {
                value = new FluidRawValueProxy( value );
            }

<<<<<<< HEAD
            if ( scope == LavaContextRelativeScopeSpecifier.Local )
            {
                var isChildScope = localScope.Properties.Contains( _InternalFieldKeyIsChildScope );
                if ( isChildScope )
                {
                    // We are using the Fluid "ForLoopScope", which would set the value in the parent scope by default.
                    // Here we must specify that we want to set the value in the current child scope.
                    localScope.SetOwnValue( key, FluidValue.Create( value, _context.Options ) );
                }
                else
                {
                    _context.SetValue( key, value );
                }
            }
            else if ( scope == LavaContextRelativeScopeSpecifier.Default )
            {
                _context.SetValue( key, value );
            }
            else if ( scope == LavaContextRelativeScopeSpecifier.Parent )
=======
            if ( scope == LavaContextRelativeScopeSpecifier.Parent )
>>>>>>> e6fdfda5
            {
                var parentScope = localScope.Parent ?? localScope;

                parentScope.SetValue( key, FluidValue.Create( value, _context.Options ) );
            }
            else
            {
                _context.SetValue( key, value );
            }
        }

        /// <summary>
        /// Gets an aggregated set of key/value pairs for variables in the current scope and outer scopes.
        /// </summary>
        /// <param name="scope"></param>
        /// <returns></returns>
        private Dictionary<string, object> GetScopeAggregatedValues( Scope scope, bool includeInternalFields )
        {
            var dictionary = new Dictionary<string, object>();

            while ( scope != null )
            {
                var properties = GetScopeDefinedValues( scope, includeInternalFields );

                foreach ( var key in properties.Keys )
                {
                    dictionary.AddOrIgnore( key, properties[key] );
                }

                scope = scope.Parent;
            }

            return dictionary;
        }

        /// <summary>
        /// Gets an aggregated set of key/value pairs for variables defined in the current scope.
        /// </summary>
        /// <param name="scope"></param>
        /// <returns></returns>
        private Dictionary<string, object> GetScopeDefinedValues( Scope scope, bool includeInternalFields )
        {
            var dictionary = new Dictionary<string, object>();

            var properties = scope.Properties;
            if ( !includeInternalFields )
            {
                properties = properties.Where( x => !x.StartsWith( _InternalFieldKeyPrefix ) );
            }
            foreach ( var key in properties )
            {
                dictionary.AddOrReplace( key, scope.GetValue( key ).ToRealObjectValue() );
            }

            return dictionary;
        }

        #region Helper Classes

        /// <summary>
        /// An internal proxy for a value that should be stored in the Fluid Context without any modification.
        /// Some unproxied value types are stored in a modified form by the Fluid framework to ensure they
        /// can be more easily referenced from a template. This can cause unwanted results when storing and retrieving
        /// values that are intended for internal use only.
        /// </summary>
        internal class FluidRawValueProxy
        {
            public FluidRawValueProxy( object value )
            {
                Value = value;
            }

            public object Value { get; private set; }
        }

        #endregion
    }
}<|MERGE_RESOLUTION|>--- conflicted
+++ resolved
@@ -279,7 +279,6 @@
                 value = new FluidRawValueProxy( value );
             }
 
-<<<<<<< HEAD
             if ( scope == LavaContextRelativeScopeSpecifier.Local )
             {
                 var isChildScope = localScope.Properties.Contains( _InternalFieldKeyIsChildScope );
@@ -294,14 +293,7 @@
                     _context.SetValue( key, value );
                 }
             }
-            else if ( scope == LavaContextRelativeScopeSpecifier.Default )
-            {
-                _context.SetValue( key, value );
-            }
             else if ( scope == LavaContextRelativeScopeSpecifier.Parent )
-=======
-            if ( scope == LavaContextRelativeScopeSpecifier.Parent )
->>>>>>> e6fdfda5
             {
                 var parentScope = localScope.Parent ?? localScope;
 
